/* Copyright (c) 2012-2014, The Linux Foundation. All rights reserved.
 *
 * This program is free software; you can redistribute it and/or modify
 * it under the terms of the GNU General Public License version 2 and
 * only version 2 as published by the Free Software Foundation.
 *
 * This program is distributed in the hope that it will be useful,
 * but WITHOUT ANY WARRANTY; without even the implied warranty of
 * MERCHANTABILITY or FITNESS FOR A PARTICULAR PURPOSE.  See the
 * GNU General Public License for more details.
 */

#include <linux/module.h>
#include <linux/interrupt.h>
#include <linux/of.h>
#include <linux/of_gpio.h>
#include <linux/gpio.h>
#include <linux/qpnp/pin.h>
#include <linux/delay.h>
#include <linux/slab.h>
#include <linux/leds.h>
#include <linux/qpnp/pwm.h>
#include <linux/err.h>

#include "mdss_dsi.h"

<<<<<<< HEAD
// ASUS_BSP +++ Tingyi "[8226][MDSS] ASUS MDSS DEBUG UTILITY (AMDU) support."
#ifdef CONFIG_ASUS_MDSS_DEBUG_UTILITY
#include "mdss_asus_debug.h"
#endif
// ASUS_BSP --- Tingyi "[8226][MDSS] ASUS MDSS DEBUG UTILITY (AMDU) support."
=======
#ifdef CONFIG_ASUS_MDSS_DEBUG_UTILITY
#include "mdss_asus_debug.h"
#endif
>>>>>>> 62a3c2da

/* ASUS support V2 panel low power mode */
struct dsi_panel_cmds idle_on_cmds_V1;
struct dsi_panel_cmds idle_off_cmds_V1;
struct dsi_panel_cmds idle_on_cmds_V2;
struct dsi_panel_cmds idle_off_cmds_V2;

struct dsi_panel_cmds on_cmds_V2;
struct dsi_panel_cmds on_cmds_V3;

/* ASUS extend for panel low power mode */
/* ASUS extend for panel low power mode */
enum PANEL_AMBIENT_MODE{
	AMBIENT_MODE_OFF = 0,
	AMBIENT_MODE_ON = 1,
};

/* Lock backlight of ambient mode to 28nits */
#define AMBIENT_BL_LEVEL_V1	(86)
#define AMBIENT_BL_LEVEL_V2	(95)
#define AMBIENT_BL_LEVEL_V3	(80)
static int ambient_bl_level = AMBIENT_BL_LEVEL_V2;
static int backup_bl_level = 0;

static int panel_ambient_mode = AMBIENT_MODE_OFF;
int is_ambient_on() {
	int static old_panel_ambient_mode = -1;
	if (panel_ambient_mode != old_panel_ambient_mode){
		old_panel_ambient_mode = panel_ambient_mode;
		printk("MDSS: panel_ambient_mode change to %d\n",panel_ambient_mode);
	}
	return (panel_ambient_mode == AMBIENT_MODE_ON)? true : false;
}
<<<<<<< HEAD

=======
>>>>>>> 62a3c2da
#define DT_CMD_HDR 6

DEFINE_LED_TRIGGER(bl_led_trigger);

void mdss_dsi_panel_pwm_cfg(struct mdss_dsi_ctrl_pdata *ctrl)
{
	ctrl->pwm_bl = pwm_request(ctrl->pwm_lpg_chan, "lcd-bklt");
	if (ctrl->pwm_bl == NULL || IS_ERR(ctrl->pwm_bl)) {
		pr_err("%s: Error: lpg_chan=%d pwm request failed",
				__func__, ctrl->pwm_lpg_chan);
	}
}

static void mdss_dsi_panel_bklt_pwm(struct mdss_dsi_ctrl_pdata *ctrl, int level)
{
	int ret;
	u32 duty;
	u32 period_ns;

	if (ctrl->pwm_bl == NULL) {
		pr_err("%s: no PWM\n", __func__);
		return;
	}

	if (level == 0) {
		if (ctrl->pwm_enabled)
			pwm_disable(ctrl->pwm_bl);
		ctrl->pwm_enabled = 0;
		return;
	}

	duty = level * ctrl->pwm_period;
	duty /= ctrl->bklt_max;

	pr_debug("%s: bklt_ctrl=%d pwm_period=%d pwm_gpio=%d pwm_lpg_chan=%d\n",
			__func__, ctrl->bklt_ctrl, ctrl->pwm_period,
				ctrl->pwm_pmic_gpio, ctrl->pwm_lpg_chan);

	pr_debug("%s: ndx=%d level=%d duty=%d\n", __func__,
					ctrl->ndx, level, duty);

	if (ctrl->pwm_enabled) {
		pwm_disable(ctrl->pwm_bl);
		ctrl->pwm_enabled = 0;
	}

	if (ctrl->pwm_period >= USEC_PER_SEC) {
		ret = pwm_config_us(ctrl->pwm_bl, duty, ctrl->pwm_period);
		if (ret) {
			pr_err("%s: pwm_config_us() failed err=%d.\n",
					__func__, ret);
			return;
		}
	} else {
		period_ns = ctrl->pwm_period * NSEC_PER_USEC;
		ret = pwm_config(ctrl->pwm_bl,
				level * period_ns / ctrl->bklt_max,
				period_ns);
		if (ret) {
			pr_err("%s: pwm_config() failed err=%d.\n",
					__func__, ret);
			return;
		}
	}

	ret = pwm_enable(ctrl->pwm_bl);
	if (ret)
		pr_err("%s: pwm_enable() failed err=%d\n", __func__, ret);
	ctrl->pwm_enabled = 1;
}

static char dcs_cmd[2] = {0x54, 0x00}; /* DTYPE_DCS_READ */
static struct dsi_cmd_desc dcs_read_cmd = {
	{DTYPE_DCS_READ, 1, 0, 1, 5, sizeof(dcs_cmd)},
	dcs_cmd
};

u32 mdss_dsi_panel_cmd_read(struct mdss_dsi_ctrl_pdata *ctrl, char cmd0,
		char cmd1, void (*fxn)(int), char *rbuf, int len)
{
	struct dcs_cmd_req cmdreq;
	struct mdss_panel_info *pinfo;

	pinfo = &(ctrl->panel_data.panel_info);
	if (pinfo->partial_update_dcs_cmd_by_left) {
		if (ctrl->ndx != DSI_CTRL_LEFT)
			return -EINVAL;
	}

	dcs_cmd[0] = cmd0;
	dcs_cmd[1] = cmd1;
	memset(&cmdreq, 0, sizeof(cmdreq));
	cmdreq.cmds = &dcs_read_cmd;
	cmdreq.cmds_cnt = 1;
	cmdreq.flags = CMD_REQ_RX | CMD_REQ_COMMIT;
	cmdreq.rlen = len;
	cmdreq.rbuf = rbuf;
	cmdreq.cb = fxn; /* call back */
	mdss_dsi_cmdlist_put(ctrl, &cmdreq);
	/*
	 * blocked here, until call back called
	 */

	return 0;
}

<<<<<<< HEAD

=======
>>>>>>> 62a3c2da
static void _mdss_dsi_panel_cmds_send(struct mdss_dsi_ctrl_pdata *ctrl,
			struct dsi_panel_cmds *pcmds, int sync)
{
	struct dcs_cmd_req cmdreq;
	struct mdss_panel_info *pinfo;

	pinfo = &(ctrl->panel_data.panel_info);
	if (pinfo->partial_update_dcs_cmd_by_left) {
		if (ctrl->ndx != DSI_CTRL_LEFT)
			return;
	}

	memset(&cmdreq, 0, sizeof(cmdreq));
	cmdreq.cmds = pcmds->cmds;
	cmdreq.cmds_cnt = pcmds->cmd_cnt;
<<<<<<< HEAD

	if (sync)
		cmdreq.flags = CMD_REQ_COMMIT ;
=======
	if (sync)
	cmdreq.flags = CMD_REQ_COMMIT;
>>>>>>> 62a3c2da

	/*Panel ON/Off commands should be sent in DSI Low Power Mode*/
	if (pcmds->link_state == DSI_LP_MODE)
		cmdreq.flags  |= CMD_REQ_LP_MODE;

	cmdreq.rlen = 0;
	cmdreq.cb = NULL;

	mdss_dsi_cmdlist_put(ctrl, &cmdreq);
}

static void mdss_dsi_panel_cmds_send(struct mdss_dsi_ctrl_pdata *ctrl,
			struct dsi_panel_cmds *pcmds)
{
	return _mdss_dsi_panel_cmds_send(ctrl,pcmds, 1 /*sync*/);
}

static void mdss_dsi_panel_cmds_send_async(struct mdss_dsi_ctrl_pdata *ctrl,
			struct dsi_panel_cmds *pcmds)
{
	return _mdss_dsi_panel_cmds_send(ctrl,pcmds, 0 /*async*/);
}
<<<<<<< HEAD


=======
>>>>>>> 62a3c2da
static char led_pwm1[2] = {0x51, 0x0};	/* DTYPE_DCS_WRITE1 */
static struct dsi_cmd_desc backlight_cmd = {
	{DTYPE_DCS_WRITE1, 1, 0, 0, 1, sizeof(led_pwm1)},
	led_pwm1
};

static void mdss_dsi_panel_bklt_dcs(struct mdss_dsi_ctrl_pdata *ctrl, int level)
{
	struct dcs_cmd_req cmdreq;
	struct mdss_panel_info *pinfo;

	pinfo = &(ctrl->panel_data.panel_info);
	if (pinfo->partial_update_dcs_cmd_by_left) {
		if (ctrl->ndx != DSI_CTRL_LEFT)
			return;
	}

	pr_debug("%s: level=%d\n", __func__, level);

	led_pwm1[1] = (unsigned char)level;

	memset(&cmdreq, 0, sizeof(cmdreq));
	cmdreq.cmds = &backlight_cmd;
	cmdreq.cmds_cnt = 1;
	cmdreq.flags = CMD_REQ_COMMIT | CMD_CLK_CTRL;
	cmdreq.rlen = 0;
	cmdreq.cb = NULL;

	mdss_dsi_cmdlist_put(ctrl, &cmdreq);
}

static int mdss_dsi_request_gpios(struct mdss_dsi_ctrl_pdata *ctrl_pdata)
{
	int rc = 0;

	if (gpio_is_valid(ctrl_pdata->disp_en_gpio)) {
		rc = gpio_request(ctrl_pdata->disp_en_gpio,
						"disp_enable");
		if (rc) {
			pr_err("request disp_en gpio failed, rc=%d\n",
				       rc);
			goto disp_en_gpio_err;
		}
	}
	rc = gpio_request(ctrl_pdata->rst_gpio, "disp_rst_n");
	if (rc) {
		pr_err("request reset gpio failed, rc=%d\n",
			rc);
		goto rst_gpio_err;
	}
	if (gpio_is_valid(ctrl_pdata->bklt_en_gpio)) {
		rc = gpio_request(ctrl_pdata->bklt_en_gpio,
						"bklt_enable");
		if (rc) {
			pr_err("request bklt gpio failed, rc=%d\n",
				       rc);
			goto bklt_en_gpio_err;
		}
	}
	if (gpio_is_valid(ctrl_pdata->mode_gpio)) {
		rc = gpio_request(ctrl_pdata->mode_gpio, "panel_mode");
		if (rc) {
			pr_err("request panel mode gpio failed,rc=%d\n",
								rc);
			goto mode_gpio_err;
		}
	}
	return rc;

mode_gpio_err:
	if (gpio_is_valid(ctrl_pdata->bklt_en_gpio))
		gpio_free(ctrl_pdata->bklt_en_gpio);
bklt_en_gpio_err:
	gpio_free(ctrl_pdata->rst_gpio);
rst_gpio_err:
	if (gpio_is_valid(ctrl_pdata->disp_en_gpio))
		gpio_free(ctrl_pdata->disp_en_gpio);
disp_en_gpio_err:
	return rc;
}

int mdss_dsi_panel_reset(struct mdss_panel_data *pdata, int enable)
{
	struct mdss_dsi_ctrl_pdata *ctrl_pdata = NULL;
	struct mdss_panel_info *pinfo = NULL;
	int i, rc = 0;

	if (pdata == NULL) {
		pr_err("%s: Invalid input data\n", __func__);
		return -EINVAL;
	}

	ctrl_pdata = container_of(pdata, struct mdss_dsi_ctrl_pdata,
				panel_data);

	if (!gpio_is_valid(ctrl_pdata->disp_en_gpio)) {
		pr_debug("%s:%d, reset line not configured\n",
			   __func__, __LINE__);
	}

	if (!gpio_is_valid(ctrl_pdata->rst_gpio)) {
		pr_debug("%s:%d, reset line not configured\n",
			   __func__, __LINE__);
		return rc;
	}

	if (is_ambient_on()){
		pr_info("MDSS:DSI:Skip %s due to ambient_on()\n",__func__);
		return 0;
	}
<<<<<<< HEAD

=======
>>>>>>> 62a3c2da
	pr_debug("%s: enable = %d\n", __func__, enable);
	pinfo = &(ctrl_pdata->panel_data.panel_info);

	if (enable) {
		rc = mdss_dsi_request_gpios(ctrl_pdata);
		if (rc) {
			pr_err("gpio request failed\n");
			return rc;
		}
		if (!pinfo->cont_splash_enabled) {
			if (gpio_is_valid(ctrl_pdata->disp_en_gpio))
				gpio_set_value((ctrl_pdata->disp_en_gpio), 1);

			for (i = 0; i < pdata->panel_info.rst_seq_len; ++i) {
				gpio_set_value((ctrl_pdata->rst_gpio),
					pdata->panel_info.rst_seq[i]);
				if (pdata->panel_info.rst_seq[++i])
					usleep(pinfo->rst_seq[i] * 1000);
			}

			if (gpio_is_valid(ctrl_pdata->bklt_en_gpio))
				gpio_set_value((ctrl_pdata->bklt_en_gpio), 1);
		}

		if (gpio_is_valid(ctrl_pdata->mode_gpio)) {
			if (pinfo->mode_gpio_state == MODE_GPIO_HIGH)
				gpio_set_value((ctrl_pdata->mode_gpio), 1);
			else if (pinfo->mode_gpio_state == MODE_GPIO_LOW)
				gpio_set_value((ctrl_pdata->mode_gpio), 0);
		}
		if (ctrl_pdata->ctrl_state & CTRL_STATE_PANEL_INIT) {
			pr_debug("%s: Panel Not properly turned OFF\n",
						__func__);
			ctrl_pdata->ctrl_state &= ~CTRL_STATE_PANEL_INIT;
			pr_debug("%s: Reset panel done\n", __func__);
		}
	} else {
		if (gpio_is_valid(ctrl_pdata->bklt_en_gpio)) {
			gpio_set_value((ctrl_pdata->bklt_en_gpio), 0);
			gpio_free(ctrl_pdata->bklt_en_gpio);
		}
		if (gpio_is_valid(ctrl_pdata->disp_en_gpio)) {
			gpio_set_value((ctrl_pdata->disp_en_gpio), 0);
			gpio_free(ctrl_pdata->disp_en_gpio);
		}
		gpio_set_value((ctrl_pdata->rst_gpio), 0);
		gpio_free(ctrl_pdata->rst_gpio);
		if (gpio_is_valid(ctrl_pdata->mode_gpio))
			gpio_free(ctrl_pdata->mode_gpio);
	}
	return rc;
}

/**
 * mdss_dsi_roi_merge() -  merge two roi into single roi
 *
 * Function used by partial update with only one dsi intf take 2A/2B
 * (column/page) dcs commands.
 */
static int mdss_dsi_roi_merge(struct mdss_dsi_ctrl_pdata *ctrl,
					struct mdss_rect *roi)
{
	struct mdss_panel_info *l_pinfo;
	struct mdss_rect *l_roi;
	struct mdss_rect *r_roi;
	struct mdss_dsi_ctrl_pdata *other = NULL;
	int ans = 0;

	if (ctrl->ndx == DSI_CTRL_LEFT) {
		other = mdss_dsi_get_ctrl_by_index(DSI_CTRL_RIGHT);
		if (!other)
			return ans;
		l_pinfo = &(ctrl->panel_data.panel_info);
		l_roi = &(ctrl->panel_data.panel_info.roi);
		r_roi = &(other->panel_data.panel_info.roi);
	} else  {
		other = mdss_dsi_get_ctrl_by_index(DSI_CTRL_LEFT);
		if (!other)
			return ans;
		l_pinfo = &(other->panel_data.panel_info);
		l_roi = &(other->panel_data.panel_info.roi);
		r_roi = &(ctrl->panel_data.panel_info.roi);
	}

	if (l_roi->w == 0 && l_roi->h == 0) {
		/* right only */
		*roi = *r_roi;
		roi->x += l_pinfo->xres;/* add left full width to x-offset */
	} else {
		/* left only and left+righ */
		*roi = *l_roi;
		roi->w +=  r_roi->w; /* add right width */
		ans = 1;
	}

	return ans;
}

static char caset[] = {0x2a, 0x00, 0x00, 0x03, 0x00};	/* DTYPE_DCS_LWRITE */
static char paset[] = {0x2b, 0x00, 0x00, 0x05, 0x00};	/* DTYPE_DCS_LWRITE */

/* pack into one frame before sent */
static struct dsi_cmd_desc set_col_page_addr_cmd[] = {
	{{DTYPE_DCS_LWRITE, 0, 0, 0, 1, sizeof(caset)}, caset},	/* packed */
	{{DTYPE_DCS_LWRITE, 1, 0, 0, 1, sizeof(paset)}, paset},
};

static int mdss_dsi_set_col_page_addr(struct mdss_panel_data *pdata)
{
	struct mdss_panel_info *pinfo;
	struct mdss_rect roi;
	struct mdss_rect *p_roi;
	struct mdss_rect *c_roi;
	struct mdss_dsi_ctrl_pdata *ctrl = NULL;
	struct mdss_dsi_ctrl_pdata *other = NULL;
	struct dcs_cmd_req cmdreq;
	int left_or_both = 0;

	if (pdata == NULL) {
		pr_err("%s: Invalid input data\n", __func__);
		return -EINVAL;
	}

	ctrl = container_of(pdata, struct mdss_dsi_ctrl_pdata,
				panel_data);

	pinfo = &pdata->panel_info;
	p_roi = &pinfo->roi;

	/*
	 * to avoid keep sending same col_page info to panel,
	 * if roi_merge enabled, the roi of left ctrl is used
	 * to compare against new merged roi and saved new
	 * merged roi to it after comparing.
	 * if roi_merge disabled, then the calling ctrl's roi
	 * and pinfo's roi are used to compare.
	 */
	if (pinfo->partial_update_roi_merge) {
		left_or_both = mdss_dsi_roi_merge(ctrl, &roi);
		other = mdss_dsi_get_ctrl_by_index(DSI_CTRL_LEFT);
		c_roi = &other->roi;
	} else {
		c_roi = &ctrl->roi;
		roi = *p_roi;
	}

	/* roi had changed, do col_page update */
	if (mdss_dsi_sync_wait_enable(ctrl) ||
				!mdss_rect_cmp(c_roi, &roi)) {
		pr_debug("%s: ndx=%d x=%d y=%d w=%d h=%d\n",
				__func__, ctrl->ndx, p_roi->x,
				p_roi->y, p_roi->w, p_roi->h);

		*c_roi = roi; /* keep to ctrl */
		if (c_roi->w == 0 || c_roi->h == 0) {
			/* no new frame update */
			pr_debug("%s: ctrl=%d, no partial roi set\n",
						__func__, ctrl->ndx);
			if (!mdss_dsi_sync_wait_enable(ctrl))
				return 0;
		}

		if (pinfo->partial_update_dcs_cmd_by_left) {
			if (left_or_both && ctrl->ndx == DSI_CTRL_RIGHT) {
				/* 2A/2B sent by left already */
				return 0;
			}
		}

		caset[1] = (((roi.x) & 0xFF00) >> 8);
		caset[2] = (((roi.x) & 0xFF));
		caset[3] = (((roi.x - 1 + roi.w) & 0xFF00) >> 8);
		caset[4] = (((roi.x - 1 + roi.w) & 0xFF));
		set_col_page_addr_cmd[0].payload = caset;

		paset[1] = (((roi.y) & 0xFF00) >> 8);
		paset[2] = (((roi.y) & 0xFF));
		paset[3] = (((roi.y - 1 + roi.h) & 0xFF00) >> 8);
		paset[4] = (((roi.y - 1 + roi.h) & 0xFF));
		set_col_page_addr_cmd[1].payload = paset;

		memset(&cmdreq, 0, sizeof(cmdreq));
		cmdreq.cmds = set_col_page_addr_cmd;
		cmdreq.cmds_cnt = 2;
		cmdreq.flags = CMD_REQ_COMMIT | CMD_CLK_CTRL | CMD_REQ_UNICAST;
		cmdreq.rlen = 0;
		cmdreq.cb = NULL;

		if (pinfo->partial_update_dcs_cmd_by_left)
			ctrl = mdss_dsi_get_ctrl_by_index(DSI_CTRL_LEFT);

		mdss_dsi_cmdlist_put(ctrl, &cmdreq);
	}

	return 0;
}

<<<<<<< HEAD
=======
static void mdss_dsi_panel_switch_mode(struct mdss_panel_data *pdata,
							int mode)
{
	struct mdss_dsi_ctrl_pdata *ctrl_pdata = NULL;
	struct mipi_panel_info *mipi;
	struct dsi_panel_cmds *pcmds;

	if (pdata == NULL) {
		pr_err("%s: Invalid input data\n", __func__);
		return;
	}

	mipi  = &pdata->panel_info.mipi;

	if (!mipi->dynamic_switch_enabled)
		return;

	ctrl_pdata = container_of(pdata, struct mdss_dsi_ctrl_pdata,
				panel_data);

	if (mode == DSI_CMD_MODE)
		pcmds = &ctrl_pdata->video2cmd;
	else
		pcmds = &ctrl_pdata->cmd2video;

	mdss_dsi_panel_cmds_send(ctrl_pdata, pcmds);

	return;
}

>>>>>>> 62a3c2da
static void mdss_dsi_panel_bl_ctrl(struct mdss_panel_data *pdata,
							u32 bl_level)
{
	struct mdss_dsi_ctrl_pdata *ctrl_pdata = NULL;
	struct mdss_dsi_ctrl_pdata *sctrl = NULL;

	if (pdata == NULL) {
		pr_err("%s: Invalid input data\n", __func__);
		return;
	}

	ctrl_pdata = container_of(pdata, struct mdss_dsi_ctrl_pdata,
				panel_data);

	/* avoid MURA effect */
	if (bl_level > 0 && bl_level < 45)
		bl_level = 45;

	mutex_lock(&ctrl_pdata->blcmd_mutex);

	/* Lock backlight of ambient mode to 28nits */
	backup_bl_level = bl_level;
	if (is_ambient_on()) {
		pr_debug("%s: Ignore bk light level=%d due to ambient on\n", __func__, bl_level);
		mutex_unlock(&ctrl_pdata->blcmd_mutex);
		return;
	}
<<<<<<< HEAD

=======
>>>>>>> 62a3c2da
	/*
	 * Some backlight controllers specify a minimum duty cycle
	 * for the backlight brightness. If the brightness is less
	 * than it, the controller can malfunction.
	 */

	if ((bl_level < pdata->panel_info.bl_min) && (bl_level != 0))
		bl_level = pdata->panel_info.bl_min;

	switch (ctrl_pdata->bklt_ctrl) {
	case BL_WLED:
		led_trigger_event(bl_led_trigger, bl_level);
		break;
	case BL_PWM:
		mdss_dsi_panel_bklt_pwm(ctrl_pdata, bl_level);
		break;
	case BL_DCS_CMD:
<<<<<<< HEAD
		mdss_dsi_panel_bklt_dcs(ctrl_pdata, bl_level);
		if (mdss_dsi_is_master_ctrl(ctrl_pdata)) {
			struct mdss_dsi_ctrl_pdata *sctrl =
				mdss_dsi_get_slave_ctrl();
			if (!sctrl) {
				pr_err("%s: Invalid slave ctrl data\n",
					__func__);
				mutex_unlock(&ctrl_pdata->blcmd_mutex);
				return;
			}
			mdss_dsi_panel_bklt_dcs(sctrl, bl_level);
=======
		if (!mdss_dsi_sync_wait_enable(ctrl_pdata)) {
			mdss_dsi_panel_bklt_dcs(ctrl_pdata, bl_level);
			break;
		}
		/*
		 * DCS commands to update backlight are usually sent at
		 * the same time to both the controllers. However, if
		 * sync_wait is enabled, we need to ensure that the
		 * dcs commands are first sent to the non-trigger
		 * controller so that when the commands are triggered,
		 * both controllers receive it at the same time.
		 */
		sctrl = mdss_dsi_get_other_ctrl(ctrl_pdata);
		if (mdss_dsi_sync_wait_trigger(ctrl_pdata)) {
			if (sctrl)
				mdss_dsi_panel_bklt_dcs(sctrl, bl_level);
			mdss_dsi_panel_bklt_dcs(ctrl_pdata, bl_level);
		} else {
			mdss_dsi_panel_bklt_dcs(ctrl_pdata, bl_level);
			if (sctrl)
				mdss_dsi_panel_bklt_dcs(sctrl, bl_level);
>>>>>>> 62a3c2da
		}
		break;
	default:
		pr_err("%s: Unknown bl_ctrl configuration\n",
			__func__);
		break;
	}
<<<<<<< HEAD

=======
>>>>>>> 62a3c2da
	mutex_unlock(&ctrl_pdata->blcmd_mutex);
}

char mdss_panel_get_version(struct mdss_dsi_ctrl_pdata *ctrl_pdata)
{
	char id = 0x0;
	int retry = 16;

<<<<<<< HEAD
	//V1 panel id : 0x01
	//V2 panel id : 0xfe
=======
/*
	V1 panel id : 0xfe
	V2 panel id : 0x01
	V3 panel id : 0x02
*/
>>>>>>> 62a3c2da
	while(retry > 0){
		mdss_dsi_panel_cmd_read(ctrl_pdata, 0xDA, 0x00, NULL, &id, 0);
		printk("[MDSS] get panel version = 0x%x\n",id);
		if(id == 0x02  ||id == 0x01 || id == 0xfe)
			break;
		else
			retry--;
	}
	
	return id;
}

void mdss_panel_set_panel_on_command(struct mdss_dsi_ctrl_pdata *ctrl_pdata)
{
	char panel_id;
	static bool command_has_set = false;

	if(command_has_set)
		return;

	panel_id = mdss_panel_get_version(ctrl_pdata);
	
	if(panel_id == 0xFE ||panel_id == 0x01){
		
<<<<<<< HEAD
		//for V1 V2 panel
=======
		/* for V1 V2 panel */
>>>>>>> 62a3c2da
		memcpy(&ctrl_pdata->on_cmds,&on_cmds_V2 ,sizeof(struct dsi_panel_cmds));
		command_has_set = true;
		printk("[MDSS] set V2 panel on command\n");
		
	}else if(panel_id == 0x02){
	
<<<<<<< HEAD
		//for V3 panel
=======
		/* for V3 panel */
>>>>>>> 62a3c2da
		memcpy(&ctrl_pdata->on_cmds,&on_cmds_V3 ,sizeof(struct dsi_panel_cmds));
		command_has_set = true;
		printk("[MDSS] set V3 panel on command\n");
		
	}else{
		memcpy(&ctrl_pdata->on_cmds,&on_cmds_V3 ,sizeof(struct dsi_panel_cmds));
		command_has_set = true;
		printk("[MDSS] Error: unknown panel id!! default set V3 panel on command\n");
	}
	
	return;
<<<<<<< HEAD
}


void mdss_panel_set_ambient_command(struct mdss_dsi_ctrl_pdata *ctrl_pdata)
{
	char panel_id;
	static bool command_has_set = false;

	if(command_has_set)
		return;

	panel_id = mdss_panel_get_version(ctrl_pdata);
	
	if(panel_id == 0xFE){
		//set V1 panel
		memcpy(&ctrl_pdata->idle_on_cmds ,&idle_on_cmds_V1 ,sizeof(struct dsi_panel_cmds));
		memcpy(&ctrl_pdata->idle_off_cmds ,&idle_off_cmds_V1 ,sizeof(struct dsi_panel_cmds));
		ambient_bl_level = AMBIENT_BL_LEVEL_V1;
		command_has_set = true;
		printk("[MDSS] set V1 panel ambient command\n");
	}else if(panel_id == 0x01){
		//set V2 panel
		memcpy(&ctrl_pdata->idle_on_cmds ,&idle_on_cmds_V2 ,sizeof(struct dsi_panel_cmds));
		memcpy(&ctrl_pdata->idle_off_cmds ,&idle_off_cmds_V2 ,sizeof(struct dsi_panel_cmds));
		ambient_bl_level = AMBIENT_BL_LEVEL_V2;
		command_has_set = true;
		printk("[MDSS] set V2 panel ambient command\n");
	}else if(panel_id == 0x02){
		//set V3 panel
		memcpy(&ctrl_pdata->idle_on_cmds ,&idle_on_cmds_V2 ,sizeof(struct dsi_panel_cmds));
		memcpy(&ctrl_pdata->idle_off_cmds ,&idle_off_cmds_V2 ,sizeof(struct dsi_panel_cmds));
		ambient_bl_level = AMBIENT_BL_LEVEL_V3;
		command_has_set = true;
		printk("[MDSS] set V3 panel ambient command\n");
	}else{
		memcpy(&ctrl_pdata->idle_on_cmds ,&idle_on_cmds_V2 ,sizeof(struct dsi_panel_cmds));
		memcpy(&ctrl_pdata->idle_off_cmds ,&idle_off_cmds_V2 ,sizeof(struct dsi_panel_cmds));
		ambient_bl_level = AMBIENT_BL_LEVEL_V2;
		command_has_set = true;
		printk("[MDSS] Error: unknown panel id!! default set V2 panel ambient command\n");
	}
	
	return;
=======
>>>>>>> 62a3c2da
}


void mdss_panel_set_ambient_command(struct mdss_dsi_ctrl_pdata *ctrl_pdata)
{
	char panel_id;
	static bool command_has_set = false;

	if(command_has_set)
		return;

	panel_id = mdss_panel_get_version(ctrl_pdata);
	
	if(panel_id == 0xFE){
		/* set V1 panel */
		memcpy(&ctrl_pdata->idle_on_cmds ,&idle_on_cmds_V1 ,sizeof(struct dsi_panel_cmds));
		memcpy(&ctrl_pdata->idle_off_cmds ,&idle_off_cmds_V1 ,sizeof(struct dsi_panel_cmds));
		ambient_bl_level = AMBIENT_BL_LEVEL_V1;
		command_has_set = true;
		printk("[MDSS] set V1 panel ambient command\n");
	}else if(panel_id == 0x01){
		/* set V2 panel */
		memcpy(&ctrl_pdata->idle_on_cmds ,&idle_on_cmds_V2 ,sizeof(struct dsi_panel_cmds));
		memcpy(&ctrl_pdata->idle_off_cmds ,&idle_off_cmds_V2 ,sizeof(struct dsi_panel_cmds));
		ambient_bl_level = AMBIENT_BL_LEVEL_V2;
		command_has_set = true;
		printk("[MDSS] set V2 panel ambient command\n");
	}else if(panel_id == 0x02){
		/* set V3 panel */
		memcpy(&ctrl_pdata->idle_on_cmds ,&idle_on_cmds_V2 ,sizeof(struct dsi_panel_cmds));
		memcpy(&ctrl_pdata->idle_off_cmds ,&idle_off_cmds_V2 ,sizeof(struct dsi_panel_cmds));
		ambient_bl_level = AMBIENT_BL_LEVEL_V3;
		command_has_set = true;
		printk("[MDSS] set V3 panel ambient command\n");
	}else{
		memcpy(&ctrl_pdata->idle_on_cmds ,&idle_on_cmds_V2 ,sizeof(struct dsi_panel_cmds));
		memcpy(&ctrl_pdata->idle_off_cmds ,&idle_off_cmds_V2 ,sizeof(struct dsi_panel_cmds));
		ambient_bl_level = AMBIENT_BL_LEVEL_V2;
		command_has_set = true;
		printk("[MDSS] Error: unknown panel id!! default set V2 panel ambient command\n");
	}
	
	return;
}
static int mdss_dsi_panel_on(struct mdss_panel_data *pdata)
{
	struct mdss_dsi_ctrl_pdata *ctrl = NULL;
	struct mdss_panel_info *pinfo;

	if (pdata == NULL) {
		pr_err("%s: Invalid input data\n", __func__);
		return -EINVAL;
	}

	pinfo = &pdata->panel_info;
	ctrl = container_of(pdata, struct mdss_dsi_ctrl_pdata,
				panel_data);

	mdss_panel_set_panel_on_command(ctrl);
	pr_debug("%s: ctrl=%p ndx=%d\n", __func__, ctrl, ctrl->ndx);

<<<<<<< HEAD
	if (is_ambient_on()){
		printk("MDSS:DSI:Skip %s due to ambient_on()\n",__func__);
	}else{
		if (ctrl->on_cmds.cmd_cnt)
			mdss_dsi_panel_cmds_send(ctrl, &ctrl->on_cmds);
=======
	if (pinfo->partial_update_dcs_cmd_by_left) {
		if (ctrl->ndx != DSI_CTRL_LEFT)
			goto end;
	}

	if (is_ambient_on()){
		printk("MDSS:DSI:Skip %s due to ambient_on()\n",__func__);
	}else{
	if (ctrl->on_cmds.cmd_cnt)
		mdss_dsi_panel_cmds_send(ctrl, &ctrl->on_cmds);
>>>>>>> 62a3c2da
	}

end:
	pinfo->blank_state = MDSS_PANEL_BLANK_UNBLANK;
	pr_debug("%s:-\n", __func__);
	return 0;
}

static int mdss_dsi_panel_off(struct mdss_panel_data *pdata)
{
	struct mdss_dsi_ctrl_pdata *ctrl = NULL;
	struct mdss_panel_info *pinfo;

	if (pdata == NULL) {
		pr_err("%s: Invalid input data\n", __func__);
		return -EINVAL;
	}

	pinfo = &pdata->panel_info;
	ctrl = container_of(pdata, struct mdss_dsi_ctrl_pdata,
				panel_data);

	mdss_panel_set_ambient_command(ctrl);
	mdss_panel_set_panel_on_command(ctrl);

	if (is_ambient_on()){
		pr_info("MDSS:DSI:Skip %s due to ambient_on()\n",__func__);
		return 0;
	}
<<<<<<< HEAD

=======
>>>>>>> 62a3c2da
	pr_debug("%s: ctrl=%p ndx=%d\n", __func__, ctrl, ctrl->ndx);

	if (pinfo->partial_update_dcs_cmd_by_left) {
		if (ctrl->ndx != DSI_CTRL_LEFT)
			goto end;
	}

	if (ctrl->off_cmds.cmd_cnt)
		mdss_dsi_panel_cmds_send(ctrl, &ctrl->off_cmds);

end:
	pinfo->blank_state = MDSS_PANEL_BLANK_BLANK;
	pr_debug("%s:-\n", __func__);
	return 0;
}

static int mdss_dsi_panel_low_power_config(struct mdss_panel_data *pdata,
	int enable)
{
	struct mdss_dsi_ctrl_pdata *ctrl = NULL;
	struct mdss_panel_info *pinfo;

	if (pdata == NULL) {
		pr_err("%s: Invalid input data\n", __func__);
		return -EINVAL;
	}

	pinfo = &pdata->panel_info;
	ctrl = container_of(pdata, struct mdss_dsi_ctrl_pdata,
				panel_data);

	pr_debug("%s: ctrl=%p ndx=%d enable=%d\n", __func__, ctrl, ctrl->ndx,
		enable);

	/* Any panel specific low power commands/config */
	if (enable)
		pinfo->blank_state = MDSS_PANEL_BLANK_LOW_POWER;
	else
		pinfo->blank_state = MDSS_PANEL_BLANK_UNBLANK;

	pr_debug("%s:-\n", __func__);
	return 0;
}

int mdss_dsi_panel_ambient_enable(struct mdss_panel_data *pdata,int on)
{
	struct mdss_dsi_ctrl_pdata *ctrl = NULL;

	if (pdata == NULL) {
		pr_err("%s: Invalid input data\n", __func__);
		return -EINVAL;
	}
	printk("MDSS:%s:+++,on=%d\n", __func__,on);

	ctrl = container_of(pdata, struct mdss_dsi_ctrl_pdata,
				panel_data);

	if (!ctrl->ctrl_state & CTRL_STATE_PANEL_INIT){
		printk("MDSS:%s:skip due to DSI has shutdown!!\n",__func__);
		return -EBUSY;
	}
	
	/* set ambient command by panel id */
	mdss_panel_set_ambient_command(ctrl);
	
	mutex_lock(&ctrl->ambientcmd_mutex);

	if (on){
		if (panel_ambient_mode == AMBIENT_MODE_ON){
			printk("MDSS:AMB:skip ambient on cmd due to panel_ambient_mode = AMBIENT_MODE_ON\n");
		}else if (ctrl->idle_on_cmds.cmd_cnt){
			mdss_dsi_panel_cmds_send(ctrl, &ctrl->idle_on_cmds);
			mdss_dsi_panel_bl_ctrl(pdata,ambient_bl_level);
			panel_ambient_mode = AMBIENT_MODE_ON;
		}else{
			printk("MDSS:AMB: idle ON command is not set!\n");
		}
	}else{
		if (panel_ambient_mode == AMBIENT_MODE_OFF){
			printk("MDSS:AMB:skip ambient off cmd due to panel_ambient_mode = AMBIENT_MODE_OFF\n");
		}else if (ctrl->idle_off_cmds.cmd_cnt){
			mdss_dsi_panel_bl_ctrl(pdata,backup_bl_level);
			mdss_dsi_panel_cmds_send_async(ctrl, &ctrl->idle_off_cmds);
			panel_ambient_mode = AMBIENT_MODE_OFF;
		}else{
			printk("MDSS:DSI: idle OFF command is not set!\n");
		}
	}

	mutex_unlock(&ctrl->ambientcmd_mutex);
<<<<<<< HEAD

	//printk("MDSS:%s:---\n", __func__);
=======
>>>>>>> 62a3c2da
	return 0;
}

static void mdss_dsi_parse_lane_swap(struct device_node *np, char *dlane_swap)
{
	const char *data;

	*dlane_swap = DSI_LANE_MAP_0123;
	data = of_get_property(np, "qcom,mdss-dsi-lane-map", NULL);
	if (data) {
		if (!strcmp(data, "lane_map_3012"))
			*dlane_swap = DSI_LANE_MAP_3012;
		else if (!strcmp(data, "lane_map_2301"))
			*dlane_swap = DSI_LANE_MAP_2301;
		else if (!strcmp(data, "lane_map_1230"))
			*dlane_swap = DSI_LANE_MAP_1230;
		else if (!strcmp(data, "lane_map_0321"))
			*dlane_swap = DSI_LANE_MAP_0321;
		else if (!strcmp(data, "lane_map_1032"))
			*dlane_swap = DSI_LANE_MAP_1032;
		else if (!strcmp(data, "lane_map_2103"))
			*dlane_swap = DSI_LANE_MAP_2103;
		else if (!strcmp(data, "lane_map_3210"))
			*dlane_swap = DSI_LANE_MAP_3210;
	}
}

static void mdss_dsi_parse_trigger(struct device_node *np, char *trigger,
		char *trigger_key)
{
	const char *data;

	*trigger = DSI_CMD_TRIGGER_SW;
	data = of_get_property(np, trigger_key, NULL);
	if (data) {
		if (!strcmp(data, "none"))
			*trigger = DSI_CMD_TRIGGER_NONE;
		else if (!strcmp(data, "trigger_te"))
			*trigger = DSI_CMD_TRIGGER_TE;
		else if (!strcmp(data, "trigger_sw_seof"))
			*trigger = DSI_CMD_TRIGGER_SW_SEOF;
		else if (!strcmp(data, "trigger_sw_te"))
			*trigger = DSI_CMD_TRIGGER_SW_TE;
	}
}


static int mdss_dsi_parse_dcs_cmds(struct device_node *np,
		struct dsi_panel_cmds *pcmds, char *cmd_key, char *link_key)
{
	const char *data;
	int blen = 0, len;
	char *buf, *bp;
	struct dsi_ctrl_hdr *dchdr;
	int i, cnt;

	data = of_get_property(np, cmd_key, &blen);
	if (!data) {
		pr_err("%s: failed, key=%s\n", __func__, cmd_key);
		return -ENOMEM;
	}

	buf = kzalloc(sizeof(char) * blen, GFP_KERNEL);
	if (!buf)
		return -ENOMEM;

	memcpy(buf, data, blen);

	/* scan dcs commands */
	bp = buf;
	len = blen;
	cnt = 0;
	while (len >= sizeof(*dchdr)) {
		dchdr = (struct dsi_ctrl_hdr *)bp;
		dchdr->dlen = ntohs(dchdr->dlen);
		if (dchdr->dlen > len) {
			pr_err("%s: dtsi cmd=%x error, len=%d",
				__func__, dchdr->dtype, dchdr->dlen);
			goto exit_free;
		}
		bp += sizeof(*dchdr);
		len -= sizeof(*dchdr);
		bp += dchdr->dlen;
		len -= dchdr->dlen;
		cnt++;
	}

	if (len != 0) {
		pr_err("%s: dcs_cmd=%x len=%d error!",
				__func__, buf[0], blen);
		goto exit_free;
	}

	pcmds->cmds = kzalloc(cnt * sizeof(struct dsi_cmd_desc),
						GFP_KERNEL);
	if (!pcmds->cmds)
		goto exit_free;

	pcmds->cmd_cnt = cnt;
	pcmds->buf = buf;
	pcmds->blen = blen;

	bp = buf;
	len = blen;
	for (i = 0; i < cnt; i++) {
		dchdr = (struct dsi_ctrl_hdr *)bp;
		len -= sizeof(*dchdr);
		bp += sizeof(*dchdr);
		pcmds->cmds[i].dchdr = *dchdr;
		pcmds->cmds[i].payload = bp;
		bp += dchdr->dlen;
		len -= dchdr->dlen;
	}

	/*Set default link state to LP Mode*/
	pcmds->link_state = DSI_LP_MODE;

	if (link_key) {
		data = of_get_property(np, link_key, NULL);
		if (data && !strcmp(data, "dsi_hs_mode"))
			pcmds->link_state = DSI_HS_MODE;
		else
			pcmds->link_state = DSI_LP_MODE;
	}

	pr_debug("%s: dcs_cmd=%x len=%d, cmd_cnt=%d link_state=%d\n", __func__,
		pcmds->buf[0], pcmds->blen, pcmds->cmd_cnt, pcmds->link_state);

	return 0;

exit_free:
	kfree(buf);
	return -ENOMEM;
}


int mdss_panel_get_dst_fmt(u32 bpp, char mipi_mode, u32 pixel_packing,
				char *dst_format)
{
	int rc = 0;
	switch (bpp) {
	case 3:
		*dst_format = DSI_CMD_DST_FORMAT_RGB111;
		break;
	case 8:
		*dst_format = DSI_CMD_DST_FORMAT_RGB332;
		break;
	case 12:
		*dst_format = DSI_CMD_DST_FORMAT_RGB444;
		break;
	case 16:
		switch (mipi_mode) {
		case DSI_VIDEO_MODE:
			*dst_format = DSI_VIDEO_DST_FORMAT_RGB565;
			break;
		case DSI_CMD_MODE:
			*dst_format = DSI_CMD_DST_FORMAT_RGB565;
			break;
		default:
			*dst_format = DSI_VIDEO_DST_FORMAT_RGB565;
			break;
		}
		break;
	case 18:
		switch (mipi_mode) {
		case DSI_VIDEO_MODE:
			if (pixel_packing == 0)
				*dst_format = DSI_VIDEO_DST_FORMAT_RGB666;
			else
				*dst_format = DSI_VIDEO_DST_FORMAT_RGB666_LOOSE;
			break;
		case DSI_CMD_MODE:
			*dst_format = DSI_CMD_DST_FORMAT_RGB666;
			break;
		default:
			if (pixel_packing == 0)
				*dst_format = DSI_VIDEO_DST_FORMAT_RGB666;
			else
				*dst_format = DSI_VIDEO_DST_FORMAT_RGB666_LOOSE;
			break;
		}
		break;
	case 24:
		switch (mipi_mode) {
		case DSI_VIDEO_MODE:
			*dst_format = DSI_VIDEO_DST_FORMAT_RGB888;
			break;
		case DSI_CMD_MODE:
			*dst_format = DSI_CMD_DST_FORMAT_RGB888;
			break;
		default:
			*dst_format = DSI_VIDEO_DST_FORMAT_RGB888;
			break;
		}
		break;
	default:
		rc = -EINVAL;
		break;
	}
	return rc;
}


static int mdss_dsi_parse_fbc_params(struct device_node *np,
				struct mdss_panel_info *panel_info)
{
	int rc, fbc_enabled = 0;
	u32 tmp;

	fbc_enabled = of_property_read_bool(np,	"qcom,mdss-dsi-fbc-enable");
	if (fbc_enabled) {
		pr_debug("%s:%d FBC panel enabled.\n", __func__, __LINE__);
		panel_info->fbc.enabled = 1;
		rc = of_property_read_u32(np, "qcom,mdss-dsi-fbc-bpp", &tmp);
		panel_info->fbc.target_bpp =	(!rc ? tmp : panel_info->bpp);
		rc = of_property_read_u32(np, "qcom,mdss-dsi-fbc-packing",
				&tmp);
		panel_info->fbc.comp_mode = (!rc ? tmp : 0);
		panel_info->fbc.qerr_enable = of_property_read_bool(np,
			"qcom,mdss-dsi-fbc-quant-error");
		rc = of_property_read_u32(np, "qcom,mdss-dsi-fbc-bias", &tmp);
		panel_info->fbc.cd_bias = (!rc ? tmp : 0);
		panel_info->fbc.pat_enable = of_property_read_bool(np,
				"qcom,mdss-dsi-fbc-pat-mode");
		panel_info->fbc.vlc_enable = of_property_read_bool(np,
				"qcom,mdss-dsi-fbc-vlc-mode");
		panel_info->fbc.bflc_enable = of_property_read_bool(np,
				"qcom,mdss-dsi-fbc-bflc-mode");
		rc = of_property_read_u32(np, "qcom,mdss-dsi-fbc-h-line-budget",
				&tmp);
		panel_info->fbc.line_x_budget = (!rc ? tmp : 0);
		rc = of_property_read_u32(np, "qcom,mdss-dsi-fbc-budget-ctrl",
				&tmp);
		panel_info->fbc.block_x_budget = (!rc ? tmp : 0);
		rc = of_property_read_u32(np, "qcom,mdss-dsi-fbc-block-budget",
				&tmp);
		panel_info->fbc.block_budget = (!rc ? tmp : 0);
		rc = of_property_read_u32(np,
				"qcom,mdss-dsi-fbc-lossless-threshold", &tmp);
		panel_info->fbc.lossless_mode_thd = (!rc ? tmp : 0);
		rc = of_property_read_u32(np,
				"qcom,mdss-dsi-fbc-lossy-threshold", &tmp);
		panel_info->fbc.lossy_mode_thd = (!rc ? tmp : 0);
		rc = of_property_read_u32(np, "qcom,mdss-dsi-fbc-rgb-threshold",
				&tmp);
		panel_info->fbc.lossy_rgb_thd = (!rc ? tmp : 0);
		rc = of_property_read_u32(np,
				"qcom,mdss-dsi-fbc-lossy-mode-idx", &tmp);
		panel_info->fbc.lossy_mode_idx = (!rc ? tmp : 0);
	} else {
		pr_debug("%s:%d Panel does not support FBC.\n",
				__func__, __LINE__);
		panel_info->fbc.enabled = 0;
		panel_info->fbc.target_bpp =
			panel_info->bpp;
	}
	return 0;
}

static void mdss_panel_parse_te_params(struct device_node *np,
				       struct mdss_panel_info *panel_info)
{

	u32 tmp;
	int rc = 0;
	/*
	 * TE default: dsi byte clock calculated base on 70 fps;
	 * around 14 ms to complete a kickoff cycle if te disabled;
	 * vclk_line base on 60 fps; write is faster than read;
	 * init == start == rdptr;
	 */
	panel_info->te.tear_check_en =
		!of_property_read_bool(np, "qcom,mdss-tear-check-disable");
	rc = of_property_read_u32
		(np, "qcom,mdss-tear-check-sync-cfg-height", &tmp);
	panel_info->te.sync_cfg_height = (!rc ? tmp : 0xfff0);
	rc = of_property_read_u32
		(np, "qcom,mdss-tear-check-sync-init-val", &tmp);
	panel_info->te.vsync_init_val = (!rc ? tmp : panel_info->yres);
	rc = of_property_read_u32
		(np, "qcom,mdss-tear-check-sync-threshold-start", &tmp);
	panel_info->te.sync_threshold_start = (!rc ? tmp : 4);
	rc = of_property_read_u32
		(np, "qcom,mdss-tear-check-sync-threshold-continue", &tmp);
	panel_info->te.sync_threshold_continue = (!rc ? tmp : 4);
	rc = of_property_read_u32(np, "qcom,mdss-tear-check-start-pos", &tmp);
	panel_info->te.start_pos = (!rc ? tmp : panel_info->yres);
	rc = of_property_read_u32
		(np, "qcom,mdss-tear-check-rd-ptr-trigger-intr", &tmp);
	panel_info->te.rd_ptr_irq = (!rc ? tmp : panel_info->yres + 1);
	rc = of_property_read_u32(np, "qcom,mdss-tear-check-frame-rate", &tmp);
	panel_info->te.refx100 = (!rc ? tmp : 6000);
}


static int mdss_dsi_parse_reset_seq(struct device_node *np,
		u32 rst_seq[MDSS_DSI_RST_SEQ_LEN], u32 *rst_len,
		const char *name)
{
	int num = 0, i;
	int rc;
	struct property *data;
	u32 tmp[MDSS_DSI_RST_SEQ_LEN];
	*rst_len = 0;
	data = of_find_property(np, name, &num);
	num /= sizeof(u32);
	if (!data || !num || num > MDSS_DSI_RST_SEQ_LEN || num % 2) {
		pr_debug("%s:%d, error reading %s, length found = %d\n",
			__func__, __LINE__, name, num);
	} else {
		rc = of_property_read_u32_array(np, name, tmp, num);
		if (rc)
			pr_debug("%s:%d, error reading %s, rc = %d\n",
				__func__, __LINE__, name, rc);
		else {
			for (i = 0; i < num; ++i)
				rst_seq[i] = tmp[i];
			*rst_len = num;
		}
	}
	return 0;
}

static void mdss_dsi_parse_roi_alignment(struct device_node *np,
		struct mdss_panel_info *pinfo)
{
	int len = 0;
	u32 value[6];
	struct property *data;
	data = of_find_property(np, "qcom,panel-roi-alignment", &len);
	len /= sizeof(u32);
	if (!data || (len != 6)) {
		pr_debug("%s: Panel roi alignment not found", __func__);
	} else {
		int rc = of_property_read_u32_array(np,
				"qcom,panel-roi-alignment", value, len);
		if (rc)
			pr_debug("%s: Error reading panel roi alignment values",
					__func__);
		else {
			pinfo->xstart_pix_align = value[0];
			pinfo->width_pix_align = value[1];
			pinfo->ystart_pix_align = value[2];
			pinfo->height_pix_align = value[3];
			pinfo->min_width = value[4];
			pinfo->min_height = value[5];
		}

		pr_debug("%s: ROI alignment: [%d, %d, %d, %d, %d, %d]",
				__func__, pinfo->xstart_pix_align,
				pinfo->width_pix_align, pinfo->ystart_pix_align,
				pinfo->height_pix_align, pinfo->min_width,
				pinfo->min_height);
	}
}

static int mdss_dsi_parse_panel_features(struct device_node *np,
	struct mdss_dsi_ctrl_pdata *ctrl)
{
	struct mdss_panel_info *pinfo;

	if (!np || !ctrl) {
		pr_err("%s: Invalid arguments\n", __func__);
		return -ENODEV;
	}

	pinfo = &ctrl->panel_data.panel_info;

	pinfo->cont_splash_enabled = of_property_read_bool(np,
		"qcom,cont-splash-enabled");

	if (pinfo->mipi.mode == DSI_CMD_MODE) {
		pinfo->partial_update_enabled = of_property_read_bool(np,
				"qcom,partial-update-enabled");
		pr_info("%s: partial_update_enabled=%d\n", __func__,
					pinfo->partial_update_enabled);
		if (pinfo->partial_update_enabled) {
			ctrl->set_col_page_addr = mdss_dsi_set_col_page_addr;
			pinfo->partial_update_dcs_cmd_by_left =
					of_property_read_bool(np,
					"qcom,partial-update-dcs-cmd-by-left");
			pinfo->partial_update_roi_merge =
					of_property_read_bool(np,
					"qcom,partial-update-roi-merge");
		}
	}

	pinfo->ulps_feature_enabled = of_property_read_bool(np,
		"qcom,ulps-enabled");
	pr_info("%s: ulps feature %s\n", __func__,
		(pinfo->ulps_feature_enabled ? "enabled" : "disabled"));
	pinfo->esd_check_enabled = of_property_read_bool(np,
		"qcom,esd-check-enabled");

	pinfo->mipi.dynamic_switch_enabled = of_property_read_bool(np,
		"qcom,dynamic-mode-switch-enabled");

	if (pinfo->mipi.dynamic_switch_enabled) {
		mdss_dsi_parse_dcs_cmds(np, &ctrl->video2cmd,
			"qcom,video-to-cmd-mode-switch-commands", NULL);

		mdss_dsi_parse_dcs_cmds(np, &ctrl->cmd2video,
			"qcom,cmd-to-video-mode-switch-commands", NULL);

		if (!ctrl->video2cmd.cmd_cnt || !ctrl->cmd2video.cmd_cnt) {
			pr_warn("No commands specified for dynamic switch\n");
			pinfo->mipi.dynamic_switch_enabled = 0;
		}
	}

	pr_info("%s: dynamic switch feature enabled: %d\n", __func__,
		pinfo->mipi.dynamic_switch_enabled);

	return 0;
}

static void mdss_dsi_parse_panel_horizintal_line_idle(struct device_node *np,
	struct mdss_dsi_ctrl_pdata *ctrl)
{
	const u32 *src;
	int i, len, cnt;
	struct panel_horizontal_idle *kp;

	if (!np || !ctrl) {
		pr_err("%s: Invalid arguments\n", __func__);
		return;
	}

	src = of_get_property(np, "qcom,mdss-dsi-hor-line-idle", &len);
	if (!src || len == 0)
		return;

	cnt = len % 3; /* 3 fields per entry */
	if (cnt) {
		pr_err("%s: invalid horizontal idle len=%d\n", __func__, len);
		return;
	}

	cnt = len / sizeof(u32);

	kp = kzalloc(sizeof(*kp) * (cnt / 3), GFP_KERNEL);
	if (kp == NULL) {
		pr_err("%s: No memory\n", __func__);
		return;
	}

	ctrl->line_idle = kp;
	for (i = 0; i < cnt; i += 3) {
		kp->min = be32_to_cpu(src[i]);
		kp->max = be32_to_cpu(src[i+1]);
		kp->idle = be32_to_cpu(src[i+2]);
		kp++;
		ctrl->horizontal_idle_cnt++;
	}

	pr_debug("%s: horizontal_idle_cnt=%d\n", __func__,
				ctrl->horizontal_idle_cnt);
}

static int mdss_panel_parse_dt(struct device_node *np,
			struct mdss_dsi_ctrl_pdata *ctrl_pdata)
{
	u32 tmp;
	int rc, i, len;
	const char *data;
	static const char *pdest;
	struct mdss_panel_info *pinfo = &(ctrl_pdata->panel_data.panel_info);

	rc = of_property_read_u32(np, "qcom,mdss-dsi-panel-width", &tmp);
	if (rc) {
		pr_err("%s:%d, panel width not specified\n",
						__func__, __LINE__);
		return -EINVAL;
	}
	pinfo->xres = (!rc ? tmp : 640);

	rc = of_property_read_u32(np, "qcom,mdss-dsi-panel-height", &tmp);
	if (rc) {
		pr_err("%s:%d, panel height not specified\n",
						__func__, __LINE__);
		return -EINVAL;
	}
	pinfo->yres = (!rc ? tmp : 480);

	rc = of_property_read_u32(np,
		"qcom,mdss-pan-physical-width-dimension", &tmp);
	pinfo->physical_width = (!rc ? tmp : 0);
	rc = of_property_read_u32(np,
		"qcom,mdss-pan-physical-height-dimension", &tmp);
	pinfo->physical_height = (!rc ? tmp : 0);
	rc = of_property_read_u32(np, "qcom,mdss-dsi-h-left-border", &tmp);
	pinfo->lcdc.xres_pad = (!rc ? tmp : 0);
	rc = of_property_read_u32(np, "qcom,mdss-dsi-h-right-border", &tmp);
	if (!rc)
		pinfo->lcdc.xres_pad += tmp;
	rc = of_property_read_u32(np, "qcom,mdss-dsi-v-top-border", &tmp);
	pinfo->lcdc.yres_pad = (!rc ? tmp : 0);
	rc = of_property_read_u32(np, "qcom,mdss-dsi-v-bottom-border", &tmp);
	if (!rc)
		pinfo->lcdc.yres_pad += tmp;
	rc = of_property_read_u32(np, "qcom,mdss-dsi-bpp", &tmp);
	if (rc) {
		pr_err("%s:%d, bpp not specified\n", __func__, __LINE__);
		return -EINVAL;
	}
	pinfo->bpp = (!rc ? tmp : 24);
	pinfo->mipi.mode = DSI_VIDEO_MODE;
	data = of_get_property(np, "qcom,mdss-dsi-panel-type", NULL);
	if (data && !strncmp(data, "dsi_cmd_mode", 12))
		pinfo->mipi.mode = DSI_CMD_MODE;
	tmp = 0;
	data = of_get_property(np, "qcom,mdss-dsi-pixel-packing", NULL);
	if (data && !strcmp(data, "loose"))
		pinfo->mipi.pixel_packing = 1;
	else
		pinfo->mipi.pixel_packing = 0;
	rc = mdss_panel_get_dst_fmt(pinfo->bpp,
		pinfo->mipi.mode, pinfo->mipi.pixel_packing,
		&(pinfo->mipi.dst_format));
	if (rc) {
		pr_debug("%s: problem determining dst format. Set Default\n",
			__func__);
		pinfo->mipi.dst_format =
			DSI_VIDEO_DST_FORMAT_RGB888;
	}
	pdest = of_get_property(np,
		"qcom,mdss-dsi-panel-destination", NULL);

	if (pdest) {
		if (strlen(pdest) != 9) {
			pr_err("%s: Unknown pdest specified\n", __func__);
			return -EINVAL;
		}
		if (!strcmp(pdest, "display_1"))
			pinfo->pdest = DISPLAY_1;
		else if (!strcmp(pdest, "display_2"))
			pinfo->pdest = DISPLAY_2;
		else {
			pr_debug("%s: incorrect pdest. Set Default\n",
				__func__);
			pinfo->pdest = DISPLAY_1;
		}
	} else {
		pr_debug("%s: pdest not specified. Set Default\n",
				__func__);
		pinfo->pdest = DISPLAY_1;
	}
	rc = of_property_read_u32(np, "qcom,mdss-dsi-h-front-porch", &tmp);
	pinfo->lcdc.h_front_porch = (!rc ? tmp : 6);
	rc = of_property_read_u32(np, "qcom,mdss-dsi-h-back-porch", &tmp);
	pinfo->lcdc.h_back_porch = (!rc ? tmp : 6);
	rc = of_property_read_u32(np, "qcom,mdss-dsi-h-pulse-width", &tmp);
	pinfo->lcdc.h_pulse_width = (!rc ? tmp : 2);
	rc = of_property_read_u32(np, "qcom,mdss-dsi-h-sync-skew", &tmp);
	pinfo->lcdc.hsync_skew = (!rc ? tmp : 0);
	rc = of_property_read_u32(np, "qcom,mdss-dsi-v-back-porch", &tmp);
	pinfo->lcdc.v_back_porch = (!rc ? tmp : 6);
	rc = of_property_read_u32(np, "qcom,mdss-dsi-v-front-porch", &tmp);
	pinfo->lcdc.v_front_porch = (!rc ? tmp : 6);
	rc = of_property_read_u32(np, "qcom,mdss-dsi-v-pulse-width", &tmp);
	pinfo->lcdc.v_pulse_width = (!rc ? tmp : 2);
	rc = of_property_read_u32(np,
		"qcom,mdss-dsi-underflow-color", &tmp);
	pinfo->lcdc.underflow_clr = (!rc ? tmp : 0xff);
	rc = of_property_read_u32(np,
		"qcom,mdss-dsi-border-color", &tmp);
	pinfo->lcdc.border_clr = (!rc ? tmp : 0);
	data = of_get_property(np, "qcom,mdss-dsi-panel-orientation", NULL);
	if (data) {
		pr_debug("panel orientation is %s\n", data);
		if (!strcmp(data, "180"))
			pinfo->panel_orientation = MDP_ROT_180;
		else if (!strcmp(data, "hflip"))
			pinfo->panel_orientation = MDP_FLIP_LR;
		else if (!strcmp(data, "vflip"))
			pinfo->panel_orientation = MDP_FLIP_UD;
	}

	ctrl_pdata->bklt_ctrl = UNKNOWN_CTRL;
	data = of_get_property(np, "qcom,mdss-dsi-bl-pmic-control-type", NULL);
	if (data) {
		if (!strncmp(data, "bl_ctrl_wled", 12)) {
			led_trigger_register_simple("bkl-trigger",
				&bl_led_trigger);
			pr_debug("%s: SUCCESS-> WLED TRIGGER register\n",
				__func__);
			ctrl_pdata->bklt_ctrl = BL_WLED;
		} else if (!strncmp(data, "bl_ctrl_pwm", 11)) {
			ctrl_pdata->bklt_ctrl = BL_PWM;
			rc = of_property_read_u32(np,
				"qcom,mdss-dsi-bl-pmic-pwm-frequency", &tmp);
			if (rc) {
				pr_err("%s:%d, Error, panel pwm_period\n",
						__func__, __LINE__);
				return -EINVAL;
			}
			ctrl_pdata->pwm_period = tmp;
			rc = of_property_read_u32(np,
				"qcom,mdss-dsi-bl-pmic-bank-select", &tmp);
			if (rc) {
				pr_err("%s:%d, Error, dsi lpg channel\n",
						__func__, __LINE__);
				return -EINVAL;
			}
			ctrl_pdata->pwm_lpg_chan = tmp;
			tmp = of_get_named_gpio(np,
				"qcom,mdss-dsi-pwm-gpio", 0);
			ctrl_pdata->pwm_pmic_gpio = tmp;
			pr_debug("%s: Configured PWM bklt ctrl\n", __func__);
		} else if (!strncmp(data, "bl_ctrl_dcs", 11)) {
			ctrl_pdata->bklt_ctrl = BL_DCS_CMD;
			pr_debug("%s: Configured DCS_CMD bklt ctrl\n",
								__func__);
		}
	}
	rc = of_property_read_u32(np, "qcom,mdss-brightness-max-level", &tmp);
	pinfo->brightness_max = (!rc ? tmp : MDSS_MAX_BL_BRIGHTNESS);
	rc = of_property_read_u32(np, "qcom,mdss-dsi-bl-min-level", &tmp);
	pinfo->bl_min = (!rc ? tmp : 0);
	rc = of_property_read_u32(np, "qcom,mdss-dsi-bl-max-level", &tmp);
	pinfo->bl_max = (!rc ? tmp : 255);
	ctrl_pdata->bklt_max = pinfo->bl_max;

	rc = of_property_read_u32(np, "qcom,mdss-dsi-interleave-mode", &tmp);
	pinfo->mipi.interleave_mode = (!rc ? tmp : 0);

	pinfo->mipi.vsync_enable = of_property_read_bool(np,
		"qcom,mdss-dsi-te-check-enable");
	pinfo->mipi.hw_vsync_mode = of_property_read_bool(np,
		"qcom,mdss-dsi-te-using-te-pin");

	rc = of_property_read_u32(np,
		"qcom,mdss-dsi-h-sync-pulse", &tmp);
	pinfo->mipi.pulse_mode_hsa_he = (!rc ? tmp : false);

	pinfo->mipi.hfp_power_stop = of_property_read_bool(np,
		"qcom,mdss-dsi-hfp-power-mode");
	pinfo->mipi.hsa_power_stop = of_property_read_bool(np,
		"qcom,mdss-dsi-hsa-power-mode");
	pinfo->mipi.hbp_power_stop = of_property_read_bool(np,
		"qcom,mdss-dsi-hbp-power-mode");
	pinfo->mipi.last_line_interleave_en = of_property_read_bool(np,
		"qcom,mdss-dsi-last-line-interleave");
	pinfo->mipi.bllp_power_stop = of_property_read_bool(np,
		"qcom,mdss-dsi-bllp-power-mode");
	pinfo->mipi.eof_bllp_power_stop = of_property_read_bool(
		np, "qcom,mdss-dsi-bllp-eof-power-mode");
	pinfo->mipi.traffic_mode = DSI_NON_BURST_SYNCH_PULSE;
	data = of_get_property(np, "qcom,mdss-dsi-traffic-mode", NULL);
	if (data) {
		if (!strcmp(data, "non_burst_sync_event"))
			pinfo->mipi.traffic_mode = DSI_NON_BURST_SYNCH_EVENT;
		else if (!strcmp(data, "burst_mode"))
			pinfo->mipi.traffic_mode = DSI_BURST_MODE;
	}
	rc = of_property_read_u32(np,
		"qcom,mdss-dsi-te-dcs-command", &tmp);
	pinfo->mipi.insert_dcs_cmd =
			(!rc ? tmp : 1);
	rc = of_property_read_u32(np,
		"qcom,mdss-dsi-wr-mem-continue", &tmp);
	pinfo->mipi.wr_mem_continue =
			(!rc ? tmp : 0x3c);
	rc = of_property_read_u32(np,
		"qcom,mdss-dsi-wr-mem-start", &tmp);
	pinfo->mipi.wr_mem_start =
			(!rc ? tmp : 0x2c);
	rc = of_property_read_u32(np,
		"qcom,mdss-dsi-te-pin-select", &tmp);
	pinfo->mipi.te_sel =
			(!rc ? tmp : 1);
	rc = of_property_read_u32(np, "qcom,mdss-dsi-virtual-channel-id", &tmp);
	pinfo->mipi.vc = (!rc ? tmp : 0);
	pinfo->mipi.rgb_swap = DSI_RGB_SWAP_RGB;
	data = of_get_property(np, "qcom,mdss-dsi-color-order", NULL);
	if (data) {
		if (!strcmp(data, "rgb_swap_rbg"))
			pinfo->mipi.rgb_swap = DSI_RGB_SWAP_RBG;
		else if (!strcmp(data, "rgb_swap_bgr"))
			pinfo->mipi.rgb_swap = DSI_RGB_SWAP_BGR;
		else if (!strcmp(data, "rgb_swap_brg"))
			pinfo->mipi.rgb_swap = DSI_RGB_SWAP_BRG;
		else if (!strcmp(data, "rgb_swap_grb"))
			pinfo->mipi.rgb_swap = DSI_RGB_SWAP_GRB;
		else if (!strcmp(data, "rgb_swap_gbr"))
			pinfo->mipi.rgb_swap = DSI_RGB_SWAP_GBR;
	}
	pinfo->mipi.data_lane0 = of_property_read_bool(np,
		"qcom,mdss-dsi-lane-0-state");
	pinfo->mipi.data_lane1 = of_property_read_bool(np,
		"qcom,mdss-dsi-lane-1-state");
	pinfo->mipi.data_lane2 = of_property_read_bool(np,
		"qcom,mdss-dsi-lane-2-state");
	pinfo->mipi.data_lane3 = of_property_read_bool(np,
		"qcom,mdss-dsi-lane-3-state");

	rc = of_property_read_u32(np, "qcom,mdss-dsi-t-clk-pre", &tmp);
	pinfo->mipi.t_clk_pre = (!rc ? tmp : 0x24);
	rc = of_property_read_u32(np, "qcom,mdss-dsi-t-clk-post", &tmp);
	pinfo->mipi.t_clk_post = (!rc ? tmp : 0x03);

	pinfo->mipi.rx_eot_ignore = of_property_read_bool(np,
		"qcom,mdss-dsi-rx-eot-ignore");
	pinfo->mipi.tx_eot_append = of_property_read_bool(np,
		"qcom,mdss-dsi-tx-eot-append");

	rc = of_property_read_u32(np, "qcom,mdss-dsi-stream", &tmp);
	pinfo->mipi.stream = (!rc ? tmp : 0);

	data = of_get_property(np, "qcom,mdss-dsi-panel-mode-gpio-state", NULL);
	if (data) {
		if (!strcmp(data, "high"))
			pinfo->mode_gpio_state = MODE_GPIO_HIGH;
		else if (!strcmp(data, "low"))
			pinfo->mode_gpio_state = MODE_GPIO_LOW;
	} else {
		pinfo->mode_gpio_state = MODE_GPIO_NOT_VALID;
	}

	rc = of_property_read_u32(np, "qcom,mdss-dsi-panel-framerate", &tmp);
	pinfo->mipi.frame_rate = (!rc ? tmp : 60);
	rc = of_property_read_u32(np, "qcom,mdss-dsi-panel-clockrate", &tmp);
	pinfo->clk_rate = (!rc ? tmp : 0);
	data = of_get_property(np, "qcom,mdss-dsi-panel-timings", &len);
	if ((!data) || (len != 12)) {
		pr_err("%s:%d, Unable to read Phy timing settings",
		       __func__, __LINE__);
		goto error;
	}
	for (i = 0; i < len; i++)
		pinfo->mipi.dsi_phy_db.timing[i] = data[i];

	pinfo->mipi.lp11_init = of_property_read_bool(np,
					"qcom,mdss-dsi-lp11-init");
	rc = of_property_read_u32(np, "qcom,mdss-dsi-init-delay-us", &tmp);
	pinfo->mipi.init_delay = (!rc ? tmp : 0);

	mdss_dsi_parse_roi_alignment(np, pinfo);

	mdss_dsi_parse_trigger(np, &(pinfo->mipi.mdp_trigger),
		"qcom,mdss-dsi-mdp-trigger");

	mdss_dsi_parse_trigger(np, &(pinfo->mipi.dma_trigger),
		"qcom,mdss-dsi-dma-trigger");

	mdss_dsi_parse_lane_swap(np, &(pinfo->mipi.dlane_swap));

	mdss_dsi_parse_fbc_params(np, pinfo);

	mdss_panel_parse_te_params(np, pinfo);

	mdss_dsi_parse_reset_seq(np, pinfo->rst_seq, &(pinfo->rst_seq_len),
		"qcom,mdss-dsi-reset-sequence");

	mdss_dsi_parse_dcs_cmds(np, &on_cmds_V2,
		"qcom,mdss-dsi-on-command-V2", "qcom,mdss-dsi-on-command-state");
<<<<<<< HEAD

	mdss_dsi_parse_dcs_cmds(np, &on_cmds_V3,
		"qcom,mdss-dsi-on-command-V3", "qcom,mdss-dsi-on-command-state");
=======
>>>>>>> 62a3c2da

	mdss_dsi_parse_dcs_cmds(np, &on_cmds_V3,
		"qcom,mdss-dsi-on-command-V3", "qcom,mdss-dsi-on-command-state");
	mdss_dsi_parse_dcs_cmds(np, &ctrl_pdata->off_cmds,
		"qcom,mdss-dsi-off-command", "qcom,mdss-dsi-off-command-state");
	mdss_dsi_parse_dcs_cmds(np, &idle_on_cmds_V1,
		"qcom,mdss-dsi-idle-on-command", "qcom,mdss-dsi-on-command-state");
	mdss_dsi_parse_dcs_cmds(np, &idle_off_cmds_V1,
		"qcom,mdss-dsi-idle-off-command", "qcom,mdss-dsi-off-command-state");

	mdss_dsi_parse_dcs_cmds(np, &idle_on_cmds_V2,
		"qcom,mdss-dsi-idle-on-command-V2", "qcom,mdss-dsi-on-command-state");
	mdss_dsi_parse_dcs_cmds(np, &idle_off_cmds_V2,
		"qcom,mdss-dsi-idle-off-command-V2", "qcom,mdss-dsi-off-command-state");

	mdss_dsi_parse_dcs_cmds(np, &ctrl_pdata->status_cmds,
			"qcom,mdss-dsi-panel-status-command",
				"qcom,mdss-dsi-panel-status-command-state");
	rc = of_property_read_u32(np, "qcom,mdss-dsi-panel-status-value", &tmp);
	ctrl_pdata->status_value = (!rc ? tmp : 0);


	ctrl_pdata->status_mode = ESD_MAX;
	rc = of_property_read_string(np,
				"qcom,mdss-dsi-panel-status-check-mode", &data);
	if (!rc) {
		if (!strcmp(data, "bta_check"))
			ctrl_pdata->status_mode = ESD_BTA;
		else if (!strcmp(data, "reg_read"))
			ctrl_pdata->status_mode = ESD_REG;
	}

	mdss_dsi_parse_dcs_cmds(np, &idle_on_cmds_V1,
		"qcom,mdss-dsi-idle-on-command", "qcom,mdss-dsi-on-command-state");
	mdss_dsi_parse_dcs_cmds(np, &idle_off_cmds_V1,
		"qcom,mdss-dsi-idle-off-command", "qcom,mdss-dsi-off-command-state");

	mdss_dsi_parse_dcs_cmds(np, &idle_on_cmds_V2,
		"qcom,mdss-dsi-idle-on-command-V2", "qcom,mdss-dsi-on-command-state");
	mdss_dsi_parse_dcs_cmds(np, &idle_off_cmds_V2,
		"qcom,mdss-dsi-idle-off-command-V2", "qcom,mdss-dsi-off-command-state");
	
	rc = mdss_dsi_parse_panel_features(np, ctrl_pdata);
	if (rc) {
		pr_err("%s: failed to parse panel features\n", __func__);
		goto error;
	}

	mdss_dsi_parse_panel_horizintal_line_idle(np, ctrl_pdata);

	return 0;

error:
	return -EINVAL;
}

int mdss_dsi_panel_init(struct device_node *node,
	struct mdss_dsi_ctrl_pdata *ctrl_pdata,
	bool cmd_cfg_cont_splash)
{
	int rc = 0;
	static const char *panel_name;
	struct mdss_panel_info *pinfo;

	if (!node || !ctrl_pdata) {
		pr_err("%s: Invalid arguments\n", __func__);
		return -ENODEV;
	}

	pinfo = &ctrl_pdata->panel_data.panel_info;

	pr_debug("%s:%d\n", __func__, __LINE__);
	panel_name = of_get_property(node, "qcom,mdss-dsi-panel-name", NULL);
	if (!panel_name)
		pr_info("%s:%d, Panel name not specified\n",
						__func__, __LINE__);
	else
		pr_info("%s: Panel Name = %s\n", __func__, panel_name);

	rc = mdss_panel_parse_dt(node, ctrl_pdata);
	if (rc) {
		pr_err("%s:%d panel dt parse failed\n", __func__, __LINE__);
		return rc;
	}

	if (!cmd_cfg_cont_splash)
		pinfo->cont_splash_enabled = false;
	pr_info("%s: Continuous splash %s\n", __func__,
		pinfo->cont_splash_enabled ? "enabled" : "disabled");

	pinfo->dynamic_switch_pending = false;
	pinfo->is_lpm_mode = false;

	ctrl_pdata->on = mdss_dsi_panel_on;
	ctrl_pdata->off = mdss_dsi_panel_off;
	ctrl_pdata->low_power_config = mdss_dsi_panel_low_power_config;
	ctrl_pdata->panel_data.set_backlight = mdss_dsi_panel_bl_ctrl;
<<<<<<< HEAD
=======
	ctrl_pdata->switch_mode = mdss_dsi_panel_switch_mode;

>>>>>>> 62a3c2da
#ifdef CONFIG_ASUS_MDSS_DEBUG_UTILITY
	notify_amdu_panel_on_cmds_start(ctrl_pdata);
#endif
	return 0;
}<|MERGE_RESOLUTION|>--- conflicted
+++ resolved
@@ -24,17 +24,9 @@
 
 #include "mdss_dsi.h"
 
-<<<<<<< HEAD
-// ASUS_BSP +++ Tingyi "[8226][MDSS] ASUS MDSS DEBUG UTILITY (AMDU) support."
 #ifdef CONFIG_ASUS_MDSS_DEBUG_UTILITY
 #include "mdss_asus_debug.h"
 #endif
-// ASUS_BSP --- Tingyi "[8226][MDSS] ASUS MDSS DEBUG UTILITY (AMDU) support."
-=======
-#ifdef CONFIG_ASUS_MDSS_DEBUG_UTILITY
-#include "mdss_asus_debug.h"
-#endif
->>>>>>> 62a3c2da
 
 /* ASUS support V2 panel low power mode */
 struct dsi_panel_cmds idle_on_cmds_V1;
@@ -68,10 +60,6 @@
 	}
 	return (panel_ambient_mode == AMBIENT_MODE_ON)? true : false;
 }
-<<<<<<< HEAD
-
-=======
->>>>>>> 62a3c2da
 #define DT_CMD_HDR 6
 
 DEFINE_LED_TRIGGER(bl_led_trigger);
@@ -178,10 +166,6 @@
 	return 0;
 }
 
-<<<<<<< HEAD
-
-=======
->>>>>>> 62a3c2da
 static void _mdss_dsi_panel_cmds_send(struct mdss_dsi_ctrl_pdata *ctrl,
 			struct dsi_panel_cmds *pcmds, int sync)
 {
@@ -197,14 +181,8 @@
 	memset(&cmdreq, 0, sizeof(cmdreq));
 	cmdreq.cmds = pcmds->cmds;
 	cmdreq.cmds_cnt = pcmds->cmd_cnt;
-<<<<<<< HEAD
-
-	if (sync)
-		cmdreq.flags = CMD_REQ_COMMIT ;
-=======
 	if (sync)
 	cmdreq.flags = CMD_REQ_COMMIT;
->>>>>>> 62a3c2da
 
 	/*Panel ON/Off commands should be sent in DSI Low Power Mode*/
 	if (pcmds->link_state == DSI_LP_MODE)
@@ -227,11 +205,6 @@
 {
 	return _mdss_dsi_panel_cmds_send(ctrl,pcmds, 0 /*async*/);
 }
-<<<<<<< HEAD
-
-
-=======
->>>>>>> 62a3c2da
 static char led_pwm1[2] = {0x51, 0x0};	/* DTYPE_DCS_WRITE1 */
 static struct dsi_cmd_desc backlight_cmd = {
 	{DTYPE_DCS_WRITE1, 1, 0, 0, 1, sizeof(led_pwm1)},
@@ -342,10 +315,6 @@
 		pr_info("MDSS:DSI:Skip %s due to ambient_on()\n",__func__);
 		return 0;
 	}
-<<<<<<< HEAD
-
-=======
->>>>>>> 62a3c2da
 	pr_debug("%s: enable = %d\n", __func__, enable);
 	pinfo = &(ctrl_pdata->panel_data.panel_info);
 
@@ -543,8 +512,6 @@
 	return 0;
 }
 
-<<<<<<< HEAD
-=======
 static void mdss_dsi_panel_switch_mode(struct mdss_panel_data *pdata,
 							int mode)
 {
@@ -575,7 +542,6 @@
 	return;
 }
 
->>>>>>> 62a3c2da
 static void mdss_dsi_panel_bl_ctrl(struct mdss_panel_data *pdata,
 							u32 bl_level)
 {
@@ -603,10 +569,6 @@
 		mutex_unlock(&ctrl_pdata->blcmd_mutex);
 		return;
 	}
-<<<<<<< HEAD
-
-=======
->>>>>>> 62a3c2da
 	/*
 	 * Some backlight controllers specify a minimum duty cycle
 	 * for the backlight brightness. If the brightness is less
@@ -624,19 +586,6 @@
 		mdss_dsi_panel_bklt_pwm(ctrl_pdata, bl_level);
 		break;
 	case BL_DCS_CMD:
-<<<<<<< HEAD
-		mdss_dsi_panel_bklt_dcs(ctrl_pdata, bl_level);
-		if (mdss_dsi_is_master_ctrl(ctrl_pdata)) {
-			struct mdss_dsi_ctrl_pdata *sctrl =
-				mdss_dsi_get_slave_ctrl();
-			if (!sctrl) {
-				pr_err("%s: Invalid slave ctrl data\n",
-					__func__);
-				mutex_unlock(&ctrl_pdata->blcmd_mutex);
-				return;
-			}
-			mdss_dsi_panel_bklt_dcs(sctrl, bl_level);
-=======
 		if (!mdss_dsi_sync_wait_enable(ctrl_pdata)) {
 			mdss_dsi_panel_bklt_dcs(ctrl_pdata, bl_level);
 			break;
@@ -658,7 +607,6 @@
 			mdss_dsi_panel_bklt_dcs(ctrl_pdata, bl_level);
 			if (sctrl)
 				mdss_dsi_panel_bklt_dcs(sctrl, bl_level);
->>>>>>> 62a3c2da
 		}
 		break;
 	default:
@@ -666,10 +614,6 @@
 			__func__);
 		break;
 	}
-<<<<<<< HEAD
-
-=======
->>>>>>> 62a3c2da
 	mutex_unlock(&ctrl_pdata->blcmd_mutex);
 }
 
@@ -678,16 +622,11 @@
 	char id = 0x0;
 	int retry = 16;
 
-<<<<<<< HEAD
-	//V1 panel id : 0x01
-	//V2 panel id : 0xfe
-=======
 /*
 	V1 panel id : 0xfe
 	V2 panel id : 0x01
 	V3 panel id : 0x02
 */
->>>>>>> 62a3c2da
 	while(retry > 0){
 		mdss_dsi_panel_cmd_read(ctrl_pdata, 0xDA, 0x00, NULL, &id, 0);
 		printk("[MDSS] get panel version = 0x%x\n",id);
@@ -712,22 +651,14 @@
 	
 	if(panel_id == 0xFE ||panel_id == 0x01){
 		
-<<<<<<< HEAD
-		//for V1 V2 panel
-=======
 		/* for V1 V2 panel */
->>>>>>> 62a3c2da
 		memcpy(&ctrl_pdata->on_cmds,&on_cmds_V2 ,sizeof(struct dsi_panel_cmds));
 		command_has_set = true;
 		printk("[MDSS] set V2 panel on command\n");
 		
 	}else if(panel_id == 0x02){
 	
-<<<<<<< HEAD
-		//for V3 panel
-=======
 		/* for V3 panel */
->>>>>>> 62a3c2da
 		memcpy(&ctrl_pdata->on_cmds,&on_cmds_V3 ,sizeof(struct dsi_panel_cmds));
 		command_has_set = true;
 		printk("[MDSS] set V3 panel on command\n");
@@ -739,52 +670,6 @@
 	}
 	
 	return;
-<<<<<<< HEAD
-}
-
-
-void mdss_panel_set_ambient_command(struct mdss_dsi_ctrl_pdata *ctrl_pdata)
-{
-	char panel_id;
-	static bool command_has_set = false;
-
-	if(command_has_set)
-		return;
-
-	panel_id = mdss_panel_get_version(ctrl_pdata);
-	
-	if(panel_id == 0xFE){
-		//set V1 panel
-		memcpy(&ctrl_pdata->idle_on_cmds ,&idle_on_cmds_V1 ,sizeof(struct dsi_panel_cmds));
-		memcpy(&ctrl_pdata->idle_off_cmds ,&idle_off_cmds_V1 ,sizeof(struct dsi_panel_cmds));
-		ambient_bl_level = AMBIENT_BL_LEVEL_V1;
-		command_has_set = true;
-		printk("[MDSS] set V1 panel ambient command\n");
-	}else if(panel_id == 0x01){
-		//set V2 panel
-		memcpy(&ctrl_pdata->idle_on_cmds ,&idle_on_cmds_V2 ,sizeof(struct dsi_panel_cmds));
-		memcpy(&ctrl_pdata->idle_off_cmds ,&idle_off_cmds_V2 ,sizeof(struct dsi_panel_cmds));
-		ambient_bl_level = AMBIENT_BL_LEVEL_V2;
-		command_has_set = true;
-		printk("[MDSS] set V2 panel ambient command\n");
-	}else if(panel_id == 0x02){
-		//set V3 panel
-		memcpy(&ctrl_pdata->idle_on_cmds ,&idle_on_cmds_V2 ,sizeof(struct dsi_panel_cmds));
-		memcpy(&ctrl_pdata->idle_off_cmds ,&idle_off_cmds_V2 ,sizeof(struct dsi_panel_cmds));
-		ambient_bl_level = AMBIENT_BL_LEVEL_V3;
-		command_has_set = true;
-		printk("[MDSS] set V3 panel ambient command\n");
-	}else{
-		memcpy(&ctrl_pdata->idle_on_cmds ,&idle_on_cmds_V2 ,sizeof(struct dsi_panel_cmds));
-		memcpy(&ctrl_pdata->idle_off_cmds ,&idle_off_cmds_V2 ,sizeof(struct dsi_panel_cmds));
-		ambient_bl_level = AMBIENT_BL_LEVEL_V2;
-		command_has_set = true;
-		printk("[MDSS] Error: unknown panel id!! default set V2 panel ambient command\n");
-	}
-	
-	return;
-=======
->>>>>>> 62a3c2da
 }
 
 
@@ -846,13 +731,6 @@
 	mdss_panel_set_panel_on_command(ctrl);
 	pr_debug("%s: ctrl=%p ndx=%d\n", __func__, ctrl, ctrl->ndx);
 
-<<<<<<< HEAD
-	if (is_ambient_on()){
-		printk("MDSS:DSI:Skip %s due to ambient_on()\n",__func__);
-	}else{
-		if (ctrl->on_cmds.cmd_cnt)
-			mdss_dsi_panel_cmds_send(ctrl, &ctrl->on_cmds);
-=======
 	if (pinfo->partial_update_dcs_cmd_by_left) {
 		if (ctrl->ndx != DSI_CTRL_LEFT)
 			goto end;
@@ -863,7 +741,6 @@
 	}else{
 	if (ctrl->on_cmds.cmd_cnt)
 		mdss_dsi_panel_cmds_send(ctrl, &ctrl->on_cmds);
->>>>>>> 62a3c2da
 	}
 
 end:
@@ -893,10 +770,6 @@
 		pr_info("MDSS:DSI:Skip %s due to ambient_on()\n",__func__);
 		return 0;
 	}
-<<<<<<< HEAD
-
-=======
->>>>>>> 62a3c2da
 	pr_debug("%s: ctrl=%p ndx=%d\n", __func__, ctrl, ctrl->ndx);
 
 	if (pinfo->partial_update_dcs_cmd_by_left) {
@@ -987,11 +860,6 @@
 	}
 
 	mutex_unlock(&ctrl->ambientcmd_mutex);
-<<<<<<< HEAD
-
-	//printk("MDSS:%s:---\n", __func__);
-=======
->>>>>>> 62a3c2da
 	return 0;
 }
 
@@ -1748,12 +1616,6 @@
 
 	mdss_dsi_parse_dcs_cmds(np, &on_cmds_V2,
 		"qcom,mdss-dsi-on-command-V2", "qcom,mdss-dsi-on-command-state");
-<<<<<<< HEAD
-
-	mdss_dsi_parse_dcs_cmds(np, &on_cmds_V3,
-		"qcom,mdss-dsi-on-command-V3", "qcom,mdss-dsi-on-command-state");
-=======
->>>>>>> 62a3c2da
 
 	mdss_dsi_parse_dcs_cmds(np, &on_cmds_V3,
 		"qcom,mdss-dsi-on-command-V3", "qcom,mdss-dsi-on-command-state");
@@ -1786,16 +1648,6 @@
 			ctrl_pdata->status_mode = ESD_REG;
 	}
 
-	mdss_dsi_parse_dcs_cmds(np, &idle_on_cmds_V1,
-		"qcom,mdss-dsi-idle-on-command", "qcom,mdss-dsi-on-command-state");
-	mdss_dsi_parse_dcs_cmds(np, &idle_off_cmds_V1,
-		"qcom,mdss-dsi-idle-off-command", "qcom,mdss-dsi-off-command-state");
-
-	mdss_dsi_parse_dcs_cmds(np, &idle_on_cmds_V2,
-		"qcom,mdss-dsi-idle-on-command-V2", "qcom,mdss-dsi-on-command-state");
-	mdss_dsi_parse_dcs_cmds(np, &idle_off_cmds_V2,
-		"qcom,mdss-dsi-idle-off-command-V2", "qcom,mdss-dsi-off-command-state");
-	
 	rc = mdss_dsi_parse_panel_features(np, ctrl_pdata);
 	if (rc) {
 		pr_err("%s: failed to parse panel features\n", __func__);
@@ -1851,11 +1703,8 @@
 	ctrl_pdata->off = mdss_dsi_panel_off;
 	ctrl_pdata->low_power_config = mdss_dsi_panel_low_power_config;
 	ctrl_pdata->panel_data.set_backlight = mdss_dsi_panel_bl_ctrl;
-<<<<<<< HEAD
-=======
 	ctrl_pdata->switch_mode = mdss_dsi_panel_switch_mode;
 
->>>>>>> 62a3c2da
 #ifdef CONFIG_ASUS_MDSS_DEBUG_UTILITY
 	notify_amdu_panel_on_cmds_start(ctrl_pdata);
 #endif
