/* Copyright (c) 2012-2013, The Linux Foundation. All rights reserved.
 *
 * This program is free software; you can redistribute it and/or modify
 * it under the terms of the GNU General Public License version 2 and
 * only version 2 as published by the Free Software Foundation.
 *
 * This program is distributed in the hope that it will be useful,
 * but WITHOUT ANY WARRANTY; without even the implied warranty of
 * MERCHANTABILITY or FITNESS FOR A PARTICULAR PURPOSE.  See the
 * GNU General Public License for more details.
 */

#include <linux/module.h>
#include <linux/interrupt.h>
#include <linux/of.h>
#include <linux/of_gpio.h>
#include <linux/gpio.h>
#include <linux/qpnp/pin.h>
#include <linux/delay.h>
#include <linux/slab.h>
#include <linux/leds.h>
#include <linux/qpnp/pwm.h>
#include <linux/err.h>

#include "mdss_dsi.h"

#define DT_CMD_HDR 6

DEFINE_LED_TRIGGER(bl_led_trigger);

void mdss_dsi_panel_pwm_cfg(struct mdss_dsi_ctrl_pdata *ctrl)
{
	ctrl->pwm_bl = pwm_request(ctrl->pwm_lpg_chan, "lcd-bklt");
	if (ctrl->pwm_bl == NULL || IS_ERR(ctrl->pwm_bl)) {
		pr_err("%s: Error: lpg_chan=%d pwm request failed",
				__func__, ctrl->pwm_lpg_chan);
	}
}

static void mdss_dsi_panel_bklt_pwm(struct mdss_dsi_ctrl_pdata *ctrl, int level)
{
	int ret;
	u32 duty;

	if (ctrl->pwm_bl == NULL) {
		pr_err("%s: no PWM\n", __func__);
		return;
	}

	if (level == 0) {
		if (ctrl->pwm_enabled)
			pwm_disable(ctrl->pwm_bl);
		ctrl->pwm_enabled = 0;
		return;
	}

	duty = level * ctrl->pwm_period;
	duty /= ctrl->bklt_max;

	pr_debug("%s: bklt_ctrl=%d pwm_period=%d pwm_gpio=%d pwm_lpg_chan=%d\n",
			__func__, ctrl->bklt_ctrl, ctrl->pwm_period,
				ctrl->pwm_pmic_gpio, ctrl->pwm_lpg_chan);

	pr_debug("%s: ndx=%d level=%d duty=%d\n", __func__,
					ctrl->ndx, level, duty);

	if (ctrl->pwm_enabled) {
		pwm_disable(ctrl->pwm_bl);
		ctrl->pwm_enabled = 0;
	}

	ret = pwm_config_us(ctrl->pwm_bl, duty, ctrl->pwm_period);
	if (ret) {
		pr_err("%s: pwm_config_us() failed err=%d.\n", __func__, ret);
		return;
	}

	ret = pwm_enable(ctrl->pwm_bl);
	if (ret)
		pr_err("%s: pwm_enable() failed err=%d\n", __func__, ret);
	ctrl->pwm_enabled = 1;
}

static char dcs_cmd[2] = {0x54, 0x00}; /* DTYPE_DCS_READ */
static struct dsi_cmd_desc dcs_read_cmd = {
	{DTYPE_DCS_READ, 1, 0, 1, 5, sizeof(dcs_cmd)},
	dcs_cmd
};

u32 mdss_dsi_panel_cmd_read(struct mdss_dsi_ctrl_pdata *ctrl, char cmd0,
		char cmd1, void (*fxn)(int), char *rbuf, int len)
{
	struct dcs_cmd_req cmdreq;

	dcs_cmd[0] = cmd0;
	dcs_cmd[1] = cmd1;
	memset(&cmdreq, 0, sizeof(cmdreq));
	cmdreq.cmds = &dcs_read_cmd;
	cmdreq.cmds_cnt = 1;
	cmdreq.flags = CMD_REQ_RX | CMD_REQ_COMMIT;
	cmdreq.rlen = len;
	cmdreq.rbuf = rbuf;
	cmdreq.cb = fxn; /* call back */
	mdss_dsi_cmdlist_put(ctrl, &cmdreq);
	/*
	 * blocked here, until call back called
	 */

	return 0;
}

static void mdss_dsi_panel_cmds_send(struct mdss_dsi_ctrl_pdata *ctrl,
			struct dsi_panel_cmds *pcmds)
{
	struct dcs_cmd_req cmdreq;

	memset(&cmdreq, 0, sizeof(cmdreq));
	cmdreq.cmds = pcmds->cmds;
	cmdreq.cmds_cnt = pcmds->cmd_cnt;
	cmdreq.flags = CMD_REQ_COMMIT;

	/*Panel ON/Off commands should be sent in DSI Low Power Mode*/
	if (pcmds->link_state == DSI_LP_MODE)
		cmdreq.flags  |= CMD_REQ_LP_MODE;

	cmdreq.rlen = 0;
	cmdreq.cb = NULL;

	mdss_dsi_cmdlist_put(ctrl, &cmdreq);
}

static char led_pwm1[2] = {0x51, 0x0};	/* DTYPE_DCS_WRITE1 */
static struct dsi_cmd_desc backlight_cmd = {
	{DTYPE_DCS_WRITE1, 1, 0, 0, 1, sizeof(led_pwm1)},
	led_pwm1
};

static void mdss_dsi_panel_bklt_dcs(struct mdss_dsi_ctrl_pdata *ctrl, int level)
{
	struct dcs_cmd_req cmdreq;

	pr_debug("%s: level=%d\n", __func__, level);

	led_pwm1[1] = (unsigned char)level;

	memset(&cmdreq, 0, sizeof(cmdreq));
	cmdreq.cmds = &backlight_cmd;
	cmdreq.cmds_cnt = 1;
	cmdreq.flags = CMD_REQ_COMMIT | CMD_CLK_CTRL;
	cmdreq.rlen = 0;
	cmdreq.cb = NULL;

	mdss_dsi_cmdlist_put(ctrl, &cmdreq);
}

void mdss_dsi_panel_idle_mode(struct mdss_dsi_ctrl_pdata *ctrl, int enable)
{
	if (enable)
		mdss_dsi_panel_cmds_send(ctrl, &ctrl->idle_on_cmds);
	else
		mdss_dsi_panel_cmds_send(ctrl, &ctrl->idle_off_cmds);
}

void mdss_dsi_panel_reset(struct mdss_panel_data *pdata, int enable)
{
	struct mdss_dsi_ctrl_pdata *ctrl_pdata = NULL;
	struct mdss_panel_info *pinfo = NULL;
	int i;

	if (pdata == NULL) {
		pr_err("%s: Invalid input data\n", __func__);
		return;
	}

	ctrl_pdata = container_of(pdata, struct mdss_dsi_ctrl_pdata,
				panel_data);

	if (!gpio_is_valid(ctrl_pdata->disp_en_gpio)) {
		pr_debug("%s:%d, reset line not configured\n",
			   __func__, __LINE__);
	}

	if (!gpio_is_valid(ctrl_pdata->rst_gpio)) {
		pr_debug("%s:%d, reset line not configured\n",
			   __func__, __LINE__);
		return;
	}

	pr_debug("%s: enable = %d\n", __func__, enable);
	pinfo = &(ctrl_pdata->panel_data.panel_info);

	if (enable) {
		if (gpio_is_valid(ctrl_pdata->disp_en_gpio))
			gpio_set_value((ctrl_pdata->disp_en_gpio), 1);

		for (i = 0; i < pdata->panel_info.rst_seq_len; ++i) {
			gpio_set_value((ctrl_pdata->rst_gpio),
				pdata->panel_info.rst_seq[i]);
			if (pdata->panel_info.rst_seq[++i])
				usleep(pdata->panel_info.rst_seq[i] * 1000);
		}

		if (gpio_is_valid(ctrl_pdata->bklt_en_gpio))
			gpio_set_value((ctrl_pdata->bklt_en_gpio), 1);

		if (gpio_is_valid(ctrl_pdata->mode_gpio)) {
			if (pinfo->mode_gpio_state == MODE_GPIO_HIGH)
				gpio_set_value((ctrl_pdata->mode_gpio), 1);
			else if (pinfo->mode_gpio_state == MODE_GPIO_LOW)
				gpio_set_value((ctrl_pdata->mode_gpio), 0);
		}
		if (ctrl_pdata->ctrl_state & CTRL_STATE_PANEL_INIT) {
			pr_debug("%s: Panel Not properly turned OFF\n",
						__func__);
			ctrl_pdata->ctrl_state &= ~CTRL_STATE_PANEL_INIT;
			pr_debug("%s: Reset panel done\n", __func__);
		}
	} else {
		if (gpio_is_valid(ctrl_pdata->bklt_en_gpio))
			gpio_set_value((ctrl_pdata->bklt_en_gpio), 0);

		if (gpio_is_valid(ctrl_pdata->disp_en_gpio))
			gpio_set_value((ctrl_pdata->disp_en_gpio), 0);

		gpio_set_value((ctrl_pdata->rst_gpio), 0);
	}
}

static char caset[] = {0x2a, 0x00, 0x00, 0x03, 0x00};	/* DTYPE_DCS_LWRITE */
static char paset[] = {0x2b, 0x00, 0x00, 0x05, 0x00};	/* DTYPE_DCS_LWRITE */

static struct dsi_cmd_desc partial_update_enable_cmd[] = {
	{{DTYPE_DCS_LWRITE, 1, 0, 0, 1, sizeof(caset)}, caset},
	{{DTYPE_DCS_LWRITE, 1, 0, 0, 1, sizeof(paset)}, paset},
};

static int mdss_dsi_panel_partial_update(struct mdss_panel_data *pdata)
{
	struct mipi_panel_info *mipi;
	struct mdss_dsi_ctrl_pdata *ctrl = NULL;
	struct dcs_cmd_req cmdreq;
	int rc = 0;

	if (pdata == NULL) {
		pr_err("%s: Invalid input data\n", __func__);
		return -EINVAL;
	}

	ctrl = container_of(pdata, struct mdss_dsi_ctrl_pdata,
				panel_data);
	mipi  = &pdata->panel_info.mipi;

	pr_debug("%s: ctrl=%p ndx=%d\n", __func__, ctrl, ctrl->ndx);

	caset[1] = (((pdata->panel_info.roi_x) & 0xFF00) >> 8);
	caset[2] = (((pdata->panel_info.roi_x) & 0xFF));
	caset[3] = (((pdata->panel_info.roi_x - 1 + pdata->panel_info.roi_w)
								& 0xFF00) >> 8);
	caset[4] = (((pdata->panel_info.roi_x - 1 + pdata->panel_info.roi_w)
								& 0xFF));
	partial_update_enable_cmd[0].payload = caset;

	paset[1] = (((pdata->panel_info.roi_y) & 0xFF00) >> 8);
	paset[2] = (((pdata->panel_info.roi_y) & 0xFF));
	paset[3] = (((pdata->panel_info.roi_y - 1 + pdata->panel_info.roi_h)
								& 0xFF00) >> 8);
	paset[4] = (((pdata->panel_info.roi_y - 1 + pdata->panel_info.roi_h)
								& 0xFF));
	partial_update_enable_cmd[1].payload = paset;

	pr_debug("%s: enabling partial update\n", __func__);
	memset(&cmdreq, 0, sizeof(cmdreq));
	cmdreq.cmds = partial_update_enable_cmd;
	cmdreq.cmds_cnt = 2;
	cmdreq.flags = CMD_REQ_COMMIT | CMD_CLK_CTRL;
	cmdreq.rlen = 0;
	cmdreq.cb = NULL;

	mdss_dsi_cmdlist_put(ctrl, &cmdreq);

	return rc;
}

static void mdss_dsi_panel_bl_ctrl(struct mdss_panel_data *pdata,
							u32 bl_level)
{
	struct mdss_dsi_ctrl_pdata *ctrl_pdata = NULL;

	if (pdata == NULL) {
		pr_err("%s: Invalid input data\n", __func__);
		return;
	}

	ctrl_pdata = container_of(pdata, struct mdss_dsi_ctrl_pdata,
				panel_data);

	/*
	 * Some backlight controllers specify a minimum duty cycle
	 * for the backlight brightness. If the brightness is less
	 * than it, the controller can malfunction.
	 */

	if ((bl_level < pdata->panel_info.bl_min) && (bl_level != 0))
		bl_level = pdata->panel_info.bl_min;

	switch (ctrl_pdata->bklt_ctrl) {
	case BL_WLED:
		led_trigger_event(bl_led_trigger, bl_level);
		break;
	case BL_PWM:
		mdss_dsi_panel_bklt_pwm(ctrl_pdata, bl_level);
		break;
	case BL_DCS_CMD:
		mdss_dsi_panel_bklt_dcs(ctrl_pdata, bl_level);
		break;
	case BL_EXTERNAL:
		break;
	default:
		pr_err("%s: Unknown bl_ctrl configuration\n",
			__func__);
		break;
	}
}

static int mdss_dsi_panel_on(struct mdss_panel_data *pdata)
{
	struct mipi_panel_info *mipi;
	struct mdss_dsi_ctrl_pdata *ctrl = NULL;

	if (pdata == NULL) {
		pr_err("%s: Invalid input data\n", __func__);
		return -EINVAL;
	}

	ctrl = container_of(pdata, struct mdss_dsi_ctrl_pdata,
				panel_data);
	mipi  = &pdata->panel_info.mipi;

	pr_debug("%s: ctrl=%p ndx=%d\n", __func__, ctrl, ctrl->ndx);

	if (ctrl->on_cmds.cmd_cnt)
		mdss_dsi_panel_cmds_send(ctrl, &ctrl->on_cmds);

	pr_debug("%s:-\n", __func__);
	return 0;
}

static int mdss_dsi_panel_off(struct mdss_panel_data *pdata)
{
	struct mipi_panel_info *mipi;
	struct mdss_dsi_ctrl_pdata *ctrl = NULL;

	if (pdata == NULL) {
		pr_err("%s: Invalid input data\n", __func__);
		return -EINVAL;
	}

	ctrl = container_of(pdata, struct mdss_dsi_ctrl_pdata,
				panel_data);

	pr_debug("%s: ctrl=%p ndx=%d\n", __func__, ctrl, ctrl->ndx);

	mipi  = &pdata->panel_info.mipi;

	if (ctrl->off_cmds.cmd_cnt)
		mdss_dsi_panel_cmds_send(ctrl, &ctrl->off_cmds);

	pr_debug("%s:-\n", __func__);
	return 0;
}

static void mdss_dsi_parse_lane_swap(struct device_node *np, char *dlane_swap)
{
	const char *data;

	*dlane_swap = DSI_LANE_MAP_0123;
	data = of_get_property(np, "qcom,mdss-dsi-lane-map", NULL);
	if (data) {
		if (!strcmp(data, "lane_map_3012"))
			*dlane_swap = DSI_LANE_MAP_3012;
		else if (!strcmp(data, "lane_map_2301"))
			*dlane_swap = DSI_LANE_MAP_2301;
		else if (!strcmp(data, "lane_map_1230"))
			*dlane_swap = DSI_LANE_MAP_1230;
		else if (!strcmp(data, "lane_map_0321"))
			*dlane_swap = DSI_LANE_MAP_0321;
		else if (!strcmp(data, "lane_map_1032"))
			*dlane_swap = DSI_LANE_MAP_1032;
		else if (!strcmp(data, "lane_map_2103"))
			*dlane_swap = DSI_LANE_MAP_2103;
		else if (!strcmp(data, "lane_map_3210"))
			*dlane_swap = DSI_LANE_MAP_3210;
	}
}

static void mdss_dsi_parse_trigger(struct device_node *np, char *trigger,
		char *trigger_key)
{
	const char *data;

	*trigger = DSI_CMD_TRIGGER_SW;
	data = of_get_property(np, trigger_key, NULL);
	if (data) {
		if (!strcmp(data, "none"))
			*trigger = DSI_CMD_TRIGGER_NONE;
		else if (!strcmp(data, "trigger_te"))
			*trigger = DSI_CMD_TRIGGER_TE;
		else if (!strcmp(data, "trigger_sw_seof"))
			*trigger = DSI_CMD_TRIGGER_SW_SEOF;
		else if (!strcmp(data, "trigger_sw_te"))
			*trigger = DSI_CMD_TRIGGER_SW_TE;
	}
}


static int mdss_dsi_parse_dcs_cmds(struct device_node *np,
		struct dsi_panel_cmds *pcmds, char *cmd_key, char *link_key)
{
	const char *data;
	int blen = 0, len;
	char *buf, *bp;
	struct dsi_ctrl_hdr *dchdr;
	int i, cnt;

	data = of_get_property(np, cmd_key, &blen);
	if (!data) {
		pr_err("%s: failed, key=%s\n", __func__, cmd_key);
		return -ENOMEM;
	}

	buf = kzalloc(sizeof(char) * blen, GFP_KERNEL);
	if (!buf)
		return -ENOMEM;

	memcpy(buf, data, blen);

	/* scan dcs commands */
	bp = buf;
	len = blen;
	cnt = 0;
	while (len >= sizeof(*dchdr)) {
		dchdr = (struct dsi_ctrl_hdr *)bp;
		dchdr->dlen = ntohs(dchdr->dlen);
		if (dchdr->dlen > len) {
			pr_err("%s: dtsi cmd=%x error, len=%d",
				__func__, dchdr->dtype, dchdr->dlen);
			goto exit_free;
		}
		bp += sizeof(*dchdr);
		len -= sizeof(*dchdr);
		bp += dchdr->dlen;
		len -= dchdr->dlen;
		cnt++;
	}

	if (len != 0) {
		pr_err("%s: dcs_cmd=%x len=%d error!",
				__func__, buf[0], blen);
		goto exit_free;
	}

	pcmds->cmds = kzalloc(cnt * sizeof(struct dsi_cmd_desc),
						GFP_KERNEL);
	if (!pcmds->cmds)
		goto exit_free;

	pcmds->cmd_cnt = cnt;
	pcmds->buf = buf;
	pcmds->blen = blen;

	bp = buf;
	len = blen;
	for (i = 0; i < cnt; i++) {
		dchdr = (struct dsi_ctrl_hdr *)bp;
		len -= sizeof(*dchdr);
		bp += sizeof(*dchdr);
		pcmds->cmds[i].dchdr = *dchdr;
		pcmds->cmds[i].payload = bp;
		bp += dchdr->dlen;
		len -= dchdr->dlen;
	}

	data = of_get_property(np, link_key, NULL);
	if (data && !strcmp(data, "dsi_hs_mode"))
		pcmds->link_state = DSI_HS_MODE;
	else
		pcmds->link_state = DSI_LP_MODE;

	pr_debug("%s: dcs_cmd=%x len=%d, cmd_cnt=%d link_state=%d\n", __func__,
		pcmds->buf[0], pcmds->blen, pcmds->cmd_cnt, pcmds->link_state);

	return 0;

exit_free:
	kfree(buf);
	return -ENOMEM;
}


static int mdss_panel_dt_get_dst_fmt(u32 bpp, char mipi_mode, u32 pixel_packing,
				char *dst_format)
{
	int rc = 0;
	switch (bpp) {
	case 3:
		*dst_format = DSI_CMD_DST_FORMAT_RGB111;
		break;
	case 8:
		*dst_format = DSI_CMD_DST_FORMAT_RGB332;
		break;
	case 12:
		*dst_format = DSI_CMD_DST_FORMAT_RGB444;
		break;
	case 16:
		switch (mipi_mode) {
		case DSI_VIDEO_MODE:
			*dst_format = DSI_VIDEO_DST_FORMAT_RGB565;
			break;
		case DSI_CMD_MODE:
			*dst_format = DSI_CMD_DST_FORMAT_RGB565;
			break;
		default:
			*dst_format = DSI_VIDEO_DST_FORMAT_RGB565;
			break;
		}
		break;
	case 18:
		switch (mipi_mode) {
		case DSI_VIDEO_MODE:
			if (pixel_packing == 0)
				*dst_format = DSI_VIDEO_DST_FORMAT_RGB666;
			else
				*dst_format = DSI_VIDEO_DST_FORMAT_RGB666_LOOSE;
			break;
		case DSI_CMD_MODE:
			*dst_format = DSI_CMD_DST_FORMAT_RGB666;
			break;
		default:
			if (pixel_packing == 0)
				*dst_format = DSI_VIDEO_DST_FORMAT_RGB666;
			else
				*dst_format = DSI_VIDEO_DST_FORMAT_RGB666_LOOSE;
			break;
		}
		break;
	case 24:
		switch (mipi_mode) {
		case DSI_VIDEO_MODE:
			*dst_format = DSI_VIDEO_DST_FORMAT_RGB888;
			break;
		case DSI_CMD_MODE:
			*dst_format = DSI_CMD_DST_FORMAT_RGB888;
			break;
		default:
			*dst_format = DSI_VIDEO_DST_FORMAT_RGB888;
			break;
		}
		break;
	default:
		rc = -EINVAL;
		break;
	}
	return rc;
}


static int mdss_dsi_parse_fbc_params(struct device_node *np,
				struct mdss_panel_info *panel_info)
{
	int rc, fbc_enabled = 0;
	u32 tmp;

	fbc_enabled = of_property_read_bool(np,	"qcom,mdss-dsi-fbc-enable");
	if (fbc_enabled) {
		pr_debug("%s:%d FBC panel enabled.\n", __func__, __LINE__);
		panel_info->fbc.enabled = 1;
		rc = of_property_read_u32(np, "qcom,mdss-dsi-fbc-bpp", &tmp);
		panel_info->fbc.target_bpp =	(!rc ? tmp : panel_info->bpp);
		rc = of_property_read_u32(np, "qcom,mdss-dsi-fbc-packing",
				&tmp);
		panel_info->fbc.comp_mode = (!rc ? tmp : 0);
		panel_info->fbc.qerr_enable = of_property_read_bool(np,
			"qcom,mdss-dsi-fbc-quant-error");
		rc = of_property_read_u32(np, "qcom,mdss-dsi-fbc-bias", &tmp);
		panel_info->fbc.cd_bias = (!rc ? tmp : 0);
		panel_info->fbc.pat_enable = of_property_read_bool(np,
				"qcom,mdss-dsi-fbc-pat-mode");
		panel_info->fbc.vlc_enable = of_property_read_bool(np,
				"qcom,mdss-dsi-fbc-vlc-mode");
		panel_info->fbc.bflc_enable = of_property_read_bool(np,
				"qcom,mdss-dsi-fbc-bflc-mode");
		rc = of_property_read_u32(np, "qcom,mdss-dsi-fbc-h-line-budget",
				&tmp);
		panel_info->fbc.line_x_budget = (!rc ? tmp : 0);
		rc = of_property_read_u32(np, "qcom,mdss-dsi-fbc-budget-ctrl",
				&tmp);
		panel_info->fbc.block_x_budget = (!rc ? tmp : 0);
		rc = of_property_read_u32(np, "qcom,mdss-dsi-fbc-block-budget",
				&tmp);
		panel_info->fbc.block_budget = (!rc ? tmp : 0);
		rc = of_property_read_u32(np,
				"qcom,mdss-dsi-fbc-lossless-threshold", &tmp);
		panel_info->fbc.lossless_mode_thd = (!rc ? tmp : 0);
		rc = of_property_read_u32(np,
				"qcom,mdss-dsi-fbc-lossy-threshold", &tmp);
		panel_info->fbc.lossy_mode_thd = (!rc ? tmp : 0);
		rc = of_property_read_u32(np, "qcom,mdss-dsi-fbc-rgb-threshold",
				&tmp);
		panel_info->fbc.lossy_rgb_thd = (!rc ? tmp : 0);
		rc = of_property_read_u32(np,
				"qcom,mdss-dsi-fbc-lossy-mode-idx", &tmp);
		panel_info->fbc.lossy_mode_idx = (!rc ? tmp : 0);
	} else {
		pr_debug("%s:%d Panel does not support FBC.\n",
				__func__, __LINE__);
		panel_info->fbc.enabled = 0;
		panel_info->fbc.target_bpp =
			panel_info->bpp;
	}
	return 0;
}

static void mdss_panel_parse_te_params(struct device_node *np,
				       struct mdss_panel_info *panel_info)
{

	u32 tmp;
	int rc = 0;
	/*
	 * TE default: dsi byte clock calculated base on 70 fps;
	 * around 14 ms to complete a kickoff cycle if te disabled;
	 * vclk_line base on 60 fps; write is faster than read;
	 * init == start == rdptr;
	 */
	panel_info->te.tear_check_en =
		!of_property_read_bool(np, "qcom,mdss-tear-check-disable");
	rc = of_property_read_u32
		(np, "qcom,mdss-tear-check-sync-cfg-height", &tmp);
	panel_info->te.sync_cfg_height = (!rc ? tmp : 0xfff0);
	rc = of_property_read_u32
		(np, "qcom,mdss-tear-check-sync-init-val", &tmp);
	panel_info->te.vsync_init_val = (!rc ? tmp : panel_info->yres);
	rc = of_property_read_u32
		(np, "qcom,mdss-tear-check-sync-threshold-start", &tmp);
	panel_info->te.sync_threshold_start = (!rc ? tmp : 4);
	rc = of_property_read_u32
		(np, "qcom,mdss-tear-check-sync-threshold-continue", &tmp);
	panel_info->te.sync_threshold_continue = (!rc ? tmp : 4);
	rc = of_property_read_u32(np, "qcom,mdss-tear-check-start-pos", &tmp);
	panel_info->te.start_pos = (!rc ? tmp : panel_info->yres);
	rc = of_property_read_u32
		(np, "qcom,mdss-tear-check-rd-ptr-trigger-intr", &tmp);
	panel_info->te.rd_ptr_irq = (!rc ? tmp : panel_info->yres + 1);
	rc = of_property_read_u32(np, "qcom,mdss-tear-check-frame-rate", &tmp);
	panel_info->te.refx100 = (!rc ? tmp : 6000);
}


static int mdss_dsi_parse_reset_seq(struct device_node *np,
		u32 rst_seq[MDSS_DSI_RST_SEQ_LEN], u32 *rst_len,
		const char *name)
{
	int num = 0, i;
	int rc;
	struct property *data;
	u32 tmp[MDSS_DSI_RST_SEQ_LEN];
	*rst_len = 0;
	data = of_find_property(np, name, &num);
	num /= sizeof(u32);
	if (!data || !num || num > MDSS_DSI_RST_SEQ_LEN || num % 2) {
		pr_debug("%s:%d, error reading %s, length found = %d\n",
			__func__, __LINE__, name, num);
	} else {
		rc = of_property_read_u32_array(np, name, tmp, num);
		if (rc)
			pr_debug("%s:%d, error reading %s, rc = %d\n",
				__func__, __LINE__, name, rc);
		else {
			for (i = 0; i < num; ++i)
				rst_seq[i] = tmp[i];
			*rst_len = num;
		}
	}
	return 0;
}


static int mdss_panel_parse_dt(struct device_node *np,
			struct mdss_dsi_ctrl_pdata *ctrl_pdata)
{
	u32 tmp;
	int rc, i, len;
	const char *data;
	static const char *pdest;
	struct mdss_panel_info *pinfo = &(ctrl_pdata->panel_data.panel_info);

	rc = of_property_read_u32(np, "qcom,mdss-dsi-panel-width", &tmp);
	if (rc) {
		pr_err("%s:%d, panel width not specified\n",
						__func__, __LINE__);
		return -EINVAL;
	}
	pinfo->xres = (!rc ? tmp : 640);

	rc = of_property_read_u32(np, "qcom,mdss-dsi-panel-height", &tmp);
	if (rc) {
		pr_err("%s:%d, panel height not specified\n",
						__func__, __LINE__);
		return -EINVAL;
	}
	pinfo->yres = (!rc ? tmp : 480);

	rc = of_property_read_u32(np,
		"qcom,mdss-pan-physical-width-dimension", &tmp);
	pinfo->physical_width = (!rc ? tmp : 0);
	rc = of_property_read_u32(np,
		"qcom,mdss-pan-physical-height-dimension", &tmp);
	pinfo->physical_height = (!rc ? tmp : 0);
	rc = of_property_read_u32(np, "qcom,mdss-dsi-h-left-border", &tmp);
	pinfo->lcdc.xres_pad = (!rc ? tmp : 0);
	rc = of_property_read_u32(np, "qcom,mdss-dsi-h-right-border", &tmp);
	if (!rc)
		pinfo->lcdc.xres_pad += tmp;
	rc = of_property_read_u32(np, "qcom,mdss-dsi-v-top-border", &tmp);
	pinfo->lcdc.yres_pad = (!rc ? tmp : 0);
	rc = of_property_read_u32(np, "qcom,mdss-dsi-v-bottom-border", &tmp);
	if (!rc)
		pinfo->lcdc.yres_pad += tmp;
	rc = of_property_read_u32(np, "qcom,mdss-dsi-bpp", &tmp);
	if (rc) {
		pr_err("%s:%d, bpp not specified\n", __func__, __LINE__);
		return -EINVAL;
	}
	pinfo->bpp = (!rc ? tmp : 24);
	pinfo->mipi.mode = DSI_VIDEO_MODE;
	data = of_get_property(np, "qcom,mdss-dsi-panel-type", NULL);
	if (data && !strncmp(data, "dsi_cmd_mode", 12))
		pinfo->mipi.mode = DSI_CMD_MODE;
	tmp = 0;
	data = of_get_property(np, "qcom,mdss-dsi-pixel-packing", NULL);
	if (data && !strcmp(data, "loose"))
		tmp = 1;
	rc = mdss_panel_dt_get_dst_fmt(pinfo->bpp,
		pinfo->mipi.mode, tmp,
		&(pinfo->mipi.dst_format));
	if (rc) {
		pr_debug("%s: problem determining dst format. Set Default\n",
			__func__);
		pinfo->mipi.dst_format =
			DSI_VIDEO_DST_FORMAT_RGB888;
	}
	pdest = of_get_property(np,
		"qcom,mdss-dsi-panel-destination", NULL);

	if (pdest) {
		if (strlen(pdest) != 9) {
			pr_err("%s: Unknown pdest specified\n", __func__);
			return -EINVAL;
		}
		if (!strcmp(pdest, "display_1"))
			pinfo->pdest = DISPLAY_1;
		else if (!strcmp(pdest, "display_2"))
			pinfo->pdest = DISPLAY_2;
		else {
			pr_debug("%s: incorrect pdest. Set Default\n",
				__func__);
			pinfo->pdest = DISPLAY_1;
		}
	} else {
		pr_debug("%s: pdest not specified. Set Default\n",
				__func__);
		pinfo->pdest = DISPLAY_1;
	}
	rc = of_property_read_u32(np, "qcom,mdss-dsi-h-front-porch", &tmp);
	pinfo->lcdc.h_front_porch = (!rc ? tmp : 6);
	rc = of_property_read_u32(np, "qcom,mdss-dsi-h-back-porch", &tmp);
	pinfo->lcdc.h_back_porch = (!rc ? tmp : 6);
	rc = of_property_read_u32(np, "qcom,mdss-dsi-h-pulse-width", &tmp);
	pinfo->lcdc.h_pulse_width = (!rc ? tmp : 2);
	rc = of_property_read_u32(np, "qcom,mdss-dsi-h-sync-skew", &tmp);
	pinfo->lcdc.hsync_skew = (!rc ? tmp : 0);
	rc = of_property_read_u32(np, "qcom,mdss-dsi-v-back-porch", &tmp);
	pinfo->lcdc.v_back_porch = (!rc ? tmp : 6);
	rc = of_property_read_u32(np, "qcom,mdss-dsi-v-front-porch", &tmp);
	pinfo->lcdc.v_front_porch = (!rc ? tmp : 6);
	rc = of_property_read_u32(np, "qcom,mdss-dsi-v-pulse-width", &tmp);
	pinfo->lcdc.v_pulse_width = (!rc ? tmp : 2);
	rc = of_property_read_u32(np,
		"qcom,mdss-dsi-underflow-color", &tmp);
	pinfo->lcdc.underflow_clr = (!rc ? tmp : 0xff);
	rc = of_property_read_u32(np,
		"qcom,mdss-dsi-border-color", &tmp);
	pinfo->lcdc.border_clr = (!rc ? tmp : 0);
	pinfo->bklt_ctrl = UNKNOWN_CTRL;
	data = of_get_property(np, "qcom,mdss-dsi-bl-pmic-control-type", NULL);
	if (data) {
		if (!strncmp(data, "bl_ctrl_wled", 12)) {
			led_trigger_register_simple("bkl-trigger",
				&bl_led_trigger);
			pr_debug("%s: SUCCESS-> WLED TRIGGER register\n",
				__func__);
			ctrl_pdata->bklt_ctrl = BL_WLED;
		} else if (!strncmp(data, "bl_ctrl_pwm", 11)) {
			ctrl_pdata->bklt_ctrl = BL_PWM;
			rc = of_property_read_u32(np,
				"qcom,mdss-dsi-bl-pmic-pwm-frequency", &tmp);
			if (rc) {
				pr_err("%s:%d, Error, panel pwm_period\n",
						__func__, __LINE__);
				return -EINVAL;
			}
			ctrl_pdata->pwm_period = tmp;
			rc = of_property_read_u32(np,
				"qcom,mdss-dsi-bl-pmic-bank-select", &tmp);
			if (rc) {
				pr_err("%s:%d, Error, dsi lpg channel\n",
						__func__, __LINE__);
				return -EINVAL;
			}
			ctrl_pdata->pwm_lpg_chan = tmp;
			tmp = of_get_named_gpio(np,
				"qcom,mdss-dsi-pwm-gpio", 0);
			ctrl_pdata->pwm_pmic_gpio = tmp;
		} else if (!strncmp(data, "bl_ctrl_dcs", 11)) {
			ctrl_pdata->bklt_ctrl = BL_DCS_CMD;
		} else if (!strncmp(data, "bl_external", 11)) {
			ctrl_pdata->bklt_ctrl = BL_EXTERNAL;
		}
	}
<<<<<<< HEAD
	pinfo->bklt_ctrl = ctrl_pdata->bklt_ctrl;
=======
	rc = of_property_read_u32(np, "qcom,mdss-brightness-max-level", &tmp);
	pinfo->brightness_max = (!rc ? tmp : MDSS_MAX_BL_BRIGHTNESS);
>>>>>>> 2cddb9e0
	rc = of_property_read_u32(np, "qcom,mdss-dsi-bl-min-level", &tmp);
	pinfo->bl_min = (!rc ? tmp : 0);
	rc = of_property_read_u32(np, "qcom,mdss-dsi-bl-max-level", &tmp);
	pinfo->bl_max = (!rc ? tmp : 255);
	ctrl_pdata->bklt_max = pinfo->bl_max;

	rc = of_property_read_u32(np, "qcom,mdss-dsi-interleave-mode", &tmp);
	pinfo->mipi.interleave_mode = (!rc ? tmp : 0);

	pinfo->mipi.vsync_enable = of_property_read_bool(np,
		"qcom,mdss-dsi-te-check-enable");
	pinfo->mipi.hw_vsync_mode = of_property_read_bool(np,
		"qcom,mdss-dsi-te-using-te-pin");

	rc = of_property_read_u32(np,
		"qcom,mdss-dsi-h-sync-pulse", &tmp);
	pinfo->mipi.pulse_mode_hsa_he = (!rc ? tmp : false);

	pinfo->mipi.hfp_power_stop = of_property_read_bool(np,
		"qcom,mdss-dsi-hfp-power-mode");
	pinfo->mipi.hsa_power_stop = of_property_read_bool(np,
		"qcom,mdss-dsi-hsa-power-mode");
	pinfo->mipi.hbp_power_stop = of_property_read_bool(np,
		"qcom,mdss-dsi-hbp-power-mode");
	pinfo->mipi.bllp_power_stop = of_property_read_bool(np,
		"qcom,mdss-dsi-bllp-power-mode");
	pinfo->mipi.eof_bllp_power_stop = of_property_read_bool(
		np, "qcom,mdss-dsi-bllp-eof-power-mode");
	pinfo->mipi.traffic_mode = DSI_NON_BURST_SYNCH_PULSE;
	data = of_get_property(np, "qcom,mdss-dsi-traffic-mode", NULL);
	if (data) {
		if (!strcmp(data, "non_burst_sync_event"))
			pinfo->mipi.traffic_mode = DSI_NON_BURST_SYNCH_EVENT;
		else if (!strcmp(data, "burst_mode"))
			pinfo->mipi.traffic_mode = DSI_BURST_MODE;
	}
	rc = of_property_read_u32(np,
		"qcom,mdss-dsi-te-dcs-command", &tmp);
	pinfo->mipi.insert_dcs_cmd =
			(!rc ? tmp : 1);
	rc = of_property_read_u32(np,
		"qcom,mdss-dsi-te-v-sync-continue-lines", &tmp);
	pinfo->mipi.wr_mem_continue =
			(!rc ? tmp : 0x3c);
	rc = of_property_read_u32(np,
		"qcom,mdss-dsi-te-v-sync-rd-ptr-irq-line", &tmp);
	pinfo->mipi.wr_mem_start =
			(!rc ? tmp : 0x2c);
	rc = of_property_read_u32(np,
		"qcom,mdss-dsi-te-pin-select", &tmp);
	pinfo->mipi.te_sel =
			(!rc ? tmp : 1);
	rc = of_property_read_u32(np, "qcom,mdss-dsi-virtual-channel-id", &tmp);
	pinfo->mipi.vc = (!rc ? tmp : 0);
	pinfo->mipi.rgb_swap = DSI_RGB_SWAP_RGB;
	data = of_get_property(np, "mdss-dsi-color-order", NULL);
	if (data) {
		if (!strcmp(data, "rgb_swap_rbg"))
			pinfo->mipi.rgb_swap = DSI_RGB_SWAP_RBG;
		else if (!strcmp(data, "rgb_swap_bgr"))
			pinfo->mipi.rgb_swap = DSI_RGB_SWAP_BGR;
		else if (!strcmp(data, "rgb_swap_brg"))
			pinfo->mipi.rgb_swap = DSI_RGB_SWAP_BRG;
		else if (!strcmp(data, "rgb_swap_grb"))
			pinfo->mipi.rgb_swap = DSI_RGB_SWAP_GRB;
		else if (!strcmp(data, "rgb_swap_gbr"))
			pinfo->mipi.rgb_swap = DSI_RGB_SWAP_GBR;
	}
	pinfo->mipi.data_lane0 = of_property_read_bool(np,
		"qcom,mdss-dsi-lane-0-state");
	pinfo->mipi.data_lane1 = of_property_read_bool(np,
		"qcom,mdss-dsi-lane-1-state");
	pinfo->mipi.data_lane2 = of_property_read_bool(np,
		"qcom,mdss-dsi-lane-2-state");
	pinfo->mipi.data_lane3 = of_property_read_bool(np,
		"qcom,mdss-dsi-lane-3-state");

	rc = of_property_read_u32(np, "qcom,mdss-dsi-t-clk-pre", &tmp);
	pinfo->mipi.t_clk_pre = (!rc ? tmp : 0x24);
	rc = of_property_read_u32(np, "qcom,mdss-dsi-t-clk-post", &tmp);
	pinfo->mipi.t_clk_post = (!rc ? tmp : 0x03);

	rc = of_property_read_u32(np, "qcom,mdss-dsi-stream", &tmp);
	pinfo->mipi.stream = (!rc ? tmp : 0);

	data = of_get_property(np, "qcom,mdss-dsi-panel-mode-gpio-state", NULL);
	if (data) {
		if (!strcmp(data, "high"))
			pinfo->mode_gpio_state = MODE_GPIO_HIGH;
		else if (!strcmp(data, "low"))
			pinfo->mode_gpio_state = MODE_GPIO_LOW;
	} else {
		pinfo->mode_gpio_state = MODE_GPIO_NOT_VALID;
	}

	rc = of_property_read_u32(np, "qcom,mdss-dsi-panel-framerate", &tmp);
	pinfo->mipi.frame_rate = (!rc ? tmp : 60);
	rc = of_property_read_u32(np, "qcom,mdss-dsi-panel-clockrate", &tmp);
	pinfo->clk_rate = (!rc ? tmp : 0);
	data = of_get_property(np, "qcom,mdss-dsi-panel-timings", &len);
	if ((!data) || (len != 12)) {
		pr_err("%s:%d, Unable to read Phy timing settings",
		       __func__, __LINE__);
		goto error;
	}
	for (i = 0; i < len; i++)
		pinfo->mipi.dsi_phy_db.timing[i] = data[i];

	pinfo->mipi.lp11_init = of_property_read_bool(np,
					"qcom,mdss-dsi-lp11-init");
	rc = of_property_read_u32(np, "qcom,mdss-dsi-init-delay-us", &tmp);
	pinfo->mipi.init_delay = (!rc ? tmp : 0);

	mdss_dsi_parse_trigger(np, &(pinfo->mipi.mdp_trigger),
		"qcom,mdss-dsi-mdp-trigger");

	mdss_dsi_parse_trigger(np, &(pinfo->mipi.dma_trigger),
		"qcom,mdss-dsi-dma-trigger");

	mdss_dsi_parse_lane_swap(np, &(pinfo->mipi.dlane_swap));

	mdss_dsi_parse_fbc_params(np, pinfo);

	mdss_panel_parse_te_params(np, pinfo);

	mdss_dsi_parse_reset_seq(np, pinfo->rst_seq, &(pinfo->rst_seq_len),
		"qcom,mdss-dsi-reset-sequence");

	mdss_dsi_parse_dcs_cmds(np, &ctrl_pdata->on_cmds,
		"qcom,mdss-dsi-on-command", "qcom,mdss-dsi-on-command-state");

	mdss_dsi_parse_dcs_cmds(np, &ctrl_pdata->off_cmds,
		"qcom,mdss-dsi-off-command", "qcom,mdss-dsi-off-command-state");

	mdss_dsi_parse_dcs_cmds(np, &ctrl_pdata->idle_on_cmds,
		"qcom,mdss-dsi-idle-on-command", "qcom,mdss-dsi-idle-on-command-state");

	mdss_dsi_parse_dcs_cmds(np, &ctrl_pdata->idle_off_cmds,
		"qcom,mdss-dsi-idle-off-command", "qcom,mdss-dsi-idle-off-command-state");

	return 0;

error:
	return -EINVAL;
}

int mdss_dsi_panel_init(struct device_node *node,
	struct mdss_dsi_ctrl_pdata *ctrl_pdata,
	bool cmd_cfg_cont_splash)
{
	int rc = 0;
	static const char *panel_name;
	bool cont_splash_enabled;
	bool partial_update_enabled;

	if (!node) {
		pr_err("%s: no panel node\n", __func__);
		return -ENODEV;
	}

	pr_debug("%s:%d\n", __func__, __LINE__);
	panel_name = of_get_property(node, "qcom,mdss-dsi-panel-name", NULL);
	if (!panel_name)
		pr_info("%s:%d, Panel name not specified\n",
						__func__, __LINE__);
	else
		pr_info("%s: Panel Name = %s\n", __func__, panel_name);

	rc = mdss_panel_parse_dt(node, ctrl_pdata);
	if (rc) {
		pr_err("%s:%d panel dt parse failed\n", __func__, __LINE__);
		return rc;
	}

	if (cmd_cfg_cont_splash)
		cont_splash_enabled = of_property_read_bool(node,
				"qcom,cont-splash-enabled");
	else
		cont_splash_enabled = false;
	if (!cont_splash_enabled) {
		pr_info("%s:%d Continuous splash flag not found.\n",
				__func__, __LINE__);
		ctrl_pdata->panel_data.panel_info.cont_splash_enabled = 0;
	} else {
		pr_info("%s:%d Continuous splash flag enabled.\n",
				__func__, __LINE__);

		ctrl_pdata->panel_data.panel_info.cont_splash_enabled = 1;
	}

	partial_update_enabled = of_property_read_bool(node,
						"qcom,partial-update-enabled");
	if (partial_update_enabled) {
		pr_info("%s: Partial update enabled.\n", __func__);
		ctrl_pdata->panel_data.panel_info.partial_update_enabled = 1;
		ctrl_pdata->partial_update_fnc = mdss_dsi_panel_partial_update;
	} else {
		pr_info("%s: Partial update disabled.\n", __func__);
		ctrl_pdata->panel_data.panel_info.partial_update_enabled = 0;
		ctrl_pdata->partial_update_fnc = NULL;
	}

	ctrl_pdata->on = mdss_dsi_panel_on;
	ctrl_pdata->off = mdss_dsi_panel_off;
	ctrl_pdata->panel_data.set_backlight = mdss_dsi_panel_bl_ctrl;

	return 0;
}<|MERGE_RESOLUTION|>--- conflicted
+++ resolved
@@ -827,12 +827,8 @@
 			ctrl_pdata->bklt_ctrl = BL_EXTERNAL;
 		}
 	}
-<<<<<<< HEAD
-	pinfo->bklt_ctrl = ctrl_pdata->bklt_ctrl;
-=======
 	rc = of_property_read_u32(np, "qcom,mdss-brightness-max-level", &tmp);
 	pinfo->brightness_max = (!rc ? tmp : MDSS_MAX_BL_BRIGHTNESS);
->>>>>>> 2cddb9e0
 	rc = of_property_read_u32(np, "qcom,mdss-dsi-bl-min-level", &tmp);
 	pinfo->bl_min = (!rc ? tmp : 0);
 	rc = of_property_read_u32(np, "qcom,mdss-dsi-bl-max-level", &tmp);
