--- conflicted
+++ resolved
@@ -762,7 +762,6 @@
 				panel_data);
 	mipi = &pdata->panel_info.mipi;
 
-<<<<<<< HEAD
 	if (__mdss_dsi_ulps_feature_enabled(pdata) &&
 		(ctrl_pdata->ulps)) {
 		/* Disable ULPS mode before blanking the panel */
@@ -772,12 +771,11 @@
 				__func__, ret);
 			return ret;
 		}
-=======
+        }
 	if (pdata->panel_info.type == MIPI_VIDEO_PANEL &&
 			ctrl_pdata->off_cmds.link_state == DSI_LP_MODE) {
 		mdss_dsi_sw_reset(pdata);
-		mdss_dsi_host_init(mipi, pdata);
->>>>>>> 88095474
+		mdss_dsi_host_init(pdata);
 	}
 
 	mdss_dsi_op_mode_config(DSI_CMD_MODE, pdata);
