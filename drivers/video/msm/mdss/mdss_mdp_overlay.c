--- conflicted
+++ resolved
@@ -1578,26 +1578,6 @@
 /**
  * __is_roi_valid() - Check if ctl roi is valid for a given pipe.
  * @pipe: pipe to check against.
-<<<<<<< HEAD
- * @ctl_roi: roi of the ctl path.
- *
- * Validate ctl roi against pipe's destination rectangle by checking following
- * conditions. If any of these conditions are met then return failure,
- * success otherwise.
- *
- * 1. Pipe has scaling and pipe's destination is intersecting with ctl roi.
- * 2. Pipe's destination and ctl roi overlap, meaning pipe's output is
- *    intersecting or within ctl roi. In such cases, pipe should not be
- *    part of used list and should have been omitted by user-land program.
- */
-static bool __is_roi_valid(struct mdss_mdp_pipe *pipe,
-	struct mdss_rect *ctl_roi)
-{
-	/* condition #1 above */
-	if (pipe->scale.enable_pxl_ext ||
-	    (pipe->src.w != pipe->dst.w) ||
-	    (pipe->src.h != pipe->dst.h)) {
-=======
  * @l_roi: roi of the left ctl path.
  * @r_roi: roi of the right ctl path.
  *
@@ -1618,22 +1598,10 @@
 	struct mdss_rect dst = pipe->dst;
 	struct mdss_data_type *mdata = mdss_mdp_get_mdata();
 	u32 left_lm_w = left_lm_w_from_mfd(pipe->mfd);
->>>>>>> b127566e
 
 	if (pipe->src_split_req)
 		roi.w += r_roi->w;
 
-<<<<<<< HEAD
-		if (!mdss_rect_cmp(&res, &pipe->dst))
-			return false;
-	}
-
-	/* condition #2 above */
-	if (mdss_rect_overlap_check(&pipe->dst, ctl_roi))
-		return false;
-
-	return true;
-=======
 	if (mdata->has_src_split && is_right_mixer)
 		dst.x -= left_lm_w;
 
@@ -1663,7 +1631,6 @@
 	}
 end:
 	return ret;
->>>>>>> b127566e
 }
 
 void mdss_pend_mode_switch(struct msm_fb_data_type *mfd, bool pend_switch)
@@ -1906,59 +1873,7 @@
 	mdss_mdp_clk_ctrl(MDP_BLOCK_POWER_ON);
 
 	__vsync_set_vsync_handler(mfd);
-<<<<<<< HEAD
-
-
-	/*
-	 * partial update should not be enabled if the source pipe has
-	 * scaling enabled and that pipe's dst roi is intersecting with
-	 * final roi. If this condition is detected then it is too late
-	 * to return an error and force fallback strategy. Instead change
-	 * the ROI to be full screen and continue with the update.
-	 */
-	if (data && ctl->panel_data->panel_info.partial_update_enabled) {
-		struct mdss_rect ctl_roi;
-		struct mdp_rect *in_roi;
-
-		skip_partial_update = false;
-		list_for_each_entry(pipe, &mdp5_data->pipes_used, list) {
-			in_roi = pipe->mixer_left->is_right_mixer ?
-				&data->r_roi : &data->l_roi;
-
-			ctl_roi.x = in_roi->x;
-			ctl_roi.y = in_roi->y;
-			ctl_roi.w = in_roi->w;
-			ctl_roi.h = in_roi->h;
-
-			if (!__is_roi_valid(pipe, &ctl_roi)) {
-				skip_partial_update = true;
-				pr_debug("error. invalid config with partial update for pipe%d\n",
-					pipe->num);
-				pr_debug("ctl_roi: %d,%d,%d,%d pipe->dst: %d,%d,%d,%d\n",
-					ctl_roi.x, ctl_roi.y, ctl_roi.w,
-					ctl_roi.h, pipe->dst.x, pipe->dst.y,
-					pipe->dst.w, pipe->dst.h);
-				break;
-			}
-		}
-	}
-
-	if (!skip_partial_update) {
-		mdss_mdp_set_roi(ctl, data);
-	} else {
-		memset(&temp_data, 0, sizeof(temp_data));
-
-		temp_data.l_roi = (struct mdp_rect){0, 0,
-			ctl->mixer_left->width, ctl->mixer_left->height};
-		if (ctl->mixer_right) {
-			temp_data.r_roi = (struct mdp_rect) {0, 0,
-			ctl->mixer_right->width, ctl->mixer_right->height};
-		}
-		mdss_mdp_set_roi(ctl, &temp_data);
-	}
-=======
 	__validate_and_set_roi(mfd, data);
->>>>>>> b127566e
 
 	if (ctl->ops.wait_pingpong && mdp5_data->mdata->serialize_wait4pp)
 		mdss_mdp_display_wait4pingpong(ctl, true);
