/*
 * Core driver for the pin control subsystem
 *
 * Copyright (C) 2011-2012 ST-Ericsson SA
 * Written on behalf of Linaro for ST-Ericsson
 * Based on bits of regulator core, gpio core and clk core
 *
 * Author: Linus Walleij <linus.walleij@linaro.org>
 *
 * Copyright (C) 2012 NVIDIA CORPORATION. All rights reserved.
 *
 * License terms: GNU General Public License (GPL) version 2
 */
#define pr_fmt(fmt) "pinctrl core: " fmt

#include <linux/kernel.h>
#include <linux/kref.h>
#include <linux/export.h>
#include <linux/init.h>
#include <linux/device.h>
#include <linux/slab.h>
#include <linux/err.h>
#include <linux/list.h>
#include <linux/sysfs.h>
#include <linux/debugfs.h>
#include <linux/seq_file.h>
#include <linux/pinctrl/consumer.h>
#include <linux/pinctrl/pinctrl.h>
#include <linux/pinctrl/machine.h>

#ifdef CONFIG_GPIOLIB
#include <asm-generic/gpio.h>
#endif

#include "core.h"
#include "devicetree.h"
#include "pinmux.h"
#include "pinconf.h"


static bool pinctrl_dummy_state;

/* Mutex taken to protect pinctrl_list */
static DEFINE_MUTEX(pinctrl_list_mutex);

/* Mutex taken to protect pinctrl_maps */
DEFINE_MUTEX(pinctrl_maps_mutex);

/* Mutex taken to protect pinctrldev_list */
static DEFINE_MUTEX(pinctrldev_list_mutex);

/* Global list of pin control devices (struct pinctrl_dev) */
static LIST_HEAD(pinctrldev_list);

/* List of pin controller handles (struct pinctrl) */
static LIST_HEAD(pinctrl_list);

/* List of pinctrl maps (struct pinctrl_maps) */
LIST_HEAD(pinctrl_maps);


/**
 * pinctrl_provide_dummies() - indicate if pinctrl provides dummy state support
 *
 * Usually this function is called by platforms without pinctrl driver support
 * but run with some shared drivers using pinctrl APIs.
 * After calling this function, the pinctrl core will return successfully
 * with creating a dummy state for the driver to keep going smoothly.
 */
void pinctrl_provide_dummies(void)
{
	pinctrl_dummy_state = true;
}

const char *pinctrl_dev_get_name(struct pinctrl_dev *pctldev)
{
	/* We're not allowed to register devices without name */
	return pctldev->desc->name;
}
EXPORT_SYMBOL_GPL(pinctrl_dev_get_name);

const char *pinctrl_dev_get_devname(struct pinctrl_dev *pctldev)
{
	return dev_name(pctldev->dev);
}
EXPORT_SYMBOL_GPL(pinctrl_dev_get_devname);

void *pinctrl_dev_get_drvdata(struct pinctrl_dev *pctldev)
{
	return pctldev->driver_data;
}
EXPORT_SYMBOL_GPL(pinctrl_dev_get_drvdata);

/**
 * get_pinctrl_dev_from_devname() - look up pin controller device
 * @devname: the name of a device instance, as returned by dev_name()
 *
 * Looks up a pin control device matching a certain device name or pure device
 * pointer, the pure device pointer will take precedence.
 */
struct pinctrl_dev *get_pinctrl_dev_from_devname(const char *devname)
{
	struct pinctrl_dev *pctldev = NULL;

	if (!devname)
		return NULL;

	mutex_lock(&pinctrldev_list_mutex);

	list_for_each_entry(pctldev, &pinctrldev_list, node) {
		if (!strcmp(dev_name(pctldev->dev), devname)) {
			/* Matched on device name */
			mutex_unlock(&pinctrldev_list_mutex);
			return pctldev;
		}
	}

	mutex_unlock(&pinctrldev_list_mutex);

	return NULL;
}

struct pinctrl_dev *get_pinctrl_dev_from_of_node(struct device_node *np)
{
	struct pinctrl_dev *pctldev;

	mutex_lock(&pinctrldev_list_mutex);

	list_for_each_entry(pctldev, &pinctrldev_list, node)
		if (pctldev->dev->of_node == np) {
			mutex_unlock(&pinctrldev_list_mutex);
			return pctldev;
		}

	mutex_unlock(&pinctrldev_list_mutex);

	return NULL;
}

/**
 * pin_get_from_name() - look up a pin number from a name
 * @pctldev: the pin control device to lookup the pin on
 * @name: the name of the pin to look up
 */
int pin_get_from_name(struct pinctrl_dev *pctldev, const char *name)
{
	unsigned i, pin;

	/* The pin number can be retrived from the pin controller descriptor */
	for (i = 0; i < pctldev->desc->npins; i++) {
		struct pin_desc *desc;

		pin = pctldev->desc->pins[i].number;
		desc = pin_desc_get(pctldev, pin);
		/* Pin space may be sparse */
		if (desc && !strcmp(name, desc->name))
			return pin;
	}

	return -EINVAL;
}

/**
 * pin_get_name_from_id() - look up a pin name from a pin id
 * @pctldev: the pin control device to lookup the pin on
 * @name: the name of the pin to look up
 */
const char *pin_get_name(struct pinctrl_dev *pctldev, const unsigned pin)
{
	const struct pin_desc *desc;

	desc = pin_desc_get(pctldev, pin);
	if (desc == NULL) {
		dev_err(pctldev->dev, "failed to get pin(%d) name\n",
			pin);
		return NULL;
	}

	return desc->name;
}

/**
 * pin_is_valid() - check if pin exists on controller
 * @pctldev: the pin control device to check the pin on
 * @pin: pin to check, use the local pin controller index number
 *
 * This tells us whether a certain pin exist on a certain pin controller or
 * not. Pin lists may be sparse, so some pins may not exist.
 */
bool pin_is_valid(struct pinctrl_dev *pctldev, int pin)
{
	struct pin_desc *pindesc;

	if (pin < 0)
		return false;

	mutex_lock(&pctldev->mutex);
	pindesc = pin_desc_get(pctldev, pin);
	mutex_unlock(&pctldev->mutex);

	return pindesc != NULL;
}
EXPORT_SYMBOL_GPL(pin_is_valid);

/* Deletes a range of pin descriptors */
static void pinctrl_free_pindescs(struct pinctrl_dev *pctldev,
				  const struct pinctrl_pin_desc *pins,
				  unsigned num_pins)
{
	int i;

	for (i = 0; i < num_pins; i++) {
		struct pin_desc *pindesc;

		pindesc = radix_tree_lookup(&pctldev->pin_desc_tree,
					    pins[i].number);
		if (pindesc != NULL) {
			radix_tree_delete(&pctldev->pin_desc_tree,
					  pins[i].number);
			if (pindesc->dynamic_name)
				kfree(pindesc->name);
		}
		kfree(pindesc);
	}
}

static int pinctrl_register_one_pin(struct pinctrl_dev *pctldev,
				    const struct pinctrl_pin_desc *pin)
{
	struct pin_desc *pindesc;

	pindesc = pin_desc_get(pctldev, pin->number);
	if (pindesc != NULL) {
		dev_err(pctldev->dev, "pin %d already registered\n",
			pin->number);
		return -EINVAL;
	}

	pindesc = kzalloc(sizeof(*pindesc), GFP_KERNEL);
	if (!pindesc)
		return -ENOMEM;

	/* Set owner */
	pindesc->pctldev = pctldev;

	/* Copy basic pin info */
	if (pin->name) {
		pindesc->name = pin->name;
	} else {
		pindesc->name = kasprintf(GFP_KERNEL, "PIN%u", pin->number);
		if (pindesc->name == NULL) {
			kfree(pindesc);
			return -ENOMEM;
		}
		pindesc->dynamic_name = true;
	}

	pindesc->drv_data = pin->drv_data;

	radix_tree_insert(&pctldev->pin_desc_tree, pin->number, pindesc);
	pr_debug("registered pin %d (%s) on %s\n",
		 pin->number, pindesc->name, pctldev->desc->name);
	return 0;
}

static int pinctrl_register_pins(struct pinctrl_dev *pctldev,
				 struct pinctrl_pin_desc const *pins,
				 unsigned num_descs)
{
	unsigned i;
	int ret = 0;

	for (i = 0; i < num_descs; i++) {
		ret = pinctrl_register_one_pin(pctldev, &pins[i]);
		if (ret)
			return ret;
	}

	return 0;
}

/**
 * gpio_to_pin() - GPIO range GPIO number to pin number translation
 * @range: GPIO range used for the translation
 * @gpio: gpio pin to translate to a pin number
 *
 * Finds the pin number for a given GPIO using the specified GPIO range
 * as a base for translation. The distinction between linear GPIO ranges
 * and pin list based GPIO ranges is managed correctly by this function.
 *
 * This function assumes the gpio is part of the specified GPIO range, use
 * only after making sure this is the case (e.g. by calling it on the
 * result of successful pinctrl_get_device_gpio_range calls)!
 */
static inline int gpio_to_pin(struct pinctrl_gpio_range *range,
				unsigned int gpio)
{
	unsigned int offset = gpio - range->base;
	if (range->pins)
		return range->pins[offset];
	else
		return range->pin_base + offset;
}

/**
 * pinctrl_match_gpio_range() - check if a certain GPIO pin is in range
 * @pctldev: pin controller device to check
 * @gpio: gpio pin to check taken from the global GPIO pin space
 *
 * Tries to match a GPIO pin number to the ranges handled by a certain pin
 * controller, return the range or NULL
 */
static struct pinctrl_gpio_range *
pinctrl_match_gpio_range(struct pinctrl_dev *pctldev, unsigned gpio)
{
	struct pinctrl_gpio_range *range = NULL;

	mutex_lock(&pctldev->mutex);
	/* Loop over the ranges */
	list_for_each_entry(range, &pctldev->gpio_ranges, node) {
		/* Check if we're in the valid range */
		if (gpio >= range->base &&
		    gpio < range->base + range->npins) {
			mutex_unlock(&pctldev->mutex);
			return range;
		}
	}
	mutex_unlock(&pctldev->mutex);
	return NULL;
}

/**
 * pinctrl_ready_for_gpio_range() - check if other GPIO pins of
 * the same GPIO chip are in range
 * @gpio: gpio pin to check taken from the global GPIO pin space
 *
 * This function is complement of pinctrl_match_gpio_range(). If the return
 * value of pinctrl_match_gpio_range() is NULL, this function could be used
 * to check whether pinctrl device is ready or not. Maybe some GPIO pins
 * of the same GPIO chip don't have back-end pinctrl interface.
 * If the return value is true, it means that pinctrl device is ready & the
 * certain GPIO pin doesn't have back-end pinctrl device. If the return value
 * is false, it means that pinctrl device may not be ready.
 */
#ifdef CONFIG_GPIOLIB
static bool pinctrl_ready_for_gpio_range(unsigned gpio)
{
	struct pinctrl_dev *pctldev;
	struct pinctrl_gpio_range *range = NULL;
	struct gpio_chip *chip = gpio_to_chip(gpio);

	if (WARN(!chip, "no gpio_chip for gpio%i?", gpio))
		return false;

	mutex_lock(&pinctrldev_list_mutex);

	/* Loop over the pin controllers */
	list_for_each_entry(pctldev, &pinctrldev_list, node) {
		/* Loop over the ranges */
		mutex_lock(&pctldev->mutex);
		list_for_each_entry(range, &pctldev->gpio_ranges, node) {
			/* Check if any gpio range overlapped with gpio chip */
			if (range->base + range->npins - 1 < chip->base ||
			    range->base > chip->base + chip->ngpio - 1)
				continue;
			mutex_unlock(&pctldev->mutex);
			mutex_unlock(&pinctrldev_list_mutex);
			return true;
		}
		mutex_unlock(&pctldev->mutex);
	}

	mutex_unlock(&pinctrldev_list_mutex);

	return false;
}
#else
static bool pinctrl_ready_for_gpio_range(unsigned gpio) { return true; }
#endif

/**
 * pinctrl_get_device_gpio_range() - find device for GPIO range
 * @gpio: the pin to locate the pin controller for
 * @outdev: the pin control device if found
 * @outrange: the GPIO range if found
 *
 * Find the pin controller handling a certain GPIO pin from the pinspace of
 * the GPIO subsystem, return the device and the matching GPIO range. Returns
 * -EPROBE_DEFER if the GPIO range could not be found in any device since it
 * may still have not been registered.
 */
static int pinctrl_get_device_gpio_range(unsigned gpio,
					 struct pinctrl_dev **outdev,
					 struct pinctrl_gpio_range **outrange)
{
	struct pinctrl_dev *pctldev = NULL;

	mutex_lock(&pinctrldev_list_mutex);

	/* Loop over the pin controllers */
	list_for_each_entry(pctldev, &pinctrldev_list, node) {
		struct pinctrl_gpio_range *range;

		range = pinctrl_match_gpio_range(pctldev, gpio);
		if (range != NULL) {
			*outdev = pctldev;
			*outrange = range;
			mutex_unlock(&pinctrldev_list_mutex);
			return 0;
		}
	}

	mutex_unlock(&pinctrldev_list_mutex);

	return -EPROBE_DEFER;
}

/**
 * pinctrl_add_gpio_range() - register a GPIO range for a controller
 * @pctldev: pin controller device to add the range to
 * @range: the GPIO range to add
 *
 * This adds a range of GPIOs to be handled by a certain pin controller. Call
 * this to register handled ranges after registering your pin controller.
 */
void pinctrl_add_gpio_range(struct pinctrl_dev *pctldev,
			    struct pinctrl_gpio_range *range)
{
	mutex_lock(&pctldev->mutex);
	list_add_tail(&range->node, &pctldev->gpio_ranges);
	mutex_unlock(&pctldev->mutex);
}
EXPORT_SYMBOL_GPL(pinctrl_add_gpio_range);

void pinctrl_add_gpio_ranges(struct pinctrl_dev *pctldev,
			     struct pinctrl_gpio_range *ranges,
			     unsigned nranges)
{
	int i;

	for (i = 0; i < nranges; i++)
		pinctrl_add_gpio_range(pctldev, &ranges[i]);
}
EXPORT_SYMBOL_GPL(pinctrl_add_gpio_ranges);

struct pinctrl_dev *pinctrl_find_and_add_gpio_range(const char *devname,
		struct pinctrl_gpio_range *range)
{
	struct pinctrl_dev *pctldev;

	pctldev = get_pinctrl_dev_from_devname(devname);

	/*
	 * If we can't find this device, let's assume that is because
	 * it has not probed yet, so the driver trying to register this
	 * range need to defer probing.
	 */
	if (!pctldev) {
		return ERR_PTR(-EPROBE_DEFER);
	}
	pinctrl_add_gpio_range(pctldev, range);

	return pctldev;
}
EXPORT_SYMBOL_GPL(pinctrl_find_and_add_gpio_range);

int pinctrl_get_group_pins(struct pinctrl_dev *pctldev, const char *pin_group,
				const unsigned **pins, unsigned *num_pins)
{
	const struct pinctrl_ops *pctlops = pctldev->desc->pctlops;
	int gs;

	if (!pctlops->get_group_pins)
		return -EINVAL;

	gs = pinctrl_get_group_selector(pctldev, pin_group);
	if (gs < 0)
		return gs;

	return pctlops->get_group_pins(pctldev, gs, pins, num_pins);
}
EXPORT_SYMBOL_GPL(pinctrl_get_group_pins);

struct pinctrl_gpio_range *
pinctrl_find_gpio_range_from_pin_nolock(struct pinctrl_dev *pctldev,
					unsigned int pin)
{
	struct pinctrl_gpio_range *range;

	/* Loop over the ranges */
	list_for_each_entry(range, &pctldev->gpio_ranges, node) {
		/* Check if we're in the valid range */
		if (range->pins) {
			int a;
			for (a = 0; a < range->npins; a++) {
				if (range->pins[a] == pin)
					return range;
			}
		} else if (pin >= range->pin_base &&
			   pin < range->pin_base + range->npins)
			return range;
	}

	return NULL;
}
EXPORT_SYMBOL_GPL(pinctrl_find_gpio_range_from_pin_nolock);

/**
 * pinctrl_find_gpio_range_from_pin() - locate the GPIO range for a pin
 * @pctldev: the pin controller device to look in
 * @pin: a controller-local number to find the range for
 */
struct pinctrl_gpio_range *
pinctrl_find_gpio_range_from_pin(struct pinctrl_dev *pctldev,
				 unsigned int pin)
{
	struct pinctrl_gpio_range *range;

	mutex_lock(&pctldev->mutex);
	range = pinctrl_find_gpio_range_from_pin_nolock(pctldev, pin);
	mutex_unlock(&pctldev->mutex);

	return range;
}
EXPORT_SYMBOL_GPL(pinctrl_find_gpio_range_from_pin);

/**
 * pinctrl_remove_gpio_range() - remove a range of GPIOs from a pin controller
 * @pctldev: pin controller device to remove the range from
 * @range: the GPIO range to remove
 */
void pinctrl_remove_gpio_range(struct pinctrl_dev *pctldev,
			       struct pinctrl_gpio_range *range)
{
	mutex_lock(&pctldev->mutex);
	list_del(&range->node);
	mutex_unlock(&pctldev->mutex);
}
EXPORT_SYMBOL_GPL(pinctrl_remove_gpio_range);

#ifdef CONFIG_GENERIC_PINCTRL_GROUPS

/**
 * pinctrl_generic_get_group_count() - returns the number of pin groups
 * @pctldev: pin controller device
 */
int pinctrl_generic_get_group_count(struct pinctrl_dev *pctldev)
{
	return pctldev->num_groups;
}
EXPORT_SYMBOL_GPL(pinctrl_generic_get_group_count);

/**
 * pinctrl_generic_get_group_name() - returns the name of a pin group
 * @pctldev: pin controller device
 * @selector: group number
 */
const char *pinctrl_generic_get_group_name(struct pinctrl_dev *pctldev,
					   unsigned int selector)
{
	struct group_desc *group;

	group = radix_tree_lookup(&pctldev->pin_group_tree,
				  selector);
	if (!group)
		return NULL;

	return group->name;
}
EXPORT_SYMBOL_GPL(pinctrl_generic_get_group_name);

/**
 * pinctrl_generic_get_group_pins() - gets the pin group pins
 * @pctldev: pin controller device
 * @selector: group number
 * @pins: pins in the group
 * @num_pins: number of pins in the group
 */
int pinctrl_generic_get_group_pins(struct pinctrl_dev *pctldev,
				   unsigned int selector,
				   const unsigned int **pins,
				   unsigned int *num_pins)
{
	struct group_desc *group;

	group = radix_tree_lookup(&pctldev->pin_group_tree,
				  selector);
	if (!group) {
		dev_err(pctldev->dev, "%s could not find pingroup%i\n",
			__func__, selector);
		return -EINVAL;
	}

	*pins = group->pins;
	*num_pins = group->num_pins;

	return 0;
}
EXPORT_SYMBOL_GPL(pinctrl_generic_get_group_pins);

/**
 * pinctrl_generic_get_group() - returns a pin group based on the number
 * @pctldev: pin controller device
 * @gselector: group number
 */
struct group_desc *pinctrl_generic_get_group(struct pinctrl_dev *pctldev,
					     unsigned int selector)
{
	struct group_desc *group;

	group = radix_tree_lookup(&pctldev->pin_group_tree,
				  selector);
	if (!group)
		return NULL;

	return group;
}
EXPORT_SYMBOL_GPL(pinctrl_generic_get_group);

/**
 * pinctrl_generic_add_group() - adds a new pin group
 * @pctldev: pin controller device
 * @name: name of the pin group
 * @pins: pins in the pin group
 * @num_pins: number of pins in the pin group
 * @data: pin controller driver specific data
 *
 * Note that the caller must take care of locking.
 */
int pinctrl_generic_add_group(struct pinctrl_dev *pctldev, const char *name,
			      int *pins, int num_pins, void *data)
{
	struct group_desc *group;

	group = devm_kzalloc(pctldev->dev, sizeof(*group), GFP_KERNEL);
	if (!group)
		return -ENOMEM;

	group->name = name;
	group->pins = pins;
	group->num_pins = num_pins;
	group->data = data;

	radix_tree_insert(&pctldev->pin_group_tree, pctldev->num_groups,
			  group);

	pctldev->num_groups++;

	return 0;
}
EXPORT_SYMBOL_GPL(pinctrl_generic_add_group);

/**
 * pinctrl_generic_remove_group() - removes a numbered pin group
 * @pctldev: pin controller device
 * @selector: group number
 *
 * Note that the caller must take care of locking.
 */
int pinctrl_generic_remove_group(struct pinctrl_dev *pctldev,
				 unsigned int selector)
{
	struct group_desc *group;

	group = radix_tree_lookup(&pctldev->pin_group_tree,
				  selector);
	if (!group)
		return -ENOENT;

	radix_tree_delete(&pctldev->pin_group_tree, selector);
	devm_kfree(pctldev->dev, group);

	pctldev->num_groups--;

	return 0;
}
EXPORT_SYMBOL_GPL(pinctrl_generic_remove_group);

/**
 * pinctrl_generic_free_groups() - removes all pin groups
 * @pctldev: pin controller device
 *
 * Note that the caller must take care of locking.
 */
static void pinctrl_generic_free_groups(struct pinctrl_dev *pctldev)
{
	struct radix_tree_iter iter;
	struct group_desc *group;
	unsigned long *indices;
	void **slot;
	int i = 0;

	indices = devm_kzalloc(pctldev->dev, sizeof(*indices) *
			       pctldev->num_groups, GFP_KERNEL);
	if (!indices)
		return;

	radix_tree_for_each_slot(slot, &pctldev->pin_group_tree, &iter, 0)
		indices[i++] = iter.index;

	for (i = 0; i < pctldev->num_groups; i++) {
		group = radix_tree_lookup(&pctldev->pin_group_tree,
					  indices[i]);
		radix_tree_delete(&pctldev->pin_group_tree, indices[i]);
		devm_kfree(pctldev->dev, group);
	}

	pctldev->num_groups = 0;
}

#else
static inline void pinctrl_generic_free_groups(struct pinctrl_dev *pctldev)
{
}
#endif /* CONFIG_GENERIC_PINCTRL_GROUPS */

/**
 * pinctrl_get_group_selector() - returns the group selector for a group
 * @pctldev: the pin controller handling the group
 * @pin_group: the pin group to look up
 */
int pinctrl_get_group_selector(struct pinctrl_dev *pctldev,
			       const char *pin_group)
{
	const struct pinctrl_ops *pctlops = pctldev->desc->pctlops;
	unsigned ngroups = pctlops->get_groups_count(pctldev);
	unsigned group_selector = 0;

	while (group_selector < ngroups) {
		const char *gname = pctlops->get_group_name(pctldev,
							    group_selector);
		if (!strcmp(gname, pin_group)) {
			dev_dbg(pctldev->dev,
				"found group selector %u for %s\n",
				group_selector,
				pin_group);
			return group_selector;
		}

		group_selector++;
	}

	dev_err(pctldev->dev, "does not have pin group %s\n",
		pin_group);

	return -EINVAL;
}

/**
 * pinctrl_request_gpio() - request a single pin to be used as GPIO
 * @gpio: the GPIO pin number from the GPIO subsystem number space
 *
 * This function should *ONLY* be used from gpiolib-based GPIO drivers,
 * as part of their gpio_request() semantics, platforms and individual drivers
 * shall *NOT* request GPIO pins to be muxed in.
 */
int pinctrl_request_gpio(unsigned gpio)
{
	struct pinctrl_dev *pctldev;
	struct pinctrl_gpio_range *range;
	int ret;
	int pin;

	ret = pinctrl_get_device_gpio_range(gpio, &pctldev, &range);
	if (ret) {
		if (pinctrl_ready_for_gpio_range(gpio))
			ret = 0;
		return ret;
	}

	mutex_lock(&pctldev->mutex);

	/* Convert to the pin controllers number space */
	pin = gpio_to_pin(range, gpio);

	ret = pinmux_request_gpio(pctldev, range, pin, gpio);

	mutex_unlock(&pctldev->mutex);

	return ret;
}
EXPORT_SYMBOL_GPL(pinctrl_request_gpio);

/**
 * pinctrl_free_gpio() - free control on a single pin, currently used as GPIO
 * @gpio: the GPIO pin number from the GPIO subsystem number space
 *
 * This function should *ONLY* be used from gpiolib-based GPIO drivers,
 * as part of their gpio_free() semantics, platforms and individual drivers
 * shall *NOT* request GPIO pins to be muxed out.
 */
void pinctrl_free_gpio(unsigned gpio)
{
	struct pinctrl_dev *pctldev;
	struct pinctrl_gpio_range *range;
	int ret;
	int pin;

	ret = pinctrl_get_device_gpio_range(gpio, &pctldev, &range);
	if (ret) {
		return;
	}
	mutex_lock(&pctldev->mutex);

	/* Convert to the pin controllers number space */
	pin = gpio_to_pin(range, gpio);

	pinmux_free_gpio(pctldev, pin, range);

	mutex_unlock(&pctldev->mutex);
}
EXPORT_SYMBOL_GPL(pinctrl_free_gpio);

static int pinctrl_gpio_direction(unsigned gpio, bool input)
{
	struct pinctrl_dev *pctldev;
	struct pinctrl_gpio_range *range;
	int ret;
	int pin;

	ret = pinctrl_get_device_gpio_range(gpio, &pctldev, &range);
	if (ret) {
		return ret;
	}

	mutex_lock(&pctldev->mutex);

	/* Convert to the pin controllers number space */
	pin = gpio_to_pin(range, gpio);
	ret = pinmux_gpio_direction(pctldev, range, pin, input);

	mutex_unlock(&pctldev->mutex);

	return ret;
}

/**
 * pinctrl_gpio_direction_input() - request a GPIO pin to go into input mode
 * @gpio: the GPIO pin number from the GPIO subsystem number space
 *
 * This function should *ONLY* be used from gpiolib-based GPIO drivers,
 * as part of their gpio_direction_input() semantics, platforms and individual
 * drivers shall *NOT* touch pin control GPIO calls.
 */
int pinctrl_gpio_direction_input(unsigned gpio)
{
	return pinctrl_gpio_direction(gpio, true);
}
EXPORT_SYMBOL_GPL(pinctrl_gpio_direction_input);

/**
 * pinctrl_gpio_direction_output() - request a GPIO pin to go into output mode
 * @gpio: the GPIO pin number from the GPIO subsystem number space
 *
 * This function should *ONLY* be used from gpiolib-based GPIO drivers,
 * as part of their gpio_direction_output() semantics, platforms and individual
 * drivers shall *NOT* touch pin control GPIO calls.
 */
int pinctrl_gpio_direction_output(unsigned gpio)
{
	return pinctrl_gpio_direction(gpio, false);
}
EXPORT_SYMBOL_GPL(pinctrl_gpio_direction_output);

/**
 * pinctrl_gpio_set_config() - Apply config to given GPIO pin
 * @gpio: the GPIO pin number from the GPIO subsystem number space
 * @config: the configuration to apply to the GPIO
 *
 * This function should *ONLY* be used from gpiolib-based GPIO drivers, if
 * they need to call the underlying pin controller to change GPIO config
 * (for example set debounce time).
 */
int pinctrl_gpio_set_config(unsigned gpio, unsigned long config)
{
	unsigned long configs[] = { config };
	struct pinctrl_gpio_range *range;
	struct pinctrl_dev *pctldev;
	int ret, pin;

	ret = pinctrl_get_device_gpio_range(gpio, &pctldev, &range);
	if (ret)
		return ret;

	mutex_lock(&pctldev->mutex);
	pin = gpio_to_pin(range, gpio);
	ret = pinconf_set_config(pctldev, pin, configs, ARRAY_SIZE(configs));
	mutex_unlock(&pctldev->mutex);

	return ret;
}
EXPORT_SYMBOL_GPL(pinctrl_gpio_set_config);

static struct pinctrl_state *find_state(struct pinctrl *p,
					const char *name)
{
	struct pinctrl_state *state;

	list_for_each_entry(state, &p->states, node)
		if (!strcmp(state->name, name))
			return state;

	return NULL;
}

static struct pinctrl_state *create_state(struct pinctrl *p,
					  const char *name)
{
	struct pinctrl_state *state;

	state = kzalloc(sizeof(*state), GFP_KERNEL);
	if (!state)
		return ERR_PTR(-ENOMEM);

	state->name = name;
	INIT_LIST_HEAD(&state->settings);

	list_add_tail(&state->node, &p->states);

	return state;
}

static int add_setting(struct pinctrl *p, struct pinctrl_dev *pctldev,
		       struct pinctrl_map const *map)
{
	struct pinctrl_state *state;
	struct pinctrl_setting *setting;
	int ret;

	state = find_state(p, map->name);
	if (!state)
		state = create_state(p, map->name);
	if (IS_ERR(state))
		return PTR_ERR(state);

	if (map->type == PIN_MAP_TYPE_DUMMY_STATE)
		return 0;

	setting = kzalloc(sizeof(*setting), GFP_KERNEL);
	if (!setting)
		return -ENOMEM;

	setting->type = map->type;

	if (pctldev)
		setting->pctldev = pctldev;
	else
		setting->pctldev =
			get_pinctrl_dev_from_devname(map->ctrl_dev_name);
	if (setting->pctldev == NULL) {
		kfree(setting);
		/* Do not defer probing of hogs (circular loop) */
		if (!strcmp(map->ctrl_dev_name, map->dev_name))
			return -ENODEV;
		/*
		 * OK let us guess that the driver is not there yet, and
		 * let's defer obtaining this pinctrl handle to later...
		 */
		dev_info(p->dev, "unknown pinctrl device %s in map entry, deferring probe",
			map->ctrl_dev_name);
		return -EPROBE_DEFER;
	}

	setting->dev_name = map->dev_name;

	switch (map->type) {
	case PIN_MAP_TYPE_MUX_GROUP:
		ret = pinmux_map_to_setting(map, setting);
		break;
	case PIN_MAP_TYPE_CONFIGS_PIN:
	case PIN_MAP_TYPE_CONFIGS_GROUP:
		ret = pinconf_map_to_setting(map, setting);
		break;
	default:
		ret = -EINVAL;
		break;
	}
	if (ret < 0) {
		kfree(setting);
		return ret;
	}

	list_add_tail(&setting->node, &state->settings);

	return 0;
}

static struct pinctrl *find_pinctrl(struct device *dev)
{
	struct pinctrl *p;

	mutex_lock(&pinctrl_list_mutex);
	list_for_each_entry(p, &pinctrl_list, node)
		if (p->dev == dev) {
			mutex_unlock(&pinctrl_list_mutex);
			return p;
		}

	mutex_unlock(&pinctrl_list_mutex);
	return NULL;
}

static void pinctrl_free(struct pinctrl *p, bool inlist);

static struct pinctrl *create_pinctrl(struct device *dev,
				      struct pinctrl_dev *pctldev)
{
	struct pinctrl *p;
	const char *devname;
	struct pinctrl_maps *maps_node;
	int i;
	struct pinctrl_map const *map;
	int ret;

	/*
	 * create the state cookie holder struct pinctrl for each
	 * mapping, this is what consumers will get when requesting
	 * a pin control handle with pinctrl_get()
	 */
	p = kzalloc(sizeof(*p), GFP_KERNEL);
	if (!p)
		return ERR_PTR(-ENOMEM);
	p->dev = dev;
	INIT_LIST_HEAD(&p->states);
	INIT_LIST_HEAD(&p->dt_maps);

	ret = pinctrl_dt_to_map(p, pctldev);
	if (ret < 0) {
		kfree(p);
		return ERR_PTR(ret);
	}

	devname = dev_name(dev);

	mutex_lock(&pinctrl_maps_mutex);
	/* Iterate over the pin control maps to locate the right ones */
	for_each_maps(maps_node, i, map) {
		/* Map must be for this device */
		if (strcmp(map->dev_name, devname))
			continue;

		ret = add_setting(p, pctldev, map);
		/*
		 * At this point the adding of a setting may:
		 *
		 * - Defer, if the pinctrl device is not yet available
		 * - Fail, if the pinctrl device is not yet available,
		 *   AND the setting is a hog. We cannot defer that, since
		 *   the hog will kick in immediately after the device
		 *   is registered.
		 *
		 * If the error returned was not -EPROBE_DEFER then we
		 * accumulate the errors to see if we end up with
		 * an -EPROBE_DEFER later, as that is the worst case.
		 */
		if (ret == -EPROBE_DEFER) {
			pinctrl_free(p, false);
			mutex_unlock(&pinctrl_maps_mutex);
			return ERR_PTR(ret);
		}
	}
	mutex_unlock(&pinctrl_maps_mutex);

	if (ret < 0) {
		/* If some other error than deferral occurred, return here */
		pinctrl_free(p, false);
		return ERR_PTR(ret);
	}

	kref_init(&p->users);

	/* Add the pinctrl handle to the global list */
	mutex_lock(&pinctrl_list_mutex);
	list_add_tail(&p->node, &pinctrl_list);
	mutex_unlock(&pinctrl_list_mutex);

	return p;
}

/**
 * pinctrl_get() - retrieves the pinctrl handle for a device
 * @dev: the device to obtain the handle for
 */
struct pinctrl *pinctrl_get(struct device *dev)
{
	struct pinctrl *p;

	if (WARN_ON(!dev))
		return ERR_PTR(-EINVAL);

	/*
	 * See if somebody else (such as the device core) has already
	 * obtained a handle to the pinctrl for this device. In that case,
	 * return another pointer to it.
	 */
	p = find_pinctrl(dev);
	if (p != NULL) {
		dev_dbg(dev, "obtain a copy of previously claimed pinctrl\n");
		kref_get(&p->users);
		return p;
	}

	return create_pinctrl(dev, NULL);
}
EXPORT_SYMBOL_GPL(pinctrl_get);

static void pinctrl_free_setting(bool disable_setting,
				 struct pinctrl_setting *setting)
{
	switch (setting->type) {
	case PIN_MAP_TYPE_MUX_GROUP:
		if (disable_setting)
			pinmux_disable_setting(setting);
		pinmux_free_setting(setting);
		break;
	case PIN_MAP_TYPE_CONFIGS_PIN:
	case PIN_MAP_TYPE_CONFIGS_GROUP:
		pinconf_free_setting(setting);
		break;
	default:
		break;
	}
}

static void pinctrl_free(struct pinctrl *p, bool inlist)
{
	struct pinctrl_state *state, *n1;
	struct pinctrl_setting *setting, *n2;

	mutex_lock(&pinctrl_list_mutex);
	list_for_each_entry_safe(state, n1, &p->states, node) {
		list_for_each_entry_safe(setting, n2, &state->settings, node) {
			pinctrl_free_setting(state == p->state, setting);
			list_del(&setting->node);
			kfree(setting);
		}
		list_del(&state->node);
		kfree(state);
	}

	pinctrl_dt_free_maps(p);

	if (inlist)
		list_del(&p->node);
	kfree(p);
	mutex_unlock(&pinctrl_list_mutex);
}

/**
 * pinctrl_release() - release the pinctrl handle
 * @kref: the kref in the pinctrl being released
 */
static void pinctrl_release(struct kref *kref)
{
	struct pinctrl *p = container_of(kref, struct pinctrl, users);

	pinctrl_free(p, true);
}

/**
 * pinctrl_put() - decrease use count on a previously claimed pinctrl handle
 * @p: the pinctrl handle to release
 */
void pinctrl_put(struct pinctrl *p)
{
	kref_put(&p->users, pinctrl_release);
}
EXPORT_SYMBOL_GPL(pinctrl_put);

/**
 * pinctrl_lookup_state() - retrieves a state handle from a pinctrl handle
 * @p: the pinctrl handle to retrieve the state from
 * @name: the state name to retrieve
 */
struct pinctrl_state *pinctrl_lookup_state(struct pinctrl *p,
						 const char *name)
{
	struct pinctrl_state *state;

	state = find_state(p, name);
	if (!state) {
		if (pinctrl_dummy_state) {
			/* create dummy state */
			dev_dbg(p->dev, "using pinctrl dummy state (%s)\n",
				name);
			state = create_state(p, name);
		} else
			state = ERR_PTR(-ENODEV);
	}

	return state;
}
EXPORT_SYMBOL_GPL(pinctrl_lookup_state);

/**
 * pinctrl_select_state() - select/activate/program a pinctrl state to HW
 * @p: the pinctrl handle for the device that requests configuration
 * @state: the state handle to select/activate/program
 */
int pinctrl_select_state(struct pinctrl *p, struct pinctrl_state *state)
{
	struct pinctrl_setting *setting, *setting2;
	struct pinctrl_state *old_state = p->state;
	int ret;

	if (p->state == state)
		return 0;

	if (p->state) {
		/*
		 * For each pinmux setting in the old state, forget SW's record
		 * of mux owner for that pingroup. Any pingroups which are
		 * still owned by the new state will be re-acquired by the call
		 * to pinmux_enable_setting() in the loop below.
		 */
		list_for_each_entry(setting, &p->state->settings, node) {
			if (setting->type != PIN_MAP_TYPE_MUX_GROUP)
				continue;
			pinmux_disable_setting(setting);
		}
	}

	p->state = NULL;

	/* Apply all the settings for the new state */
	list_for_each_entry(setting, &state->settings, node) {
		switch (setting->type) {
		case PIN_MAP_TYPE_MUX_GROUP:
			ret = pinmux_enable_setting(setting);
			break;
		case PIN_MAP_TYPE_CONFIGS_PIN:
		case PIN_MAP_TYPE_CONFIGS_GROUP:
			ret = pinconf_apply_setting(setting);
			break;
		default:
			ret = -EINVAL;
			break;
		}

		if (ret < 0) {
			goto unapply_new_state;
		}
	}

	p->state = state;

	return 0;

unapply_new_state:
	dev_err(p->dev, "Error applying setting, reverse things back\n");

	list_for_each_entry(setting2, &state->settings, node) {
		if (&setting2->node == &setting->node)
			break;
		/*
		 * All we can do here is pinmux_disable_setting.
		 * That means that some pins are muxed differently now
		 * than they were before applying the setting (We can't
		 * "unmux a pin"!), but it's not a big deal since the pins
		 * are free to be muxed by another apply_setting.
		 */
		if (setting2->type == PIN_MAP_TYPE_MUX_GROUP)
			pinmux_disable_setting(setting2);
	}

	/* There's no infinite recursive loop here because p->state is NULL */
	if (old_state)
		pinctrl_select_state(p, old_state);

	return ret;
}
EXPORT_SYMBOL_GPL(pinctrl_select_state);

static void devm_pinctrl_release(struct device *dev, void *res)
{
	pinctrl_put(*(struct pinctrl **)res);
}

/**
 * struct devm_pinctrl_get() - Resource managed pinctrl_get()
 * @dev: the device to obtain the handle for
 *
 * If there is a need to explicitly destroy the returned struct pinctrl,
 * devm_pinctrl_put() should be used, rather than plain pinctrl_put().
 */
struct pinctrl *devm_pinctrl_get(struct device *dev)
{
	struct pinctrl **ptr, *p;

	ptr = devres_alloc(devm_pinctrl_release, sizeof(*ptr), GFP_KERNEL);
	if (!ptr)
		return ERR_PTR(-ENOMEM);

	p = pinctrl_get(dev);
	if (!IS_ERR(p)) {
		*ptr = p;
		devres_add(dev, ptr);
	} else {
		devres_free(ptr);
	}

	return p;
}
EXPORT_SYMBOL_GPL(devm_pinctrl_get);

static int devm_pinctrl_match(struct device *dev, void *res, void *data)
{
	struct pinctrl **p = res;

	return *p == data;
}

/**
 * devm_pinctrl_put() - Resource managed pinctrl_put()
 * @p: the pinctrl handle to release
 *
 * Deallocate a struct pinctrl obtained via devm_pinctrl_get(). Normally
 * this function will not need to be called and the resource management
 * code will ensure that the resource is freed.
 */
void devm_pinctrl_put(struct pinctrl *p)
{
	WARN_ON(devres_release(p->dev, devm_pinctrl_release,
			       devm_pinctrl_match, p));
}
EXPORT_SYMBOL_GPL(devm_pinctrl_put);

int pinctrl_register_map(struct pinctrl_map const *maps, unsigned num_maps,
			 bool dup)
{
	int i, ret;
	struct pinctrl_maps *maps_node;

	pr_debug("add %u pinctrl maps\n", num_maps);

	/* First sanity check the new mapping */
	for (i = 0; i < num_maps; i++) {
		if (!maps[i].dev_name) {
			pr_err("failed to register map %s (%d): no device given\n",
			       maps[i].name, i);
			return -EINVAL;
		}

		if (!maps[i].name) {
			pr_err("failed to register map %d: no map name given\n",
			       i);
			return -EINVAL;
		}

		if (maps[i].type != PIN_MAP_TYPE_DUMMY_STATE &&
				!maps[i].ctrl_dev_name) {
			pr_err("failed to register map %s (%d): no pin control device given\n",
			       maps[i].name, i);
			return -EINVAL;
		}

		switch (maps[i].type) {
		case PIN_MAP_TYPE_DUMMY_STATE:
			break;
		case PIN_MAP_TYPE_MUX_GROUP:
			ret = pinmux_validate_map(&maps[i], i);
			if (ret < 0)
				return ret;
			break;
		case PIN_MAP_TYPE_CONFIGS_PIN:
		case PIN_MAP_TYPE_CONFIGS_GROUP:
			ret = pinconf_validate_map(&maps[i], i);
			if (ret < 0)
				return ret;
			break;
		default:
			pr_err("failed to register map %s (%d): invalid type given\n",
			       maps[i].name, i);
			return -EINVAL;
		}
	}

	maps_node = kzalloc(sizeof(*maps_node), GFP_KERNEL);
	if (!maps_node)
		return -ENOMEM;

	maps_node->num_maps = num_maps;
	if (dup) {
		maps_node->maps = kmemdup(maps, sizeof(*maps) * num_maps,
					  GFP_KERNEL);
		if (!maps_node->maps) {
			pr_err("failed to duplicate mapping table\n");
			kfree(maps_node);
			return -ENOMEM;
		}
	} else {
		maps_node->maps = maps;
	}

	mutex_lock(&pinctrl_maps_mutex);
	list_add_tail(&maps_node->node, &pinctrl_maps);
	mutex_unlock(&pinctrl_maps_mutex);

	return 0;
}

/**
 * pinctrl_register_mappings() - register a set of pin controller mappings
 * @maps: the pincontrol mappings table to register. This should probably be
 *	marked with __initdata so it can be discarded after boot. This
 *	function will perform a shallow copy for the mapping entries.
 * @num_maps: the number of maps in the mapping table
 */
int pinctrl_register_mappings(struct pinctrl_map const *maps,
			      unsigned num_maps)
{
	return pinctrl_register_map(maps, num_maps, true);
}

void pinctrl_unregister_map(struct pinctrl_map const *map)
{
	struct pinctrl_maps *maps_node;

	mutex_lock(&pinctrl_maps_mutex);
	list_for_each_entry(maps_node, &pinctrl_maps, node) {
		if (maps_node->maps == map) {
			list_del(&maps_node->node);
			kfree(maps_node);
			mutex_unlock(&pinctrl_maps_mutex);
			return;
		}
	}
	mutex_unlock(&pinctrl_maps_mutex);
}

/**
 * pinctrl_force_sleep() - turn a given controller device into sleep state
 * @pctldev: pin controller device
 */
int pinctrl_force_sleep(struct pinctrl_dev *pctldev)
{
	if (!IS_ERR(pctldev->p) && !IS_ERR(pctldev->hog_sleep))
		return pinctrl_select_state(pctldev->p, pctldev->hog_sleep);
	return 0;
}
EXPORT_SYMBOL_GPL(pinctrl_force_sleep);

/**
 * pinctrl_force_default() - turn a given controller device into default state
 * @pctldev: pin controller device
 */
int pinctrl_force_default(struct pinctrl_dev *pctldev)
{
	if (!IS_ERR(pctldev->p) && !IS_ERR(pctldev->hog_default))
		return pinctrl_select_state(pctldev->p, pctldev->hog_default);
	return 0;
}
EXPORT_SYMBOL_GPL(pinctrl_force_default);

/**
 * pinctrl_init_done() - tell pinctrl probe is done
 *
 * We'll use this time to switch the pins from "init" to "default" unless the
 * driver selected some other state.
 *
 * @dev: device to that's done probing
 */
int pinctrl_init_done(struct device *dev)
{
	struct dev_pin_info *pins = dev->pins;
	int ret;

	if (!pins)
		return 0;

	if (IS_ERR(pins->init_state))
		return 0; /* No such state */

	if (pins->p->state != pins->init_state)
		return 0; /* Not at init anyway */

	if (IS_ERR(pins->default_state))
		return 0; /* No default state */

	ret = pinctrl_select_state(pins->p, pins->default_state);
	if (ret)
		dev_err(dev, "failed to activate default pinctrl state\n");

	return ret;
}

#ifdef CONFIG_PM

/**
 * pinctrl_pm_select_state() - select pinctrl state for PM
 * @dev: device to select default state for
 * @state: state to set
 */
static int pinctrl_pm_select_state(struct device *dev,
				   struct pinctrl_state *state)
{
	struct dev_pin_info *pins = dev->pins;
	int ret;

	if (IS_ERR(state))
		return 0; /* No such state */
	ret = pinctrl_select_state(pins->p, state);
	if (ret)
		dev_err(dev, "failed to activate pinctrl state %s\n",
			state->name);
	return ret;
}

/**
 * pinctrl_pm_select_default_state() - select default pinctrl state for PM
 * @dev: device to select default state for
 */
int pinctrl_pm_select_default_state(struct device *dev)
{
	if (!dev->pins)
		return 0;

	return pinctrl_pm_select_state(dev, dev->pins->default_state);
}
EXPORT_SYMBOL_GPL(pinctrl_pm_select_default_state);

/**
 * pinctrl_pm_select_sleep_state() - select sleep pinctrl state for PM
 * @dev: device to select sleep state for
 */
int pinctrl_pm_select_sleep_state(struct device *dev)
{
	if (!dev->pins)
		return 0;

	return pinctrl_pm_select_state(dev, dev->pins->sleep_state);
}
EXPORT_SYMBOL_GPL(pinctrl_pm_select_sleep_state);

/**
 * pinctrl_pm_select_idle_state() - select idle pinctrl state for PM
 * @dev: device to select idle state for
 */
int pinctrl_pm_select_idle_state(struct device *dev)
{
	if (!dev->pins)
		return 0;

	return pinctrl_pm_select_state(dev, dev->pins->idle_state);
}
EXPORT_SYMBOL_GPL(pinctrl_pm_select_idle_state);
#endif

#ifdef CONFIG_DEBUG_FS

static int pinctrl_pins_show(struct seq_file *s, void *what)
{
	struct pinctrl_dev *pctldev = s->private;
	const struct pinctrl_ops *ops = pctldev->desc->pctlops;
	unsigned i, pin;

	seq_printf(s, "registered pins: %d\n", pctldev->desc->npins);

	mutex_lock(&pctldev->mutex);

	/* The pin number can be retrived from the pin controller descriptor */
	for (i = 0; i < pctldev->desc->npins; i++) {
		struct pin_desc *desc;

		pin = pctldev->desc->pins[i].number;
		desc = pin_desc_get(pctldev, pin);
		/* Pin space may be sparse */
		if (desc == NULL)
			continue;

		seq_printf(s, "pin %d (%s) ", pin, desc->name);

		/* Driver-specific info per pin */
		if (ops->pin_dbg_show)
			ops->pin_dbg_show(pctldev, s, pin);

		seq_puts(s, "\n");
	}

	mutex_unlock(&pctldev->mutex);

	return 0;
}

static int pinctrl_groups_show(struct seq_file *s, void *what)
{
	struct pinctrl_dev *pctldev = s->private;
	const struct pinctrl_ops *ops = pctldev->desc->pctlops;
	unsigned ngroups, selector = 0;

	mutex_lock(&pctldev->mutex);

	ngroups = ops->get_groups_count(pctldev);

	seq_puts(s, "registered pin groups:\n");
	while (selector < ngroups) {
		const unsigned *pins = NULL;
		unsigned num_pins = 0;
		const char *gname = ops->get_group_name(pctldev, selector);
		const char *pname;
		int ret = 0;
		int i;

		if (ops->get_group_pins)
			ret = ops->get_group_pins(pctldev, selector,
						  &pins, &num_pins);
		if (ret)
			seq_printf(s, "%s [ERROR GETTING PINS]\n",
				   gname);
		else {
			seq_printf(s, "group: %s\n", gname);
			for (i = 0; i < num_pins; i++) {
				pname = pin_get_name(pctldev, pins[i]);
				if (WARN_ON(!pname)) {
					mutex_unlock(&pctldev->mutex);
					return -EINVAL;
				}
				seq_printf(s, "pin %d (%s)\n", pins[i], pname);
			}
			seq_puts(s, "\n");
		}
		selector++;
	}

	mutex_unlock(&pctldev->mutex);

	return 0;
}

static int pinctrl_gpioranges_show(struct seq_file *s, void *what)
{
	struct pinctrl_dev *pctldev = s->private;
	struct pinctrl_gpio_range *range = NULL;

	seq_puts(s, "GPIO ranges handled:\n");

	mutex_lock(&pctldev->mutex);

	/* Loop over the ranges */
	list_for_each_entry(range, &pctldev->gpio_ranges, node) {
		if (range->pins) {
			int a;
			seq_printf(s, "%u: %s GPIOS [%u - %u] PINS {",
				range->id, range->name,
				range->base, (range->base + range->npins - 1));
			for (a = 0; a < range->npins - 1; a++)
				seq_printf(s, "%u, ", range->pins[a]);
			seq_printf(s, "%u}\n", range->pins[a]);
		}
		else
			seq_printf(s, "%u: %s GPIOS [%u - %u] PINS [%u - %u]\n",
				range->id, range->name,
				range->base, (range->base + range->npins - 1),
				range->pin_base,
				(range->pin_base + range->npins - 1));
	}

	mutex_unlock(&pctldev->mutex);

	return 0;
}

static int pinctrl_devices_show(struct seq_file *s, void *what)
{
	struct pinctrl_dev *pctldev;

	seq_puts(s, "name [pinmux] [pinconf]\n");

	mutex_lock(&pinctrldev_list_mutex);

	list_for_each_entry(pctldev, &pinctrldev_list, node) {
		seq_printf(s, "%s ", pctldev->desc->name);
		if (pctldev->desc->pmxops)
			seq_puts(s, "yes ");
		else
			seq_puts(s, "no ");
		if (pctldev->desc->confops)
			seq_puts(s, "yes");
		else
			seq_puts(s, "no");
		seq_puts(s, "\n");
	}

	mutex_unlock(&pinctrldev_list_mutex);

	return 0;
}

static inline const char *map_type(enum pinctrl_map_type type)
{
	static const char * const names[] = {
		"INVALID",
		"DUMMY_STATE",
		"MUX_GROUP",
		"CONFIGS_PIN",
		"CONFIGS_GROUP",
	};

	if (type >= ARRAY_SIZE(names))
		return "UNKNOWN";

	return names[type];
}

static int pinctrl_maps_show(struct seq_file *s, void *what)
{
	struct pinctrl_maps *maps_node;
	int i;
	struct pinctrl_map const *map;

	seq_puts(s, "Pinctrl maps:\n");

	mutex_lock(&pinctrl_maps_mutex);
	for_each_maps(maps_node, i, map) {
		seq_printf(s, "device %s\nstate %s\ntype %s (%d)\n",
			   map->dev_name, map->name, map_type(map->type),
			   map->type);

		if (map->type != PIN_MAP_TYPE_DUMMY_STATE)
			seq_printf(s, "controlling device %s\n",
				   map->ctrl_dev_name);

		switch (map->type) {
		case PIN_MAP_TYPE_MUX_GROUP:
			pinmux_show_map(s, map);
			break;
		case PIN_MAP_TYPE_CONFIGS_PIN:
		case PIN_MAP_TYPE_CONFIGS_GROUP:
			pinconf_show_map(s, map);
			break;
		default:
			break;
		}

		seq_printf(s, "\n");
	}
	mutex_unlock(&pinctrl_maps_mutex);

	return 0;
}

static int pinctrl_show(struct seq_file *s, void *what)
{
	struct pinctrl *p;
	struct pinctrl_state *state;
	struct pinctrl_setting *setting;

	seq_puts(s, "Requested pin control handlers their pinmux maps:\n");

	mutex_lock(&pinctrl_list_mutex);

	list_for_each_entry(p, &pinctrl_list, node) {
		seq_printf(s, "device: %s current state: %s\n",
			   dev_name(p->dev),
			   p->state ? p->state->name : "none");

		list_for_each_entry(state, &p->states, node) {
			seq_printf(s, "  state: %s\n", state->name);

			list_for_each_entry(setting, &state->settings, node) {
				struct pinctrl_dev *pctldev = setting->pctldev;

				seq_printf(s, "    type: %s controller %s ",
					   map_type(setting->type),
					   pinctrl_dev_get_name(pctldev));

				switch (setting->type) {
				case PIN_MAP_TYPE_MUX_GROUP:
					pinmux_show_setting(s, setting);
					break;
				case PIN_MAP_TYPE_CONFIGS_PIN:
				case PIN_MAP_TYPE_CONFIGS_GROUP:
					pinconf_show_setting(s, setting);
					break;
				default:
					break;
				}
			}
		}
	}

	mutex_unlock(&pinctrl_list_mutex);

	return 0;
}

static int pinctrl_pins_open(struct inode *inode, struct file *file)
{
	return single_open(file, pinctrl_pins_show, inode->i_private);
}

static int pinctrl_groups_open(struct inode *inode, struct file *file)
{
	return single_open(file, pinctrl_groups_show, inode->i_private);
}

static int pinctrl_gpioranges_open(struct inode *inode, struct file *file)
{
	return single_open(file, pinctrl_gpioranges_show, inode->i_private);
}

static int pinctrl_devices_open(struct inode *inode, struct file *file)
{
	return single_open(file, pinctrl_devices_show, NULL);
}

static int pinctrl_maps_open(struct inode *inode, struct file *file)
{
	return single_open(file, pinctrl_maps_show, NULL);
}

static int pinctrl_open(struct inode *inode, struct file *file)
{
	return single_open(file, pinctrl_show, NULL);
}

static const struct file_operations pinctrl_pins_ops = {
	.open		= pinctrl_pins_open,
	.read		= seq_read,
	.llseek		= seq_lseek,
	.release	= single_release,
};

static const struct file_operations pinctrl_groups_ops = {
	.open		= pinctrl_groups_open,
	.read		= seq_read,
	.llseek		= seq_lseek,
	.release	= single_release,
};

static const struct file_operations pinctrl_gpioranges_ops = {
	.open		= pinctrl_gpioranges_open,
	.read		= seq_read,
	.llseek		= seq_lseek,
	.release	= single_release,
};

static const struct file_operations pinctrl_devices_ops = {
	.open		= pinctrl_devices_open,
	.read		= seq_read,
	.llseek		= seq_lseek,
	.release	= single_release,
};

static const struct file_operations pinctrl_maps_ops = {
	.open		= pinctrl_maps_open,
	.read		= seq_read,
	.llseek		= seq_lseek,
	.release	= single_release,
};

static const struct file_operations pinctrl_ops = {
	.open		= pinctrl_open,
	.read		= seq_read,
	.llseek		= seq_lseek,
	.release	= single_release,
};

static struct dentry *debugfs_root;

static void pinctrl_init_device_debugfs(struct pinctrl_dev *pctldev)
{
	struct dentry *device_root;

	device_root = debugfs_create_dir(dev_name(pctldev->dev),
					 debugfs_root);
	pctldev->device_root = device_root;

	if (IS_ERR(device_root) || !device_root) {
		pr_warn("failed to create debugfs directory for %s\n",
			dev_name(pctldev->dev));
		return;
	}
	debugfs_create_file("pins", S_IFREG | S_IRUGO,
			    device_root, pctldev, &pinctrl_pins_ops);
	debugfs_create_file("pingroups", S_IFREG | S_IRUGO,
			    device_root, pctldev, &pinctrl_groups_ops);
	debugfs_create_file("gpio-ranges", S_IFREG | S_IRUGO,
			    device_root, pctldev, &pinctrl_gpioranges_ops);
	if (pctldev->desc->pmxops)
		pinmux_init_device_debugfs(device_root, pctldev);
	if (pctldev->desc->confops)
		pinconf_init_device_debugfs(device_root, pctldev);
}

static void pinctrl_remove_device_debugfs(struct pinctrl_dev *pctldev)
{
	debugfs_remove_recursive(pctldev->device_root);
}

static void pinctrl_init_debugfs(void)
{
	debugfs_root = debugfs_create_dir("pinctrl", NULL);
	if (IS_ERR(debugfs_root) || !debugfs_root) {
		pr_warn("failed to create debugfs directory\n");
		debugfs_root = NULL;
		return;
	}

	debugfs_create_file("pinctrl-devices", S_IFREG | S_IRUGO,
			    debugfs_root, NULL, &pinctrl_devices_ops);
	debugfs_create_file("pinctrl-maps", S_IFREG | S_IRUGO,
			    debugfs_root, NULL, &pinctrl_maps_ops);
	debugfs_create_file("pinctrl-handles", S_IFREG | S_IRUGO,
			    debugfs_root, NULL, &pinctrl_ops);
}

#else /* CONFIG_DEBUG_FS */

static void pinctrl_init_device_debugfs(struct pinctrl_dev *pctldev)
{
}

static void pinctrl_init_debugfs(void)
{
}

static void pinctrl_remove_device_debugfs(struct pinctrl_dev *pctldev)
{
}

#endif

static int pinctrl_check_ops(struct pinctrl_dev *pctldev)
{
	const struct pinctrl_ops *ops = pctldev->desc->pctlops;

	if (!ops ||
	    !ops->get_groups_count ||
	    !ops->get_group_name)
		return -EINVAL;

	return 0;
}

/**
 * pinctrl_init_controller() - init a pin controller device
 * @pctldesc: descriptor for this pin controller
 * @dev: parent device for this pin controller
 * @driver_data: private pin controller data for this pin controller
 */
<<<<<<< HEAD
struct pinctrl_dev *pinctrl_init_controller(struct pinctrl_desc *pctldesc,
					    struct device *dev,
					    void *driver_data)
=======
static struct pinctrl_dev *
pinctrl_init_controller(struct pinctrl_desc *pctldesc, struct device *dev,
			void *driver_data)
>>>>>>> 2ac97f0f
{
	struct pinctrl_dev *pctldev;
	int ret;

	if (!pctldesc)
		return ERR_PTR(-EINVAL);
	if (!pctldesc->name)
		return ERR_PTR(-EINVAL);

	pctldev = kzalloc(sizeof(*pctldev), GFP_KERNEL);
	if (!pctldev)
		return ERR_PTR(-ENOMEM);

	/* Initialize pin control device struct */
	pctldev->owner = pctldesc->owner;
	pctldev->desc = pctldesc;
	pctldev->driver_data = driver_data;
	INIT_RADIX_TREE(&pctldev->pin_desc_tree, GFP_KERNEL);
#ifdef CONFIG_GENERIC_PINCTRL_GROUPS
	INIT_RADIX_TREE(&pctldev->pin_group_tree, GFP_KERNEL);
#endif
#ifdef CONFIG_GENERIC_PINMUX_FUNCTIONS
	INIT_RADIX_TREE(&pctldev->pin_function_tree, GFP_KERNEL);
#endif
	INIT_LIST_HEAD(&pctldev->gpio_ranges);
	INIT_LIST_HEAD(&pctldev->node);
	pctldev->dev = dev;
	mutex_init(&pctldev->mutex);

	/* check core ops for sanity */
	ret = pinctrl_check_ops(pctldev);
	if (ret) {
		dev_err(dev, "pinctrl ops lacks necessary functions\n");
		goto out_err;
	}

	/* If we're implementing pinmuxing, check the ops for sanity */
	if (pctldesc->pmxops) {
		ret = pinmux_check_ops(pctldev);
		if (ret)
			goto out_err;
	}

	/* If we're implementing pinconfig, check the ops for sanity */
	if (pctldesc->confops) {
		ret = pinconf_check_ops(pctldev);
		if (ret)
			goto out_err;
	}

	/* Register all the pins */
	dev_dbg(dev, "try to register %d pins ...\n",  pctldesc->npins);
	ret = pinctrl_register_pins(pctldev, pctldesc->pins, pctldesc->npins);
	if (ret) {
		dev_err(dev, "error during pin registration\n");
		pinctrl_free_pindescs(pctldev, pctldesc->pins,
				      pctldesc->npins);
		goto out_err;
	}

	return pctldev;
<<<<<<< HEAD

out_err:
	mutex_destroy(&pctldev->mutex);
	kfree(pctldev);
	return ERR_PTR(ret);
}

static int pinctrl_create_and_start(struct pinctrl_dev *pctldev)
{
	pctldev->p = create_pinctrl(pctldev->dev, pctldev);
	if (!IS_ERR(pctldev->p)) {
		kref_get(&pctldev->p->users);
		pctldev->hog_default =
			pinctrl_lookup_state(pctldev->p, PINCTRL_STATE_DEFAULT);
		if (IS_ERR(pctldev->hog_default)) {
			dev_dbg(pctldev->dev,
				"failed to lookup the default state\n");
		} else {
			if (pinctrl_select_state(pctldev->p,
						pctldev->hog_default))
				dev_err(pctldev->dev,
					"failed to select default state\n");
		}

		pctldev->hog_sleep =
			pinctrl_lookup_state(pctldev->p,
						    PINCTRL_STATE_SLEEP);
		if (IS_ERR(pctldev->hog_sleep))
			dev_dbg(pctldev->dev,
				"failed to lookup the sleep state\n");
	}

	mutex_lock(&pinctrldev_list_mutex);
	list_add_tail(&pctldev->node, &pinctrldev_list);
	mutex_unlock(&pinctrldev_list_mutex);

	pinctrl_init_device_debugfs(pctldev);
=======

out_err:
	mutex_destroy(&pctldev->mutex);
	kfree(pctldev);
	return ERR_PTR(ret);
}

static int pinctrl_claim_hogs(struct pinctrl_dev *pctldev)
{
	pctldev->p = create_pinctrl(pctldev->dev, pctldev);
	if (PTR_ERR(pctldev->p) == -ENODEV) {
		dev_dbg(pctldev->dev, "no hogs found\n");

		return 0;
	}

	if (IS_ERR(pctldev->p)) {
		dev_err(pctldev->dev, "error claiming hogs: %li\n",
			PTR_ERR(pctldev->p));

		return PTR_ERR(pctldev->p);
	}

	kref_get(&pctldev->p->users);
	pctldev->hog_default =
		pinctrl_lookup_state(pctldev->p, PINCTRL_STATE_DEFAULT);
	if (IS_ERR(pctldev->hog_default)) {
		dev_dbg(pctldev->dev,
			"failed to lookup the default state\n");
	} else {
		if (pinctrl_select_state(pctldev->p,
					 pctldev->hog_default))
			dev_err(pctldev->dev,
				"failed to select default state\n");
	}

	pctldev->hog_sleep =
		pinctrl_lookup_state(pctldev->p,
				     PINCTRL_STATE_SLEEP);
	if (IS_ERR(pctldev->hog_sleep))
		dev_dbg(pctldev->dev,
			"failed to lookup the sleep state\n");

	return 0;
}

int pinctrl_enable(struct pinctrl_dev *pctldev)
{
	int error;

	error = pinctrl_claim_hogs(pctldev);
	if (error) {
		dev_err(pctldev->dev, "could not claim hogs: %i\n",
			error);
		mutex_destroy(&pctldev->mutex);
		kfree(pctldev);

		return error;
	}

	mutex_lock(&pinctrldev_list_mutex);
	list_add_tail(&pctldev->node, &pinctrldev_list);
	mutex_unlock(&pinctrldev_list_mutex);

	pinctrl_init_device_debugfs(pctldev);

	return 0;
}
EXPORT_SYMBOL_GPL(pinctrl_enable);

/**
 * pinctrl_register() - register a pin controller device
 * @pctldesc: descriptor for this pin controller
 * @dev: parent device for this pin controller
 * @driver_data: private pin controller data for this pin controller
 *
 * Note that pinctrl_register() is known to have problems as the pin
 * controller driver functions are called before the driver has a
 * struct pinctrl_dev handle. To avoid issues later on, please use the
 * new pinctrl_register_and_init() below instead.
 */
struct pinctrl_dev *pinctrl_register(struct pinctrl_desc *pctldesc,
				    struct device *dev, void *driver_data)
{
	struct pinctrl_dev *pctldev;
	int error;

	pctldev = pinctrl_init_controller(pctldesc, dev, driver_data);
	if (IS_ERR(pctldev))
		return pctldev;

	error = pinctrl_enable(pctldev);
	if (error)
		return ERR_PTR(error);
>>>>>>> 2ac97f0f

	return 0;
}

/**
 * pinctrl_register() - register a pin controller device
 * @pctldesc: descriptor for this pin controller
 * @dev: parent device for this pin controller
 * @driver_data: private pin controller data for this pin controller
 *
 * Note that pinctrl_register() is known to have problems as the pin
 * controller driver functions are called before the driver has a
 * struct pinctrl_dev handle. To avoid issues later on, please use the
 * new pinctrl_register_and_init() below instead.
 */
struct pinctrl_dev *pinctrl_register(struct pinctrl_desc *pctldesc,
				    struct device *dev, void *driver_data)
{
	struct pinctrl_dev *pctldev;
	int error;

	pctldev = pinctrl_init_controller(pctldesc, dev, driver_data);
	if (IS_ERR(pctldev))
		return pctldev;

	error = pinctrl_create_and_start(pctldev);
	if (error) {
		mutex_destroy(&pctldev->mutex);
		kfree(pctldev);

		return ERR_PTR(error);
	}

	return pctldev;

}
EXPORT_SYMBOL_GPL(pinctrl_register);

int pinctrl_register_and_init(struct pinctrl_desc *pctldesc,
			      struct device *dev, void *driver_data,
			      struct pinctrl_dev **pctldev)
{
	struct pinctrl_dev *p;
	int error;

	p = pinctrl_init_controller(pctldesc, dev, driver_data);
	if (IS_ERR(p))
		return PTR_ERR(p);

	/*
	 * We have pinctrl_start() call functions in the pin controller
	 * driver with create_pinctrl() for at least dt_node_to_map(). So
	 * let's make sure pctldev is properly initialized for the
	 * pin controller driver before we do anything.
	 */
	*pctldev = p;

	error = pinctrl_create_and_start(p);
	if (error) {
		mutex_destroy(&p->mutex);
		kfree(p);
		*pctldev = NULL;

		return error;
	}

	return 0;
}
EXPORT_SYMBOL_GPL(pinctrl_register_and_init);

/**
 * pinctrl_register_and_init() - register and init pin controller device
 * @pctldesc: descriptor for this pin controller
 * @dev: parent device for this pin controller
 * @driver_data: private pin controller data for this pin controller
 * @pctldev: pin controller device
 *
 * Note that pinctrl_enable() still needs to be manually called after
 * this once the driver is ready.
 */
int pinctrl_register_and_init(struct pinctrl_desc *pctldesc,
			      struct device *dev, void *driver_data,
			      struct pinctrl_dev **pctldev)
{
	struct pinctrl_dev *p;

	p = pinctrl_init_controller(pctldesc, dev, driver_data);
	if (IS_ERR(p))
		return PTR_ERR(p);

	/*
	 * We have pinctrl_start() call functions in the pin controller
	 * driver with create_pinctrl() for at least dt_node_to_map(). So
	 * let's make sure pctldev is properly initialized for the
	 * pin controller driver before we do anything.
	 */
	*pctldev = p;

	return 0;
}
EXPORT_SYMBOL_GPL(pinctrl_register_and_init);

/**
 * pinctrl_unregister() - unregister pinmux
 * @pctldev: pin controller to unregister
 *
 * Called by pinmux drivers to unregister a pinmux.
 */
void pinctrl_unregister(struct pinctrl_dev *pctldev)
{
	struct pinctrl_gpio_range *range, *n;

	if (pctldev == NULL)
		return;

	mutex_lock(&pctldev->mutex);
	pinctrl_remove_device_debugfs(pctldev);
	mutex_unlock(&pctldev->mutex);

	if (!IS_ERR_OR_NULL(pctldev->p))
		pinctrl_put(pctldev->p);

	mutex_lock(&pinctrldev_list_mutex);
	mutex_lock(&pctldev->mutex);
	/* TODO: check that no pinmuxes are still active? */
	list_del(&pctldev->node);
	pinmux_generic_free_functions(pctldev);
	pinctrl_generic_free_groups(pctldev);
	/* Destroy descriptor tree */
	pinctrl_free_pindescs(pctldev, pctldev->desc->pins,
			      pctldev->desc->npins);
	/* remove gpio ranges map */
	list_for_each_entry_safe(range, n, &pctldev->gpio_ranges, node)
		list_del(&range->node);

	mutex_unlock(&pctldev->mutex);
	mutex_destroy(&pctldev->mutex);
	kfree(pctldev);
	mutex_unlock(&pinctrldev_list_mutex);
}
EXPORT_SYMBOL_GPL(pinctrl_unregister);

static void devm_pinctrl_dev_release(struct device *dev, void *res)
{
	struct pinctrl_dev *pctldev = *(struct pinctrl_dev **)res;

	pinctrl_unregister(pctldev);
}

static int devm_pinctrl_dev_match(struct device *dev, void *res, void *data)
{
	struct pctldev **r = res;

	if (WARN_ON(!r || !*r))
		return 0;

	return *r == data;
}

/**
 * devm_pinctrl_register() - Resource managed version of pinctrl_register().
 * @dev: parent device for this pin controller
 * @pctldesc: descriptor for this pin controller
 * @driver_data: private pin controller data for this pin controller
 *
 * Returns an error pointer if pincontrol register failed. Otherwise
 * it returns valid pinctrl handle.
 *
 * The pinctrl device will be automatically released when the device is unbound.
 */
struct pinctrl_dev *devm_pinctrl_register(struct device *dev,
					  struct pinctrl_desc *pctldesc,
					  void *driver_data)
{
	struct pinctrl_dev **ptr, *pctldev;

	ptr = devres_alloc(devm_pinctrl_dev_release, sizeof(*ptr), GFP_KERNEL);
	if (!ptr)
		return ERR_PTR(-ENOMEM);

	pctldev = pinctrl_register(pctldesc, dev, driver_data);
	if (IS_ERR(pctldev)) {
		devres_free(ptr);
		return pctldev;
	}

	*ptr = pctldev;
	devres_add(dev, ptr);

	return pctldev;
}
EXPORT_SYMBOL_GPL(devm_pinctrl_register);

/**
 * devm_pinctrl_register_and_init() - Resource managed pinctrl register and init
 * @dev: parent device for this pin controller
 * @pctldesc: descriptor for this pin controller
 * @driver_data: private pin controller data for this pin controller
 *
 * Returns an error pointer if pincontrol register failed. Otherwise
 * it returns valid pinctrl handle.
 *
 * The pinctrl device will be automatically released when the device is unbound.
 */
int devm_pinctrl_register_and_init(struct device *dev,
				   struct pinctrl_desc *pctldesc,
				   void *driver_data,
				   struct pinctrl_dev **pctldev)
{
	struct pinctrl_dev **ptr;
	int error;

	ptr = devres_alloc(devm_pinctrl_dev_release, sizeof(*ptr), GFP_KERNEL);
	if (!ptr)
		return -ENOMEM;

	error = pinctrl_register_and_init(pctldesc, dev, driver_data, pctldev);
	if (error) {
		devres_free(ptr);
		return error;
	}

	*ptr = *pctldev;
	devres_add(dev, ptr);

	return 0;
}
EXPORT_SYMBOL_GPL(devm_pinctrl_register_and_init);

/**
 * devm_pinctrl_unregister() - Resource managed version of pinctrl_unregister().
 * @dev: device for which which resource was allocated
 * @pctldev: the pinctrl device to unregister.
 */
void devm_pinctrl_unregister(struct device *dev, struct pinctrl_dev *pctldev)
{
	WARN_ON(devres_release(dev, devm_pinctrl_dev_release,
			       devm_pinctrl_dev_match, pctldev));
}
EXPORT_SYMBOL_GPL(devm_pinctrl_unregister);

static int __init pinctrl_init(void)
{
	pr_info("initialized pinctrl subsystem\n");
	pinctrl_init_debugfs();
	return 0;
}

/* init early since many drivers really need to initialized pinmux early */
core_initcall(pinctrl_init);<|MERGE_RESOLUTION|>--- conflicted
+++ resolved
@@ -1939,15 +1939,9 @@
  * @dev: parent device for this pin controller
  * @driver_data: private pin controller data for this pin controller
  */
-<<<<<<< HEAD
-struct pinctrl_dev *pinctrl_init_controller(struct pinctrl_desc *pctldesc,
-					    struct device *dev,
-					    void *driver_data)
-=======
 static struct pinctrl_dev *
 pinctrl_init_controller(struct pinctrl_desc *pctldesc, struct device *dev,
 			void *driver_data)
->>>>>>> 2ac97f0f
 {
 	struct pinctrl_dev *pctldev;
 	int ret;
@@ -2009,45 +2003,6 @@
 	}
 
 	return pctldev;
-<<<<<<< HEAD
-
-out_err:
-	mutex_destroy(&pctldev->mutex);
-	kfree(pctldev);
-	return ERR_PTR(ret);
-}
-
-static int pinctrl_create_and_start(struct pinctrl_dev *pctldev)
-{
-	pctldev->p = create_pinctrl(pctldev->dev, pctldev);
-	if (!IS_ERR(pctldev->p)) {
-		kref_get(&pctldev->p->users);
-		pctldev->hog_default =
-			pinctrl_lookup_state(pctldev->p, PINCTRL_STATE_DEFAULT);
-		if (IS_ERR(pctldev->hog_default)) {
-			dev_dbg(pctldev->dev,
-				"failed to lookup the default state\n");
-		} else {
-			if (pinctrl_select_state(pctldev->p,
-						pctldev->hog_default))
-				dev_err(pctldev->dev,
-					"failed to select default state\n");
-		}
-
-		pctldev->hog_sleep =
-			pinctrl_lookup_state(pctldev->p,
-						    PINCTRL_STATE_SLEEP);
-		if (IS_ERR(pctldev->hog_sleep))
-			dev_dbg(pctldev->dev,
-				"failed to lookup the sleep state\n");
-	}
-
-	mutex_lock(&pinctrldev_list_mutex);
-	list_add_tail(&pctldev->node, &pinctrldev_list);
-	mutex_unlock(&pinctrldev_list_mutex);
-
-	pinctrl_init_device_debugfs(pctldev);
-=======
 
 out_err:
 	mutex_destroy(&pctldev->mutex);
@@ -2142,76 +2097,11 @@
 	error = pinctrl_enable(pctldev);
 	if (error)
 		return ERR_PTR(error);
->>>>>>> 2ac97f0f
-
-	return 0;
-}
-
-/**
- * pinctrl_register() - register a pin controller device
- * @pctldesc: descriptor for this pin controller
- * @dev: parent device for this pin controller
- * @driver_data: private pin controller data for this pin controller
- *
- * Note that pinctrl_register() is known to have problems as the pin
- * controller driver functions are called before the driver has a
- * struct pinctrl_dev handle. To avoid issues later on, please use the
- * new pinctrl_register_and_init() below instead.
- */
-struct pinctrl_dev *pinctrl_register(struct pinctrl_desc *pctldesc,
-				    struct device *dev, void *driver_data)
-{
-	struct pinctrl_dev *pctldev;
-	int error;
-
-	pctldev = pinctrl_init_controller(pctldesc, dev, driver_data);
-	if (IS_ERR(pctldev))
-		return pctldev;
-
-	error = pinctrl_create_and_start(pctldev);
-	if (error) {
-		mutex_destroy(&pctldev->mutex);
-		kfree(pctldev);
-
-		return ERR_PTR(error);
-	}
 
 	return pctldev;
 
 }
 EXPORT_SYMBOL_GPL(pinctrl_register);
-
-int pinctrl_register_and_init(struct pinctrl_desc *pctldesc,
-			      struct device *dev, void *driver_data,
-			      struct pinctrl_dev **pctldev)
-{
-	struct pinctrl_dev *p;
-	int error;
-
-	p = pinctrl_init_controller(pctldesc, dev, driver_data);
-	if (IS_ERR(p))
-		return PTR_ERR(p);
-
-	/*
-	 * We have pinctrl_start() call functions in the pin controller
-	 * driver with create_pinctrl() for at least dt_node_to_map(). So
-	 * let's make sure pctldev is properly initialized for the
-	 * pin controller driver before we do anything.
-	 */
-	*pctldev = p;
-
-	error = pinctrl_create_and_start(p);
-	if (error) {
-		mutex_destroy(&p->mutex);
-		kfree(p);
-		*pctldev = NULL;
-
-		return error;
-	}
-
-	return 0;
-}
-EXPORT_SYMBOL_GPL(pinctrl_register_and_init);
 
 /**
  * pinctrl_register_and_init() - register and init pin controller device
