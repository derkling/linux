--- conflicted
+++ resolved
@@ -442,25 +442,6 @@
 	    (usage->hid & HID_USAGE_PAGE) == HID_UP_BUTTON)
 		td->mt_flags |= INPUT_MT_POINTER;
 
-<<<<<<< HEAD
-	/* eGalax devices provide a Digitizer.Stylus input which overrides
-	 * the correct Digitizers.Finger X/Y ranges.
-	 * Let's just ignore this input. */
-	if (field->physical == HID_DG_STYLUS)
-		return -1;
-
-	/* Only map fields from TouchScreen or TouchPad collections.
-         * We need to ignore fields that belong to other collections
-         * such as Mouse that might have the same GenericDesktop usages. */
-	if (field->application == HID_DG_TOUCHSCREEN)
-		set_bit(INPUT_PROP_DIRECT, hi->input->propbit);
-	else if (field->application == HID_DG_TOUCHPAD)
-		set_bit(INPUT_PROP_POINTER, hi->input->propbit);
-	else
-		return 0;
-
-=======
->>>>>>> 1db77221
 	if (usage->usage_index)
 		prev_usage = &field->usage[usage->usage_index - 1];
 
@@ -941,19 +922,6 @@
 		cls->quirks &= ~MT_QUIRK_CONTACT_CNT_ACCURATE;
 }
 
-<<<<<<< HEAD
-static int mt_input_configured(struct hid_device *hdev, struct hid_input *hi)
-
-{
-	struct mt_device *td = hid_get_drvdata(hdev);
-	struct mt_class *cls = &td->mtclass;
-	struct input_dev *input = hi->input;
-	int ret;
-
-	/* Only initialize slots for MT input devices */
-	if (!test_bit(ABS_MT_POSITION_X, input->absbit))
-		return 0;
-=======
 static void mt_input_configured(struct hid_device *hdev, struct hid_input *hi)
 {
 	struct mt_device *td = hid_get_drvdata(hdev);
@@ -961,32 +929,12 @@
 
 	if (name)
 		hi->input->name = name;
->>>>>>> 1db77221
 
 	if (hi->report->id == td->mt_report_id)
 		mt_touch_input_configured(hdev, hi);
 
-<<<<<<< HEAD
-	mt_post_parse(td);
-	if (td->serial_maybe)
-		mt_post_parse_default_settings(td);
-
-	if (cls->is_indirect)
-		td->mt_flags |= INPUT_MT_POINTER;
-
-	if (cls->quirks & MT_QUIRK_NOT_SEEN_MEANS_UP)
-		td->mt_flags |= INPUT_MT_DROP_UNUSED;
-
-	ret = input_mt_init_slots(input, td->maxcontacts, td->mt_flags);
-	if (ret)
-		return ret;
-
-	td->mt_flags = 0;
-	return 0;
-=======
 	if (hi->report->id == td->pen_report_id)
 		mt_pen_input_configured(hdev, hi);
->>>>>>> 1db77221
 }
 
 static int mt_probe(struct hid_device *hdev, const struct hid_device_id *id)
