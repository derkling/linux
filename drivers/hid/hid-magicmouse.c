--- conflicted
+++ resolved
@@ -351,10 +351,9 @@
 	return 1;
 }
 
-static int magicmouse_setup_input(struct hid_device *hdev, struct hid_input *hi)
+static int magicmouse_setup_input(struct input_dev *input, struct hid_device *hdev)
 {
 	int error;
-	struct input_dev *input = hi->input;
 
 	__set_bit(EV_KEY, input->evbit);
 
@@ -509,15 +508,12 @@
 		goto err_free;
 	}
 
-<<<<<<< HEAD
-=======
 	if (!msc->input) {
 		hid_err(hdev, "magicmouse input not registered\n");
 		ret = -ENOMEM;
 		goto err_stop_hw;
 	}
 
->>>>>>> 31880c37
 	if (id->product == USB_DEVICE_ID_APPLE_MAGICMOUSE)
 		report = hid_register_report(hdev, HID_INPUT_REPORT,
 			MOUSE_REPORT_ID);
@@ -582,11 +578,7 @@
 	.remove = magicmouse_remove,
 	.raw_event = magicmouse_raw_event,
 	.input_mapping = magicmouse_input_mapping,
-<<<<<<< HEAD
-	.input_configured = magicmouse_setup_input,
-=======
 	.input_configured = magicmouse_input_configured,
->>>>>>> 31880c37
 };
 module_hid_driver(magicmouse_driver);
 
