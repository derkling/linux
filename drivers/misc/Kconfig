#
# Misc strange devices
#

menu "Misc devices"

config SENSORS_LIS3LV02D
	tristate
	depends on INPUT
	select INPUT_POLLDEV
	default n

config AD525X_DPOT
	tristate "Analog Devices Digital Potentiometers"
	depends on (I2C || SPI) && SYSFS
	help
	  If you say yes here, you get support for the Analog Devices
	  AD5258, AD5259, AD5251, AD5252, AD5253, AD5254, AD5255
	  AD5160, AD5161, AD5162, AD5165, AD5200, AD5201, AD5203,
	  AD5204, AD5206, AD5207, AD5231, AD5232, AD5233, AD5235,
	  AD5260, AD5262, AD5263, AD5290, AD5291, AD5292, AD5293,
	  AD7376, AD8400, AD8402, AD8403, ADN2850, AD5241, AD5242,
	  AD5243, AD5245, AD5246, AD5247, AD5248, AD5280, AD5282,
	  ADN2860, AD5273, AD5171, AD5170, AD5172, AD5173, AD5270,
	  AD5271, AD5272, AD5274
	  digital potentiometer chips.

	  See Documentation/misc-devices/ad525x_dpot.txt for the
	  userspace interface.

	  This driver can also be built as a module.  If so, the module
	  will be called ad525x_dpot.

config AD525X_DPOT_I2C
	tristate "support I2C bus connection"
	depends on AD525X_DPOT && I2C
	help
	  Say Y here if you have a digital potentiometers hooked to an I2C bus.

	  To compile this driver as a module, choose M here: the
	  module will be called ad525x_dpot-i2c.

config AD525X_DPOT_SPI
	tristate "support SPI bus connection"
	depends on AD525X_DPOT && SPI_MASTER
	help
	  Say Y here if you have a digital potentiometers hooked to an SPI bus.

	  If unsure, say N (but it's safe to say "Y").

	  To compile this driver as a module, choose M here: the
	  module will be called ad525x_dpot-spi.

config ATMEL_TCLIB
	bool "Atmel AT32/AT91 Timer/Counter Library"
	depends on (AVR32 || ARCH_AT91)
	help
	  Select this if you want a library to allocate the Timer/Counter
	  blocks found on many Atmel processors.  This facilitates using
	  these blocks by different drivers despite processor differences.

config ATMEL_TCB_CLKSRC
	bool "TC Block Clocksource"
	depends on ATMEL_TCLIB
	default y
	help
	  Select this to get a high precision clocksource based on a
	  TC block with a 5+ MHz base clock rate.  Two timer channels
	  are combined to make a single 32-bit timer.

	  When GENERIC_CLOCKEVENTS is defined, the third timer channel
	  may be used as a clock event device supporting oneshot mode
	  (delays of up to two seconds) based on the 32 KiHz clock.

config ATMEL_TCB_CLKSRC_BLOCK
	int
	depends on ATMEL_TCB_CLKSRC
	prompt "TC Block" if CPU_AT32AP700X
	default 0
	range 0 1
	help
	  Some chips provide more than one TC block, so you have the
	  choice of which one to use for the clock framework.  The other
	  TC can be used for other purposes, such as PWM generation and
	  interval timing.

config DUMMY_IRQ
	tristate "Dummy IRQ handler"
	default n
	---help---
	  This module accepts a single 'irq' parameter, which it should register for.
	  The sole purpose of this module is to help with debugging of systems on
	  which spurious IRQs would happen on disabled IRQ vector.

config IBM_ASM
	tristate "Device driver for IBM RSA service processor"
	depends on X86 && PCI && INPUT
	---help---
	  This option enables device driver support for in-band access to the
	  IBM RSA (Condor) service processor in eServer xSeries systems.
	  The ibmasm device driver allows user space application to access
	  ASM (Advanced Systems Management) functions on the service
	  processor. The driver is meant to be used in conjunction with
	  a user space API.
	  The ibmasm driver also enables the OS to use the UART on the
	  service processor board as a regular serial port. To make use of
	  this feature serial driver support (CONFIG_SERIAL_8250) must be
	  enabled.

	  WARNING: This software may not be supported or function
	  correctly on your IBM server. Please consult the IBM ServerProven
	  website <http://www-03.ibm.com/systems/info/x86servers/serverproven/compat/us/>
	  for information on the specific driver level and support statement
	  for your IBM server.

config PHANTOM
	tristate "Sensable PHANToM (PCI)"
	depends on PCI
	help
	  Say Y here if you want to build a driver for Sensable PHANToM device.

	  This driver is only for PCI PHANToMs.

	  If you choose to build module, its name will be phantom. If unsure,
	  say N here.

config INTEL_MID_PTI
	tristate "Parallel Trace Interface for MIPI P1149.7 cJTAG standard"
	depends on PCI && TTY && (X86_INTEL_MID || COMPILE_TEST)
	default n
	help
	  The PTI (Parallel Trace Interface) driver directs
	  trace data routed from various parts in the system out
	  through an Intel Penwell PTI port and out of the mobile
	  device for analysis with a debugging tool (Lauterbach or Fido).

	  You should select this driver if the target kernel is meant for
	  an Intel Atom (non-netbook) mobile device containing a MIPI
	  P1149.7 standard implementation.

config SGI_IOC4
	tristate "SGI IOC4 Base IO support"
	depends on PCI
	---help---
	  This option enables basic support for the IOC4 chip on certain
	  SGI IO controller cards (IO9, IO10, and PCI-RT).  This option
	  does not enable any specific functions on such a card, but provides
	  necessary infrastructure for other drivers to utilize.

	  If you have an SGI Altix with an IOC4-based card say Y.
	  Otherwise say N.

config TIFM_CORE
	tristate "TI Flash Media interface support"
	depends on PCI
	help
	  If you want support for Texas Instruments(R) Flash Media adapters
	  you should select this option and then also choose an appropriate
	  host adapter, such as 'TI Flash Media PCI74xx/PCI76xx host adapter
	  support', if you have a TI PCI74xx compatible card reader, for
	  example.
	  You will also have to select some flash card format drivers. MMC/SD
	  cards are supported via 'MMC/SD Card support: TI Flash Media MMC/SD
	  Interface support (MMC_TIFM_SD)'.

	  To compile this driver as a module, choose M here: the module will
	  be called tifm_core.

config TIFM_7XX1
	tristate "TI Flash Media PCI74xx/PCI76xx host adapter support"
	depends on PCI && TIFM_CORE
	default TIFM_CORE
	help
	  This option enables support for Texas Instruments(R) PCI74xx and
	  PCI76xx families of Flash Media adapters, found in many laptops.
	  To make actual use of the device, you will have to select some
	  flash card format drivers, as outlined in the TIFM_CORE Help.

	  To compile this driver as a module, choose M here: the module will
	  be called tifm_7xx1.

config ICS932S401
	tristate "Integrated Circuits ICS932S401"
	depends on I2C
	help
	  If you say yes here you get support for the Integrated Circuits
	  ICS932S401 clock control chips.

	  This driver can also be built as a module. If so, the module
	  will be called ics932s401.

config ATMEL_SSC
	tristate "Device driver for Atmel SSC peripheral"
	depends on HAS_IOMEM && (AVR32 || ARCH_AT91 || COMPILE_TEST)
	---help---
	  This option enables device driver support for Atmel Synchronized
	  Serial Communication peripheral (SSC).

	  The SSC peripheral supports a wide variety of serial frame based
	  communications, i.e. I2S, SPI, etc.

	  If unsure, say N.

config ENCLOSURE_SERVICES
	tristate "Enclosure Services"
	default n
	help
	  Provides support for intelligent enclosures (bays which
	  contain storage devices).  You also need either a host
	  driver (SCSI/ATA) which supports enclosures
	  or a SCSI enclosure device (SES) to use these services.

config SGI_XP
	tristate "Support communication between SGI SSIs"
	depends on NET
	depends on (IA64_GENERIC || IA64_SGI_SN2 || IA64_SGI_UV || X86_UV) && SMP
	select IA64_UNCACHED_ALLOCATOR if IA64_GENERIC || IA64_SGI_SN2
	select GENERIC_ALLOCATOR if IA64_GENERIC || IA64_SGI_SN2
	select SGI_GRU if X86_64 && SMP
	---help---
	  An SGI machine can be divided into multiple Single System
	  Images which act independently of each other and have
	  hardware based memory protection from the others.  Enabling
	  this feature will allow for direct communication between SSIs
	  based on a network adapter and DMA messaging.

config CS5535_MFGPT
	tristate "CS5535/CS5536 Geode Multi-Function General Purpose Timer (MFGPT) support"
	depends on MFD_CS5535
	default n
	help
	  This driver provides access to MFGPT functionality for other
	  drivers that need timers.  MFGPTs are available in the CS5535 and
	  CS5536 companion chips that are found in AMD Geode and several
	  other platforms.  They have a better resolution and max interval
	  than the generic PIT, and are suitable for use as high-res timers.
	  You probably don't want to enable this manually; other drivers that
	  make use of it should enable it.

config CS5535_MFGPT_DEFAULT_IRQ
	int
	depends on CS5535_MFGPT
	default 7
	help
	  MFGPTs on the CS5535 require an interrupt.  The selected IRQ
	  can be overridden as a module option as well as by driver that
	  use the cs5535_mfgpt_ API; however, different architectures might
	  want to use a different IRQ by default.  This is here for
	  architectures to set as necessary.

config CS5535_CLOCK_EVENT_SRC
	tristate "CS5535/CS5536 high-res timer (MFGPT) events"
	depends on GENERIC_CLOCKEVENTS && CS5535_MFGPT
	help
	  This driver provides a clock event source based on the MFGPT
	  timer(s) in the CS5535 and CS5536 companion chips.
	  MFGPTs have a better resolution and max interval than the
	  generic PIT, and are suitable for use as high-res timers.

config HP_ILO
	tristate "Channel interface driver for the HP iLO processor"
	depends on PCI
	default n
	help
	  The channel interface driver allows applications to communicate
	  with iLO management processors present on HP ProLiant servers.
	  Upon loading, the driver creates /dev/hpilo/dXccbN files, which
	  can be used to gather data from the management processor, via
	  read and write system calls.

	  To compile this driver as a module, choose M here: the
	  module will be called hpilo.

config SGI_GRU
	tristate "SGI GRU driver"
	depends on X86_UV && SMP
	default n
	select MMU_NOTIFIER
	---help---
	The GRU is a hardware resource located in the system chipset. The GRU
	contains memory that can be mmapped into the user address space. This memory is
	used to communicate with the GRU to perform functions such as load/store,
	scatter/gather, bcopy, AMOs, etc.  The GRU is directly accessed by user
	instructions using user virtual addresses. GRU instructions (ex., bcopy) use
	user virtual addresses for operands.

	If you are not running on a SGI UV system, say N.

config SGI_GRU_DEBUG
	bool  "SGI GRU driver debug"
	depends on SGI_GRU
	default n
	---help---
	This option enables additional debugging code for the SGI GRU driver.
	If you are unsure, say N.

config APDS9802ALS
	tristate "Medfield Avago APDS9802 ALS Sensor module"
	depends on I2C
	help
	  If you say yes here you get support for the ALS APDS9802 ambient
	  light sensor.

	  This driver can also be built as a module.  If so, the module
	  will be called apds9802als.

config ISL29003
	tristate "Intersil ISL29003 ambient light sensor"
	depends on I2C && SYSFS
	help
	  If you say yes here you get support for the Intersil ISL29003
	  ambient light sensor.

	  This driver can also be built as a module.  If so, the module
	  will be called isl29003.

config ISL29020
	tristate "Intersil ISL29020 ambient light sensor"
	depends on I2C
	help
	  If you say yes here you get support for the Intersil ISL29020
	  ambient light sensor.

	  This driver can also be built as a module.  If so, the module
	  will be called isl29020.

config SENSORS_TSL2550
	tristate "Taos TSL2550 ambient light sensor"
	depends on I2C && SYSFS
	help
	  If you say yes here you get support for the Taos TSL2550
	  ambient light sensor.

	  This driver can also be built as a module.  If so, the module
	  will be called tsl2550.

config SENSORS_BH1780
	tristate "ROHM BH1780GLI ambient light sensor"
	depends on I2C && SYSFS
	help
	  If you say yes here you get support for the ROHM BH1780GLI
	  ambient light sensor.

	  This driver can also be built as a module.  If so, the module
	  will be called bh1780gli.

config SENSORS_BH1770
         tristate "BH1770GLC / SFH7770 combined ALS - Proximity sensor"
         depends on I2C
         ---help---
           Say Y here if you want to build a driver for BH1770GLC (ROHM) or
	   SFH7770 (Osram) combined ambient light and proximity sensor chip.

           To compile this driver as a module, choose M here: the
           module will be called bh1770glc. If unsure, say N here.

config SENSORS_APDS990X
	 tristate "APDS990X combined als and proximity sensors"
	 depends on I2C
	 default n
	 ---help---
	   Say Y here if you want to build a driver for Avago APDS990x
	   combined ambient light and proximity sensor chip.

	   To compile this driver as a module, choose M here: the
	   module will be called apds990x. If unsure, say N here.

config HMC6352
	tristate "Honeywell HMC6352 compass"
	depends on I2C
	help
	  This driver provides support for the Honeywell HMC6352 compass,
	  providing configuration and heading data via sysfs.

config DS1682
	tristate "Dallas DS1682 Total Elapsed Time Recorder with Alarm"
	depends on I2C
	help
	  If you say yes here you get support for Dallas Semiconductor
	  DS1682 Total Elapsed Time Recorder.

	  This driver can also be built as a module.  If so, the module
	  will be called ds1682.

config SPEAR13XX_PCIE_GADGET
	bool "PCIe gadget support for SPEAr13XX platform"
	depends on ARCH_SPEAR13XX && BROKEN
	default n
	help
	 This option enables gadget support for PCIe controller. If
	 board file defines any controller as PCIe endpoint then a sysfs
	 entry will be created for that controller. User can use these
	 sysfs node to configure PCIe EP as per his requirements.

config TI_DAC7512
	tristate "Texas Instruments DAC7512"
	depends on SPI && SYSFS
	help
	  If you say yes here you get support for the Texas Instruments
	  DAC7512 16-bit digital-to-analog converter.

	  This driver can also be built as a module. If so, the module
	  will be called ti_dac7512.

config UID_STAT
	bool "UID based statistics tracking exported to /proc/uid_stat"
	default n

config VMWARE_BALLOON
	tristate "VMware Balloon Driver"
	depends on X86 && HYPERVISOR_GUEST
	help
	  This is VMware physical memory management driver which acts
	  like a "balloon" that can be inflated to reclaim physical pages
	  by reserving them in the guest and invalidating them in the
	  monitor, freeing up the underlying machine pages so they can
	  be allocated to other guests. The balloon can also be deflated
	  to allow the guest to use more physical memory.

	  If unsure, say N.

	  To compile this driver as a module, choose M here: the
	  module will be called vmw_balloon.

config ARM_CHARLCD
	bool "ARM Ltd. Character LCD Driver"
	depends on PLAT_VERSATILE
	help
	  This is a driver for the character LCD found on the ARM Ltd.
	  Versatile and RealView Platform Baseboards. It doesn't do
	  very much more than display the text "ARM Linux" on the first
	  line and the Linux version on the second line, but that's
	  still useful.

config BMP085
	bool
	depends on SYSFS

config BMP085_I2C
	tristate "BMP085 digital pressure sensor on I2C"
	select BMP085
	select REGMAP_I2C
	depends on I2C && SYSFS
	help
	  Say Y here if you want to support Bosch Sensortec's digital pressure
	  sensor hooked to an I2C bus.

	  To compile this driver as a module, choose M here: the
	  module will be called bmp085-i2c.

config BMP085_SPI
	tristate "BMP085 digital pressure sensor on SPI"
	select BMP085
	select REGMAP_SPI
	depends on SPI_MASTER && SYSFS
	help
	  Say Y here if you want to support Bosch Sensortec's digital pressure
	  sensor hooked to an SPI bus.

	  To compile this driver as a module, choose M here: the
	  module will be called bmp085-spi.

config PCH_PHUB
	tristate "Intel EG20T PCH/LAPIS Semicon IOH(ML7213/ML7223/ML7831) PHUB"
	select GENERIC_NET_UTILS
	depends on PCI && (X86_32 || COMPILE_TEST)
	help
	  This driver is for PCH(Platform controller Hub) PHUB(Packet Hub) of
	  Intel Topcliff which is an IOH(Input/Output Hub) for x86 embedded
	  processor. The Topcliff has MAC address and Option ROM data in SROM.
	  This driver can access MAC address and Option ROM data in SROM.

	  This driver also can be used for LAPIS Semiconductor's IOH,
	  ML7213/ML7223/ML7831.
	  ML7213 which is for IVI(In-Vehicle Infotainment) use.
	  ML7223 IOH is for MP(Media Phone) use.
	  ML7831 IOH is for general purpose use.
	  ML7213/ML7223/ML7831 is companion chip for Intel Atom E6xx series.
	  ML7213/ML7223/ML7831 is completely compatible for Intel EG20T PCH.

	  To compile this driver as a module, choose M here: the module will
	  be called pch_phub.

config USB_SWITCH_FSA9480
	tristate "FSA9480 USB Switch"
	depends on I2C
	help
	  The FSA9480 is a USB port accessory detector and switch.
	  The FSA9480 is fully controlled using I2C and enables USB data,
	  stereo and mono audio, video, microphone and UART data to use
	  a common connector port.

config LATTICE_ECP3_CONFIG
	tristate "Lattice ECP3 FPGA bitstream configuration via SPI"
	depends on SPI && SYSFS
	select FW_LOADER
	default	n
	help
	  This option enables support for bitstream configuration (programming
	  or loading) of the Lattice ECP3 FPGA family via SPI.

	  If unsure, say N.

config SRAM
	bool "Generic on-chip SRAM driver"
	depends on HAS_IOMEM
	select GENERIC_ALLOCATOR
	help
	  This driver allows you to declare a memory region to be managed by
	  the genalloc API. It is supposed to be used for small on-chip SRAM
	  areas found on many SoCs.

config VEXPRESS_SYSCFG
	bool "Versatile Express System Configuration driver"
	depends on VEXPRESS_CONFIG
	default y
	help
	  ARM Ltd. Versatile Express uses specialised platform configuration
	  bus. System Configuration interface is one of the possible means
	  of generating transactions on this bus.

config UID_CPUTIME
	tristate "Per-UID cpu time statistics"
	depends on PROFILING
	help
	  Per UID based cpu time statistics exported to /proc/uid_cputime

<<<<<<< HEAD
config HI6220_SYSCFG
	bool "Hisilicon HI6220 System Configuration driver"
	depends on ARCH_HISI
	default y
	help
	  Hisilicon HI6220 uses some registers to configure some chip hosts to
          work or not, e.g. disable the UART hosts reset and let's them work.
=======
config MEMORY_STATE_TIME
	tristate "Memory freq/bandwidth time statistics"
	depends on PROFILING
	help
	  Memory time statistics exported to /sys/kernel/memory_state_time
>>>>>>> c50fdc67

source "drivers/misc/c2port/Kconfig"
source "drivers/misc/eeprom/Kconfig"
source "drivers/misc/cb710/Kconfig"
source "drivers/misc/ti-st/Kconfig"
source "drivers/misc/lis3lv02d/Kconfig"
source "drivers/misc/carma/Kconfig"
source "drivers/misc/altera-stapl/Kconfig"
source "drivers/misc/mei/Kconfig"
source "drivers/misc/vmw_vmci/Kconfig"
source "drivers/misc/mic/Kconfig"
source "drivers/misc/genwqe/Kconfig"
source "drivers/misc/echo/Kconfig"
source "drivers/misc/cxl/Kconfig"
endmenu<|MERGE_RESOLUTION|>--- conflicted
+++ resolved
@@ -525,7 +525,12 @@
 	help
 	  Per UID based cpu time statistics exported to /proc/uid_cputime
 
-<<<<<<< HEAD
+config MEMORY_STATE_TIME
+	tristate "Memory freq/bandwidth time statistics"
+	depends on PROFILING
+	help
+	  Memory time statistics exported to /sys/kernel/memory_state_time
+
 config HI6220_SYSCFG
 	bool "Hisilicon HI6220 System Configuration driver"
 	depends on ARCH_HISI
@@ -533,13 +538,6 @@
 	help
 	  Hisilicon HI6220 uses some registers to configure some chip hosts to
           work or not, e.g. disable the UART hosts reset and let's them work.
-=======
-config MEMORY_STATE_TIME
-	tristate "Memory freq/bandwidth time statistics"
-	depends on PROFILING
-	help
-	  Memory time statistics exported to /sys/kernel/memory_state_time
->>>>>>> c50fdc67
 
 source "drivers/misc/c2port/Kconfig"
 source "drivers/misc/eeprom/Kconfig"
