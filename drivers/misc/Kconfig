--- conflicted
+++ resolved
@@ -511,12 +511,10 @@
 	  stereo and mono audio, video, microphone and UART data to use
 	  a common connector port.
 
-<<<<<<< HEAD
 config ARM_CCI
        bool "ARM CCI driver support"
 	depends on ARM
 
-=======
 config WL127X_RFKILL
 	tristate "Bluetooth power control driver for TI wl127x"
 	depends on RFKILL
@@ -525,7 +523,6 @@
 	 Creates an rfkill entry in sysfs for power control of Bluetooth
 	 TI wl127x chips.
 	 
->>>>>>> 16835a5b
 source "drivers/misc/c2port/Kconfig"
 source "drivers/misc/eeprom/Kconfig"
 source "drivers/misc/cb710/Kconfig"
