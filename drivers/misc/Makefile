--- conflicted
+++ resolved
@@ -74,7 +74,6 @@
 lkdtm-$(CONFIG_LKDTM)		+= lkdtm_rodata_objcopy.o
 lkdtm-$(CONFIG_LKDTM)		+= lkdtm_usercopy.o
 
-<<<<<<< HEAD
 obj-y                           += mnh/
 obj-$(CONFIG_GOOGLE_EASEL)      += google-easel.o
 google-easel-objs               += google-easel-comm.o google-easel-comm-dma.o google-easel-comm-hw.o
@@ -82,11 +81,8 @@
 obj-y                           += st33/
 
 CFLAGS_lkdtm_rodata.o		+= $(DISABLE_LTO)
-=======
-CFLAGS_lkdtm_rodata.o		+= $(DISABLE_LTO)
 KCOV_INSTRUMENT_lkdtm_rodata.o	:= n
 
->>>>>>> 725034c1
 OBJCOPYFLAGS :=
 OBJCOPYFLAGS_lkdtm_rodata_objcopy.o := \
 			--set-section-flags .text=alloc,readonly \
