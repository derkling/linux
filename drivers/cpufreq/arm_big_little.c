--- conflicted
+++ resolved
@@ -221,38 +221,10 @@
 	pr_debug("%s: cpu: %d, old cluster: %d, new cluster: %d, freq: %d\n",
 			__func__, cpu, old_cluster, new_cluster, new_rate);
 
-<<<<<<< HEAD
-	ret = clk_set_rate(clk[new_cluster], new_rate * 1000);
-	if (!ret) {
-		/*
-		 * FIXME: clk_set_rate hasn't returned an error here however it
-		 * may be that clk_change_rate failed due to hardware or
-		 * firmware issues and wasn't able to report that due to the
-		 * current design of the clk core layer. To work around this
-		 * problem we will read back the clock rate and check it is
-		 * correct. This needs to be removed once clk core is fixed.
-		 */
-		if (clk_get_rate(clk[new_cluster]) != new_rate * 1000)
-			ret = -EIO;
-	}
-
-	if (WARN_ON(ret)) {
-		pr_err("clk_set_rate failed: %d, new cluster: %d\n", ret,
-				new_cluster);
-		if (bLs) {
-			per_cpu(cpu_last_req_freq, cpu) = prev_rate;
-			per_cpu(physical_cluster, cpu) = old_cluster;
-		}
-
-		mutex_unlock(&cluster_lock[new_cluster]);
-
-		return ret;
-=======
 	ret = bL_cpufreq_set_rate_cluster(cpu, new_cluster, new_rate);
 	if (ret && bLs) {
 		per_cpu(cpu_last_req_freq, cpu) = prev_rate;
 		per_cpu(physical_cluster, cpu) = old_cluster;
->>>>>>> cb61acad
 	}
 
 	mutex_unlock(&cluster_lock[new_cluster]);
