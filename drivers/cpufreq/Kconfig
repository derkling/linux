menu "CPU Frequency scaling"

config CPU_FREQ
	bool "CPU Frequency scaling"
	help
	  CPU Frequency scaling allows you to change the clock speed of 
	  CPUs on the fly. This is a nice method to save power, because 
	  the lower the CPU clock speed, the less power the CPU consumes.

	  Note that this driver doesn't automatically change the CPU
	  clock speed, you need to either enable a dynamic cpufreq governor
	  (see below) after boot, or use a userspace tool.

	  For details, take a look at <file:Documentation/cpu-freq>.

	  If in doubt, say N.

if CPU_FREQ

config CPU_FREQ_TABLE
	tristate

config CPU_FREQ_GOV_COMMON
	bool

config CPU_FREQ_STAT
	tristate "CPU frequency translation statistics"
	select CPU_FREQ_TABLE
	default y
	help
	  This driver exports CPU frequency statistics information through sysfs
	  file system.

	  To compile this driver as a module, choose M here: the
	  module will be called cpufreq_stats.

	  If in doubt, say N.

config CPU_FREQ_STAT_DETAILS
	bool "CPU frequency translation statistics details"
	depends on CPU_FREQ_STAT
	help
	  This will show detail CPU frequency translation table in sysfs file
	  system.

	  If in doubt, say N.

choice
	prompt "Default CPUFreq governor"
	default CPU_FREQ_DEFAULT_GOV_USERSPACE if CPU_FREQ_SA1100 || CPU_FREQ_SA1110
	default CPU_FREQ_DEFAULT_GOV_PERFORMANCE
	help
	  This option sets which CPUFreq governor shall be loaded at
	  startup. If in doubt, select 'performance'.

config CPU_FREQ_DEFAULT_GOV_PERFORMANCE
	bool "performance"
	select CPU_FREQ_GOV_PERFORMANCE
	help
	  Use the CPUFreq governor 'performance' as default. This sets
	  the frequency statically to the highest frequency supported by
	  the CPU.

config CPU_FREQ_DEFAULT_GOV_POWERSAVE
	bool "powersave"
	depends on EXPERT
	select CPU_FREQ_GOV_POWERSAVE
	help
	  Use the CPUFreq governor 'powersave' as default. This sets
	  the frequency statically to the lowest frequency supported by
	  the CPU.

config CPU_FREQ_DEFAULT_GOV_USERSPACE
	bool "userspace"
	select CPU_FREQ_GOV_USERSPACE
	help
	  Use the CPUFreq governor 'userspace' as default. This allows
	  you to set the CPU frequency manually or when a userspace 
	  program shall be able to set the CPU dynamically without having
	  to enable the userspace governor manually.

config CPU_FREQ_DEFAULT_GOV_ONDEMAND
	bool "ondemand"
	select CPU_FREQ_GOV_ONDEMAND
	select CPU_FREQ_GOV_PERFORMANCE
	help
	  Use the CPUFreq governor 'ondemand' as default. This allows
	  you to get a full dynamic frequency capable system by simply
	  loading your cpufreq low-level hardware driver.
	  Be aware that not all cpufreq drivers support the ondemand
	  governor. If unsure have a look at the help section of the
	  driver. Fallback governor will be the performance governor.

config CPU_FREQ_DEFAULT_GOV_CONSERVATIVE
	bool "conservative"
	select CPU_FREQ_GOV_CONSERVATIVE
	select CPU_FREQ_GOV_PERFORMANCE
	help
	  Use the CPUFreq governor 'conservative' as default. This allows
	  you to get a full dynamic frequency capable system by simply
	  loading your cpufreq low-level hardware driver.
	  Be aware that not all cpufreq drivers support the conservative
	  governor. If unsure have a look at the help section of the
	  driver. Fallback governor will be the performance governor.

config CPU_FREQ_DEFAULT_GOV_INTERACTIVE
	bool "interactive"
	select CPU_FREQ_GOV_INTERACTIVE
	help
	  Use the CPUFreq governor 'interactive' as default. This allows
	  you to get a full dynamic cpu frequency capable system by simply
	  loading your cpufreq low-level hardware driver, using the
	  'interactive' governor for latency-sensitive workloads.

endchoice

config CPU_FREQ_GOV_PERFORMANCE
	tristate "'performance' governor"
	help
	  This cpufreq governor sets the frequency statically to the
	  highest available CPU frequency.

	  To compile this driver as a module, choose M here: the
	  module will be called cpufreq_performance.

	  If in doubt, say Y.

config CPU_FREQ_GOV_POWERSAVE
	tristate "'powersave' governor"
	help
	  This cpufreq governor sets the frequency statically to the
	  lowest available CPU frequency.

	  To compile this driver as a module, choose M here: the
	  module will be called cpufreq_powersave.

	  If in doubt, say Y.

config CPU_FREQ_GOV_USERSPACE
	tristate "'userspace' governor for userspace frequency scaling"
	help
	  Enable this cpufreq governor when you either want to set the
	  CPU frequency manually or when a userspace program shall
	  be able to set the CPU dynamically, like on LART 
	  <http://www.lartmaker.nl/>.

	  To compile this driver as a module, choose M here: the
	  module will be called cpufreq_userspace.

	  For details, take a look at <file:Documentation/cpu-freq/>.

	  If in doubt, say Y.

config CPU_FREQ_GOV_ONDEMAND
	tristate "'ondemand' cpufreq policy governor"
	select CPU_FREQ_TABLE
	select CPU_FREQ_GOV_COMMON
	help
	  'ondemand' - This driver adds a dynamic cpufreq policy governor.
	  The governor does a periodic polling and 
	  changes frequency based on the CPU utilization.
	  The support for this governor depends on CPU capability to
	  do fast frequency switching (i.e, very low latency frequency
	  transitions). 

	  To compile this driver as a module, choose M here: the
	  module will be called cpufreq_ondemand.

	  For details, take a look at linux/Documentation/cpu-freq.

	  If in doubt, say N.

<<<<<<< HEAD
config CPU_FREQ_GOV_INTERACTIVE
	tristate "'interactive' cpufreq policy governor"
	help
	  'interactive' - This driver adds a dynamic cpufreq policy governor
	  designed for latency-sensitive workloads.

	  This governor attempts to reduce the latency of clock
	  increases so that the system is more responsive to
	  interactive workloads.

	  To compile this driver as a module, choose M here: the
	  module will be called cpufreq_interactive.

	  For details, take a look at linux/Documentation/cpu-freq.

	  If in doubt, say N.
=======
config CPU_FREQ_GOV_INTERACTIVE2
	tristate "'interactive2' cpufreq policy governor"
	default y if CPU_FREQ_GOV_INTERACTIVE
	help
	  copy of 'interactive' governor to be used on big.LITTLE MP systems
>>>>>>> 44948787

config CPU_FREQ_GOV_CONSERVATIVE
	tristate "'conservative' cpufreq governor"
	depends on CPU_FREQ
	select CPU_FREQ_GOV_COMMON
	help
	  'conservative' - this driver is rather similar to the 'ondemand'
	  governor both in its source code and its purpose, the difference is
	  its optimisation for better suitability in a battery powered
	  environment.  The frequency is gracefully increased and decreased
	  rather than jumping to 100% when speed is required.

	  If you have a desktop machine then you should really be considering
	  the 'ondemand' governor instead, however if you are using a laptop,
	  PDA or even an AMD64 based computer (due to the unacceptable
	  step-by-step latency issues between the minimum and maximum frequency
	  transitions in the CPU) you will probably want to use this governor.

	  To compile this driver as a module, choose M here: the
	  module will be called cpufreq_conservative.

	  For details, take a look at linux/Documentation/cpu-freq.

	  If in doubt, say N.

config GENERIC_CPUFREQ_CPU0
	tristate "Generic CPU0 cpufreq driver"
	depends on HAVE_CLK && REGULATOR && PM_OPP && OF
	select CPU_FREQ_TABLE
	help
	  This adds a generic cpufreq driver for CPU0 frequency management.
	  It supports both uniprocessor (UP) and symmetric multiprocessor (SMP)
	  systems which share clock and voltage across all CPUs.

	  If in doubt, say N.

menu "x86 CPU frequency scaling drivers"
depends on X86
source "drivers/cpufreq/Kconfig.x86"
endmenu

menu "ARM CPU frequency scaling drivers"
depends on ARM
source "drivers/cpufreq/Kconfig.arm"
endmenu

menu "PowerPC CPU frequency scaling drivers"
depends on PPC32 || PPC64
source "drivers/cpufreq/Kconfig.powerpc"
endmenu

endif
endmenu<|MERGE_RESOLUTION|>--- conflicted
+++ resolved
@@ -170,7 +170,6 @@
 
 	  If in doubt, say N.
 
-<<<<<<< HEAD
 config CPU_FREQ_GOV_INTERACTIVE
 	tristate "'interactive' cpufreq policy governor"
 	help
@@ -187,13 +186,12 @@
 	  For details, take a look at linux/Documentation/cpu-freq.
 
 	  If in doubt, say N.
-=======
+
 config CPU_FREQ_GOV_INTERACTIVE2
 	tristate "'interactive2' cpufreq policy governor"
 	default y if CPU_FREQ_GOV_INTERACTIVE
 	help
 	  copy of 'interactive' governor to be used on big.LITTLE MP systems
->>>>>>> 44948787
 
 config CPU_FREQ_GOV_CONSERVATIVE
 	tristate "'conservative' cpufreq governor"
