/*
 *  drivers/cpufreq/cpufreq_stats.c
 *
 *  Copyright (C) 2003-2004 Venkatesh Pallipadi <venkatesh.pallipadi@intel.com>.
 *  (C) 2004 Zou Nan hai <nanhai.zou@intel.com>.
 *
 * This program is free software; you can redistribute it and/or modify
 * it under the terms of the GNU General Public License version 2 as
 * published by the Free Software Foundation.
 */

#include <linux/kernel.h>
#include <linux/slab.h>
#include <linux/cpu.h>
#include <linux/sysfs.h>
#include <linux/cpufreq.h>
#include <linux/module.h>
#include <linux/jiffies.h>
#include <linux/percpu.h>
#include <linux/kobject.h>
#include <linux/spinlock.h>
#include <linux/notifier.h>
#include <asm/cputime.h>

static spinlock_t cpufreq_stats_lock;

struct cpufreq_stats {
	unsigned int cpu;
	unsigned int total_trans;
	unsigned long long last_time;
	unsigned int max_state;
	unsigned int state_num;
	unsigned int last_index;
	u64 *time_in_state;
	unsigned int *freq_table;
#ifdef CONFIG_CPU_FREQ_STAT_DETAILS
	unsigned int *trans_table;
#endif
};

static DEFINE_PER_CPU(struct cpufreq_stats *, cpufreq_stats_table);

struct cpufreq_stats_attribute {
	struct attribute attr;
	ssize_t(*show) (struct cpufreq_stats *, char *);
};

static int cpufreq_stats_update(unsigned int cpu)
{
	struct cpufreq_stats *stat;
	unsigned long long cur_time;

	cur_time = get_jiffies_64();
	spin_lock(&cpufreq_stats_lock);
	stat = per_cpu(cpufreq_stats_table, cpu);
	if (stat->time_in_state)
		stat->time_in_state[stat->last_index] +=
			cur_time - stat->last_time;
	stat->last_time = cur_time;
	spin_unlock(&cpufreq_stats_lock);
	return 0;
}

static ssize_t show_total_trans(struct cpufreq_policy *policy, char *buf)
{
	struct cpufreq_stats *stat = per_cpu(cpufreq_stats_table, policy->cpu);
	if (!stat)
		return 0;
	return sprintf(buf, "%d\n",
			per_cpu(cpufreq_stats_table, stat->cpu)->total_trans);
}

static ssize_t show_time_in_state(struct cpufreq_policy *policy, char *buf)
{
	ssize_t len = 0;
	int i;
	struct cpufreq_stats *stat = per_cpu(cpufreq_stats_table, policy->cpu);
	if (!stat)
		return 0;
	cpufreq_stats_update(stat->cpu);
	for (i = 0; i < stat->state_num; i++) {
		len += sprintf(buf + len, "%u %llu\n", stat->freq_table[i],
			(unsigned long long)
			cputime64_to_clock_t(stat->time_in_state[i]));
	}
	return len;
}

#ifdef CONFIG_CPU_FREQ_STAT_DETAILS
static ssize_t show_trans_table(struct cpufreq_policy *policy, char *buf)
{
	ssize_t len = 0;
	int i, j;

	struct cpufreq_stats *stat = per_cpu(cpufreq_stats_table, policy->cpu);
	if (!stat)
		return 0;
	cpufreq_stats_update(stat->cpu);
	len += snprintf(buf + len, PAGE_SIZE - len, "   From  :    To\n");
	len += snprintf(buf + len, PAGE_SIZE - len, "         : ");
	for (i = 0; i < stat->state_num; i++) {
		if (len >= PAGE_SIZE)
			break;
		len += snprintf(buf + len, PAGE_SIZE - len, "%9u ",
				stat->freq_table[i]);
	}
	if (len >= PAGE_SIZE)
		return PAGE_SIZE;

	len += snprintf(buf + len, PAGE_SIZE - len, "\n");

	for (i = 0; i < stat->state_num; i++) {
		if (len >= PAGE_SIZE)
			break;

		len += snprintf(buf + len, PAGE_SIZE - len, "%9u: ",
				stat->freq_table[i]);

		for (j = 0; j < stat->state_num; j++) {
			if (len >= PAGE_SIZE)
				break;
			len += snprintf(buf + len, PAGE_SIZE - len, "%9u ",
					stat->trans_table[i*stat->max_state+j]);
		}
		if (len >= PAGE_SIZE)
			break;
		len += snprintf(buf + len, PAGE_SIZE - len, "\n");
	}
	if (len >= PAGE_SIZE)
		return PAGE_SIZE;
	return len;
}
cpufreq_freq_attr_ro(trans_table);
#endif

cpufreq_freq_attr_ro(total_trans);
cpufreq_freq_attr_ro(time_in_state);

static struct attribute *default_attrs[] = {
	&total_trans.attr,
	&time_in_state.attr,
#ifdef CONFIG_CPU_FREQ_STAT_DETAILS
	&trans_table.attr,
#endif
	NULL
};
static struct attribute_group stats_attr_group = {
	.attrs = default_attrs,
	.name = "stats"
};

static int freq_table_get_index(struct cpufreq_stats *stat, unsigned int freq)
{
	int index;
	for (index = 0; index < stat->max_state; index++)
		if (stat->freq_table[index] == freq)
			return index;
	return -1;
}

/* should be called late in the CPU removal sequence so that the stats
 * memory is still available in case someone tries to use it.
 */
static void cpufreq_stats_free_table(unsigned int cpu)
{
	struct cpufreq_stats *stat = per_cpu(cpufreq_stats_table, cpu);

	if (stat) {
		pr_debug("%s: Free stat table\n", __func__);
		kfree(stat->time_in_state);
		kfree(stat);
		per_cpu(cpufreq_stats_table, cpu) = NULL;
	}
}

/* must be called early in the CPU removal sequence (before
 * cpufreq_remove_dev) so that policy is still valid.
 */
static void cpufreq_stats_free_sysfs(unsigned int cpu)
{
	struct cpufreq_policy *policy = cpufreq_cpu_get(cpu);

	if (!policy)
		return;

	if (!cpufreq_frequency_get_table(cpu))
		goto put_ref;

	if (!policy_is_shared(policy)) {
		pr_debug("%s: Free sysfs stat\n", __func__);
		sysfs_remove_group(&policy->kobj, &stats_attr_group);
	}

put_ref:
	cpufreq_cpu_put(policy);
}

static int cpufreq_stats_create_table(struct cpufreq_policy *policy,
		struct cpufreq_frequency_table *table)
{
	unsigned int i, j, count = 0, ret = 0;
	struct cpufreq_stats *stat;
	struct cpufreq_policy *data;
	unsigned int alloc_size;
	unsigned int cpu = policy->cpu;
	if (per_cpu(cpufreq_stats_table, cpu))
		return -EBUSY;
	stat = kzalloc(sizeof(struct cpufreq_stats), GFP_KERNEL);
	if ((stat) == NULL)
		return -ENOMEM;

	data = cpufreq_cpu_get(cpu);
	if (data == NULL) {
		ret = -EINVAL;
		goto error_get_fail;
	}

	ret = sysfs_create_group(&data->kobj, &stats_attr_group);
	if (ret)
		goto error_out;

	stat->cpu = cpu;
	per_cpu(cpufreq_stats_table, cpu) = stat;

	for (i = 0; table[i].frequency != CPUFREQ_TABLE_END; i++) {
		unsigned int freq = table[i].frequency;
		if (freq == CPUFREQ_ENTRY_INVALID)
			continue;
		count++;
	}

	alloc_size = count * sizeof(int) + count * sizeof(u64);

#ifdef CONFIG_CPU_FREQ_STAT_DETAILS
	alloc_size += count * count * sizeof(int);
#endif
	stat->max_state = count;
	stat->time_in_state = kzalloc(alloc_size, GFP_KERNEL);
	if (!stat->time_in_state) {
		ret = -ENOMEM;
		goto error_out;
	}
	stat->freq_table = (unsigned int *)(stat->time_in_state + count);

#ifdef CONFIG_CPU_FREQ_STAT_DETAILS
	stat->trans_table = stat->freq_table + count;
#endif
	j = 0;
	for (i = 0; table[i].frequency != CPUFREQ_TABLE_END; i++) {
		unsigned int freq = table[i].frequency;
		if (freq == CPUFREQ_ENTRY_INVALID)
			continue;
		if (freq_table_get_index(stat, freq) == -1)
			stat->freq_table[j++] = freq;
	}
	stat->state_num = j;
	spin_lock(&cpufreq_stats_lock);
	stat->last_time = get_jiffies_64();
	stat->last_index = freq_table_get_index(stat, policy->cur);
	spin_unlock(&cpufreq_stats_lock);
	cpufreq_cpu_put(data);
	return 0;
error_out:
	cpufreq_cpu_put(data);
error_get_fail:
	kfree(stat);
	per_cpu(cpufreq_stats_table, cpu) = NULL;
	return ret;
}

static void cpufreq_stats_update_policy_cpu(struct cpufreq_policy *policy)
{
	struct cpufreq_stats *stat = per_cpu(cpufreq_stats_table,
			policy->last_cpu);

	pr_debug("Updating stats_table for new_cpu %u from last_cpu %u\n",
			policy->cpu, policy->last_cpu);
	per_cpu(cpufreq_stats_table, policy->cpu) = per_cpu(cpufreq_stats_table,
			policy->last_cpu);
	per_cpu(cpufreq_stats_table, policy->last_cpu) = NULL;
	stat->cpu = policy->cpu;
}

static int cpufreq_stat_notifier_policy(struct notifier_block *nb,
		unsigned long val, void *data)
{
	int ret;
	struct cpufreq_policy *policy = data;
	struct cpufreq_frequency_table *table;
	unsigned int cpu = policy->cpu;

	if (val == CPUFREQ_UPDATE_POLICY_CPU) {
		cpufreq_stats_update_policy_cpu(policy);
		return 0;
	}

	if (val != CPUFREQ_NOTIFY)
		return 0;
	table = cpufreq_frequency_get_table(cpu);
	if (!table)
		return 0;
	ret = cpufreq_stats_create_table(policy, table);
	if (ret)
		return ret;
	return 0;
}

static int cpufreq_stat_notifier_trans(struct notifier_block *nb,
		unsigned long val, void *data)
{
	struct cpufreq_freqs *freq = data;
	struct cpufreq_stats *stat;
	int old_index, new_index;

	if (val != CPUFREQ_POSTCHANGE)
		return 0;

	stat = per_cpu(cpufreq_stats_table, freq->cpu);
	if (!stat)
		return 0;

	old_index = stat->last_index;
	new_index = freq_table_get_index(stat, freq->new);

	/* We can't do stat->time_in_state[-1]= .. */
	if (old_index == -1 || new_index == -1)
		return 0;

	cpufreq_stats_update(freq->cpu);

	if (old_index == new_index)
		return 0;

	spin_lock(&cpufreq_stats_lock);
	stat->last_index = new_index;
#ifdef CONFIG_CPU_FREQ_STAT_DETAILS
	stat->trans_table[old_index * stat->max_state + new_index]++;
#endif
	stat->total_trans++;
	spin_unlock(&cpufreq_stats_lock);
	return 0;
}

<<<<<<< HEAD
static int cpufreq_stat_cpu_callback(struct notifier_block *nfb,
=======
static int cpufreq_stats_create_table_cpu(unsigned int cpu)
{
	struct cpufreq_policy *policy;
	struct cpufreq_frequency_table *table;
	int ret = -ENODEV;

	policy = cpufreq_cpu_get(cpu);
	if (!policy)
		return -ENODEV;

	table = cpufreq_frequency_get_table(cpu);
	if (!table)
		goto out;

	ret = cpufreq_stats_create_table(policy, table);

out:
	cpufreq_cpu_put(policy);
	return ret;
}

static int __cpuinit cpufreq_stat_cpu_callback(struct notifier_block *nfb,
>>>>>>> 28943035
					       unsigned long action,
					       void *hcpu)
{
	unsigned int cpu = (unsigned long)hcpu;

	switch (action) {
	case CPU_ONLINE:
	case CPU_ONLINE_FROZEN:
		cpufreq_update_policy(cpu);
		break;
	case CPU_DOWN_PREPARE:
	case CPU_DOWN_PREPARE_FROZEN:
		cpufreq_stats_free_sysfs(cpu);
		break;
	case CPU_DEAD:
	case CPU_DEAD_FROZEN:
		cpufreq_stats_free_table(cpu);
		break;
	case CPU_DOWN_FAILED:
	case CPU_DOWN_FAILED_FROZEN:
		cpufreq_stats_create_table_cpu(cpu);
		break;
	}
	return NOTIFY_OK;
}

/* priority=1 so this will get called before cpufreq_remove_dev */
static struct notifier_block cpufreq_stat_cpu_notifier __refdata = {
	.notifier_call = cpufreq_stat_cpu_callback,
	.priority = 1,
};

static struct notifier_block notifier_policy_block = {
	.notifier_call = cpufreq_stat_notifier_policy
};

static struct notifier_block notifier_trans_block = {
	.notifier_call = cpufreq_stat_notifier_trans
};

static int __init cpufreq_stats_init(void)
{
	int ret;
	unsigned int cpu;

	spin_lock_init(&cpufreq_stats_lock);
	ret = cpufreq_register_notifier(&notifier_policy_block,
				CPUFREQ_POLICY_NOTIFIER);
	if (ret)
		return ret;

	register_hotcpu_notifier(&cpufreq_stat_cpu_notifier);
	for_each_online_cpu(cpu)
		cpufreq_update_policy(cpu);

	ret = cpufreq_register_notifier(&notifier_trans_block,
				CPUFREQ_TRANSITION_NOTIFIER);
	if (ret) {
		cpufreq_unregister_notifier(&notifier_policy_block,
				CPUFREQ_POLICY_NOTIFIER);
		unregister_hotcpu_notifier(&cpufreq_stat_cpu_notifier);
		for_each_online_cpu(cpu)
			cpufreq_stats_free_table(cpu);
		return ret;
	}

	return 0;
}
static void __exit cpufreq_stats_exit(void)
{
	unsigned int cpu;

	cpufreq_unregister_notifier(&notifier_policy_block,
			CPUFREQ_POLICY_NOTIFIER);
	cpufreq_unregister_notifier(&notifier_trans_block,
			CPUFREQ_TRANSITION_NOTIFIER);
	unregister_hotcpu_notifier(&cpufreq_stat_cpu_notifier);
	for_each_online_cpu(cpu) {
		cpufreq_stats_free_table(cpu);
		cpufreq_stats_free_sysfs(cpu);
	}
}

MODULE_AUTHOR("Zou Nan hai <nanhai.zou@intel.com>");
MODULE_DESCRIPTION("'cpufreq_stats' - A driver to export cpufreq stats "
				"through sysfs filesystem");
MODULE_LICENSE("GPL");

module_init(cpufreq_stats_init);
module_exit(cpufreq_stats_exit);<|MERGE_RESOLUTION|>--- conflicted
+++ resolved
@@ -341,9 +341,6 @@
 	return 0;
 }
 
-<<<<<<< HEAD
-static int cpufreq_stat_cpu_callback(struct notifier_block *nfb,
-=======
 static int cpufreq_stats_create_table_cpu(unsigned int cpu)
 {
 	struct cpufreq_policy *policy;
@@ -365,8 +362,7 @@
 	return ret;
 }
 
-static int __cpuinit cpufreq_stat_cpu_callback(struct notifier_block *nfb,
->>>>>>> 28943035
+static int cpufreq_stat_cpu_callback(struct notifier_block *nfb,
 					       unsigned long action,
 					       void *hcpu)
 {
