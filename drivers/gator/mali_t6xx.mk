--- conflicted
+++ resolved
@@ -10,10 +10,6 @@
                 -DMALI_NO_MALI=0
 
 DDK_DIR ?= .
-<<<<<<< HEAD
-KBASE_DIR = $(DDK_DIR)/drivers/gpu/arm/t6xx/kbase
-OSK_DIR = $(DDK_DIR)/drivers/gpu/arm/t6xx/kbase/osk
-=======
 ifneq ($(wildcard $(DDK_DIR)/drivers/gpu/arm/t6xx),)
 KBASE_DIR = $(DDK_DIR)/drivers/gpu/arm/t6xx/kbase
 OSK_DIR = $(DDK_DIR)/drivers/gpu/arm/t6xx/kbase/osk
@@ -25,7 +21,6 @@
 EXTRA_CFLAGS += -DMALI_DIR_MIDGARD=1
 endif
 
->>>>>>> 03925e64
 UMP_DIR = $(DDK_DIR)/include/linux
 
 # Include directories in the DDK
