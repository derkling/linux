--- conflicted
+++ resolved
@@ -819,21 +819,14 @@
 	struct ipc_namespace *ns;
 	struct msg_msg *copy = NULL;
 	unsigned long copy_number = 0;
-<<<<<<< HEAD
-=======
 
 	ns = current->nsproxy->ipc_ns;
->>>>>>> a937536b
 
 	if (msqid < 0 || (long) bufsz < 0)
 		return -EINVAL;
 	if (msgflg & MSG_COPY) {
-<<<<<<< HEAD
-		copy = prepare_copy(buf, bufsz, msgflg, &msgtyp, &copy_number);
-=======
 		copy = prepare_copy(buf, min_t(size_t, bufsz, ns->msg_ctlmax),
 				    msgflg, &msgtyp, &copy_number);
->>>>>>> a937536b
 		if (IS_ERR(copy))
 			return PTR_ERR(copy);
 	}
