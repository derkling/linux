# SPDX-License-Identifier: GPL-2.0
<<<<<<< HEAD
TARGETS =  bpf
=======
TARGETS = android
TARGETS += bpf
>>>>>>> bcc04516
TARGETS += breakpoints
TARGETS += capabilities
TARGETS += cpufreq
TARGETS += cpu-hotplug
TARGETS += efivarfs
TARGETS += exec
TARGETS += firmware
TARGETS += ftrace
TARGETS += futex
TARGETS += gpio
TARGETS += intel_pstate
TARGETS += ipc
TARGETS += kcmp
TARGETS += lib
TARGETS += membarrier
TARGETS += memfd
TARGETS += memory-hotplug
TARGETS += mount
TARGETS += mqueue
TARGETS += net
TARGETS += nsfs
TARGETS += powerpc
TARGETS += pstore
TARGETS += ptrace
TARGETS += seccomp
TARGETS += sigaltstack
TARGETS += size
TARGETS += splice
TARGETS += static_keys
TARGETS += sync
TARGETS += sysctl
ifneq (1, $(quicktest))
TARGETS += timers
endif
TARGETS += user
TARGETS += vm
TARGETS += x86
TARGETS += zram
#Please keep the TARGETS list alphabetically sorted
# Run "make quicktest=1 run_tests" or
# "make quicktest=1 kselftest" from top level Makefile

TARGETS_HOTPLUG = cpu-hotplug
TARGETS_HOTPLUG += memory-hotplug

# Clear LDFLAGS and MAKEFLAGS if called from main
# Makefile to avoid test build failures when test
# Makefile doesn't have explicit build rules.
ifeq (1,$(MAKELEVEL))
override LDFLAGS =
override MAKEFLAGS =
endif

ifneq ($(KBUILD_SRC),)
override LDFLAGS =
endif

BUILD := $(O)
ifndef BUILD
  BUILD := $(KBUILD_OUTPUT)
endif
ifndef BUILD
  BUILD := $(shell pwd)
endif

export BUILD
all:
	@for TARGET in $(TARGETS); do		\
		BUILD_TARGET=$$BUILD/$$TARGET;	\
		mkdir $$BUILD_TARGET  -p;	\
		make OUTPUT=$$BUILD_TARGET -C $$TARGET;\
	done;

run_tests: all
	@for TARGET in $(TARGETS); do \
		BUILD_TARGET=$$BUILD/$$TARGET;	\
		make OUTPUT=$$BUILD_TARGET -C $$TARGET run_tests;\
	done;

hotplug:
	@for TARGET in $(TARGETS_HOTPLUG); do \
		BUILD_TARGET=$$BUILD/$$TARGET;	\
		make OUTPUT=$$BUILD_TARGET -C $$TARGET;\
	done;

run_hotplug: hotplug
	@for TARGET in $(TARGETS_HOTPLUG); do \
		BUILD_TARGET=$$BUILD/$$TARGET;	\
		make OUTPUT=$$BUILD_TARGET -C $$TARGET run_full_test;\
	done;

clean_hotplug:
	@for TARGET in $(TARGETS_HOTPLUG); do \
		BUILD_TARGET=$$BUILD/$$TARGET;	\
		make OUTPUT=$$BUILD_TARGET -C $$TARGET clean;\
	done;

run_pstore_crash:
	make -C pstore run_crash

INSTALL_PATH ?= install
INSTALL_PATH := $(abspath $(INSTALL_PATH))
ALL_SCRIPT := $(INSTALL_PATH)/run_kselftest.sh

install:
ifdef INSTALL_PATH
	@# Ask all targets to install their files
	mkdir -p $(INSTALL_PATH)
	@for TARGET in $(TARGETS); do \
		BUILD_TARGET=$$BUILD/$$TARGET;	\
		make OUTPUT=$$BUILD_TARGET -C $$TARGET INSTALL_PATH=$(INSTALL_PATH)/$$TARGET install; \
	done;

	@# Ask all targets to emit their test scripts
	echo "#!/bin/sh" > $(ALL_SCRIPT)
	echo "cd \$$(dirname \$$0)" >> $(ALL_SCRIPT)
	echo "ROOT=\$$PWD" >> $(ALL_SCRIPT)

	for TARGET in $(TARGETS); do \
		BUILD_TARGET=$$BUILD/$$TARGET;	\
		echo "echo ; echo Running tests in $$TARGET" >> $(ALL_SCRIPT); \
		echo "echo ========================================" >> $(ALL_SCRIPT); \
		echo "cd $$TARGET" >> $(ALL_SCRIPT); \
		make -s --no-print-directory OUTPUT=$$BUILD_TARGET -C $$TARGET emit_tests >> $(ALL_SCRIPT); \
		echo "cd \$$ROOT" >> $(ALL_SCRIPT); \
	done;

	chmod u+x $(ALL_SCRIPT)
else
	$(error Error: set INSTALL_PATH to use install)
endif

clean:
	@for TARGET in $(TARGETS); do \
		BUILD_TARGET=$$BUILD/$$TARGET;	\
		make OUTPUT=$$BUILD_TARGET -C $$TARGET clean;\
	done;

.PHONY: all run_tests hotplug run_hotplug clean_hotplug run_pstore_crash install clean<|MERGE_RESOLUTION|>--- conflicted
+++ resolved
@@ -1,10 +1,6 @@
 # SPDX-License-Identifier: GPL-2.0
-<<<<<<< HEAD
-TARGETS =  bpf
-=======
 TARGETS = android
 TARGETS += bpf
->>>>>>> bcc04516
 TARGETS += breakpoints
 TARGETS += capabilities
 TARGETS += cpufreq
