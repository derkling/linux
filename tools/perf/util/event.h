--- conflicted
+++ resolved
@@ -264,11 +264,8 @@
 	u32 nr_invalid_chains;
 	u32 nr_unknown_id;
 	u32 nr_unprocessable_samples;
-<<<<<<< HEAD
-=======
 	u32 nr_auxtrace_errors[PERF_AUXTRACE_ERROR_MAX];
 	u32 nr_proc_map_timeout;
->>>>>>> 4b8a8262
 };
 
 struct attr_event {
