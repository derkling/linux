--- conflicted
+++ resolved
@@ -2595,13 +2595,7 @@
 	} else if (big_num_opt == 0) /* User passed --no-big-num */
 		big_num = false;
 
-<<<<<<< HEAD
-	/* Make system wide (-a) the default target. */
-	if (!argc && target__none(&target))
-		target.system_wide = true;
-=======
 	setup_system_wide(argc);
->>>>>>> 2ac97f0f
 
 	if (run_count < 0) {
 		pr_err("Run count must be a positive number\n");
