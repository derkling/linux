--- conflicted
+++ resolved
@@ -35,9 +35,6 @@
  - synaptics,fw-image-name	: name of firmware .img file in /etc/firmware
  - synaptics,power-down		: fully power down regulators in suspend
  - synaptics,do-lockdown	: perform one time lockdown procedure
-<<<<<<< HEAD
- - synaptics,is_wake	        : specify to indicate wearable target
-=======
  - synaptics,detect-device 	: Define this property when two Synaptics Touchscreen controllers
 				need to be supported without changing the DT. In this case, all
 				such devices are placed as child nodes of Synaptics touchscreen
@@ -57,7 +54,6 @@
 - synaptics,display-coords	: Specifies the display min x, min y, max x and max y
 				resolution.
 - synaptics,button-map		: virtual key code mappings to be used.
->>>>>>> 6b6cff37
 
 Example:
 	i2c@f9927000 { /* BLSP1 QUP5 */
