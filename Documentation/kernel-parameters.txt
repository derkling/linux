                          Kernel Parameters
                          ~~~~~~~~~~~~~~~~~

The following is a consolidated list of the kernel parameters as implemented
(mostly) by the __setup() macro and sorted into English Dictionary order
(defined as ignoring all punctuation and sorting digits before letters in a
case insensitive manner), and with descriptions where known.

Module parameters for loadable modules are specified only as the
parameter name with optional '=' and value as appropriate, such as:

	modprobe usbcore blinkenlights=1

Module parameters for modules that are built into the kernel image
are specified on the kernel command line with the module name plus
'.' plus parameter name, with '=' and value if appropriate, such as:

	usbcore.blinkenlights=1

Hyphens (dashes) and underscores are equivalent in parameter names, so
	log_buf_len=1M print-fatal-signals=1
can also be entered as
	log-buf-len=1M print_fatal_signals=1


This document may not be entirely up to date and comprehensive. The command
"modinfo -p ${modulename}" shows a current list of all parameters of a loadable
module. Loadable modules, after being loaded into the running kernel, also
reveal their parameters in /sys/module/${modulename}/parameters/. Some of these
parameters may be changed at runtime by the command
"echo -n ${value} > /sys/module/${modulename}/parameters/${parm}".

The parameters listed below are only valid if certain kernel build options were
enabled and if respective hardware is present. The text in square brackets at
the beginning of each description states the restrictions within which a
parameter is applicable:

	ACPI	ACPI support is enabled.
	AGP	AGP (Accelerated Graphics Port) is enabled.
	ALSA	ALSA sound support is enabled.
	APIC	APIC support is enabled.
	APM	Advanced Power Management support is enabled.
	ARM	ARM architecture is enabled.
	AVR32	AVR32 architecture is enabled.
	AX25	Appropriate AX.25 support is enabled.
	BLACKFIN Blackfin architecture is enabled.
	DRM	Direct Rendering Management support is enabled.
	DYNAMIC_DEBUG Build in debug messages and enable them at runtime
	EDD	BIOS Enhanced Disk Drive Services (EDD) is enabled
	EFI	EFI Partitioning (GPT) is enabled
	EIDE	EIDE/ATAPI support is enabled.
	EVM	Extended Verification Module
	FB	The frame buffer device is enabled.
	FTRACE	Function tracing enabled.
	GCOV	GCOV profiling is enabled.
	HW	Appropriate hardware is enabled.
	IA-64	IA-64 architecture is enabled.
	IMA     Integrity measurement architecture is enabled.
	IOSCHED	More than one I/O scheduler is enabled.
	IP_PNP	IP DHCP, BOOTP, or RARP is enabled.
	IPV6	IPv6 support is enabled.
	ISAPNP	ISA PnP code is enabled.
	ISDN	Appropriate ISDN support is enabled.
	JOY	Appropriate joystick support is enabled.
	KGDB	Kernel debugger support is enabled.
	KVM	Kernel Virtual Machine support is enabled.
	LIBATA  Libata driver is enabled
	LP	Printer support is enabled.
	LOOP	Loopback device support is enabled.
	M68k	M68k architecture is enabled.
			These options have more detailed description inside of
			Documentation/m68k/kernel-options.txt.
	MCA	MCA bus support is enabled.
	MDA	MDA console support is enabled.
	MIPS	MIPS architecture is enabled.
	MOUSE	Appropriate mouse support is enabled.
	MSI	Message Signaled Interrupts (PCI).
	MTD	MTD (Memory Technology Device) support is enabled.
	NET	Appropriate network support is enabled.
	NUMA	NUMA support is enabled.
	NFS	Appropriate NFS support is enabled.
	OSS	OSS sound support is enabled.
	PV_OPS	A paravirtualized kernel is enabled.
	PARIDE	The ParIDE (parallel port IDE) subsystem is enabled.
	PARISC	The PA-RISC architecture is enabled.
	PCI	PCI bus support is enabled.
	PCIE	PCI Express support is enabled.
	PCMCIA	The PCMCIA subsystem is enabled.
	PNP	Plug & Play support is enabled.
	PPC	PowerPC architecture is enabled.
	PPT	Parallel port support is enabled.
	PS2	Appropriate PS/2 support is enabled.
	RAM	RAM disk support is enabled.
	S390	S390 architecture is enabled.
	SCSI	Appropriate SCSI support is enabled.
			A lot of drivers have their options described inside
			the Documentation/scsi/ sub-directory.
	SECURITY Different security models are enabled.
	SELINUX SELinux support is enabled.
	APPARMOR AppArmor support is enabled.
	SERIAL	Serial support is enabled.
	SH	SuperH architecture is enabled.
	SMP	The kernel is an SMP kernel.
	SPARC	Sparc architecture is enabled.
	SWSUSP	Software suspend (hibernation) is enabled.
	SUSPEND	System suspend states are enabled.
	TPM	TPM drivers are enabled.
	TS	Appropriate touchscreen support is enabled.
	UMS	USB Mass Storage support is enabled.
	USB	USB support is enabled.
	USBHID	USB Human Interface Device support is enabled.
	V4L	Video For Linux support is enabled.
	VGA	The VGA console has been enabled.
	VT	Virtual terminal support is enabled.
	WDT	Watchdog support is enabled.
	XT	IBM PC/XT MFM hard disk support is enabled.
	X86-32	X86-32, aka i386 architecture is enabled.
	X86-64	X86-64 architecture is enabled.
			More X86-64 boot options can be found in
			Documentation/x86/x86_64/boot-options.txt .
	X86	Either 32-bit or 64-bit x86 (same as X86-32+X86-64)
	XEN	Xen support is enabled

In addition, the following text indicates that the option:

	BUGS=	Relates to possible processor bugs on the said processor.
	KNL	Is a kernel start-up parameter.
	BOOT	Is a boot loader parameter.

Parameters denoted with BOOT are actually interpreted by the boot
loader, and have no meaning to the kernel directly.
Do not modify the syntax of boot loader parameters without extreme
need or coordination with <Documentation/x86/boot.txt>.

There are also arch-specific kernel-parameters not documented here.
See for example <Documentation/x86/x86_64/boot-options.txt>.

Note that ALL kernel parameters listed below are CASE SENSITIVE, and that
a trailing = on the name of any parameter states that that parameter will
be entered as an environment variable, whereas its absence indicates that
it will appear as a kernel argument readable via /proc/cmdline by programs
running once the system is up.

The number of kernel parameters is not limited, but the length of the
complete command line (parameters including spaces etc.) is limited to
a fixed number of characters. This limit depends on the architecture
and is between 256 and 4096 characters. It is defined in the file
./include/asm/setup.h as COMMAND_LINE_SIZE.

Finally, the [KMG] suffix is commonly described after a number of kernel
parameter values. These 'K', 'M', and 'G' letters represent the _binary_
multipliers 'Kilo', 'Mega', and 'Giga', equalling 2^10, 2^20, and 2^30
bytes respectively. Such letter suffixes can also be entirely omitted.


	acpi=		[HW,ACPI,X86]
			Advanced Configuration and Power Interface
			Format: { force | off | strict | noirq | rsdt }
			force -- enable ACPI if default was off
			off -- disable ACPI if default was on
			noirq -- do not use ACPI for IRQ routing
			strict -- Be less tolerant of platforms that are not
				strictly ACPI specification compliant.
			rsdt -- prefer RSDT over (default) XSDT
			copy_dsdt -- copy DSDT to memory

			See also Documentation/power/runtime_pm.txt, pci=noacpi

	acpi_rsdp=	[ACPI,EFI,KEXEC]
			Pass the RSDP address to the kernel, mostly used
			on machines running EFI runtime service to boot the
			second kernel for kdump.

	acpi_apic_instance=	[ACPI, IOAPIC]
			Format: <int>
			2: use 2nd APIC table, if available
			1,0: use 1st APIC table
			default: 0

	acpi_backlight=	[HW,ACPI]
			acpi_backlight=vendor
			acpi_backlight=video
			If set to vendor, prefer vendor specific driver
			(e.g. thinkpad_acpi, sony_acpi, etc.) instead
			of the ACPI video.ko driver.

	acpi.debug_layer=	[HW,ACPI,ACPI_DEBUG]
	acpi.debug_level=	[HW,ACPI,ACPI_DEBUG]
			Format: <int>
			CONFIG_ACPI_DEBUG must be enabled to produce any ACPI
			debug output.  Bits in debug_layer correspond to a
			_COMPONENT in an ACPI source file, e.g.,
			    #define _COMPONENT ACPI_PCI_COMPONENT
			Bits in debug_level correspond to a level in
			ACPI_DEBUG_PRINT statements, e.g.,
			    ACPI_DEBUG_PRINT((ACPI_DB_INFO, ...
			The debug_level mask defaults to "info".  See
			Documentation/acpi/debug.txt for more information about
			debug layers and levels.

			Enable processor driver info messages:
			    acpi.debug_layer=0x20000000
			Enable PCI/PCI interrupt routing info messages:
			    acpi.debug_layer=0x400000
			Enable AML "Debug" output, i.e., stores to the Debug
			object while interpreting AML:
			    acpi.debug_layer=0xffffffff acpi.debug_level=0x2
			Enable all messages related to ACPI hardware:
			    acpi.debug_layer=0x2 acpi.debug_level=0xffffffff

			Some values produce so much output that the system is
			unusable.  The "log_buf_len" parameter may be useful
			if you need to capture more output.

	acpi_irq_balance [HW,ACPI]
			ACPI will balance active IRQs
			default in APIC mode

	acpi_irq_nobalance [HW,ACPI]
			ACPI will not move active IRQs (default)
			default in PIC mode

	acpi_irq_isa=	[HW,ACPI] If irq_balance, mark listed IRQs used by ISA
			Format: <irq>,<irq>...

	acpi_irq_pci=	[HW,ACPI] If irq_balance, clear listed IRQs for
			use by PCI
			Format: <irq>,<irq>...

	acpi_no_auto_ssdt	[HW,ACPI] Disable automatic loading of SSDT

	acpi_os_name=	[HW,ACPI] Tell ACPI BIOS the name of the OS
			Format: To spoof as Windows 98: ="Microsoft Windows"

	acpi_osi=	[HW,ACPI] Modify list of supported OS interface strings
			acpi_osi="string1"	# add string1 -- only one string
			acpi_osi="!string2"	# remove built-in string2
			acpi_osi=		# disable all strings

	acpi_pm_good	[X86]
			Override the pmtimer bug detection: force the kernel
			to assume that this machine's pmtimer latches its value
			and always returns good values.

	acpi_sci=	[HW,ACPI] ACPI System Control Interrupt trigger mode
			Format: { level | edge | high | low }

	acpi_serialize	[HW,ACPI] force serialization of AML methods

	acpi_skip_timer_override [HW,ACPI]
			Recognize and ignore IRQ0/pin2 Interrupt Override.
			For broken nForce2 BIOS resulting in XT-PIC timer.

	acpi_sleep=	[HW,ACPI] Sleep options
			Format: { s3_bios, s3_mode, s3_beep, s4_nohwsig,
				  old_ordering, nonvs, sci_force_enable }
			See Documentation/power/video.txt for information on
			s3_bios and s3_mode.
			s3_beep is for debugging; it makes the PC's speaker beep
			as soon as the kernel's real-mode entry point is called.
			s4_nohwsig prevents ACPI hardware signature from being
			used during resume from hibernation.
			old_ordering causes the ACPI 1.0 ordering of the _PTS
			control method, with respect to putting devices into
			low power states, to be enforced (the ACPI 2.0 ordering
			of _PTS is used by default).
			nonvs prevents the kernel from saving/restoring the
			ACPI NVS memory during suspend/hibernation and resume.
			sci_force_enable causes the kernel to set SCI_EN directly
			on resume from S1/S3 (which is against the ACPI spec,
			but some broken systems don't work without it).

	acpi_use_timer_override [HW,ACPI]
			Use timer override. For some broken Nvidia NF5 boards
			that require a timer override, but don't have HPET

	acpi_enforce_resources=	[ACPI]
			{ strict | lax | no }
			Check for resource conflicts between native drivers
			and ACPI OperationRegions (SystemIO and SystemMemory
			only). IO ports and memory declared in ACPI might be
			used by the ACPI subsystem in arbitrary AML code and
			can interfere with legacy drivers.
			strict (default): access to resources claimed by ACPI
			is denied; legacy drivers trying to access reserved
			resources will fail to bind to device using them.
			lax: access to resources claimed by ACPI is allowed;
			legacy drivers trying to access reserved resources
			will bind successfully but a warning message is logged.
			no: ACPI OperationRegions are not marked as reserved,
			no further checks are performed.

	add_efi_memmap	[EFI; X86] Include EFI memory map in
			kernel's map of available physical RAM.

	agp=		[AGP]
			{ off | try_unsupported }
			off: disable AGP support
			try_unsupported: try to drive unsupported chipsets
				(may crash computer or cause data corruption)

	ALSA		[HW,ALSA]
			See Documentation/sound/alsa/alsa-parameters.txt

	alignment=	[KNL,ARM]
			Allow the default userspace alignment fault handler
			behaviour to be specified.  Bit 0 enables warnings,
			bit 1 enables fixups, and bit 2 sends a segfault.

	align_va_addr=	[X86-64]
			Align virtual addresses by clearing slice [14:12] when
			allocating a VMA at process creation time. This option
			gives you up to 3% performance improvement on AMD F15h
			machines (where it is enabled by default) for a
			CPU-intensive style benchmark, and it can vary highly in
			a microbenchmark depending on workload and compiler.

			32: only for 32-bit processes
			64: only for 64-bit processes
			on: enable for both 32- and 64-bit processes
			off: disable for both 32- and 64-bit processes

	amd_iommu=	[HW,X86-64]
			Pass parameters to the AMD IOMMU driver in the system.
			Possible values are:
			fullflush - enable flushing of IO/TLB entries when
				    they are unmapped. Otherwise they are
				    flushed before they will be reused, which
				    is a lot of faster
			off	  - do not initialize any AMD IOMMU found in
				    the system
			force_isolation - Force device isolation for all
					  devices. The IOMMU driver is not
					  allowed anymore to lift isolation
					  requirements as needed. This option
					  does not override iommu=pt

	amijoy.map=	[HW,JOY] Amiga joystick support
			Map of devices attached to JOY0DAT and JOY1DAT
			Format: <a>,<b>
			See also Documentation/input/joystick.txt

	analog.map=	[HW,JOY] Analog joystick and gamepad support
			Specifies type or capabilities of an analog joystick
			connected to one of 16 gameports
			Format: <type1>,<type2>,..<type16>

	apc=		[HW,SPARC]
			Power management functions (SPARCstation-4/5 + deriv.)
			Format: noidle
			Disable APC CPU standby support. SPARCstation-Fox does
			not play well with APC CPU idle - disable it if you have
			APC and your system crashes randomly.

	apic=		[APIC,X86-32] Advanced Programmable Interrupt Controller
			Change the output verbosity whilst booting
			Format: { quiet (default) | verbose | debug }
			Change the amount of debugging information output
			when initialising the APIC and IO-APIC components.

	autoconf=	[IPV6]
			See Documentation/networking/ipv6.txt.

	show_lapic=	[APIC,X86] Advanced Programmable Interrupt Controller
			Limit apic dumping. The parameter defines the maximal
			number of local apics being dumped. Also it is possible
			to set it to "all" by meaning -- no limit here.
			Format: { 1 (default) | 2 | ... | all }.
			The parameter valid if only apic=debug or
			apic=verbose is specified.
			Example: apic=debug show_lapic=all

	apm=		[APM] Advanced Power Management
			See header of arch/x86/kernel/apm_32.c.

	arcrimi=	[HW,NET] ARCnet - "RIM I" (entirely mem-mapped) cards
			Format: <io>,<irq>,<nodeID>

	ataflop=	[HW,M68k]

	atarimouse=	[HW,MOUSE] Atari Mouse

	atkbd.extra=	[HW] Enable extra LEDs and keys on IBM RapidAccess,
			EzKey and similar keyboards

	atkbd.reset=	[HW] Reset keyboard during initialization

	atkbd.set=	[HW] Select keyboard code set
			Format: <int> (2 = AT (default), 3 = PS/2)

	atkbd.scroll=	[HW] Enable scroll wheel on MS Office and similar
			keyboards

	atkbd.softraw=	[HW] Choose between synthetic and real raw mode
			Format: <bool> (0 = real, 1 = synthetic (default))

	atkbd.softrepeat= [HW]
			Use software keyboard repeat

	autotest	[IA-64]

	baycom_epp=	[HW,AX25]
			Format: <io>,<mode>

	baycom_par=	[HW,AX25] BayCom Parallel Port AX.25 Modem
			Format: <io>,<mode>
			See header of drivers/net/hamradio/baycom_par.c.

	baycom_ser_fdx=	[HW,AX25]
			BayCom Serial Port AX.25 Modem (Full Duplex Mode)
			Format: <io>,<irq>,<mode>[,<baud>]
			See header of drivers/net/hamradio/baycom_ser_fdx.c.

	baycom_ser_hdx=	[HW,AX25]
			BayCom Serial Port AX.25 Modem (Half Duplex Mode)
			Format: <io>,<irq>,<mode>
			See header of drivers/net/hamradio/baycom_ser_hdx.c.

	boot_delay=	Milliseconds to delay each printk during boot.
			Values larger than 10 seconds (10000) are changed to
			no delay (0).
			Format: integer

	bootmem_debug	[KNL] Enable bootmem allocator debug messages.

	bttv.card=	[HW,V4L] bttv (bt848 + bt878 based grabber cards)
	bttv.radio=	Most important insmod options are available as
			kernel args too.
	bttv.pll=	See Documentation/video4linux/bttv/Insmod-options
	bttv.tuner=

	bulk_remove=off	[PPC]  This parameter disables the use of the pSeries
			firmware feature for flushing multiple hpte entries
			at a time.

	c101=		[NET] Moxa C101 synchronous serial card

	cachesize=	[BUGS=X86-32] Override level 2 CPU cache size detection.
			Sometimes CPU hardware bugs make them report the cache
			size incorrectly. The kernel will attempt work arounds
			to fix known problems, but for some CPUs it is not
			possible to determine what the correct size should be.
			This option provides an override for these situations.

	capability.disable=
			[SECURITY] Disable capabilities.  This would normally
			be used only if an alternative security model is to be
			configured.  Potentially dangerous and should only be
			used if you are entirely sure of the consequences.

	ccw_timeout_log [S390]
			See Documentation/s390/CommonIO for details.

	cgroup_disable= [KNL] Disable a particular controller
			Format: {name of the controller(s) to disable}
				{Currently supported controllers - "memory"}

	checkreqprot	[SELINUX] Set initial checkreqprot flag value.
			Format: { "0" | "1" }
			See security/selinux/Kconfig help text.
			0 -- check protection applied by kernel (includes
				any implied execute protection).
			1 -- check protection requested by application.
			Default value is set via a kernel config option.
			Value can be changed at runtime via
				/selinux/checkreqprot.

	cio_ignore=	[S390]
			See Documentation/s390/CommonIO for details.

	clock=		[BUGS=X86-32, HW] gettimeofday clocksource override.
			[Deprecated]
			Forces specified clocksource (if available) to be used
			when calculating gettimeofday(). If specified
			clocksource is not available, it defaults to PIT.
			Format: { pit | tsc | cyclone | pmtmr }

	clocksource=	Override the default clocksource
			Format: <string>
			Override the default clocksource and use the clocksource
			with the name specified.
			Some clocksource names to choose from, depending on
			the platform:
			[all] jiffies (this is the base, fallback clocksource)
			[ACPI] acpi_pm
			[ARM] imx_timer1,OSTS,netx_timer,mpu_timer2,
				pxa_timer,timer3,32k_counter,timer0_1
			[AVR32] avr32
			[X86-32] pit,hpet,tsc;
				scx200_hrt on Geode; cyclone on IBM x440
			[MIPS] MIPS
			[PARISC] cr16
			[S390] tod
			[SH] SuperH
			[SPARC64] tick
			[X86-64] hpet,tsc

	clearcpuid=BITNUM [X86]
			Disable CPUID feature X for the kernel. See
			arch/x86/include/asm/cpufeature.h for the valid bit
			numbers. Note the Linux specific bits are not necessarily
			stable over kernel options, but the vendor specific
			ones should be.
			Also note that user programs calling CPUID directly
			or using the feature without checking anything
			will still see it. This just prevents it from
			being used by the kernel or shown in /proc/cpuinfo.
			Also note the kernel might malfunction if you disable
			some critical bits.

	cmo_free_hint=	[PPC] Format: { yes | no }
			Specify whether pages are marked as being inactive
			when they are freed.  This is used in CMO environments
			to determine OS memory pressure for page stealing by
			a hypervisor.
			Default: yes

	code_bytes	[X86] How many bytes of object code to print
			in an oops report.
			Range: 0 - 8192
			Default: 64

	com20020=	[HW,NET] ARCnet - COM20020 chipset
			Format:
			<io>[,<irq>[,<nodeID>[,<backplane>[,<ckp>[,<timeout>]]]]]

	com90io=	[HW,NET] ARCnet - COM90xx chipset (IO-mapped buffers)
			Format: <io>[,<irq>]

	com90xx=	[HW,NET]
			ARCnet - COM90xx chipset (memory-mapped buffers)
			Format: <io>[,<irq>[,<memstart>]]

	condev=		[HW,S390] console device
	conmode=

	console=	[KNL] Output console device and options.

		tty<n>	Use the virtual console device <n>.

		ttyS<n>[,options]
		ttyUSB0[,options]
			Use the specified serial port.  The options are of
			the form "bbbbpnf", where "bbbb" is the baud rate,
			"p" is parity ("n", "o", or "e"), "n" is number of
			bits, and "f" is flow control ("r" for RTS or
			omit it).  Default is "9600n8".

			See Documentation/serial-console.txt for more
			information.  See
			Documentation/networking/netconsole.txt for an
			alternative.

		uart[8250],io,<addr>[,options]
		uart[8250],mmio,<addr>[,options]
			Start an early, polled-mode console on the 8250/16550
			UART at the specified I/O port or MMIO address,
			switching to the matching ttyS device later.  The
			options are the same as for ttyS, above.

                If the device connected to the port is not a TTY but a braille
                device, prepend "brl," before the device type, for instance
			console=brl,ttyS0
		For now, only VisioBraille is supported.

	consoleblank=	[KNL] The console blank (screen saver) timeout in
			seconds. Defaults to 10*60 = 10mins. A value of 0
			disables the blank timer.

	coredump_filter=
			[KNL] Change the default value for
			/proc/<pid>/coredump_filter.
			See also Documentation/filesystems/proc.txt.

	cpuidle.off=1	[CPU_IDLE]
			disable the cpuidle sub-system

	cpcihp_generic=	[HW,PCI] Generic port I/O CompactPCI driver
			Format:
			<first_slot>,<last_slot>,<port>,<enum_bit>[,<debug>]

	crashkernel=size[KMG][@offset[KMG]]
			[KNL] Using kexec, Linux can switch to a 'crash kernel'
			upon panic. This parameter reserves the physical
			memory region [offset, offset + size] for that kernel
			image. If '@offset' is omitted, then a suitable offset
			is selected automatically. Check
			Documentation/kdump/kdump.txt for further details.

	crashkernel=range1:size1[,range2:size2,...][@offset]
			[KNL] Same as above, but depends on the memory
			in the running system. The syntax of range is
			start-[end] where start and end are both
			a memory unit (amount[KMG]). See also
			Documentation/kdump/kdump.txt for an example.

	cs89x0_dma=	[HW,NET]
			Format: <dma>

	cs89x0_media=	[HW,NET]
			Format: { rj45 | aui | bnc }

	dasd=		[HW,NET]
			See header of drivers/s390/block/dasd_devmap.c.

	db9.dev[2|3]=	[HW,JOY] Multisystem joystick support via parallel port
			(one device per port)
			Format: <port#>,<type>
			See also Documentation/input/joystick-parport.txt

	ddebug_query=   [KNL,DYNAMIC_DEBUG] Enable debug messages at early boot
			time. See Documentation/dynamic-debug-howto.txt for
			details.

	debug		[KNL] Enable kernel debugging (events log level).

	debug_locks_verbose=
			[KNL] verbose self-tests
			Format=<0|1>
			Print debugging info while doing the locking API
			self-tests.
			We default to 0 (no extra messages), setting it to
			1 will print _a lot_ more information - normally
			only useful to kernel developers.

	debug_objects	[KNL] Enable object debugging

	no_debug_objects
			[KNL] Disable object debugging

	debug_guardpage_minorder=
			[KNL] When CONFIG_DEBUG_PAGEALLOC is set, this
			parameter allows control of the order of pages that will
			be intentionally kept free (and hence protected) by the
			buddy allocator. Bigger value increase the probability
			of catching random memory corruption, but reduce the
			amount of memory for normal system use. The maximum
			possible value is MAX_ORDER/2.  Setting this parameter
			to 1 or 2 should be enough to identify most random
			memory corruption problems caused by bugs in kernel or
			driver code when a CPU writes to (or reads from) a
			random memory location. Note that there exists a class
			of memory corruptions problems caused by buggy H/W or
			F/W or by drivers badly programing DMA (basically when
			memory is written at bus level and the CPU MMU is
			bypassed) which are not detectable by
			CONFIG_DEBUG_PAGEALLOC, hence this option will not help
			tracking down these problems.

	debugpat	[X86] Enable PAT debugging

	decnet.addr=	[HW,NET]
			Format: <area>[,<node>]
			See also Documentation/networking/decnet.txt.

	default_hugepagesz=
			[same as hugepagesz=] The size of the default
			HugeTLB page size. This is the size represented by
			the legacy /proc/ hugepages APIs, used for SHM, and
			default size when mounting hugetlbfs filesystems.
			Defaults to the default architecture's huge page size
			if not specified.

	dhash_entries=	[KNL]
			Set number of hash buckets for dentry cache.

	digi=		[HW,SERIAL]
			IO parameters + enable/disable command.

	digiepca=	[HW,SERIAL]
			See drivers/char/README.epca and
			Documentation/serial/digiepca.txt.

	disable=	[IPV6]
			See Documentation/networking/ipv6.txt.

	disable_ddw     [PPC/PSERIES]
			Disable Dynamic DMA Window support. Use this if
			to workaround buggy firmware.

	disable_ipv6=	[IPV6]
			See Documentation/networking/ipv6.txt.

	disable_mtrr_cleanup [X86]
			The kernel tries to adjust MTRR layout from continuous
			to discrete, to make X server driver able to add WB
			entry later. This parameter disables that.

	disable_mtrr_trim [X86, Intel and AMD only]
			By default the kernel will trim any uncacheable
			memory out of your available memory pool based on
			MTRR settings.  This parameter disables that behavior,
			possibly causing your machine to run very slowly.

	disable_timer_pin_1 [X86]
			Disable PIN 1 of APIC timer
			Can be useful to work around chipset bugs.

	dma_debug=off	If the kernel is compiled with DMA_API_DEBUG support,
			this option disables the debugging code at boot.

	dma_debug_entries=<number>
			This option allows to tune the number of preallocated
			entries for DMA-API debugging code. One entry is
			required per DMA-API allocation. Use this if the
			DMA-API debugging code disables itself because the
			architectural default is too low.

	dma_debug_driver=<driver_name>
			With this option the DMA-API debugging driver
			filter feature can be enabled at boot time. Just
			pass the driver to filter for as the parameter.
			The filter can be disabled or changed to another
			driver later using sysfs.

	drm_kms_helper.edid_firmware=[<connector>:]<file>
			Broken monitors, graphic adapters and KVMs may
			send no or incorrect EDID data sets. This parameter
			allows to specify an EDID data set in the
			/lib/firmware directory that is used instead.
			Generic built-in EDID data sets are used, if one of
			edid/1024x768.bin, edid/1280x1024.bin,
			edid/1680x1050.bin, or edid/1920x1080.bin is given
			and no file with the same name exists. Details and
			instructions how to build your own EDID data are
			available in Documentation/EDID/HOWTO.txt. An EDID
			data set will only be used for a particular connector,
			if its name and a colon are prepended to the EDID
			name.

	dscc4.setup=	[NET]

	earlycon=	[KNL] Output early console device and options.
		uart[8250],io,<addr>[,options]
		uart[8250],mmio,<addr>[,options]
		uart[8250],mmio32,<addr>[,options]
			Start an early, polled-mode console on the 8250/16550
			UART at the specified I/O port or MMIO address.
			MMIO inter-register address stride is either 8-bit
			(mmio) or 32-bit (mmio32).
			The options are the same as for ttyS, above.

	earlyprintk=	[X86,SH,BLACKFIN]
			earlyprintk=vga
			earlyprintk=serial[,ttySn[,baudrate]]
			earlyprintk=ttySn[,baudrate]
			earlyprintk=dbgp[debugController#]

			Append ",keep" to not disable it when the real console
			takes over.

			Only vga or serial or usb debug port at a time.

			Currently only ttyS0 and ttyS1 are supported.

			Interaction with the standard serial driver is not
			very good.

			The VGA output is eventually overwritten by the real
			console.

	ekgdboc=	[X86,KGDB] Allow early kernel console debugging
			ekgdboc=kbd

			This is designed to be used in conjunction with
			the boot argument: earlyprintk=vga

	edd=		[EDD]
			Format: {"off" | "on" | "skip[mbr]"}

	eisa_irq_edge=	[PARISC,HW]
			See header of drivers/parisc/eisa.c.

	elanfreq=	[X86-32]
			See comment before function elanfreq_setup() in
			arch/x86/kernel/cpu/cpufreq/elanfreq.c.

	elevator=	[IOSCHED]
			Format: {"cfq" | "deadline" | "noop"}
			See Documentation/block/cfq-iosched.txt and
			Documentation/block/deadline-iosched.txt for details.

	elfcorehdr=[size[KMG]@]offset[KMG] [IA64,PPC,SH,X86,S390]
			Specifies physical address of start of kernel core
			image elf header and optionally the size. Generally
			kexec loader will pass this option to capture kernel.
			See Documentation/kdump/kdump.txt for details.

	enable_mtrr_cleanup [X86]
			The kernel tries to adjust MTRR layout from continuous
			to discrete, to make X server driver able to add WB
			entry later. This parameter enables that.

	enable_timer_pin_1 [X86]
			Enable PIN 1 of APIC timer
			Can be useful to work around chipset bugs
			(in particular on some ATI chipsets).
			The kernel tries to set a reasonable default.

	enforcing	[SELINUX] Set initial enforcing status.
			Format: {"0" | "1"}
			See security/selinux/Kconfig help text.
			0 -- permissive (log only, no denials).
			1 -- enforcing (deny and log).
			Default value is 0.
			Value can be changed at runtime via /selinux/enforce.

	erst_disable	[ACPI]
			Disable Error Record Serialization Table (ERST)
			support.

	ether=		[HW,NET] Ethernet cards parameters
			This option is obsoleted by the "netdev=" option, which
			has equivalent usage. See its documentation for details.

	evm=		[EVM]
			Format: { "fix" }
			Permit 'security.evm' to be updated regardless of
			current integrity status.

	failslab=
	fail_page_alloc=
	fail_make_request=[KNL]
			General fault injection mechanism.
			Format: <interval>,<probability>,<space>,<times>
			See also Documentation/fault-injection/.

	floppy=		[HW]
			See Documentation/blockdev/floppy.txt.

	force_pal_cache_flush
			[IA-64] Avoid check_sal_cache_flush which may hang on
			buggy SAL_CACHE_FLUSH implementations. Using this
			parameter will force ia64_sal_cache_flush to call
			ia64_pal_cache_flush instead of SAL_CACHE_FLUSH.

	ftrace=[tracer]
			[FTRACE] will set and start the specified tracer
			as early as possible in order to facilitate early
			boot debugging.

	ftrace_dump_on_oops[=orig_cpu]
			[FTRACE] will dump the trace buffers on oops.
			If no parameter is passed, ftrace will dump
			buffers of all CPUs, but if you pass orig_cpu, it will
			dump only the buffer of the CPU that triggered the
			oops.

	ftrace_filter=[function-list]
			[FTRACE] Limit the functions traced by the function
			tracer at boot up. function-list is a comma separated
			list of functions. This list can be changed at run
			time by the set_ftrace_filter file in the debugfs
			tracing directory.

	ftrace_notrace=[function-list]
			[FTRACE] Do not trace the functions specified in
			function-list. This list can be changed at run time
			by the set_ftrace_notrace file in the debugfs
			tracing directory.

	ftrace_graph_filter=[function-list]
			[FTRACE] Limit the top level callers functions traced
			by the function graph tracer at boot up.
			function-list is a comma separated list of functions
			that can be changed at run time by the
			set_graph_function file in the debugfs tracing directory.

	gamecon.map[2|3]=
			[HW,JOY] Multisystem joystick and NES/SNES/PSX pad
			support via parallel port (up to 5 devices per port)
			Format: <port#>,<pad1>,<pad2>,<pad3>,<pad4>,<pad5>
			See also Documentation/input/joystick-parport.txt

	gamma=		[HW,DRM]

	gart_fix_e820=  [X86_64] disable the fix e820 for K8 GART
			Format: off | on
			default: on

	gcov_persist=	[GCOV] When non-zero (default), profiling data for
			kernel modules is saved and remains accessible via
			debugfs, even when the module is unloaded/reloaded.
			When zero, profiling data is discarded and associated
			debugfs files are removed at module unload time.

	gpt		[EFI] Forces disk with valid GPT signature but
			invalid Protective MBR to be treated as GPT.

	hashdist=	[KNL,NUMA] Large hashes allocated during boot
			are distributed across NUMA nodes.  Defaults on
			for 64-bit NUMA, off otherwise.
			Format: 0 | 1 (for off | on)

	hcl=		[IA-64] SGI's Hardware Graph compatibility layer

	hd=		[EIDE] (E)IDE hard drive subsystem geometry
			Format: <cyl>,<head>,<sect>

	hest_disable	[ACPI]
			Disable Hardware Error Source Table (HEST) support;
			corresponding firmware-first mode error processing
			logic will be disabled.

	highmem=nn[KMG]	[KNL,BOOT] forces the highmem zone to have an exact
			size of <nn>. This works even on boxes that have no
			highmem otherwise. This also works to reduce highmem
			size on bigger boxes.

	highres=	[KNL] Enable/disable high resolution timer mode.
			Valid parameters: "on", "off"
			Default: "on"

	hisax=		[HW,ISDN]
			See Documentation/isdn/README.HiSax.

	hlt		[BUGS=ARM,SH]

	hpet=		[X86-32,HPET] option to control HPET usage
			Format: { enable (default) | disable | force |
				verbose }
			disable: disable HPET and use PIT instead
			force: allow force enabled of undocumented chips (ICH4,
				VIA, nVidia)
			verbose: show contents of HPET registers during setup

	hugepages=	[HW,X86-32,IA-64] HugeTLB pages to allocate at boot.
	hugepagesz=	[HW,IA-64,PPC,X86-64] The size of the HugeTLB pages.
			On x86-64 and powerpc, this option can be specified
			multiple times interleaved with hugepages= to reserve
			huge pages of different sizes. Valid pages sizes on
			x86-64 are 2M (when the CPU supports "pse") and 1G
			(when the CPU supports the "pdpe1gb" cpuinfo flag)
			Note that 1GB pages can only be allocated at boot time
			using hugepages= and not freed afterwards.

	hvc_iucv=	[S390] Number of z/VM IUCV hypervisor console (HVC)
			       terminal devices. Valid values: 0..8
	hvc_iucv_allow=	[S390] Comma-separated list of z/VM user IDs.
			       If specified, z/VM IUCV HVC accepts connections
			       from listed z/VM user IDs only.

	keep_bootcon	[KNL]
			Do not unregister boot console at start. This is only
			useful for debugging when something happens in the window
			between unregistering the boot console and initializing
			the real console.

	i2c_bus=	[HW] Override the default board specific I2C bus speed
			     or register an additional I2C bus that is not
			     registered from board initialization code.
			     Format:
			     <bus_id>,<clkrate>

	i8042.debug	[HW] Toggle i8042 debug mode
	i8042.direct	[HW] Put keyboard port into non-translated mode
	i8042.dumbkbd	[HW] Pretend that controller can only read data from
			     keyboard and cannot control its state
			     (Don't attempt to blink the leds)
	i8042.noaux	[HW] Don't check for auxiliary (== mouse) port
	i8042.nokbd	[HW] Don't check/create keyboard port
	i8042.noloop	[HW] Disable the AUX Loopback command while probing
			     for the AUX port
	i8042.nomux	[HW] Don't check presence of an active multiplexing
			     controller
	i8042.nopnp	[HW] Don't use ACPIPnP / PnPBIOS to discover KBD/AUX
			     controllers
	i8042.notimeout	[HW] Ignore timeout condition signalled by controller
	i8042.reset	[HW] Reset the controller during init and cleanup
	i8042.unlock	[HW] Unlock (ignore) the keylock

	i810=		[HW,DRM]

	i8k.ignore_dmi	[HW] Continue probing hardware even if DMI data
			indicates that the driver is running on unsupported
			hardware.
	i8k.force	[HW] Activate i8k driver even if SMM BIOS signature
			does not match list of supported models.
	i8k.power_status
			[HW] Report power status in /proc/i8k
			(disabled by default)
	i8k.restricted	[HW] Allow controlling fans only if SYS_ADMIN
			capability is set.

	icn=		[HW,ISDN]
			Format: <io>[,<membase>[,<icn_id>[,<icn_id2>]]]

	ide-core.nodma=	[HW] (E)IDE subsystem
			Format: =0.0 to prevent dma on hda, =0.1 hdb =1.0 hdc
			.vlb_clock .pci_clock .noflush .nohpa .noprobe .nowerr
			.cdrom .chs .ignore_cable are additional options
			See Documentation/ide/ide.txt.

	ide-pci-generic.all-generic-ide [HW] (E)IDE subsystem
			Claim all unknown PCI IDE storage controllers.

	idle=		[X86]
			Format: idle=poll, idle=mwait, idle=halt, idle=nomwait
			Poll forces a polling idle loop that can slightly
			improve the performance of waking up a idle CPU, but
			will use a lot of power and make the system run hot.
			Not recommended.
			idle=mwait: On systems which support MONITOR/MWAIT but
			the kernel chose to not use it because it doesn't save
			as much power as a normal idle loop, use the
			MONITOR/MWAIT idle loop anyways. Performance should be
			the same as idle=poll.
			idle=halt: Halt is forced to be used for CPU idle.
			In such case C2/C3 won't be used again.
			idle=nomwait: Disable mwait for CPU C-states

	ignore_loglevel	[KNL]
			Ignore loglevel setting - this will print /all/
			kernel messages to the console. Useful for debugging.
			We also add it as printk module parameter, so users
			could change it dynamically, usually by
			/sys/module/printk/parameters/ignore_loglevel.

	ihash_entries=	[KNL]
			Set number of hash buckets for inode cache.

	ima_audit=	[IMA]
			Format: { "0" | "1" }
			0 -- integrity auditing messages. (Default)
			1 -- enable informational integrity auditing messages.

	ima_hash=	[IMA]
			Format: { "sha1" | "md5" }
			default: "sha1"

	ima_tcb		[IMA]
			Load a policy which meets the needs of the Trusted
			Computing Base.  This means IMA will measure all
			programs exec'd, files mmap'd for exec, and all files
			opened for read by uid=0.

	init=		[KNL]
			Format: <full_path>
			Run specified binary instead of /sbin/init as init
			process.

	initcall_debug	[KNL] Trace initcalls as they are executed.  Useful
			for working out where the kernel is dying during
			startup.

	initrd=		[BOOT] Specify the location of the initial ramdisk

	inport.irq=	[HW] Inport (ATI XL and Microsoft) busmouse driver
			Format: <irq>

	intel_iommu=	[DMAR] Intel IOMMU driver (DMAR) option
		on
			Enable intel iommu driver.
		off
			Disable intel iommu driver.
		igfx_off [Default Off]
			By default, gfx is mapped as normal device. If a gfx
			device has a dedicated DMAR unit, the DMAR unit is
			bypassed by not enabling DMAR with this option. In
			this case, gfx device will use physical address for
			DMA.
		forcedac [x86_64]
			With this option iommu will not optimize to look
			for io virtual address below 32-bit forcing dual
			address cycle on pci bus for cards supporting greater
			than 32-bit addressing. The default is to look
			for translation below 32-bit and if not available
			then look in the higher range.
		strict [Default Off]
			With this option on every unmap_single operation will
			result in a hardware IOTLB flush operation as opposed
			to batching them for performance.
		sp_off [Default Off]
			By default, super page will be supported if Intel IOMMU
			has the capability. With this option, super page will
			not be supported.

	intel_idle.max_cstate=	[KNL,HW,ACPI,X86]
			0	disables intel_idle and fall back on acpi_idle.
			1 to 6	specify maximum depth of C-state.

	intremap=	[X86-64, Intel-IOMMU]
			on	enable Interrupt Remapping (default)
			off	disable Interrupt Remapping
			nosid	disable Source ID checking
			no_x2apic_optout
				BIOS x2APIC opt-out request will be ignored

	iomem=		Disable strict checking of access to MMIO memory
		strict	regions from userspace.
		relaxed

	iommu=		[x86]
		off
		force
		noforce
		biomerge
		panic
		nopanic
		merge
		nomerge
		forcesac
		soft
		pt		[x86, IA-64]
		group_mf	[x86, IA-64]


	io7=		[HW] IO7 for Marvel based alpha systems
			See comment before marvel_specify_io7 in
			arch/alpha/kernel/core_marvel.c.

	io_delay=	[X86] I/O delay method
		0x80
			Standard port 0x80 based delay
		0xed
			Alternate port 0xed based delay (needed on some systems)
		udelay
			Simple two microseconds delay
		none
			No delay

	ip=		[IP_PNP]
			See Documentation/filesystems/nfs/nfsroot.txt.

	ip2=		[HW] Set IO/IRQ pairs for up to 4 IntelliPort boards
			See comment before ip2_setup() in
			drivers/char/ip2/ip2base.c.

	irqfixup	[HW]
			When an interrupt is not handled search all handlers
			for it. Intended to get systems with badly broken
			firmware running.

	irqpoll		[HW]
			When an interrupt is not handled search all handlers
			for it. Also check all handlers each timer
			interrupt. Intended to get systems with badly broken
			firmware running.

	isapnp=		[ISAPNP]
			Format: <RDP>,<reset>,<pci_scan>,<verbosity>

	isolcpus=	[KNL,SMP] Isolate CPUs from the general scheduler.
			Format:
			<cpu number>,...,<cpu number>
			or
			<cpu number>-<cpu number>
			(must be a positive range in ascending order)
			or a mixture
			<cpu number>,...,<cpu number>-<cpu number>

			This option can be used to specify one or more CPUs
			to isolate from the general SMP balancing and scheduling
			algorithms. You can move a process onto or off an
			"isolated" CPU via the CPU affinity syscalls or cpuset.
			<cpu number> begins at 0 and the maximum value is
			"number of CPUs in system - 1".

			This option is the preferred way to isolate CPUs. The
			alternative -- manually setting the CPU mask of all
			tasks in the system -- can cause problems and
			suboptimal load balancer performance.

	iucv=		[HW,NET]

	js=		[HW,JOY] Analog joystick
			See Documentation/input/joystick.txt.

	keepinitrd	[HW,ARM]

	kernelcore=nn[KMG]	[KNL,X86,IA-64,PPC] This parameter
			specifies the amount of memory usable by the kernel
			for non-movable allocations.  The requested amount is
			spread evenly throughout all nodes in the system. The
			remaining memory in each node is used for Movable
			pages. In the event, a node is too small to have both
			kernelcore and Movable pages, kernelcore pages will
			take priority and other nodes will have a larger number
			of kernelcore pages.  The Movable zone is used for the
			allocation of pages that may be reclaimed or moved
			by the page migration subsystem.  This means that
			HugeTLB pages may not be allocated from this zone.
			Note that allocations like PTEs-from-HighMem still
			use the HighMem zone if it exists, and the Normal
			zone if it does not.

	kgdbdbgp=	[KGDB,HW] kgdb over EHCI usb debug port.
			Format: <Controller#>[,poll interval]
			The controller # is the number of the ehci usb debug
			port as it is probed via PCI.  The poll interval is
			optional and is the number seconds in between
			each poll cycle to the debug port in case you need
			the functionality for interrupting the kernel with
			gdb or control-c on the dbgp connection.  When
			not using this parameter you use sysrq-g to break into
			the kernel debugger.

	kgdboc=		[KGDB,HW] kgdb over consoles.
			Requires a tty driver that supports console polling,
			or a supported polling keyboard driver (non-usb).
			 Serial only format: <serial_device>[,baud]
			 keyboard only format: kbd
			 keyboard and serial format: kbd,<serial_device>[,baud]
			Optional Kernel mode setting:
			 kms, kbd format: kms,kbd
			 kms, kbd and serial format: kms,kbd,<ser_dev>[,baud]

	kgdbwait	[KGDB] Stop kernel execution and enter the
			kernel debugger at the earliest opportunity.

	kmac=		[MIPS] korina ethernet MAC address.
			Configure the RouterBoard 532 series on-chip
			Ethernet adapter MAC address.

	kmemleak=	[KNL] Boot-time kmemleak enable/disable
			Valid arguments: on, off
			Default: on

	kstack=N	[X86] Print N words from the kernel stack
			in oops dumps.

	kvm.ignore_msrs=[KVM] Ignore guest accesses to unhandled MSRs.
			Default is 0 (don't ignore, but inject #GP)

	kvm.mmu_audit=	[KVM] This is a R/W parameter which allows audit
			KVM MMU at runtime.
			Default is 0 (off)

	kvm-amd.nested=	[KVM,AMD] Allow nested virtualization in KVM/SVM.
			Default is 1 (enabled)

	kvm-amd.npt=	[KVM,AMD] Disable nested paging (virtualized MMU)
			for all guests.
			Default is 1 (enabled) if in 64-bit or 32-bit PAE mode.

	kvm-intel.ept=	[KVM,Intel] Disable extended page tables
			(virtualized MMU) support on capable Intel chips.
			Default is 1 (enabled)

	kvm-intel.emulate_invalid_guest_state=
			[KVM,Intel] Enable emulation of invalid guest states
			Default is 0 (disabled)

	kvm-intel.flexpriority=
			[KVM,Intel] Disable FlexPriority feature (TPR shadow).
			Default is 1 (enabled)

	kvm-intel.nested=
			[KVM,Intel] Enable VMX nesting (nVMX).
			Default is 0 (disabled)

	kvm-intel.unrestricted_guest=
			[KVM,Intel] Disable unrestricted guest feature
			(virtualized real and unpaged mode) on capable
			Intel chips. Default is 1 (enabled)

	kvm-intel.vpid=	[KVM,Intel] Disable Virtual Processor Identification
			feature (tagged TLBs) on capable Intel chips.
			Default is 1 (enabled)

	l2cr=		[PPC]

	l3cr=		[PPC]

	lapic		[X86-32,APIC] Enable the local APIC even if BIOS
			disabled it.

	lapic_timer_c2_ok	[X86,APIC] trust the local apic timer
			in C2 power state.

	libata.dma=	[LIBATA] DMA control
			libata.dma=0	  Disable all PATA and SATA DMA
			libata.dma=1	  PATA and SATA Disk DMA only
			libata.dma=2	  ATAPI (CDROM) DMA only
			libata.dma=4	  Compact Flash DMA only
			Combinations also work, so libata.dma=3 enables DMA
			for disks and CDROMs, but not CFs.

	libata.ignore_hpa=	[LIBATA] Ignore HPA limit
			libata.ignore_hpa=0	  keep BIOS limits (default)
			libata.ignore_hpa=1	  ignore limits, using full disk

	libata.noacpi	[LIBATA] Disables use of ACPI in libata suspend/resume
			when set.
			Format: <int>

	libata.force=	[LIBATA] Force configurations.  The format is comma
			separated list of "[ID:]VAL" where ID is
			PORT[.DEVICE].  PORT and DEVICE are decimal numbers
			matching port, link or device.  Basically, it matches
			the ATA ID string printed on console by libata.  If
			the whole ID part is omitted, the last PORT and DEVICE
			values are used.  If ID hasn't been specified yet, the
			configuration applies to all ports, links and devices.

			If only DEVICE is omitted, the parameter applies to
			the port and all links and devices behind it.  DEVICE
			number of 0 either selects the first device or the
			first fan-out link behind PMP device.  It does not
			select the host link.  DEVICE number of 15 selects the
			host link and device attached to it.

			The VAL specifies the configuration to force.  As long
			as there's no ambiguity shortcut notation is allowed.
			For example, both 1.5 and 1.5G would work for 1.5Gbps.
			The following configurations can be forced.

			* Cable type: 40c, 80c, short40c, unk, ign or sata.
			  Any ID with matching PORT is used.

			* SATA link speed limit: 1.5Gbps or 3.0Gbps.

			* Transfer mode: pio[0-7], mwdma[0-4] and udma[0-7].
			  udma[/][16,25,33,44,66,100,133] notation is also
			  allowed.

			* [no]ncq: Turn on or off NCQ.

			* nohrst, nosrst, norst: suppress hard, soft
                          and both resets.

			* dump_id: dump IDENTIFY data.

			If there are multiple matching configurations changing
			the same attribute, the last one is used.

	memblock=debug	[KNL] Enable memblock debug messages.

	load_ramdisk=	[RAM] List of ramdisks to load from floppy
			See Documentation/blockdev/ramdisk.txt.

	lockd.nlm_grace_period=P  [NFS] Assign grace period.
			Format: <integer>

	lockd.nlm_tcpport=N	[NFS] Assign TCP port.
			Format: <integer>

	lockd.nlm_timeout=T	[NFS] Assign timeout value.
			Format: <integer>

	lockd.nlm_udpport=M	[NFS] Assign UDP port.
			Format: <integer>

	logibm.irq=	[HW,MOUSE] Logitech Bus Mouse Driver
			Format: <irq>

	loglevel=	All Kernel Messages with a loglevel smaller than the
			console loglevel will be printed to the console. It can
			also be changed with klogd or other programs. The
			loglevels are defined as follows:

			0 (KERN_EMERG)		system is unusable
			1 (KERN_ALERT)		action must be taken immediately
			2 (KERN_CRIT)		critical conditions
			3 (KERN_ERR)		error conditions
			4 (KERN_WARNING)	warning conditions
			5 (KERN_NOTICE)		normal but significant condition
			6 (KERN_INFO)		informational
			7 (KERN_DEBUG)		debug-level messages

	log_buf_len=n[KMG]	Sets the size of the printk ring buffer,
			in bytes.  n must be a power of two.  The default
			size is set in the kernel config file.

	logo.nologo	[FB] Disables display of the built-in Linux logo.
			This may be used to provide more screen space for
			kernel log messages and is useful when debugging
			kernel boot problems.

	lp=0		[LP]	Specify parallel ports to use, e.g,
	lp=port[,port...]	lp=none,parport0 (lp0 not configured, lp1 uses
	lp=reset		first parallel port). 'lp=0' disables the
	lp=auto			printer driver. 'lp=reset' (which can be
				specified in addition to the ports) causes
				attached printers to be reset. Using
				lp=port1,port2,... specifies the parallel ports
				to associate lp devices with, starting with
				lp0. A port specification may be 'none' to skip
				that lp device, or a parport name such as
				'parport0'. Specifying 'lp=auto' instead of a
				port specification list means that device IDs
				from each port should be examined, to see if
				an IEEE 1284-compliant printer is attached; if
				so, the driver will manage that printer.
				See also header of drivers/char/lp.c.

	lpj=n		[KNL]
			Sets loops_per_jiffy to given constant, thus avoiding
			time-consuming boot-time autodetection (up to 250 ms per
			CPU). 0 enables autodetection (default). To determine
			the correct value for your kernel, boot with normal
			autodetection and see what value is printed. Note that
			on SMP systems the preset will be applied to all CPUs,
			which is likely to cause problems if your CPUs need
			significantly divergent settings. An incorrect value
			will cause delays in the kernel to be wrong, leading to
			unpredictable I/O errors and other breakage. Although
			unlikely, in the extreme case this might damage your
			hardware.

	ltpc=		[NET]
			Format: <io>,<irq>,<dma>

	machvec=	[IA-64] Force the use of a particular machine-vector
			(machvec) in a generic kernel.
			Example: machvec=hpzx1_swiotlb

	machtype=	[Loongson] Share the same kernel image file between different
			 yeeloong laptop.
			Example: machtype=lemote-yeeloong-2f-7inch

	max_addr=nn[KMG]	[KNL,BOOT,ia64] All physical memory greater
			than or equal to this physical address is ignored.

	maxcpus=	[SMP] Maximum number of processors that	an SMP kernel
			should make use of.  maxcpus=n : n >= 0 limits the
			kernel to using 'n' processors.  n=0 is a special case,
			it is equivalent to "nosmp", which also disables
			the IO APIC.

	max_loop=	[LOOP] The number of loop block devices that get
	(loop.max_loop)	unconditionally pre-created at init time. The default
			number is configured by BLK_DEV_LOOP_MIN_COUNT. Instead
			of statically allocating a predefined number, loop
			devices can be requested on-demand with the
			/dev/loop-control interface.

	mcatest=	[IA-64]

	mce		[X86-32] Machine Check Exception

	mce=option	[X86-64] See Documentation/x86/x86_64/boot-options.txt

	md=		[HW] RAID subsystems devices and level
			See Documentation/md.txt.

	mdacon=		[MDA]
			Format: <first>,<last>
			Specifies range of consoles to be captured by the MDA.

	mem=nn[KMG]	[KNL,BOOT] Force usage of a specific amount of memory
			Amount of memory to be used when the kernel is not able
			to see the whole system memory or for test.
			[X86-32] Use together with memmap= to avoid physical
			address space collisions. Without memmap= PCI devices
			could be placed at addresses belonging to unused RAM.

	mem=nopentium	[BUGS=X86-32] Disable usage of 4MB pages for kernel
			memory.

	memchunk=nn[KMG]
			[KNL,SH] Allow user to override the default size for
			per-device physically contiguous DMA buffers.

	memmap=exactmap	[KNL,X86] Enable setting of an exact
			E820 memory map, as specified by the user.
			Such memmap=exactmap lines can be constructed based on
			BIOS output or other requirements. See the memmap=nn@ss
			option description.

	memmap=nn[KMG]@ss[KMG]
			[KNL] Force usage of a specific region of memory
			Region of memory to be used, from ss to ss+nn.

	memmap=nn[KMG]#ss[KMG]
			[KNL,ACPI] Mark specific memory as ACPI data.
			Region of memory to be used, from ss to ss+nn.

	memmap=nn[KMG]$ss[KMG]
			[KNL,ACPI] Mark specific memory as reserved.
			Region of memory to be used, from ss to ss+nn.
			Example: Exclude memory from 0x18690000-0x1869ffff
			         memmap=64K$0x18690000
			         or
			         memmap=0x10000$0x18690000

	memory_corruption_check=0/1 [X86]
			Some BIOSes seem to corrupt the first 64k of
			memory when doing things like suspend/resume.
			Setting this option will scan the memory
			looking for corruption.  Enabling this will
			both detect corruption and prevent the kernel
			from using the memory being corrupted.
			However, its intended as a diagnostic tool; if
			repeatable BIOS-originated corruption always
			affects the same memory, you can use memmap=
			to prevent the kernel from using that memory.

	memory_corruption_check_size=size [X86]
			By default it checks for corruption in the low
			64k, making this memory unavailable for normal
			use.  Use this parameter to scan for
			corruption in more or less memory.

	memory_corruption_check_period=seconds [X86]
			By default it checks for corruption every 60
			seconds.  Use this parameter to check at some
			other rate.  0 disables periodic checking.

	memtest=	[KNL,X86] Enable memtest
			Format: <integer>
			default : 0 <disable>
			Specifies the number of memtest passes to be
			performed. Each pass selects another test
			pattern from a given set of patterns. Memtest
			fills the memory with this pattern, validates
			memory contents and reserves bad memory
			regions that are detected.

	meye.*=		[HW] Set MotionEye Camera parameters
			See Documentation/video4linux/meye.txt.

	mfgpt_irq=	[IA-32] Specify the IRQ to use for the
			Multi-Function General Purpose Timers on AMD Geode
			platforms.

	mfgptfix	[X86-32] Fix MFGPT timers on AMD Geode platforms when
			the BIOS has incorrectly applied a workaround. TinyBIOS
			version 0.98 is known to be affected, 0.99 fixes the
			problem by letting the user disable the workaround.

	mga=		[HW,DRM]

	min_addr=nn[KMG]	[KNL,BOOT,ia64] All physical memory below this
			physical address is ignored.

	mini2440=	[ARM,HW,KNL]
			Format:[0..2][b][c][t]
			Default: "0tb"
			MINI2440 configuration specification:
			0 - The attached screen is the 3.5" TFT
			1 - The attached screen is the 7" TFT
			2 - The VGA Shield is attached (1024x768)
			Leaving out the screen size parameter will not load
			the TFT driver, and the framebuffer will be left
			unconfigured.
			b - Enable backlight. The TFT backlight pin will be
			linked to the kernel VESA blanking code and a GPIO
			LED. This parameter is not necessary when using the
			VGA shield.
			c - Enable the s3c camera interface.
			t - Reserved for enabling touchscreen support. The
			touchscreen support is not enabled in the mainstream
			kernel as of 2.6.30, a preliminary port can be found
			in the "bleeding edge" mini2440 support kernel at
			http://repo.or.cz/w/linux-2.6/mini2440.git

	mminit_loglevel=
			[KNL] When CONFIG_DEBUG_MEMORY_INIT is set, this
			parameter allows control of the logging verbosity for
			the additional memory initialisation checks. A value
			of 0 disables mminit logging and a level of 4 will
			log everything. Information is printed at KERN_DEBUG
			so loglevel=8 may also need to be specified.

	mousedev.tap_time=
			[MOUSE] Maximum time between finger touching and
			leaving touchpad surface for touch to be considered
			a tap and be reported as a left button click (for
			touchpads working in absolute mode only).
			Format: <msecs>
	mousedev.xres=	[MOUSE] Horizontal screen resolution, used for devices
			reporting absolute coordinates, such as tablets
	mousedev.yres=	[MOUSE] Vertical screen resolution, used for devices
			reporting absolute coordinates, such as tablets

	movablecore=nn[KMG]	[KNL,X86,IA-64,PPC] This parameter
			is similar to kernelcore except it specifies the
			amount of memory used for migratable allocations.
			If both kernelcore and movablecore is specified,
			then kernelcore will be at *least* the specified
			value but may be more. If movablecore on its own
			is specified, the administrator must be careful
			that the amount of memory usable for all allocations
			is not too small.

	MTD_Partition=	[MTD]
			Format: <name>,<region-number>,<size>,<offset>

	MTD_Region=	[MTD] Format:
			<name>,<region-number>[,<base>,<size>,<buswidth>,<altbuswidth>]

	mtdparts=	[MTD]
			See drivers/mtd/cmdlinepart.c.

	multitce=off	[PPC]  This parameter disables the use of the pSeries
			firmware feature for updating multiple TCE entries
			at a time.

	onenand.bdry=	[HW,MTD] Flex-OneNAND Boundary Configuration

			Format: [die0_boundary][,die0_lock][,die1_boundary][,die1_lock]

			boundary - index of last SLC block on Flex-OneNAND.
				   The remaining blocks are configured as MLC blocks.
			lock	 - Configure if Flex-OneNAND boundary should be locked.
				   Once locked, the boundary cannot be changed.
				   1 indicates lock status, 0 indicates unlock status.

	mtdset=		[ARM]
			ARM/S3C2412 JIVE boot control

			See arch/arm/mach-s3c2412/mach-jive.c

	mtouchusb.raw_coordinates=
			[HW] Make the MicroTouch USB driver use raw coordinates
			('y', default) or cooked coordinates ('n')

	mtrr_chunk_size=nn[KMG] [X86]
			used for mtrr cleanup. It is largest continuous chunk
			that could hold holes aka. UC entries.

	mtrr_gran_size=nn[KMG] [X86]
			Used for mtrr cleanup. It is granularity of mtrr block.
			Default is 1.
			Large value could prevent small alignment from
			using up MTRRs.

	mtrr_spare_reg_nr=n [X86]
			Format: <integer>
			Range: 0,7 : spare reg number
			Default : 1
			Used for mtrr cleanup. It is spare mtrr entries number.
			Set to 2 or more if your graphical card needs more.

	n2=		[NET] SDL Inc. RISCom/N2 synchronous serial card

	netdev=		[NET] Network devices parameters
			Format: <irq>,<io>,<mem_start>,<mem_end>,<name>
			Note that mem_start is often overloaded to mean
			something different and driver-specific.
			This usage is only documented in each driver source
			file if at all.

	nf_conntrack.acct=
			[NETFILTER] Enable connection tracking flow accounting
			0 to disable accounting
			1 to enable accounting
			Default value is 0.

	nfsaddrs=	[NFS] Deprecated.  Use ip= instead.
			See Documentation/filesystems/nfs/nfsroot.txt.

	nfsroot=	[NFS] nfs root filesystem for disk-less boxes.
			See Documentation/filesystems/nfs/nfsroot.txt.

	nfsrootdebug	[NFS] enable nfsroot debugging messages.
			See Documentation/filesystems/nfs/nfsroot.txt.

	nfs.callback_tcpport=
			[NFS] set the TCP port on which the NFSv4 callback
			channel should listen.

	nfs.cache_getent=
			[NFS] sets the pathname to the program which is used
			to update the NFS client cache entries.

	nfs.cache_getent_timeout=
			[NFS] sets the timeout after which an attempt to
			update a cache entry is deemed to have failed.

	nfs.idmap_cache_timeout=
			[NFS] set the maximum lifetime for idmapper cache
			entries.

	nfs.enable_ino64=
			[NFS] enable 64-bit inode numbers.
			If zero, the NFS client will fake up a 32-bit inode
			number for the readdir() and stat() syscalls instead
			of returning the full 64-bit number.
			The default is to return 64-bit inode numbers.

	nfs.max_session_slots=
			[NFSv4.1] Sets the maximum number of session slots
			the client will attempt to negotiate with the server.
			This limits the number of simultaneous RPC requests
			that the client can send to the NFSv4.1 server.
			Note that there is little point in setting this
			value higher than the max_tcp_slot_table_limit.

	nfs.nfs4_disable_idmapping=
			[NFSv4] When set to the default of '1', this option
			ensures that both the RPC level authentication
			scheme and the NFS level operations agree to use
			numeric uids/gids if the mount is using the
			'sec=sys' security flavour. In effect it is
			disabling idmapping, which can make migration from
			legacy NFSv2/v3 systems to NFSv4 easier.
			Servers that do not support this mode of operation
			will be autodetected by the client, and it will fall
			back to using the idmapper.
			To turn off this behaviour, set the value to '0'.

	nfs.send_implementation_id =
			[NFSv4.1] Send client implementation identification
			information in exchange_id requests.
			If zero, no implementation identification information
			will be sent.
			The default is to send the implementation identification
			information.

	nfsd.nfs4_disable_idmapping=
			[NFSv4] When set to the default of '1', the NFSv4
			server will return only numeric uids and gids to
			clients using auth_sys, and will accept numeric uids
			and gids from such clients.  This is intended to ease
			migration from NFSv2/v3.

	objlayoutdriver.osd_login_prog=
			[NFS] [OBJLAYOUT] sets the pathname to the program which
			is used to automatically discover and login into new
			osd-targets. Please see:
			Documentation/filesystems/pnfs.txt for more explanations

	nmi_debug=	[KNL,AVR32,SH] Specify one or more actions to take
			when a NMI is triggered.
			Format: [state][,regs][,debounce][,die]

	nmi_watchdog=	[KNL,BUGS=X86] Debugging features for SMP kernels
			Format: [panic,][nopanic,][num]
			Valid num: 0
			0 - turn nmi_watchdog off
			When panic is specified, panic when an NMI watchdog
			timeout occurs (or 'nopanic' to override the opposite
			default).
			This is useful when you use a panic=... timeout and
			need the box quickly up again.

	netpoll.carrier_timeout=
			[NET] Specifies amount of time (in seconds) that
			netpoll should wait for a carrier. By default netpoll
			waits 4 seconds.

	no387		[BUGS=X86-32] Tells the kernel to use the 387 maths
			emulation library even if a 387 maths coprocessor
			is present.

	no_console_suspend
			[HW] Never suspend the console
			Disable suspending of consoles during suspend and
			hibernate operations.  Once disabled, debugging
			messages can reach various consoles while the rest
			of the system is being put to sleep (ie, while
			debugging driver suspend/resume hooks).  This may
			not work reliably with all consoles, but is known
			to work with serial and VGA consoles.
			To facilitate more flexible debugging, we also add
			console_suspend, a printk module parameter to control
			it. Users could use console_suspend (usually
			/sys/module/printk/parameters/console_suspend) to
			turn on/off it dynamically.

	noaliencache	[MM, NUMA, SLAB] Disables the allocation of alien
			caches in the slab allocator.  Saves per-node memory,
			but will impact performance.

	noalign		[KNL,ARM]

	noapic		[SMP,APIC] Tells the kernel to not make use of any
			IOAPICs that may be present in the system.

	noautogroup	Disable scheduler automatic task group creation.

	nobats		[PPC] Do not use BATs for mapping kernel lowmem
			on "Classic" PPC cores.

	nocache		[ARM]

	noclflush	[BUGS=X86] Don't use the CLFLUSH instruction

	nodelayacct	[KNL] Disable per-task delay accounting

	nodisconnect	[HW,SCSI,M68K] Disables SCSI disconnects.

	nodsp		[SH] Disable hardware DSP at boot time.

	noefi		[X86] Disable EFI runtime services support.

	noexec		[IA-64]

	noexec		[X86]
			On X86-32 available only on PAE configured kernels.
			noexec=on: enable non-executable mappings (default)
			noexec=off: disable non-executable mappings

	nosmep		[X86]
			Disable SMEP (Supervisor Mode Execution Protection)
			even if it is supported by processor.

	noexec32	[X86-64]
			This affects only 32-bit executables.
			noexec32=on: enable non-executable mappings (default)
				read doesn't imply executable mappings
			noexec32=off: disable non-executable mappings
				read implies executable mappings

	nofpu		[SH] Disable hardware FPU at boot time.

	nofxsr		[BUGS=X86-32] Disables x86 floating point extended
			register save and restore. The kernel will only save
			legacy floating-point registers on task switch.

	noxsave		[BUGS=X86] Disables x86 extended register state save
			and restore using xsave. The kernel will fallback to
			enabling legacy floating-point and sse state.

	nohlt		[BUGS=ARM,SH] Tells the kernel that the sleep(SH) or
			wfi(ARM) instruction doesn't work correctly and not to
			use it. This is also useful when using JTAG debugger.

	no-hlt		[BUGS=X86-32] Tells the kernel that the hlt
			instruction doesn't work correctly and not to
			use it.

	no_file_caps	Tells the kernel not to honor file capabilities.  The
			only way then for a file to be executed with privilege
			is to be setuid root or executed by root.

	nohalt		[IA-64] Tells the kernel not to use the power saving
			function PAL_HALT_LIGHT when idle. This increases
			power-consumption. On the positive side, it reduces
			interrupt wake-up latency, which may improve performance
			in certain environments such as networked servers or
			real-time systems.

	nohz=		[KNL] Boottime enable/disable dynamic ticks
			Valid arguments: on, off
			Default: on

	noiotrap	[SH] Disables trapped I/O port accesses.

	noirqdebug	[X86-32] Disables the code which attempts to detect and
			disable unhandled interrupt sources.

	no_timer_check	[X86,APIC] Disables the code which tests for
			broken timer IRQ sources.

	noisapnp	[ISAPNP] Disables ISA PnP code.

	noinitrd	[RAM] Tells the kernel not to load any configured
			initial RAM disk.

	nointremap	[X86-64, Intel-IOMMU] Do not enable interrupt
			remapping.
			[Deprecated - use intremap=off]

	nointroute	[IA-64]

	nojitter	[IA-64] Disables jitter checking for ITC timers.

	no-kvmclock	[X86,KVM] Disable paravirtualized KVM clock driver

	no-kvmapf	[X86,KVM] Disable paravirtualized asynchronous page
			fault handling.

	no-steal-acc    [X86,KVM] Disable paravirtualized steal time accounting.
			steal time is computed, but won't influence scheduler
			behaviour

	nolapic		[X86-32,APIC] Do not enable or use the local APIC.

	nolapic_timer	[X86-32,APIC] Do not use the local APIC timer.

	noltlbs		[PPC] Do not use large page/tlb entries for kernel
			lowmem mapping on PPC40x.

	nomca		[IA-64] Disable machine check abort handling

	nomce		[X86-32] Machine Check Exception

	nomfgpt		[X86-32] Disable Multi-Function General Purpose
			Timer usage (for AMD Geode machines).

	nonmi_ipi	[X86] Disable using NMI IPIs during panic/reboot to
			shutdown the other cpus.  Instead use the REBOOT_VECTOR
			irq.

	nomodule	Disable module load

	nopat		[X86] Disable PAT (page attribute table extension of
			pagetables) support.

	norandmaps	Don't use address space randomization.  Equivalent to
			echo 0 > /proc/sys/kernel/randomize_va_space

	noreplace-paravirt	[X86,IA-64,PV_OPS] Don't patch paravirt_ops

	noreplace-smp	[X86-32,SMP] Don't replace SMP instructions
			with UP alternatives

	noresidual	[PPC] Don't use residual data on PReP machines.

	nordrand	[X86] Disable the direct use of the RDRAND
			instruction even if it is supported by the
			processor.  RDRAND is still available to user
			space applications.

	noresume	[SWSUSP] Disables resume and restores original swap
			space.

	no-scroll	[VGA] Disables scrollback.
			This is required for the Braillex ib80-piezo Braille
			reader made by F.H. Papenmeier (Germany).

	nosbagart	[IA-64]

	nosep		[BUGS=X86-32] Disables x86 SYSENTER/SYSEXIT support.

	nosmp		[SMP] Tells an SMP kernel to act as a UP kernel,
			and disable the IO APIC.  legacy for "maxcpus=0".

	nosoftlockup	[KNL] Disable the soft-lockup detector.

	nosync		[HW,M68K] Disables sync negotiation for all devices.

	notsc		[BUGS=X86-32] Disable Time Stamp Counter

	nousb		[USB] Disable the USB subsystem

	nowatchdog	[KNL] Disable the lockup detector (NMI watchdog).

	nowb		[ARM]

	nox2apic	[X86-64,APIC] Do not enable x2APIC mode.

	nptcg=		[IA-64] Override max number of concurrent global TLB
			purges which is reported from either PAL_VM_SUMMARY or
			SAL PALO.

	nr_cpus=	[SMP] Maximum number of processors that	an SMP kernel
			could support.  nr_cpus=n : n >= 1 limits the kernel to
			supporting 'n' processors. Later in runtime you can not
			use hotplug cpu feature to put more cpu back to online.
			just like you compile the kernel NR_CPUS=n

	nr_uarts=	[SERIAL] maximum number of UARTs to be registered.

	numa_zonelist_order= [KNL, BOOT] Select zonelist order for NUMA.
			one of ['zone', 'node', 'default'] can be specified
			This can be set from sysctl after boot.
			See Documentation/sysctl/vm.txt for details.

	ohci1394_dma=early	[HW] enable debugging via the ohci1394 driver.
			See Documentation/debugging-via-ohci1394.txt for more
			info.

	olpc_ec_timeout= [OLPC] ms delay when issuing EC commands
			Rather than timing out after 20 ms if an EC
			command is not properly ACKed, override the length
			of the timeout.  We have interrupts disabled while
			waiting for the ACK, so if this is set too high
			interrupts *may* be lost!

	omap_mux=	[OMAP] Override bootloader pin multiplexing.
			Format: <mux_mode0.mode_name=value>...
			For example, to override I2C bus2:
			omap_mux=i2c2_scl.i2c2_scl=0x100,i2c2_sda.i2c2_sda=0x100

	oprofile.timer=	[HW]
			Use timer interrupt instead of performance counters

	oprofile.cpu_type=	Force an oprofile cpu type
			This might be useful if you have an older oprofile
			userland or if you want common events.
			Format: { arch_perfmon }
			arch_perfmon: [X86] Force use of architectural
				perfmon on Intel CPUs instead of the
				CPU specific event set.
			timer: [X86] Force use of architectural NMI
				timer mode (see also oprofile.timer
				for generic hr timer mode)
				[s390] Force legacy basic mode sampling
                                (report cpu_type "timer")

	oops=panic	Always panic on oopses. Default is to just kill the
			process, but there is a small probability of
			deadlocking the machine.
			This will also cause panics on machine check exceptions.
			Useful together with panic=30 to trigger a reboot.

	OSS		[HW,OSS]
			See Documentation/sound/oss/oss-parameters.txt

	panic=		[KNL] Kernel behaviour on panic: delay <timeout>
			timeout > 0: seconds before rebooting
			timeout = 0: wait forever
			timeout < 0: reboot immediately
			Format: <timeout>

	parkbd.port=	[HW] Parallel port number the keyboard adapter is
			connected to, default is 0.
			Format: <parport#>
	parkbd.mode=	[HW] Parallel port keyboard adapter mode of operation,
			0 for XT, 1 for AT (default is AT).
			Format: <mode>

	parport=	[HW,PPT] Specify parallel ports. 0 disables.
			Format: { 0 | auto | 0xBBB[,IRQ[,DMA]] }
			Use 'auto' to force the driver to use any
			IRQ/DMA settings detected (the default is to
			ignore detected IRQ/DMA settings because of
			possible conflicts). You can specify the base
			address, IRQ, and DMA settings; IRQ and DMA
			should be numbers, or 'auto' (for using detected
			settings on that particular port), or 'nofifo'
			(to avoid using a FIFO even if it is detected).
			Parallel ports are assigned in the order they
			are specified on the command line, starting
			with parport0.

	parport_init_mode=	[HW,PPT]
			Configure VIA parallel port to operate in
			a specific mode. This is necessary on Pegasos
			computer where firmware has no options for setting
			up parallel port mode and sets it to spp.
			Currently this function knows 686a and 8231 chips.
			Format: [spp|ps2|epp|ecp|ecpepp]

	pause_on_oops=
			Halt all CPUs after the first oops has been printed for
			the specified number of seconds.  This is to be used if
			your oopses keep scrolling off the screen.

	pcbit=		[HW,ISDN]

	pcd.		[PARIDE]
			See header of drivers/block/paride/pcd.c.
			See also Documentation/blockdev/paride.txt.

	pci=option[,option...]	[PCI] various PCI subsystem options:
		earlydump	[X86] dump PCI config space before the kernel
			        changes anything
		off		[X86] don't probe for the PCI bus
		bios		[X86-32] force use of PCI BIOS, don't access
				the hardware directly. Use this if your machine
				has a non-standard PCI host bridge.
		nobios		[X86-32] disallow use of PCI BIOS, only direct
				hardware access methods are allowed. Use this
				if you experience crashes upon bootup and you
				suspect they are caused by the BIOS.
		conf1		[X86] Force use of PCI Configuration
				Mechanism 1.
		conf2		[X86] Force use of PCI Configuration
				Mechanism 2.
		noaer		[PCIE] If the PCIEAER kernel config parameter is
				enabled, this kernel boot option can be used to
				disable the use of PCIE advanced error reporting.
		nodomains	[PCI] Disable support for multiple PCI
				root domains (aka PCI segments, in ACPI-speak).
		nommconf	[X86] Disable use of MMCONFIG for PCI
				Configuration
		check_enable_amd_mmconf [X86] check for and enable
				properly configured MMIO access to PCI
				config space on AMD family 10h CPU
		nomsi		[MSI] If the PCI_MSI kernel config parameter is
				enabled, this kernel boot option can be used to
				disable the use of MSI interrupts system-wide.
		noioapicquirk	[APIC] Disable all boot interrupt quirks.
				Safety option to keep boot IRQs enabled. This
				should never be necessary.
		ioapicreroute	[APIC] Enable rerouting of boot IRQs to the
				primary IO-APIC for bridges that cannot disable
				boot IRQs. This fixes a source of spurious IRQs
				when the system masks IRQs.
		noioapicreroute	[APIC] Disable workaround that uses the
				boot IRQ equivalent of an IRQ that connects to
				a chipset where boot IRQs cannot be disabled.
				The opposite of ioapicreroute.
		biosirq		[X86-32] Use PCI BIOS calls to get the interrupt
				routing table. These calls are known to be buggy
				on several machines and they hang the machine
				when used, but on other computers it's the only
				way to get the interrupt routing table. Try
				this option if the kernel is unable to allocate
				IRQs or discover secondary PCI buses on your
				motherboard.
		rom		[X86] Assign address space to expansion ROMs.
				Use with caution as certain devices share
				address decoders between ROMs and other
				resources.
		norom		[X86] Do not assign address space to
				expansion ROMs that do not already have
				BIOS assigned address ranges.
		nobar		[X86] Do not assign address space to the
				BARs that weren't assigned by the BIOS.
		irqmask=0xMMMM	[X86] Set a bit mask of IRQs allowed to be
				assigned automatically to PCI devices. You can
				make the kernel exclude IRQs of your ISA cards
				this way.
		pirqaddr=0xAAAAA	[X86] Specify the physical address
				of the PIRQ table (normally generated
				by the BIOS) if it is outside the
				F0000h-100000h range.
		lastbus=N	[X86] Scan all buses thru bus #N. Can be
				useful if the kernel is unable to find your
				secondary buses and you want to tell it
				explicitly which ones they are.
		assign-busses	[X86] Always assign all PCI bus
				numbers ourselves, overriding
				whatever the firmware may have done.
		usepirqmask	[X86] Honor the possible IRQ mask stored
				in the BIOS $PIR table. This is needed on
				some systems with broken BIOSes, notably
				some HP Pavilion N5400 and Omnibook XE3
				notebooks. This will have no effect if ACPI
				IRQ routing is enabled.
		noacpi		[X86] Do not use ACPI for IRQ routing
				or for PCI scanning.
		use_crs		[X86] Use PCI host bridge window information
				from ACPI.  On BIOSes from 2008 or later, this
				is enabled by default.  If you need to use this,
				please report a bug.
		nocrs		[X86] Ignore PCI host bridge windows from ACPI.
			        If you need to use this, please report a bug.
		routeirq	Do IRQ routing for all PCI devices.
				This is normally done in pci_enable_device(),
				so this option is a temporary workaround
				for broken drivers that don't call it.
		skip_isa_align	[X86] do not align io start addr, so can
				handle more pci cards
		firmware	[ARM] Do not re-enumerate the bus but instead
				just use the configuration from the
				bootloader. This is currently used on
				IXP2000 systems where the bus has to be
				configured a certain way for adjunct CPUs.
		noearly		[X86] Don't do any early type 1 scanning.
				This might help on some broken boards which
				machine check when some devices' config space
				is read. But various workarounds are disabled
				and some IOMMU drivers will not work.
		bfsort		Sort PCI devices into breadth-first order.
				This sorting is done to get a device
				order compatible with older (<= 2.4) kernels.
		nobfsort	Don't sort PCI devices into breadth-first order.
		cbiosize=nn[KMG]	The fixed amount of bus space which is
				reserved for the CardBus bridge's IO window.
				The default value is 256 bytes.
		cbmemsize=nn[KMG]	The fixed amount of bus space which is
				reserved for the CardBus bridge's memory
				window. The default value is 64 megabytes.
		resource_alignment=
				Format:
				[<order of align>@][<domain>:]<bus>:<slot>.<func>[; ...]
				Specifies alignment and device to reassign
				aligned memory resources.
				If <order of align> is not specified,
				PAGE_SIZE is used as alignment.
				PCI-PCI bridge can be specified, if resource
				windows need to be expanded.
		ecrc=		Enable/disable PCIe ECRC (transaction layer
				end-to-end CRC checking).
				bios: Use BIOS/firmware settings. This is the
				the default.
				off: Turn ECRC off
				on: Turn ECRC on.
		realloc=	Enable/disable reallocating PCI bridge resources
				if allocations done by BIOS are too small to
				accommodate resources required by all child
				devices.
				off: Turn realloc off
				on: Turn realloc on
		realloc		same as realloc=on
		noari		do not use PCIe ARI.

	pcie_aspm=	[PCIE] Forcibly enable or disable PCIe Active State Power
			Management.
		off	Disable ASPM.
		force	Enable ASPM even on devices that claim not to support it.
			WARNING: Forcing ASPM on may cause system lockups.

	pcie_hp=	[PCIE] PCI Express Hotplug driver options:
		nomsi	Do not use MSI for PCI Express Native Hotplug (this
			makes all PCIe ports use INTx for hotplug services).

	pcie_ports=	[PCIE] PCIe ports handling:
		auto	Ask the BIOS whether or not to use native PCIe services
			associated with PCIe ports (PME, hot-plug, AER).  Use
			them only if that is allowed by the BIOS.
		native	Use native PCIe services associated with PCIe ports
			unconditionally.
		compat	Treat PCIe ports as PCI-to-PCI bridges, disable the PCIe
			ports driver.

	pcie_pme=	[PCIE,PM] Native PCIe PME signaling options:
		nomsi	Do not use MSI for native PCIe PME signaling (this makes
			all PCIe root ports use INTx for all services).

	pcmv=		[HW,PCMCIA] BadgePAD 4

	pd.		[PARIDE]
			See Documentation/blockdev/paride.txt.

	pdcchassis=	[PARISC,HW] Disable/Enable PDC Chassis Status codes at
			boot time.
			Format: { 0 | 1 }
			See arch/parisc/kernel/pdc_chassis.c

	percpu_alloc=	Select which percpu first chunk allocator to use.
			Currently supported values are "embed" and "page".
			Archs may support subset or none of the	selections.
			See comments in mm/percpu.c for details on each
			allocator.  This parameter is primarily	for debugging
			and performance comparison.

	pf.		[PARIDE]
			See Documentation/blockdev/paride.txt.

	pg.		[PARIDE]
			See Documentation/blockdev/paride.txt.

	pirq=		[SMP,APIC] Manual mp-table setup
			See Documentation/x86/i386/IO-APIC.txt.

	plip=		[PPT,NET] Parallel port network link
			Format: { parport<nr> | timid | 0 }
			See also Documentation/parport.txt.

	pmtmr=		[X86] Manual setup of pmtmr I/O Port.
			Override pmtimer IOPort with a hex value.
			e.g. pmtmr=0x508

	pnp.debug=1	[PNP]
			Enable PNP debug messages (depends on the
			CONFIG_PNP_DEBUG_MESSAGES option).  Change at run-time
			via /sys/module/pnp/parameters/debug.  We always show
			current resource usage; turning this on also shows
			possible settings and some assignment information.

	pnpacpi=	[ACPI]
			{ off }

	pnpbios=	[ISAPNP]
			{ on | off | curr | res | no-curr | no-res }

	pnp_reserve_irq=
			[ISAPNP] Exclude IRQs for the autoconfiguration

	pnp_reserve_dma=
			[ISAPNP] Exclude DMAs for the autoconfiguration

	pnp_reserve_io=	[ISAPNP] Exclude I/O ports for the autoconfiguration
			Ranges are in pairs (I/O port base and size).

	pnp_reserve_mem=
			[ISAPNP] Exclude memory regions for the
			autoconfiguration.
			Ranges are in pairs (memory base and size).

	ports=		[IP_VS_FTP] IPVS ftp helper module
			Default is 21.
			Up to 8 (IP_VS_APP_MAX_PORTS) ports
			may be specified.
			Format: <port>,<port>....

	print-fatal-signals=
			[KNL] debug: print fatal signals

			If enabled, warn about various signal handling
			related application anomalies: too many signals,
			too many POSIX.1 timers, fatal signals causing a
			coredump - etc.

			If you hit the warning due to signal overflow,
			you might want to try "ulimit -i unlimited".

			default: off.

	printk.always_kmsg_dump=
			Trigger kmsg_dump for cases other than kernel oops or
			panics
			Format: <bool>  (1/Y/y=enable, 0/N/n=disable)
			default: disabled

	printk.time=	Show timing data prefixed to each printk message line
			Format: <bool>  (1/Y/y=enable, 0/N/n=disable)

	processor.max_cstate=	[HW,ACPI]
			Limit processor to maximum C-state
			max_cstate=9 overrides any DMI blacklist limit.

	processor.nocst	[HW,ACPI]
			Ignore the _CST method to determine C-states,
			instead using the legacy FADT method

	profile=	[KNL] Enable kernel profiling via /proc/profile
			Format: [schedule,]<number>
			Param: "schedule" - profile schedule points.
			Param: <number> - step/bucket size as a power of 2 for
				statistical time based profiling.
			Param: "sleep" - profile D-state sleeping (millisecs).
				Requires CONFIG_SCHEDSTATS
			Param: "kvm" - profile VM exits.

	prompt_ramdisk=	[RAM] List of RAM disks to prompt for floppy disk
			before loading.
			See Documentation/blockdev/ramdisk.txt.

	psmouse.proto=	[HW,MOUSE] Highest PS2 mouse protocol extension to
			probe for; one of (bare|imps|exps|lifebook|any).
	psmouse.rate=	[HW,MOUSE] Set desired mouse report rate, in reports
			per second.
	psmouse.resetafter=	[HW,MOUSE]
			Try to reset the device after so many bad packets
			(0 = never).
	psmouse.resolution=
			[HW,MOUSE] Set desired mouse resolution, in dpi.
	psmouse.smartscroll=
			[HW,MOUSE] Controls Logitech smartscroll autorepeat.
			0 = disabled, 1 = enabled (default).

	pstore.backend=	Specify the name of the pstore backend to use

	pt.		[PARIDE]
			See Documentation/blockdev/paride.txt.

	pty.legacy_count=
			[KNL] Number of legacy pty's. Overwrites compiled-in
			default number.

	quiet		[KNL] Disable most log messages

	r128=		[HW,DRM]

	raid=		[HW,RAID]
			See Documentation/md.txt.

	ramdisk_blocksize=	[RAM]
			See Documentation/blockdev/ramdisk.txt.

	ramdisk_size=	[RAM] Sizes of RAM disks in kilobytes
			See Documentation/blockdev/ramdisk.txt.

	rcutree.blimit=	[KNL,BOOT]
			Set maximum number of finished RCU callbacks to process
			in one batch.

<<<<<<< HEAD
=======
	rcutree.fanout_leaf=	[KNL,BOOT]
			Set maximum number of finished RCU callbacks to process
			in one batch.

>>>>>>> a83e85bc
	rcutree.qhimark=	[KNL,BOOT]
			Set threshold of queued
			RCU callbacks over which batch limiting is disabled.

	rcutree.qlowmark=	[KNL,BOOT]
			Set threshold of queued RCU callbacks below which
			batch limiting is re-enabled.

	rcutree.rcu_cpu_stall_suppress=	[KNL,BOOT]
			Suppress RCU CPU stall warning messages.

	rcutree.rcu_cpu_stall_timeout= [KNL,BOOT]
			Set timeout for RCU CPU stall warning messages.

	rcutorture.fqs_duration= [KNL,BOOT]
			Set duration of force_quiescent_state bursts.

	rcutorture.fqs_holdoff= [KNL,BOOT]
			Set holdoff time within force_quiescent_state bursts.

	rcutorture.fqs_stutter= [KNL,BOOT]
			Set wait time between force_quiescent_state bursts.

	rcutorture.irqreader= [KNL,BOOT]
			Test RCU readers from irq handlers.

	rcutorture.n_barrier_cbs= [KNL,BOOT]
			Set callbacks/threads for rcu_barrier() testing.

	rcutorture.nfakewriters= [KNL,BOOT]
			Set number of concurrent RCU writers.  These just
			stress RCU, they don't participate in the actual
			test, hence the "fake".

	rcutorture.nreaders= [KNL,BOOT]
			Set number of RCU readers.

	rcutorture.onoff_holdoff= [KNL,BOOT]
			Set time (s) after boot for CPU-hotplug testing.

	rcutorture.onoff_interval= [KNL,BOOT]
			Set time (s) between CPU-hotplug operations, or
			zero to disable CPU-hotplug testing.

	rcutorture.shuffle_interval= [KNL,BOOT]
			Set task-shuffle interval (s).  Shuffling tasks
			allows some CPUs to go into dyntick-idle mode
			during the rcutorture test.

	rcutorture.shutdown_secs= [KNL,BOOT]
			Set time (s) after boot system shutdown.  This
			is useful for hands-off automated testing.

	rcutorture.stall_cpu= [KNL,BOOT]
			Duration of CPU stall (s) to test RCU CPU stall
			warnings, zero to disable.

	rcutorture.stall_cpu_holdoff= [KNL,BOOT]
			Time to wait (s) after boot before inducing stall.

	rcutorture.stat_interval= [KNL,BOOT]
			Time (s) between statistics printk()s.

	rcutorture.stutter= [KNL,BOOT]
			Time (s) to stutter testing, for example, specifying
			five seconds causes the test to run for five seconds,
			wait for five seconds, and so on.  This tests RCU's
			ability to transition abruptly to and from idle.

	rcutorture.test_boost= [KNL,BOOT]
			Test RCU priority boosting?  0=no, 1=maybe, 2=yes.
			"Maybe" means test if the RCU implementation
			under test support RCU priority boosting.

	rcutorture.test_boost_duration= [KNL,BOOT]
			Duration (s) of each individual boost test.

	rcutorture.test_boost_interval= [KNL,BOOT]
			Interval (s) between each boost test.

	rcutorture.test_no_idle_hz= [KNL,BOOT]
			Test RCU's dyntick-idle handling.  See also the
			rcutorture.shuffle_interval parameter.

	rcutorture.torture_type= [KNL,BOOT]
			Specify the RCU implementation to test.

	rcutorture.verbose= [KNL,BOOT]
			Enable additional printk() statements.

	rdinit=		[KNL]
			Format: <full_path>
			Run specified binary instead of /init from the ramdisk,
			used for early userspace startup. See initrd.

	reboot=		[BUGS=X86-32,BUGS=ARM,BUGS=IA-64] Rebooting mode
			Format: <reboot_mode>[,<reboot_mode2>[,...]]
			See arch/*/kernel/reboot.c or arch/*/kernel/process.c

	relax_domain_level=
			[KNL, SMP] Set scheduler's default relax_domain_level.
			See Documentation/cgroups/cpusets.txt.

	reserve=	[KNL,BUGS] Force the kernel to ignore some iomem area

	reservetop=	[X86-32]
			Format: nn[KMG]
			Reserves a hole at the top of the kernel virtual
			address space.

	reservelow=	[X86]
			Format: nn[K]
			Set the amount of memory to reserve for BIOS at
			the bottom of the address space.

	reset_devices	[KNL] Force drivers to reset the underlying device
			during initialization.

	resume=		[SWSUSP]
			Specify the partition device for software suspend

	resume_offset=	[SWSUSP]
			Specify the offset from the beginning of the partition
			given by "resume=" at which the swap header is located,
			in <PAGE_SIZE> units (needed only for swap files).
			See  Documentation/power/swsusp-and-swap-files.txt

	resumedelay=	[HIBERNATION] Delay (in seconds) to pause before attempting to
			read the resume files

	resumewait	[HIBERNATION] Wait (indefinitely) for resume device to show up.
			Useful for devices that are detected asynchronously
			(e.g. USB and MMC devices).

	hibernate=	[HIBERNATION]
		noresume	Don't check if there's a hibernation image
				present during boot.
		nocompress	Don't compress/decompress hibernation images.

	retain_initrd	[RAM] Keep initrd memory after extraction

	rhash_entries=	[KNL,NET]
			Set number of hash buckets for route cache

	riscom8=	[HW,SERIAL]
			Format: <io_board1>[,<io_board2>[,...<io_boardN>]]

	ro		[KNL] Mount root device read-only on boot

	root=		[KNL] Root filesystem
			See name_to_dev_t comment in init/do_mounts.c.

	rootdelay=	[KNL] Delay (in seconds) to pause before attempting to
			mount the root filesystem

	rootflags=	[KNL] Set root filesystem mount option string

	rootfstype=	[KNL] Set root filesystem type

	rootwait	[KNL] Wait (indefinitely) for root device to show up.
			Useful for devices that are detected asynchronously
			(e.g. USB and MMC devices).

	rw		[KNL] Mount root device read-write on boot

	S		[KNL] Run init in single mode

	sa1100ir	[NET]
			See drivers/net/irda/sa1100_ir.c.

	sbni=		[NET] Granch SBNI12 leased line adapter

	sched_debug	[KNL] Enables verbose scheduler debug messages.

	security=	[SECURITY] Choose a security module to enable at boot.
			If this boot parameter is not specified, only the first
			security module asking for security registration will be
			loaded. An invalid security module name will be treated
			as if no module has been chosen.

	selinux=	[SELINUX] Disable or enable SELinux at boot time.
			Format: { "0" | "1" }
			See security/selinux/Kconfig help text.
			0 -- disable.
			1 -- enable.
			Default value is set via kernel config option.
			If enabled at boot time, /selinux/disable can be used
			later to disable prior to initial policy load.

	apparmor=	[APPARMOR] Disable or enable AppArmor at boot time
			Format: { "0" | "1" }
			See security/apparmor/Kconfig help text
			0 -- disable.
			1 -- enable.
			Default value is set via kernel config option.

	serialnumber	[BUGS=X86-32]

	shapers=	[NET]
			Maximal number of shapers.

	show_msr=	[x86] show boot-time MSR settings
			Format: { <integer> }
			Show boot-time (BIOS-initialized) MSR settings.
			The parameter means the number of CPUs to show,
			for example 1 means boot CPU only.

	simeth=		[IA-64]
	simscsi=

	slram=		[HW,MTD]

	slab_max_order=	[MM, SLAB]
			Determines the maximum allowed order for slabs.
			A high setting may cause OOMs due to memory
			fragmentation.  Defaults to 1 for systems with
			more than 32MB of RAM, 0 otherwise.

	slub_debug[=options[,slabs]]	[MM, SLUB]
			Enabling slub_debug allows one to determine the
			culprit if slab objects become corrupted. Enabling
			slub_debug can create guard zones around objects and
			may poison objects when not in use. Also tracks the
			last alloc / free. For more information see
			Documentation/vm/slub.txt.

	slub_max_order= [MM, SLUB]
			Determines the maximum allowed order for slabs.
			A high setting may cause OOMs due to memory
			fragmentation. For more information see
			Documentation/vm/slub.txt.

	slub_min_objects=	[MM, SLUB]
			The minimum number of objects per slab. SLUB will
			increase the slab order up to slub_max_order to
			generate a sufficiently large slab able to contain
			the number of objects indicated. The higher the number
			of objects the smaller the overhead of tracking slabs
			and the less frequently locks need to be acquired.
			For more information see Documentation/vm/slub.txt.

	slub_min_order=	[MM, SLUB]
			Determines the minimum page order for slabs. Must be
			lower than slub_max_order.
			For more information see Documentation/vm/slub.txt.

	slub_nomerge	[MM, SLUB]
			Disable merging of slabs with similar size. May be
			necessary if there is some reason to distinguish
			allocs to different slabs. Debug options disable
			merging on their own.
			For more information see Documentation/vm/slub.txt.

	smart2=		[HW]
			Format: <io1>[,<io2>[,...,<io8>]]

	smp-alt-once	[X86-32,SMP] On a hotplug CPU system, only
			attempt to substitute SMP alternatives once at boot.

	smsc-ircc2.nopnp	[HW] Don't use PNP to discover SMC devices
	smsc-ircc2.ircc_cfg=	[HW] Device configuration I/O port
	smsc-ircc2.ircc_sir=	[HW] SIR base I/O port
	smsc-ircc2.ircc_fir=	[HW] FIR base I/O port
	smsc-ircc2.ircc_irq=	[HW] IRQ line
	smsc-ircc2.ircc_dma=	[HW] DMA channel
	smsc-ircc2.ircc_transceiver= [HW] Transceiver type:
				0: Toshiba Satellite 1800 (GP data pin select)
				1: Fast pin select (default)
				2: ATC IRMode

	softlockup_panic=
			[KNL] Should the soft-lockup detector generate panics.
			Format: <integer>

	sonypi.*=	[HW] Sony Programmable I/O Control Device driver
			See Documentation/laptops/sonypi.txt

	specialix=	[HW,SERIAL] Specialix multi-serial port adapter
			See Documentation/serial/specialix.txt.

	spia_io_base=	[HW,MTD]
	spia_fio_base=
	spia_pedr=
	spia_peddr=

	stacktrace	[FTRACE]
			Enabled the stack tracer on boot up.

	stacktrace_filter=[function-list]
			[FTRACE] Limit the functions that the stack tracer
			will trace at boot up. function-list is a comma separated
			list of functions. This list can be changed at run
			time by the stack_trace_filter file in the debugfs
			tracing directory. Note, this enables stack tracing
			and the stacktrace above is not needed.

	sti=		[PARISC,HW]
			Format: <num>
			Set the STI (builtin display/keyboard on the HP-PARISC
			machines) console (graphic card) which should be used
			as the initial boot-console.
			See also comment in drivers/video/console/sticore.c.

	sti_font=	[HW]
			See comment in drivers/video/console/sticore.c.

	stifb=		[HW]
			Format: bpp:<bpp1>[:<bpp2>[:<bpp3>...]]

	sunrpc.min_resvport=
	sunrpc.max_resvport=
			[NFS,SUNRPC]
			SunRPC servers often require that client requests
			originate from a privileged port (i.e. a port in the
			range 0 < portnr < 1024).
			An administrator who wishes to reserve some of these
			ports for other uses may adjust the range that the
			kernel's sunrpc client considers to be privileged
			using these two parameters to set the minimum and
			maximum port values.

	sunrpc.pool_mode=
			[NFS]
			Control how the NFS server code allocates CPUs to
			service thread pools.  Depending on how many NICs
			you have and where their interrupts are bound, this
			option will affect which CPUs will do NFS serving.
			Note: this parameter cannot be changed while the
			NFS server is running.

			auto	    the server chooses an appropriate mode
				    automatically using heuristics
			global	    a single global pool contains all CPUs
			percpu	    one pool for each CPU
			pernode	    one pool for each NUMA node (equivalent
				    to global on non-NUMA machines)

	sunrpc.tcp_slot_table_entries=
	sunrpc.udp_slot_table_entries=
			[NFS,SUNRPC]
			Sets the upper limit on the number of simultaneous
			RPC calls that can be sent from the client to a
			server. Increasing these values may allow you to
			improve throughput, but will also increase the
			amount of memory reserved for use by the client.

	swapaccount[=0|1]
			[KNL] Enable accounting of swap in memory resource
			controller if no parameter or 1 is given or disable
			it if 0 is given (See Documentation/cgroups/memory.txt)

	swiotlb=	[IA-64] Number of I/O TLB slabs

	switches=	[HW,M68k]

	sysfs.deprecated=0|1 [KNL]
			Enable/disable old style sysfs layout for old udev
			on older distributions. When this option is enabled
			very new udev will not work anymore. When this option
			is disabled (or CONFIG_SYSFS_DEPRECATED not compiled)
			in older udev will not work anymore.
			Default depends on CONFIG_SYSFS_DEPRECATED_V2 set in
			the kernel configuration.

	sysrq_always_enabled
			[KNL]
			Ignore sysrq setting - this boot parameter will
			neutralize any effect of /proc/sys/kernel/sysrq.
			Useful for debugging.

	tdfx=		[HW,DRM]

	test_suspend=	[SUSPEND]
			Specify "mem" (for Suspend-to-RAM) or "standby" (for
			standby suspend) as the system sleep state to briefly
			enter during system startup.  The system is woken from
			this state using a wakeup-capable RTC alarm.

	thash_entries=	[KNL,NET]
			Set number of hash buckets for TCP connection

	thermal.act=	[HW,ACPI]
			-1: disable all active trip points in all thermal zones
			<degrees C>: override all lowest active trip points

	thermal.crt=	[HW,ACPI]
			-1: disable all critical trip points in all thermal zones
			<degrees C>: override all critical trip points

	thermal.nocrt=	[HW,ACPI]
			Set to disable actions on ACPI thermal zone
			critical and hot trip points.

	thermal.off=	[HW,ACPI]
			1: disable ACPI thermal control

	thermal.psv=	[HW,ACPI]
			-1: disable all passive trip points
			<degrees C>: override all passive trip points to this
			value

	thermal.tzp=	[HW,ACPI]
			Specify global default ACPI thermal zone polling rate
			<deci-seconds>: poll all this frequency
			0: no polling (default)

	threadirqs	[KNL]
			Force threading of all interrupt handlers except those
			marked explicitly IRQF_NO_THREAD.

	topology=	[S390]
			Format: {off | on}
			Specify if the kernel should make use of the cpu
			topology information if the hardware supports this.
			The scheduler will make use of this information and
			e.g. base its process migration decisions on it.
			Default is on.

	tp720=		[HW,PS2]

	tpm_suspend_pcr=[HW,TPM]
			Format: integer pcr id
			Specify that at suspend time, the tpm driver
			should extend the specified pcr with zeros,
			as a workaround for some chips which fail to
			flush the last written pcr on TPM_SaveState.
			This will guarantee that all the other pcrs
			are saved.

	trace_buf_size=nn[KMG]
			[FTRACE] will set tracing buffer size.

	trace_event=[event-list]
			[FTRACE] Set and start specified trace events in order
			to facilitate early boot debugging.
			See also Documentation/trace/events.txt

	transparent_hugepage=
			[KNL]
			Format: [always|madvise|never]
			Can be used to control the default behavior of the system
			with respect to transparent hugepages.
			See Documentation/vm/transhuge.txt for more details.

	tsc=		Disable clocksource stability checks for TSC.
			Format: <string>
			[x86] reliable: mark tsc clocksource as reliable, this
			disables clocksource verification at runtime, as well
			as the stability checks done at bootup.	Used to enable
			high-resolution timer mode on older hardware, and in
			virtualized environment.
			[x86] noirqtime: Do not use TSC to do irq accounting.
			Used to run time disable IRQ_TIME_ACCOUNTING on any
			platforms where RDTSC is slow and this accounting
			can add overhead.

	turbografx.map[2|3]=	[HW,JOY]
			TurboGraFX parallel port interface
			Format:
			<port#>,<js1>,<js2>,<js3>,<js4>,<js5>,<js6>,<js7>
			See also Documentation/input/joystick-parport.txt

	udbg-immortal	[PPC] When debugging early kernel crashes that
			happen after console_init() and before a proper 
			console driver takes over, this boot options might
			help "seeing" what's going on.

	uhash_entries=	[KNL,NET]
			Set number of hash buckets for UDP/UDP-Lite connections

	uhci-hcd.ignore_oc=
			[USB] Ignore overcurrent events (default N).
			Some badly-designed motherboards generate lots of
			bogus events, for ports that aren't wired to
			anything.  Set this parameter to avoid log spamming.
			Note that genuine overcurrent events won't be
			reported either.

	unknown_nmi_panic
			[X86] Cause panic on unknown NMI.

	usbcore.authorized_default=
			[USB] Default USB device authorization:
			(default -1 = authorized except for wireless USB,
			0 = not authorized, 1 = authorized)

	usbcore.autosuspend=
			[USB] The autosuspend time delay (in seconds) used
			for newly-detected USB devices (default 2).  This
			is the time required before an idle device will be
			autosuspended.  Devices for which the delay is set
			to a negative value won't be autosuspended at all.

	usbcore.usbfs_snoop=
			[USB] Set to log all usbfs traffic (default 0 = off).

	usbcore.blinkenlights=
			[USB] Set to cycle leds on hubs (default 0 = off).

	usbcore.old_scheme_first=
			[USB] Start with the old device initialization
			scheme (default 0 = off).

	usbcore.usbfs_memory_mb=
			[USB] Memory limit (in MB) for buffers allocated by
			usbfs (default = 16, 0 = max = 2047).

	usbcore.use_both_schemes=
			[USB] Try the other device initialization scheme
			if the first one fails (default 1 = enabled).

	usbcore.initial_descriptor_timeout=
			[USB] Specifies timeout for the initial 64-byte
                        USB_REQ_GET_DESCRIPTOR request in milliseconds
			(default 5000 = 5.0 seconds).

	usbhid.mousepoll=
			[USBHID] The interval which mice are to be polled at.

	usb-storage.delay_use=
			[UMS] The delay in seconds before a new device is
			scanned for Logical Units (default 5).

	usb-storage.quirks=
			[UMS] A list of quirks entries to supplement or
			override the built-in unusual_devs list.  List
			entries are separated by commas.  Each entry has
			the form VID:PID:Flags where VID and PID are Vendor
			and Product ID values (4-digit hex numbers) and
			Flags is a set of characters, each corresponding
			to a common usb-storage quirk flag as follows:
				a = SANE_SENSE (collect more than 18 bytes
					of sense data);
				b = BAD_SENSE (don't collect more than 18
					bytes of sense data);
				c = FIX_CAPACITY (decrease the reported
					device capacity by one sector);
				d = NO_READ_DISC_INFO (don't use
					READ_DISC_INFO command);
				e = NO_READ_CAPACITY_16 (don't use
					READ_CAPACITY_16 command);
				h = CAPACITY_HEURISTICS (decrease the
					reported device capacity by one
					sector if the number is odd);
				i = IGNORE_DEVICE (don't bind to this
					device);
				l = NOT_LOCKABLE (don't try to lock and
					unlock ejectable media);
				m = MAX_SECTORS_64 (don't transfer more
					than 64 sectors = 32 KB at a time);
				n = INITIAL_READ10 (force a retry of the
					initial READ(10) command);
				o = CAPACITY_OK (accept the capacity
					reported by the device);
				r = IGNORE_RESIDUE (the device reports
					bogus residue values);
				s = SINGLE_LUN (the device has only one
					Logical Unit);
				w = NO_WP_DETECT (don't test whether the
					medium is write-protected).
			Example: quirks=0419:aaf5:rl,0421:0433:rc

	user_debug=	[KNL,ARM]
			Format: <int>
			See arch/arm/Kconfig.debug help text.
				 1 - undefined instruction events
				 2 - system calls
				 4 - invalid data aborts
				 8 - SIGSEGV faults
				16 - SIGBUS faults
			Example: user_debug=31

	userpte=
			[X86] Flags controlling user PTE allocations.

				nohigh = do not allocate PTE pages in
					HIGHMEM regardless of setting
					of CONFIG_HIGHPTE.

	vdso=		[X86,SH]
			vdso=2: enable compat VDSO (default with COMPAT_VDSO)
			vdso=1: enable VDSO (default)
			vdso=0: disable VDSO mapping

	vdso32=		[X86]
			vdso32=2: enable compat VDSO (default with COMPAT_VDSO)
			vdso32=1: enable 32-bit VDSO (default)
			vdso32=0: disable 32-bit VDSO mapping

	vector=		[IA-64,SMP]
			vector=percpu: enable percpu vector domain

	video=		[FB] Frame buffer configuration
			See Documentation/fb/modedb.txt.

	vga=		[BOOT,X86-32] Select a particular video mode
			See Documentation/x86/boot.txt and
			Documentation/svga.txt.
			Use vga=ask for menu.
			This is actually a boot loader parameter; the value is
			passed to the kernel using a special protocol.

	vmalloc=nn[KMG]	[KNL,BOOT] Forces the vmalloc area to have an exact
			size of <nn>. This can be used to increase the
			minimum size (128MB on x86). It can also be used to
			decrease the size and leave more room for directly
			mapped kernel RAM.

	vmhalt=		[KNL,S390] Perform z/VM CP command after system halt.
			Format: <command>

	vmpanic=	[KNL,S390] Perform z/VM CP command after kernel panic.
			Format: <command>

	vmpoff=		[KNL,S390] Perform z/VM CP command after power off.
			Format: <command>

	vsyscall=	[X86-64]
			Controls the behavior of vsyscalls (i.e. calls to
			fixed addresses of 0xffffffffff600x00 from legacy
			code).  Most statically-linked binaries and older
			versions of glibc use these calls.  Because these
			functions are at fixed addresses, they make nice
			targets for exploits that can control RIP.

			emulate     [default] Vsyscalls turn into traps and are
			            emulated reasonably safely.

			native      Vsyscalls are native syscall instructions.
			            This is a little bit faster than trapping
			            and makes a few dynamic recompilers work
			            better than they would in emulation mode.
			            It also makes exploits much easier to write.

			none        Vsyscalls don't work at all.  This makes
			            them quite hard to use for exploits but
			            might break your system.

	vt.cur_default=	[VT] Default cursor shape.
			Format: 0xCCBBAA, where AA, BB, and CC are the same as
			the parameters of the <Esc>[?A;B;Cc escape sequence;
			see VGA-softcursor.txt. Default: 2 = underline.

	vt.default_blu=	[VT]
			Format: <blue0>,<blue1>,<blue2>,...,<blue15>
			Change the default blue palette of the console.
			This is a 16-member array composed of values
			ranging from 0-255.

	vt.default_grn=	[VT]
			Format: <green0>,<green1>,<green2>,...,<green15>
			Change the default green palette of the console.
			This is a 16-member array composed of values
			ranging from 0-255.

	vt.default_red=	[VT]
			Format: <red0>,<red1>,<red2>,...,<red15>
			Change the default red palette of the console.
			This is a 16-member array composed of values
			ranging from 0-255.

	vt.default_utf8=
			[VT]
			Format=<0|1>
			Set system-wide default UTF-8 mode for all tty's.
			Default is 1, i.e. UTF-8 mode is enabled for all
			newly opened terminals.

	vt.global_cursor_default=
			[VT]
			Format=<-1|0|1>
			Set system-wide default for whether a cursor
			is shown on new VTs. Default is -1,
			i.e. cursors will be created by default unless
			overridden by individual drivers. 0 will hide
			cursors, 1 will display them.

	watchdog timers	[HW,WDT] For information on watchdog timers,
			see Documentation/watchdog/watchdog-parameters.txt
			or other driver-specific files in the
			Documentation/watchdog/ directory.

	x2apic_phys	[X86-64,APIC] Use x2apic physical mode instead of
			default x2apic cluster mode on platforms
			supporting x2apic.

	x86_mrst_timer= [X86-32,APBT]
			Choose timer option for x86 Moorestown MID platform.
			Two valid options are apbt timer only and lapic timer
			plus one apbt timer for broadcast timer.
			x86_mrst_timer=apbt_only | lapic_and_apbt

	xd=		[HW,XT] Original XT pre-IDE (RLL encoded) disks.
	xd_geo=		See header of drivers/block/xd.c.

	xen_emul_unplug=		[HW,X86,XEN]
			Unplug Xen emulated devices
			Format: [unplug0,][unplug1]
			ide-disks -- unplug primary master IDE devices
			aux-ide-disks -- unplug non-primary-master IDE devices
			nics -- unplug network devices
			all -- unplug all emulated devices (NICs and IDE disks)
			unnecessary -- unplugging emulated devices is
				unnecessary even if the host did not respond to
				the unplug protocol
			never -- do not unplug even if version check succeeds

	xirc2ps_cs=	[NET,PCMCIA]
			Format:
			<irq>,<irq_mask>,<io>,<full_duplex>,<do_sound>,<lockup_hack>[,<irq2>[,<irq3>[,<irq4>]]]

______________________________________________________________________

TODO:

	Add more DRM drivers.<|MERGE_RESOLUTION|>--- conflicted
+++ resolved
@@ -2334,13 +2334,10 @@
 			Set maximum number of finished RCU callbacks to process
 			in one batch.
 
-<<<<<<< HEAD
-=======
 	rcutree.fanout_leaf=	[KNL,BOOT]
 			Set maximum number of finished RCU callbacks to process
 			in one batch.
 
->>>>>>> a83e85bc
 	rcutree.qhimark=	[KNL,BOOT]
 			Set threshold of queued
 			RCU callbacks over which batch limiting is disabled.
