--- conflicted
+++ resolved
@@ -275,18 +275,11 @@
 		-d $(depfile).dtc $(dtc-tmp) ; \
 	cat $(depfile).pre $(depfile).dtc > $(depfile)
 
-<<<<<<< HEAD
 # cat
 # ---------------------------------------------------------------------------
 # Concatentate multiple files together
 quiet_cmd_cat = CAT     $@
 cmd_cat = (cat $(filter-out FORCE,$^) > $@) || (rm -f $@; false)
-=======
-$(obj)/%.dtb: $(src)/%.dts FORCE
-	$(call if_changed_dep,dtc)
-
-dtc-tmp = $(subst $(comma),_,$(dot-target).dts)
->>>>>>> 1db77221
 
 # Bzip2
 # ---------------------------------------------------------------------------
