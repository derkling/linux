#!/usr/bin/perl -w

use strict;

## Copyright (c) 1998 Michael Zucchi, All Rights Reserved        ##
## Copyright (C) 2000, 1  Tim Waugh <twaugh@redhat.com>          ##
## Copyright (C) 2001  Simon Huggins                             ##
## Copyright (C) 2005-2012  Randy Dunlap                         ##
## Copyright (C) 2012  Dan Luedtke                               ##
## 								 ##
## #define enhancements by Armin Kuster <akuster@mvista.com>	 ##
## Copyright (c) 2000 MontaVista Software, Inc.			 ##
## 								 ##
## This software falls under the GNU General Public License.     ##
## Please read the COPYING file for more information             ##

# 18/01/2001 - 	Cleanups
# 		Functions prototyped as foo(void) same as foo()
# 		Stop eval'ing where we don't need to.
# -- huggie@earth.li

# 27/06/2001 -  Allowed whitespace after initial "/**" and
#               allowed comments before function declarations.
# -- Christian Kreibich <ck@whoop.org>

# Still to do:
# 	- add perldoc documentation
# 	- Look more closely at some of the scarier bits :)

# 26/05/2001 - 	Support for separate source and object trees.
#		Return error code.
# 		Keith Owens <kaos@ocs.com.au>

# 23/09/2001 - Added support for typedefs, structs, enums and unions
#              Support for Context section; can be terminated using empty line
#              Small fixes (like spaces vs. \s in regex)
# -- Tim Jansen <tim@tjansen.de>

# 25/07/2012 - Added support for HTML5
# -- Dan Luedtke <mail@danrl.de>

sub usage {
    my $message = <<"EOF";
Usage: $0 [OPTION ...] FILE ...

Read C language source or header FILEs, extract embedded documentation comments,
and print formatted documentation to standard output.

The documentation comments are identified by "/**" opening comment mark. See
Documentation/kernel-doc-nano-HOWTO.txt for the documentation comment syntax.

Output format selection (mutually exclusive):
  -docbook		Output DocBook format.
  -html			Output HTML format.
  -html5		Output HTML5 format.
  -list			Output symbol list format. This is for use by docproc.
  -man			Output troff manual page format. This is the default.
  -rst			Output reStructuredText format.
  -text			Output plain text format.

Output selection (mutually exclusive):
  -export		Only output documentation for symbols that have been
			exported using EXPORT_SYMBOL() or EXPORT_SYMBOL_GPL()
                        in any input FILE or -export-file FILE.
  -internal		Only output documentation for symbols that have NOT been
			exported using EXPORT_SYMBOL() or EXPORT_SYMBOL_GPL()
                        in any input FILE or -export-file FILE.
  -function NAME	Only output documentation for the given function(s)
			or DOC: section title(s). All other functions and DOC:
			sections are ignored. May be specified multiple times.
  -nofunction NAME	Do NOT output documentation for the given function(s);
			only output documentation for the other functions and
			DOC: sections. May be specified multiple times.

Output selection modifiers:
  -no-doc-sections	Do not output DOC: sections.
  -enable-lineno        Enable output of #define LINENO lines. Only works with
                        reStructuredText format.
  -export-file FILE     Specify an additional FILE in which to look for
                        EXPORT_SYMBOL() and EXPORT_SYMBOL_GPL(). To be used with
                        -export or -internal. May be specified multiple times.

Other parameters:
  -v			Verbose output, more warnings and other information.
  -h			Print this help.

EOF
    print $message;
    exit 1;
}

#
# format of comments.
# In the following table, (...)? signifies optional structure.
#                         (...)* signifies 0 or more structure elements
# /**
#  * function_name(:)? (- short description)?
# (* @parameterx: (description of parameter x)?)*
# (* a blank line)?
#  * (Description:)? (Description of function)?
#  * (section header: (section description)? )*
#  (*)?*/
#
# So .. the trivial example would be:
#
# /**
#  * my_function
#  */
#
# If the Description: header tag is omitted, then there must be a blank line
# after the last parameter specification.
# e.g.
# /**
#  * my_function - does my stuff
#  * @my_arg: its mine damnit
#  *
#  * Does my stuff explained.
#  */
#
#  or, could also use:
# /**
#  * my_function - does my stuff
#  * @my_arg: its mine damnit
#  * Description: Does my stuff explained.
#  */
# etc.
#
# Besides functions you can also write documentation for structs, unions,
# enums and typedefs. Instead of the function name you must write the name
# of the declaration;  the struct/union/enum/typedef must always precede
# the name. Nesting of declarations is not supported.
# Use the argument mechanism to document members or constants.
# e.g.
# /**
#  * struct my_struct - short description
#  * @a: first member
#  * @b: second member
#  *
#  * Longer description
#  */
# struct my_struct {
#     int a;
#     int b;
# /* private: */
#     int c;
# };
#
# All descriptions can be multiline, except the short function description.
#
# For really longs structs, you can also describe arguments inside the
# body of the struct.
# eg.
# /**
#  * struct my_struct - short description
#  * @a: first member
#  * @b: second member
#  *
#  * Longer description
#  */
# struct my_struct {
#     int a;
#     int b;
#     /**
#      * @c: This is longer description of C
#      *
#      * You can use paragraphs to describe arguments
#      * using this method.
#      */
#     int c;
# };
#
# This should be use only for struct/enum members.
#
# You can also add additional sections. When documenting kernel functions you
# should document the "Context:" of the function, e.g. whether the functions
# can be called form interrupts. Unlike other sections you can end it with an
# empty line.
# A non-void function should have a "Return:" section describing the return
# value(s).
# Example-sections should contain the string EXAMPLE so that they are marked
# appropriately in DocBook.
#
# Example:
# /**
#  * user_function - function that can only be called in user context
#  * @a: some argument
#  * Context: !in_interrupt()
#  *
#  * Some description
#  * Example:
#  *    user_function(22);
#  */
# ...
#
#
# All descriptive text is further processed, scanning for the following special
# patterns, which are highlighted appropriately.
#
# 'funcname()' - function
# '$ENVVAR' - environmental variable
# '&struct_name' - name of a structure (up to two words including 'struct')
# '&struct_name.member' - name of a structure member
# '@parameter' - name of a parameter
# '%CONST' - name of a constant.
# '``LITERAL``' - literal string without any spaces on it.

## init lots of data

my $errors = 0;
my $warnings = 0;
my $anon_struct_union = 0;

# match expressions used to find embedded type information
my $type_constant = '\b``([^\`]+)``\b';
my $type_constant2 = '\%([-_\w]+)';
my $type_func = '(\w+)\(\)';
my $type_param = '\@(\w+(\.\.\.)?)';
my $type_fp_param = '\@(\w+)\(\)';  # Special RST handling for func ptr params
my $type_env = '(\$\w+)';
my $type_enum = '\&(enum\s*([_\w]+))';
my $type_struct = '\&(struct\s*([_\w]+))';
my $type_typedef = '\&(typedef\s*([_\w]+))';
my $type_union = '\&(union\s*([_\w]+))';
my $type_member = '\&([_\w]+)(\.|->)([_\w]+)';
my $type_fallback = '\&([_\w]+)';
my $type_enum_xml = '\&amp;(enum\s*([_\w]+))';
my $type_struct_xml = '\&amp;(struct\s*([_\w]+))';
my $type_typedef_xml = '\&amp;(typedef\s*([_\w]+))';
my $type_union_xml = '\&amp;(union\s*([_\w]+))';
my $type_member_xml = '\&amp;([_\w]+)(\.|-\&gt;)([_\w]+)';
my $type_fallback_xml = '\&amp([_\w]+)';
my $type_member_func = $type_member . '\(\)';

# Output conversion substitutions.
#  One for each output format

# these work fairly well
my @highlights_html = (
                       [$type_constant, "<i>\$1</i>"],
                       [$type_constant2, "<i>\$1</i>"],
                       [$type_func, "<b>\$1</b>"],
                       [$type_enum_xml, "<i>\$1</i>"],
                       [$type_struct_xml, "<i>\$1</i>"],
                       [$type_typedef_xml, "<i>\$1</i>"],
                       [$type_union_xml, "<i>\$1</i>"],
                       [$type_env, "<b><i>\$1</i></b>"],
                       [$type_param, "<tt><b>\$1</b></tt>"],
                       [$type_member_xml, "<tt><i>\$1</i>\$2\$3</tt>"],
                       [$type_fallback_xml, "<i>\$1</i>"]
                      );
my $local_lt = "\\\\\\\\lt:";
my $local_gt = "\\\\\\\\gt:";
my $blankline_html = $local_lt . "p" . $local_gt;	# was "<p>"

# html version 5
my @highlights_html5 = (
                        [$type_constant, "<span class=\"const\">\$1</span>"],
                        [$type_constant2, "<span class=\"const\">\$1</span>"],
                        [$type_func, "<span class=\"func\">\$1</span>"],
                        [$type_enum_xml, "<span class=\"enum\">\$1</span>"],
                        [$type_struct_xml, "<span class=\"struct\">\$1</span>"],
                        [$type_typedef_xml, "<span class=\"typedef\">\$1</span>"],
                        [$type_union_xml, "<span class=\"union\">\$1</span>"],
                        [$type_env, "<span class=\"env\">\$1</span>"],
                        [$type_param, "<span class=\"param\">\$1</span>]"],
                        [$type_member_xml, "<span class=\"literal\"><span class=\"struct\">\$1</span>\$2<span class=\"member\">\$3</span></span>"],
                        [$type_fallback_xml, "<span class=\"struct\">\$1</span>"]
		       );
my $blankline_html5 = $local_lt . "br /" . $local_gt;

# XML, docbook format
my @highlights_xml = (
                      ["([^=])\\\"([^\\\"<]+)\\\"", "\$1<quote>\$2</quote>"],
                      [$type_constant, "<constant>\$1</constant>"],
<<<<<<< HEAD
=======
                      [$type_constant2, "<constant>\$1</constant>"],
>>>>>>> 2ac97f0f
                      [$type_enum_xml, "<type>\$1</type>"],
                      [$type_struct_xml, "<structname>\$1</structname>"],
                      [$type_typedef_xml, "<type>\$1</type>"],
                      [$type_union_xml, "<structname>\$1</structname>"],
                      [$type_param, "<parameter>\$1</parameter>"],
                      [$type_func, "<function>\$1</function>"],
                      [$type_env, "<envar>\$1</envar>"],
                      [$type_member_xml, "<literal><structname>\$1</structname>\$2<structfield>\$3</structfield></literal>"],
                      [$type_fallback_xml, "<structname>\$1</structname>"]
		     );
my $blankline_xml = $local_lt . "/para" . $local_gt . $local_lt . "para" . $local_gt . "\n";

# gnome, docbook format
my @highlights_gnome = (
                        [$type_constant, "<replaceable class=\"option\">\$1</replaceable>"],
                        [$type_constant2, "<replaceable class=\"option\">\$1</replaceable>"],
                        [$type_func, "<function>\$1</function>"],
                        [$type_enum, "<type>\$1</type>"],
                        [$type_struct, "<structname>\$1</structname>"],
                        [$type_typedef, "<type>\$1</type>"],
                        [$type_union, "<structname>\$1</structname>"],
                        [$type_env, "<envar>\$1</envar>"],
                        [$type_param, "<parameter>\$1</parameter>" ],
                        [$type_member, "<literal><structname>\$1</structname>\$2<structfield>\$3</structfield></literal>"],
                        [$type_fallback, "<structname>\$1</structname>"]
		       );
my $blankline_gnome = "</para><para>\n";

# these are pretty rough
my @highlights_man = (
                      [$type_constant, "\$1"],
                      [$type_constant2, "\$1"],
                      [$type_func, "\\\\fB\$1\\\\fP"],
                      [$type_enum, "\\\\fI\$1\\\\fP"],
                      [$type_struct, "\\\\fI\$1\\\\fP"],
                      [$type_typedef, "\\\\fI\$1\\\\fP"],
                      [$type_union, "\\\\fI\$1\\\\fP"],
                      [$type_param, "\\\\fI\$1\\\\fP"],
                      [$type_member, "\\\\fI\$1\$2\$3\\\\fP"],
                      [$type_fallback, "\\\\fI\$1\\\\fP"]
		     );
my $blankline_man = "";

# text-mode
my @highlights_text = (
                       [$type_constant, "\$1"],
                       [$type_constant2, "\$1"],
                       [$type_func, "\$1"],
                       [$type_enum, "\$1"],
                       [$type_struct, "\$1"],
                       [$type_typedef, "\$1"],
                       [$type_union, "\$1"],
                       [$type_param, "\$1"],
                       [$type_member, "\$1\$2\$3"],
                       [$type_fallback, "\$1"]
		      );
my $blankline_text = "";

# rst-mode
my @highlights_rst = (
                       [$type_constant, "``\$1``"],
                       [$type_constant2, "``\$1``"],
                       # Note: need to escape () to avoid func matching later
                       [$type_member_func, "\\:c\\:type\\:`\$1\$2\$3\\\\(\\\\) <\$1>`"],
                       [$type_member, "\\:c\\:type\\:`\$1\$2\$3 <\$1>`"],
		       [$type_fp_param, "**\$1\\\\(\\\\)**"],
                       [$type_func, "\\:c\\:func\\:`\$1()`"],
                       [$type_enum, "\\:c\\:type\\:`\$1 <\$2>`"],
                       [$type_struct, "\\:c\\:type\\:`\$1 <\$2>`"],
                       [$type_typedef, "\\:c\\:type\\:`\$1 <\$2>`"],
                       [$type_union, "\\:c\\:type\\:`\$1 <\$2>`"],
                       # in rst this can refer to any type
                       [$type_fallback, "\\:c\\:type\\:`\$1`"],
                       [$type_param, "**\$1**"]
		      );
my $blankline_rst = "\n";

# list mode
my @highlights_list = (
                       [$type_constant, "\$1"],
                       [$type_constant2, "\$1"],
                       [$type_func, "\$1"],
                       [$type_enum, "\$1"],
                       [$type_struct, "\$1"],
                       [$type_typedef, "\$1"],
                       [$type_union, "\$1"],
                       [$type_param, "\$1"],
                       [$type_member, "\$1"],
                       [$type_fallback, "\$1"]
		      );
my $blankline_list = "";

# read arguments
if ($#ARGV == -1) {
    usage();
}

my $kernelversion;
my $dohighlight = "";

my $verbose = 0;
my $output_mode = "man";
my $output_preformatted = 0;
my $no_doc_sections = 0;
my $enable_lineno = 0;
my @highlights = @highlights_man;
my $blankline = $blankline_man;
my $modulename = "Kernel API";

use constant {
    OUTPUT_ALL          => 0, # output all symbols and doc sections
    OUTPUT_INCLUDE      => 1, # output only specified symbols
    OUTPUT_EXCLUDE      => 2, # output everything except specified symbols
    OUTPUT_EXPORTED     => 3, # output exported symbols
    OUTPUT_INTERNAL     => 4, # output non-exported symbols
};
my $output_selection = OUTPUT_ALL;
my $show_not_found = 0;

my @export_file_list;

my @build_time;
if (defined($ENV{'KBUILD_BUILD_TIMESTAMP'}) &&
    (my $seconds = `date -d"${ENV{'KBUILD_BUILD_TIMESTAMP'}}" +%s`) ne '') {
    @build_time = gmtime($seconds);
} else {
    @build_time = localtime;
}

my $man_date = ('January', 'February', 'March', 'April', 'May', 'June',
		'July', 'August', 'September', 'October',
		'November', 'December')[$build_time[4]] .
  " " . ($build_time[5]+1900);

# Essentially these are globals.
# They probably want to be tidied up, made more localised or something.
# CAVEAT EMPTOR!  Some of the others I localised may not want to be, which
# could cause "use of undefined value" or other bugs.
my ($function, %function_table, %parametertypes, $declaration_purpose);
my $declaration_start_line;
my ($type, $declaration_name, $return_type);
my ($newsection, $newcontents, $prototype, $brcount, %source_map);

if (defined($ENV{'KBUILD_VERBOSE'})) {
	$verbose = "$ENV{'KBUILD_VERBOSE'}";
}

# Generated docbook code is inserted in a template at a point where
# docbook v3.1 requires a non-zero sequence of RefEntry's; see:
# http://www.oasis-open.org/docbook/documentation/reference/html/refentry.html
# We keep track of number of generated entries and generate a dummy
# if needs be to ensure the expanded template can be postprocessed
# into html.
my $section_counter = 0;

my $lineprefix="";

# Parser states
use constant {
    STATE_NORMAL        => 0, # normal code
    STATE_NAME          => 1, # looking for function name
    STATE_FIELD         => 2, # scanning field start
    STATE_PROTO         => 3, # scanning prototype
    STATE_DOCBLOCK      => 4, # documentation block
    STATE_INLINE        => 5, # gathering documentation outside main block
};
my $state;
my $in_doc_sect;

# Inline documentation state
use constant {
    STATE_INLINE_NA     => 0, # not applicable ($state != STATE_INLINE)
    STATE_INLINE_NAME   => 1, # looking for member name (@foo:)
    STATE_INLINE_TEXT   => 2, # looking for member documentation
    STATE_INLINE_END    => 3, # done
    STATE_INLINE_ERROR  => 4, # error - Comment without header was found.
                              # Spit a warning as it's not
                              # proper kernel-doc and ignore the rest.
};
my $inline_doc_state;

#declaration types: can be
# 'function', 'struct', 'union', 'enum', 'typedef'
my $decl_type;

my $doc_start = '^/\*\*\s*$'; # Allow whitespace at end of comment start.
my $doc_end = '\*/';
my $doc_com = '\s*\*\s*';
my $doc_com_body = '\s*\* ?';
my $doc_decl = $doc_com . '(\w+)';
# @params and a strictly limited set of supported section names
my $doc_sect = $doc_com . 
    '\s*(\@[.\w]+|\@\.\.\.|description|context|returns?|notes?|examples?)\s*:(.*)';
my $doc_content = $doc_com_body . '(.*)';
my $doc_block = $doc_com . 'DOC:\s*(.*)?';
my $doc_inline_start = '^\s*/\*\*\s*$';
my $doc_inline_sect = '\s*\*\s*(@[\w\s]+):(.*)';
my $doc_inline_end = '^\s*\*/\s*$';
my $doc_inline_oneline = '^\s*/\*\*\s*(@[\w\s]+):\s*(.*)\s*\*/\s*$';
my $export_symbol = '^\s*EXPORT_SYMBOL(_GPL)?\s*\(\s*(\w+)\s*\)\s*;';

my %parameterdescs;
my %parameterdesc_start_lines;
my @parameterlist;
my %sections;
my @sectionlist;
my %section_start_lines;
my $sectcheck;
my $struct_actual;

my $contents = "";
my $new_start_line = 0;

# the canonical section names. see also $doc_sect above.
my $section_default = "Description";	# default section
my $section_intro = "Introduction";
my $section = $section_default;
my $section_context = "Context";
my $section_return = "Return";

my $undescribed = "-- undescribed --";

reset_state();

while ($ARGV[0] =~ m/^-(.*)/) {
    my $cmd = shift @ARGV;
    if ($cmd eq "-html") {
	$output_mode = "html";
	@highlights = @highlights_html;
	$blankline = $blankline_html;
    } elsif ($cmd eq "-html5") {
	$output_mode = "html5";
	@highlights = @highlights_html5;
	$blankline = $blankline_html5;
    } elsif ($cmd eq "-man") {
	$output_mode = "man";
	@highlights = @highlights_man;
	$blankline = $blankline_man;
    } elsif ($cmd eq "-text") {
	$output_mode = "text";
	@highlights = @highlights_text;
	$blankline = $blankline_text;
    } elsif ($cmd eq "-rst") {
	$output_mode = "rst";
	@highlights = @highlights_rst;
	$blankline = $blankline_rst;
    } elsif ($cmd eq "-docbook") {
	$output_mode = "xml";
	@highlights = @highlights_xml;
	$blankline = $blankline_xml;
    } elsif ($cmd eq "-list") {
	$output_mode = "list";
	@highlights = @highlights_list;
	$blankline = $blankline_list;
    } elsif ($cmd eq "-gnome") {
	$output_mode = "gnome";
	@highlights = @highlights_gnome;
	$blankline = $blankline_gnome;
    } elsif ($cmd eq "-module") { # not needed for XML, inherits from calling document
	$modulename = shift @ARGV;
    } elsif ($cmd eq "-function") { # to only output specific functions
	$output_selection = OUTPUT_INCLUDE;
	$function = shift @ARGV;
	$function_table{$function} = 1;
    } elsif ($cmd eq "-nofunction") { # output all except specific functions
	$output_selection = OUTPUT_EXCLUDE;
	$function = shift @ARGV;
	$function_table{$function} = 1;
    } elsif ($cmd eq "-export") { # only exported symbols
	$output_selection = OUTPUT_EXPORTED;
	%function_table = ();
    } elsif ($cmd eq "-internal") { # only non-exported symbols
	$output_selection = OUTPUT_INTERNAL;
	%function_table = ();
    } elsif ($cmd eq "-export-file") {
	my $file = shift @ARGV;
	push(@export_file_list, $file);
    } elsif ($cmd eq "-v") {
	$verbose = 1;
    } elsif (($cmd eq "-h") || ($cmd eq "--help")) {
	usage();
    } elsif ($cmd eq '-no-doc-sections') {
	    $no_doc_sections = 1;
    } elsif ($cmd eq '-enable-lineno') {
	    $enable_lineno = 1;
    } elsif ($cmd eq '-show-not-found') {
	$show_not_found = 1;
    }
}

# continue execution near EOF;

# get kernel version from env
sub get_kernel_version() {
    my $version = 'unknown kernel version';

    if (defined($ENV{'KERNELVERSION'})) {
	$version = $ENV{'KERNELVERSION'};
    }
    return $version;
}

#
sub print_lineno {
    my $lineno = shift;
    if ($enable_lineno && defined($lineno)) {
        print "#define LINENO " . $lineno . "\n";
    }
}
##
# dumps section contents to arrays/hashes intended for that purpose.
#
sub dump_section {
    my $file = shift;
    my $name = shift;
    my $contents = join "\n", @_;

    if ($name =~ m/$type_param/) {
	$name = $1;
	$parameterdescs{$name} = $contents;
	$sectcheck = $sectcheck . $name . " ";
        $parameterdesc_start_lines{$name} = $new_start_line;
        $new_start_line = 0;
    } elsif ($name eq "@\.\.\.") {
	$name = "...";
	$parameterdescs{$name} = $contents;
	$sectcheck = $sectcheck . $name . " ";
        $parameterdesc_start_lines{$name} = $new_start_line;
        $new_start_line = 0;
    } else {
	if (defined($sections{$name}) && ($sections{$name} ne "")) {
	    # Only warn on user specified duplicate section names.
	    if ($name ne $section_default) {
		print STDERR "${file}:$.: warning: duplicate section name '$name'\n";
		++$warnings;
	    }
	    $sections{$name} .= $contents;
	} else {
	    $sections{$name} = $contents;
	    push @sectionlist, $name;
            $section_start_lines{$name} = $new_start_line;
            $new_start_line = 0;
	}
    }
}

##
# dump DOC: section after checking that it should go out
#
sub dump_doc_section {
    my $file = shift;
    my $name = shift;
    my $contents = join "\n", @_;

    if ($no_doc_sections) {
        return;
    }

    if (($output_selection == OUTPUT_ALL) ||
	($output_selection == OUTPUT_INCLUDE &&
	 defined($function_table{$name})) ||
	($output_selection == OUTPUT_EXCLUDE &&
	 !defined($function_table{$name})))
    {
	dump_section($file, $name, $contents);
	output_blockhead({'sectionlist' => \@sectionlist,
			  'sections' => \%sections,
			  'module' => $modulename,
			  'content-only' => ($output_selection != OUTPUT_ALL), });
    }
}

##
# output function
#
# parameterdescs, a hash.
#  function => "function name"
#  parameterlist => @list of parameters
#  parameterdescs => %parameter descriptions
#  sectionlist => @list of sections
#  sections => %section descriptions
#

sub output_highlight {
    my $contents = join "\n",@_;
    my $line;

#   DEBUG
#   if (!defined $contents) {
#	use Carp;
#	confess "output_highlight got called with no args?\n";
#   }

    if ($output_mode eq "html" || $output_mode eq "html5" ||
	$output_mode eq "xml") {
	$contents = local_unescape($contents);
	# convert data read & converted thru xml_escape() into &xyz; format:
	$contents =~ s/\\\\\\/\&/g;
    }
#   print STDERR "contents b4:$contents\n";
    eval $dohighlight;
    die $@ if $@;
#   print STDERR "contents af:$contents\n";

#   strip whitespaces when generating html5
    if ($output_mode eq "html5") {
	$contents =~ s/^\s+//;
	$contents =~ s/\s+$//;
    }
    foreach $line (split "\n", $contents) {
	if (! $output_preformatted) {
	    $line =~ s/^\s*//;
	}
	if ($line eq ""){
	    if (! $output_preformatted) {
		print $lineprefix, local_unescape($blankline);
	    }
	} else {
	    $line =~ s/\\\\\\/\&/g;
	    if ($output_mode eq "man" && substr($line, 0, 1) eq ".") {
		print "\\&$line";
	    } else {
		print $lineprefix, $line;
	    }
	}
	print "\n";
    }
}

# output sections in html
sub output_section_html(%) {
    my %args = %{$_[0]};
    my $section;

    foreach $section (@{$args{'sectionlist'}}) {
	print "<h3>$section</h3>\n";
	print "<blockquote>\n";
	output_highlight($args{'sections'}{$section});
	print "</blockquote>\n";
    }
}

# output enum in html
sub output_enum_html(%) {
    my %args = %{$_[0]};
    my ($parameter);
    my $count;
    print "<h2>enum " . $args{'enum'} . "</h2>\n";

    print "<b>enum " . $args{'enum'} . "</b> {<br>\n";
    $count = 0;
    foreach $parameter (@{$args{'parameterlist'}}) {
	print " <b>" . $parameter . "</b>";
	if ($count != $#{$args{'parameterlist'}}) {
	    $count++;
	    print ",\n";
	}
	print "<br>";
    }
    print "};<br>\n";

    print "<h3>Constants</h3>\n";
    print "<dl>\n";
    foreach $parameter (@{$args{'parameterlist'}}) {
	print "<dt><b>" . $parameter . "</b>\n";
	print "<dd>";
	output_highlight($args{'parameterdescs'}{$parameter});
    }
    print "</dl>\n";
    output_section_html(@_);
    print "<hr>\n";
}

# output typedef in html
sub output_typedef_html(%) {
    my %args = %{$_[0]};
    my ($parameter);
    my $count;
    print "<h2>typedef " . $args{'typedef'} . "</h2>\n";

    print "<b>typedef " . $args{'typedef'} . "</b>\n";
    output_section_html(@_);
    print "<hr>\n";
}

# output struct in html
sub output_struct_html(%) {
    my %args = %{$_[0]};
    my ($parameter);

    print "<h2>" . $args{'type'} . " " . $args{'struct'} . " - " . $args{'purpose'} . "</h2>\n";
    print "<b>" . $args{'type'} . " " . $args{'struct'} . "</b> {<br>\n";
    foreach $parameter (@{$args{'parameterlist'}}) {
	if ($parameter =~ /^#/) {
		print "$parameter<br>\n";
		next;
	}
	my $parameter_name = $parameter;
	$parameter_name =~ s/\[.*//;

	($args{'parameterdescs'}{$parameter_name} ne $undescribed) || next;
	$type = $args{'parametertypes'}{$parameter};
	if ($type =~ m/([^\(]*\(\*)\s*\)\s*\(([^\)]*)\)/) {
	    # pointer-to-function
	    print "&nbsp; &nbsp; <i>$1</i><b>$parameter</b>) <i>($2)</i>;<br>\n";
	} elsif ($type =~ m/^(.*?)\s*(:.*)/) {
	    # bitfield
	    print "&nbsp; &nbsp; <i>$1</i> <b>$parameter</b>$2;<br>\n";
	} else {
	    print "&nbsp; &nbsp; <i>$type</i> <b>$parameter</b>;<br>\n";
	}
    }
    print "};<br>\n";

    print "<h3>Members</h3>\n";
    print "<dl>\n";
    foreach $parameter (@{$args{'parameterlist'}}) {
	($parameter =~ /^#/) && next;

	my $parameter_name = $parameter;
	$parameter_name =~ s/\[.*//;

	($args{'parameterdescs'}{$parameter_name} ne $undescribed) || next;
	print "<dt><b>" . $parameter . "</b>\n";
	print "<dd>";
	output_highlight($args{'parameterdescs'}{$parameter_name});
    }
    print "</dl>\n";
    output_section_html(@_);
    print "<hr>\n";
}

# output function in html
sub output_function_html(%) {
    my %args = %{$_[0]};
    my ($parameter, $section);
    my $count;

    print "<h2>" . $args{'function'} . " - " . $args{'purpose'} . "</h2>\n";
    print "<i>" . $args{'functiontype'} . "</i>\n";
    print "<b>" . $args{'function'} . "</b>\n";
    print "(";
    $count = 0;
    foreach $parameter (@{$args{'parameterlist'}}) {
	$type = $args{'parametertypes'}{$parameter};
	if ($type =~ m/([^\(]*\(\*)\s*\)\s*\(([^\)]*)\)/) {
	    # pointer-to-function
	    print "<i>$1</i><b>$parameter</b>) <i>($2)</i>";
	} else {
	    print "<i>" . $type . "</i> <b>" . $parameter . "</b>";
	}
	if ($count != $#{$args{'parameterlist'}}) {
	    $count++;
	    print ",\n";
	}
    }
    print ")\n";

    print "<h3>Arguments</h3>\n";
    print "<dl>\n";
    foreach $parameter (@{$args{'parameterlist'}}) {
	my $parameter_name = $parameter;
	$parameter_name =~ s/\[.*//;

	($args{'parameterdescs'}{$parameter_name} ne $undescribed) || next;
	print "<dt><b>" . $parameter . "</b>\n";
	print "<dd>";
	output_highlight($args{'parameterdescs'}{$parameter_name});
    }
    print "</dl>\n";
    output_section_html(@_);
    print "<hr>\n";
}

# output DOC: block header in html
sub output_blockhead_html(%) {
    my %args = %{$_[0]};
    my ($parameter, $section);
    my $count;

    foreach $section (@{$args{'sectionlist'}}) {
	print "<h3>$section</h3>\n";
	print "<ul>\n";
	output_highlight($args{'sections'}{$section});
	print "</ul>\n";
    }
    print "<hr>\n";
}

# output sections in html5
sub output_section_html5(%) {
    my %args = %{$_[0]};
    my $section;

    foreach $section (@{$args{'sectionlist'}}) {
	print "<section>\n";
	print "<h1>$section</h1>\n";
	print "<p>\n";
	output_highlight($args{'sections'}{$section});
	print "</p>\n";
	print "</section>\n";
    }
}

# output enum in html5
sub output_enum_html5(%) {
    my %args = %{$_[0]};
    my ($parameter);
    my $count;
    my $html5id;

    $html5id = $args{'enum'};
    $html5id =~ s/[^a-zA-Z0-9\-]+/_/g;
    print "<article class=\"enum\" id=\"enum:". $html5id . "\">";
    print "<h1>enum " . $args{'enum'} . "</h1>\n";
    print "<ol class=\"code\">\n";
    print "<li>";
    print "<span class=\"keyword\">enum</span> ";
    print "<span class=\"identifier\">" . $args{'enum'} . "</span> {";
    print "</li>\n";
    $count = 0;
    foreach $parameter (@{$args{'parameterlist'}}) {
	print "<li class=\"indent\">";
	print "<span class=\"param\">" . $parameter . "</span>";
	if ($count != $#{$args{'parameterlist'}}) {
	    $count++;
	    print ",";
	}
	print "</li>\n";
    }
    print "<li>};</li>\n";
    print "</ol>\n";

    print "<section>\n";
    print "<h1>Constants</h1>\n";
    print "<dl>\n";
    foreach $parameter (@{$args{'parameterlist'}}) {
	print "<dt>" . $parameter . "</dt>\n";
	print "<dd>";
	output_highlight($args{'parameterdescs'}{$parameter});
	print "</dd>\n";
    }
    print "</dl>\n";
    print "</section>\n";
    output_section_html5(@_);
    print "</article>\n";
}

# output typedef in html5
sub output_typedef_html5(%) {
    my %args = %{$_[0]};
    my ($parameter);
    my $count;
    my $html5id;

    $html5id = $args{'typedef'};
    $html5id =~ s/[^a-zA-Z0-9\-]+/_/g;
    print "<article class=\"typedef\" id=\"typedef:" . $html5id . "\">\n";
    print "<h1>typedef " . $args{'typedef'} . "</h1>\n";

    print "<ol class=\"code\">\n";
    print "<li>";
    print "<span class=\"keyword\">typedef</span> ";
    print "<span class=\"identifier\">" . $args{'typedef'} . "</span>";
    print "</li>\n";
    print "</ol>\n";
    output_section_html5(@_);
    print "</article>\n";
}

# output struct in html5
sub output_struct_html5(%) {
    my %args = %{$_[0]};
    my ($parameter);
    my $html5id;

    $html5id = $args{'struct'};
    $html5id =~ s/[^a-zA-Z0-9\-]+/_/g;
    print "<article class=\"struct\" id=\"struct:" . $html5id . "\">\n";
    print "<hgroup>\n";
    print "<h1>" . $args{'type'} . " " . $args{'struct'} . "</h1>";
    print "<h2>". $args{'purpose'} . "</h2>\n";
    print "</hgroup>\n";
    print "<ol class=\"code\">\n";
    print "<li>";
    print "<span class=\"type\">" . $args{'type'} . "</span> ";
    print "<span class=\"identifier\">" . $args{'struct'} . "</span> {";
    print "</li>\n";
    foreach $parameter (@{$args{'parameterlist'}}) {
	print "<li class=\"indent\">";
	if ($parameter =~ /^#/) {
		print "<span class=\"param\">" . $parameter ."</span>\n";
		print "</li>\n";
		next;
	}
	my $parameter_name = $parameter;
	$parameter_name =~ s/\[.*//;

	($args{'parameterdescs'}{$parameter_name} ne $undescribed) || next;
	$type = $args{'parametertypes'}{$parameter};
	if ($type =~ m/([^\(]*\(\*)\s*\)\s*\(([^\)]*)\)/) {
	    # pointer-to-function
	    print "<span class=\"type\">$1</span> ";
	    print "<span class=\"param\">$parameter</span>";
	    print "<span class=\"type\">)</span> ";
	    print "(<span class=\"args\">$2</span>);";
	} elsif ($type =~ m/^(.*?)\s*(:.*)/) {
	    # bitfield
	    print "<span class=\"type\">$1</span> ";
	    print "<span class=\"param\">$parameter</span>";
	    print "<span class=\"bits\">$2</span>;";
	} else {
	    print "<span class=\"type\">$type</span> ";
	    print "<span class=\"param\">$parameter</span>;";
	}
	print "</li>\n";
    }
    print "<li>};</li>\n";
    print "</ol>\n";

    print "<section>\n";
    print "<h1>Members</h1>\n";
    print "<dl>\n";
    foreach $parameter (@{$args{'parameterlist'}}) {
	($parameter =~ /^#/) && next;

	my $parameter_name = $parameter;
	$parameter_name =~ s/\[.*//;

	($args{'parameterdescs'}{$parameter_name} ne $undescribed) || next;
	print "<dt>" . $parameter . "</dt>\n";
	print "<dd>";
	output_highlight($args{'parameterdescs'}{$parameter_name});
	print "</dd>\n";
    }
    print "</dl>\n";
    print "</section>\n";
    output_section_html5(@_);
    print "</article>\n";
}

# output function in html5
sub output_function_html5(%) {
    my %args = %{$_[0]};
    my ($parameter, $section);
    my $count;
    my $html5id;

    $html5id = $args{'function'};
    $html5id =~ s/[^a-zA-Z0-9\-]+/_/g;
    print "<article class=\"function\" id=\"func:". $html5id . "\">\n";
    print "<hgroup>\n";
    print "<h1>" . $args{'function'} . "</h1>";
    print "<h2>" . $args{'purpose'} . "</h2>\n";
    print "</hgroup>\n";
    print "<ol class=\"code\">\n";
    print "<li>";
    print "<span class=\"type\">" . $args{'functiontype'} . "</span> ";
    print "<span class=\"identifier\">" . $args{'function'} . "</span> (";
    print "</li>";
    $count = 0;
    foreach $parameter (@{$args{'parameterlist'}}) {
	print "<li class=\"indent\">";
	$type = $args{'parametertypes'}{$parameter};
	if ($type =~ m/([^\(]*\(\*)\s*\)\s*\(([^\)]*)\)/) {
	    # pointer-to-function
	    print "<span class=\"type\">$1</span> ";
	    print "<span class=\"param\">$parameter</span>";
	    print "<span class=\"type\">)</span> ";
	    print "(<span class=\"args\">$2</span>)";
	} else {
	    print "<span class=\"type\">$type</span> ";
	    print "<span class=\"param\">$parameter</span>";
	}
	if ($count != $#{$args{'parameterlist'}}) {
	    $count++;
	    print ",";
	}
	print "</li>\n";
    }
    print "<li>)</li>\n";
    print "</ol>\n";

    print "<section>\n";
    print "<h1>Arguments</h1>\n";
    print "<p>\n";
    print "<dl>\n";
    foreach $parameter (@{$args{'parameterlist'}}) {
	my $parameter_name = $parameter;
	$parameter_name =~ s/\[.*//;

	($args{'parameterdescs'}{$parameter_name} ne $undescribed) || next;
	print "<dt>" . $parameter . "</dt>\n";
	print "<dd>";
	output_highlight($args{'parameterdescs'}{$parameter_name});
	print "</dd>\n";
    }
    print "</dl>\n";
    print "</section>\n";
    output_section_html5(@_);
    print "</article>\n";
}

# output DOC: block header in html5
sub output_blockhead_html5(%) {
    my %args = %{$_[0]};
    my ($parameter, $section);
    my $count;
    my $html5id;

    foreach $section (@{$args{'sectionlist'}}) {
	$html5id = $section;
	$html5id =~ s/[^a-zA-Z0-9\-]+/_/g;
	print "<article class=\"doc\" id=\"doc:". $html5id . "\">\n";
	print "<h1>$section</h1>\n";
	print "<p>\n";
	output_highlight($args{'sections'}{$section});
	print "</p>\n";
    }
    print "</article>\n";
}

sub output_section_xml(%) {
    my %args = %{$_[0]};
    my $section;
    # print out each section
    $lineprefix="   ";
    foreach $section (@{$args{'sectionlist'}}) {
	print "<refsect1>\n";
	print "<title>$section</title>\n";
	if ($section =~ m/EXAMPLE/i) {
	    print "<informalexample><programlisting>\n";
	    $output_preformatted = 1;
	} else {
	    print "<para>\n";
	}
	output_highlight($args{'sections'}{$section});
	$output_preformatted = 0;
	if ($section =~ m/EXAMPLE/i) {
	    print "</programlisting></informalexample>\n";
	} else {
	    print "</para>\n";
	}
	print "</refsect1>\n";
    }
}

# output function in XML DocBook
sub output_function_xml(%) {
    my %args = %{$_[0]};
    my ($parameter, $section);
    my $count;
    my $id;

    $id = "API-" . $args{'function'};
    $id =~ s/[^A-Za-z0-9]/-/g;

    print "<refentry id=\"$id\">\n";
    print "<refentryinfo>\n";
    print " <title>LINUX</title>\n";
    print " <productname>Kernel Hackers Manual</productname>\n";
    print " <date>$man_date</date>\n";
    print "</refentryinfo>\n";
    print "<refmeta>\n";
    print " <refentrytitle><phrase>" . $args{'function'} . "</phrase></refentrytitle>\n";
    print " <manvolnum>9</manvolnum>\n";
    print " <refmiscinfo class=\"version\">" . $kernelversion . "</refmiscinfo>\n";
    print "</refmeta>\n";
    print "<refnamediv>\n";
    print " <refname>" . $args{'function'} . "</refname>\n";
    print " <refpurpose>\n";
    print "  ";
    output_highlight ($args{'purpose'});
    print " </refpurpose>\n";
    print "</refnamediv>\n";

    print "<refsynopsisdiv>\n";
    print " <title>Synopsis</title>\n";
    print "  <funcsynopsis><funcprototype>\n";
    print "   <funcdef>" . $args{'functiontype'} . " ";
    print "<function>" . $args{'function'} . " </function></funcdef>\n";

    $count = 0;
    if ($#{$args{'parameterlist'}} >= 0) {
	foreach $parameter (@{$args{'parameterlist'}}) {
	    $type = $args{'parametertypes'}{$parameter};
	    if ($type =~ m/([^\(]*\(\*)\s*\)\s*\(([^\)]*)\)/) {
		# pointer-to-function
		print "   <paramdef>$1<parameter>$parameter</parameter>)\n";
		print "     <funcparams>$2</funcparams></paramdef>\n";
	    } else {
		print "   <paramdef>" . $type;
		print " <parameter>$parameter</parameter></paramdef>\n";
	    }
	}
    } else {
	print "  <void/>\n";
    }
    print "  </funcprototype></funcsynopsis>\n";
    print "</refsynopsisdiv>\n";

    # print parameters
    print "<refsect1>\n <title>Arguments</title>\n";
    if ($#{$args{'parameterlist'}} >= 0) {
	print " <variablelist>\n";
	foreach $parameter (@{$args{'parameterlist'}}) {
	    my $parameter_name = $parameter;
	    $parameter_name =~ s/\[.*//;
	    $type = $args{'parametertypes'}{$parameter};

	    print "  <varlistentry>\n   <term><parameter>$type $parameter</parameter></term>\n";
	    print "   <listitem>\n    <para>\n";
	    $lineprefix="     ";
	    output_highlight($args{'parameterdescs'}{$parameter_name});
	    print "    </para>\n   </listitem>\n  </varlistentry>\n";
	}
	print " </variablelist>\n";
    } else {
	print " <para>\n  None\n </para>\n";
    }
    print "</refsect1>\n";

    output_section_xml(@_);
    print "</refentry>\n\n";
}

# output struct in XML DocBook
sub output_struct_xml(%) {
    my %args = %{$_[0]};
    my ($parameter, $section);
    my $id;

    $id = "API-struct-" . $args{'struct'};
    $id =~ s/[^A-Za-z0-9]/-/g;

    print "<refentry id=\"$id\">\n";
    print "<refentryinfo>\n";
    print " <title>LINUX</title>\n";
    print " <productname>Kernel Hackers Manual</productname>\n";
    print " <date>$man_date</date>\n";
    print "</refentryinfo>\n";
    print "<refmeta>\n";
    print " <refentrytitle><phrase>" . $args{'type'} . " " . $args{'struct'} . "</phrase></refentrytitle>\n";
    print " <manvolnum>9</manvolnum>\n";
    print " <refmiscinfo class=\"version\">" . $kernelversion . "</refmiscinfo>\n";
    print "</refmeta>\n";
    print "<refnamediv>\n";
    print " <refname>" . $args{'type'} . " " . $args{'struct'} . "</refname>\n";
    print " <refpurpose>\n";
    print "  ";
    output_highlight ($args{'purpose'});
    print " </refpurpose>\n";
    print "</refnamediv>\n";

    print "<refsynopsisdiv>\n";
    print " <title>Synopsis</title>\n";
    print "  <programlisting>\n";
    print $args{'type'} . " " . $args{'struct'} . " {\n";
    foreach $parameter (@{$args{'parameterlist'}}) {
	if ($parameter =~ /^#/) {
	    my $prm = $parameter;
	    # convert data read & converted thru xml_escape() into &xyz; format:
	    # This allows us to have #define macros interspersed in a struct.
	    $prm =~ s/\\\\\\/\&/g;
	    print "$prm\n";
	    next;
	}

	my $parameter_name = $parameter;
	$parameter_name =~ s/\[.*//;

	defined($args{'parameterdescs'}{$parameter_name}) || next;
	($args{'parameterdescs'}{$parameter_name} ne $undescribed) || next;
	$type = $args{'parametertypes'}{$parameter};
	if ($type =~ m/([^\(]*\(\*)\s*\)\s*\(([^\)]*)\)/) {
	    # pointer-to-function
	    print "  $1 $parameter) ($2);\n";
	} elsif ($type =~ m/^(.*?)\s*(:.*)/) {
	    # bitfield
	    print "  $1 $parameter$2;\n";
	} else {
	    print "  " . $type . " " . $parameter . ";\n";
	}
    }
    print "};";
    print "  </programlisting>\n";
    print "</refsynopsisdiv>\n";

    print " <refsect1>\n";
    print "  <title>Members</title>\n";

    if ($#{$args{'parameterlist'}} >= 0) {
    print "  <variablelist>\n";
    foreach $parameter (@{$args{'parameterlist'}}) {
      ($parameter =~ /^#/) && next;

      my $parameter_name = $parameter;
      $parameter_name =~ s/\[.*//;

      defined($args{'parameterdescs'}{$parameter_name}) || next;
      ($args{'parameterdescs'}{$parameter_name} ne $undescribed) || next;
      $type = $args{'parametertypes'}{$parameter};
      print "    <varlistentry>";
      print "      <term><literal>$type $parameter</literal></term>\n";
      print "      <listitem><para>\n";
      output_highlight($args{'parameterdescs'}{$parameter_name});
      print "      </para></listitem>\n";
      print "    </varlistentry>\n";
    }
    print "  </variablelist>\n";
    } else {
	print " <para>\n  None\n </para>\n";
    }
    print " </refsect1>\n";

    output_section_xml(@_);

    print "</refentry>\n\n";
}

# output enum in XML DocBook
sub output_enum_xml(%) {
    my %args = %{$_[0]};
    my ($parameter, $section);
    my $count;
    my $id;

    $id = "API-enum-" . $args{'enum'};
    $id =~ s/[^A-Za-z0-9]/-/g;

    print "<refentry id=\"$id\">\n";
    print "<refentryinfo>\n";
    print " <title>LINUX</title>\n";
    print " <productname>Kernel Hackers Manual</productname>\n";
    print " <date>$man_date</date>\n";
    print "</refentryinfo>\n";
    print "<refmeta>\n";
    print " <refentrytitle><phrase>enum " . $args{'enum'} . "</phrase></refentrytitle>\n";
    print " <manvolnum>9</manvolnum>\n";
    print " <refmiscinfo class=\"version\">" . $kernelversion . "</refmiscinfo>\n";
    print "</refmeta>\n";
    print "<refnamediv>\n";
    print " <refname>enum " . $args{'enum'} . "</refname>\n";
    print " <refpurpose>\n";
    print "  ";
    output_highlight ($args{'purpose'});
    print " </refpurpose>\n";
    print "</refnamediv>\n";

    print "<refsynopsisdiv>\n";
    print " <title>Synopsis</title>\n";
    print "  <programlisting>\n";
    print "enum " . $args{'enum'} . " {\n";
    $count = 0;
    foreach $parameter (@{$args{'parameterlist'}}) {
	print "  $parameter";
	if ($count != $#{$args{'parameterlist'}}) {
	    $count++;
	    print ",";
	}
	print "\n";
    }
    print "};";
    print "  </programlisting>\n";
    print "</refsynopsisdiv>\n";

    print "<refsect1>\n";
    print " <title>Constants</title>\n";
    print "  <variablelist>\n";
    foreach $parameter (@{$args{'parameterlist'}}) {
      my $parameter_name = $parameter;
      $parameter_name =~ s/\[.*//;

      print "    <varlistentry>";
      print "      <term>$parameter</term>\n";
      print "      <listitem><para>\n";
      output_highlight($args{'parameterdescs'}{$parameter_name});
      print "      </para></listitem>\n";
      print "    </varlistentry>\n";
    }
    print "  </variablelist>\n";
    print "</refsect1>\n";

    output_section_xml(@_);

    print "</refentry>\n\n";
}

# output typedef in XML DocBook
sub output_typedef_xml(%) {
    my %args = %{$_[0]};
    my ($parameter, $section);
    my $id;

    $id = "API-typedef-" . $args{'typedef'};
    $id =~ s/[^A-Za-z0-9]/-/g;

    print "<refentry id=\"$id\">\n";
    print "<refentryinfo>\n";
    print " <title>LINUX</title>\n";
    print " <productname>Kernel Hackers Manual</productname>\n";
    print " <date>$man_date</date>\n";
    print "</refentryinfo>\n";
    print "<refmeta>\n";
    print " <refentrytitle><phrase>typedef " . $args{'typedef'} . "</phrase></refentrytitle>\n";
    print " <manvolnum>9</manvolnum>\n";
    print "</refmeta>\n";
    print "<refnamediv>\n";
    print " <refname>typedef " . $args{'typedef'} . "</refname>\n";
    print " <refpurpose>\n";
    print "  ";
    output_highlight ($args{'purpose'});
    print " </refpurpose>\n";
    print "</refnamediv>\n";

    print "<refsynopsisdiv>\n";
    print " <title>Synopsis</title>\n";
    print "  <synopsis>typedef " . $args{'typedef'} . ";</synopsis>\n";
    print "</refsynopsisdiv>\n";

    output_section_xml(@_);

    print "</refentry>\n\n";
}

# output in XML DocBook
sub output_blockhead_xml(%) {
    my %args = %{$_[0]};
    my ($parameter, $section);
    my $count;

    my $id = $args{'module'};
    $id =~ s/[^A-Za-z0-9]/-/g;

    # print out each section
    $lineprefix="   ";
    foreach $section (@{$args{'sectionlist'}}) {
	if (!$args{'content-only'}) {
		print "<refsect1>\n <title>$section</title>\n";
	}
	if ($section =~ m/EXAMPLE/i) {
	    print "<example><para>\n";
	    $output_preformatted = 1;
	} else {
	    print "<para>\n";
	}
	output_highlight($args{'sections'}{$section});
	$output_preformatted = 0;
	if ($section =~ m/EXAMPLE/i) {
	    print "</para></example>\n";
	} else {
	    print "</para>";
	}
	if (!$args{'content-only'}) {
		print "\n</refsect1>\n";
	}
    }

    print "\n\n";
}

# output in XML DocBook
sub output_function_gnome {
    my %args = %{$_[0]};
    my ($parameter, $section);
    my $count;
    my $id;

    $id = $args{'module'} . "-" . $args{'function'};
    $id =~ s/[^A-Za-z0-9]/-/g;

    print "<sect2>\n";
    print " <title id=\"$id\">" . $args{'function'} . "</title>\n";

    print "  <funcsynopsis>\n";
    print "   <funcdef>" . $args{'functiontype'} . " ";
    print "<function>" . $args{'function'} . " ";
    print "</function></funcdef>\n";

    $count = 0;
    if ($#{$args{'parameterlist'}} >= 0) {
	foreach $parameter (@{$args{'parameterlist'}}) {
	    $type = $args{'parametertypes'}{$parameter};
	    if ($type =~ m/([^\(]*\(\*)\s*\)\s*\(([^\)]*)\)/) {
		# pointer-to-function
		print "   <paramdef>$1 <parameter>$parameter</parameter>)\n";
		print "     <funcparams>$2</funcparams></paramdef>\n";
	    } else {
		print "   <paramdef>" . $type;
		print " <parameter>$parameter</parameter></paramdef>\n";
	    }
	}
    } else {
	print "  <void>\n";
    }
    print "  </funcsynopsis>\n";
    if ($#{$args{'parameterlist'}} >= 0) {
	print " <informaltable pgwide=\"1\" frame=\"none\" role=\"params\">\n";
	print "<tgroup cols=\"2\">\n";
	print "<colspec colwidth=\"2*\">\n";
	print "<colspec colwidth=\"8*\">\n";
	print "<tbody>\n";
	foreach $parameter (@{$args{'parameterlist'}}) {
	    my $parameter_name = $parameter;
	    $parameter_name =~ s/\[.*//;

	    print "  <row><entry align=\"right\"><parameter>$parameter</parameter></entry>\n";
	    print "   <entry>\n";
	    $lineprefix="     ";
	    output_highlight($args{'parameterdescs'}{$parameter_name});
	    print "    </entry></row>\n";
	}
	print " </tbody></tgroup></informaltable>\n";
    } else {
	print " <para>\n  None\n </para>\n";
    }

    # print out each section
    $lineprefix="   ";
    foreach $section (@{$args{'sectionlist'}}) {
	print "<simplesect>\n <title>$section</title>\n";
	if ($section =~ m/EXAMPLE/i) {
	    print "<example><programlisting>\n";
	    $output_preformatted = 1;
	} else {
	}
	print "<para>\n";
	output_highlight($args{'sections'}{$section});
	$output_preformatted = 0;
	print "</para>\n";
	if ($section =~ m/EXAMPLE/i) {
	    print "</programlisting></example>\n";
	} else {
	}
	print " </simplesect>\n";
    }

    print "</sect2>\n\n";
}

##
# output function in man
sub output_function_man(%) {
    my %args = %{$_[0]};
    my ($parameter, $section);
    my $count;

    print ".TH \"$args{'function'}\" 9 \"$args{'function'}\" \"$man_date\" \"Kernel Hacker's Manual\" LINUX\n";

    print ".SH NAME\n";
    print $args{'function'} . " \\- " . $args{'purpose'} . "\n";

    print ".SH SYNOPSIS\n";
    if ($args{'functiontype'} ne "") {
	print ".B \"" . $args{'functiontype'} . "\" " . $args{'function'} . "\n";
    } else {
	print ".B \"" . $args{'function'} . "\n";
    }
    $count = 0;
    my $parenth = "(";
    my $post = ",";
    foreach my $parameter (@{$args{'parameterlist'}}) {
	if ($count == $#{$args{'parameterlist'}}) {
	    $post = ");";
	}
	$type = $args{'parametertypes'}{$parameter};
	if ($type =~ m/([^\(]*\(\*)\s*\)\s*\(([^\)]*)\)/) {
	    # pointer-to-function
	    print ".BI \"" . $parenth . $1 . "\" " . $parameter . " \") (" . $2 . ")" . $post . "\"\n";
	} else {
	    $type =~ s/([^\*])$/$1 /;
	    print ".BI \"" . $parenth . $type . "\" " . $parameter . " \"" . $post . "\"\n";
	}
	$count++;
	$parenth = "";
    }

    print ".SH ARGUMENTS\n";
    foreach $parameter (@{$args{'parameterlist'}}) {
	my $parameter_name = $parameter;
	$parameter_name =~ s/\[.*//;

	print ".IP \"" . $parameter . "\" 12\n";
	output_highlight($args{'parameterdescs'}{$parameter_name});
    }
    foreach $section (@{$args{'sectionlist'}}) {
	print ".SH \"", uc $section, "\"\n";
	output_highlight($args{'sections'}{$section});
    }
}

##
# output enum in man
sub output_enum_man(%) {
    my %args = %{$_[0]};
    my ($parameter, $section);
    my $count;

    print ".TH \"$args{'module'}\" 9 \"enum $args{'enum'}\" \"$man_date\" \"API Manual\" LINUX\n";

    print ".SH NAME\n";
    print "enum " . $args{'enum'} . " \\- " . $args{'purpose'} . "\n";

    print ".SH SYNOPSIS\n";
    print "enum " . $args{'enum'} . " {\n";
    $count = 0;
    foreach my $parameter (@{$args{'parameterlist'}}) {
	print ".br\n.BI \"    $parameter\"\n";
	if ($count == $#{$args{'parameterlist'}}) {
	    print "\n};\n";
	    last;
	}
	else {
	    print ", \n.br\n";
	}
	$count++;
    }

    print ".SH Constants\n";
    foreach $parameter (@{$args{'parameterlist'}}) {
	my $parameter_name = $parameter;
	$parameter_name =~ s/\[.*//;

	print ".IP \"" . $parameter . "\" 12\n";
	output_highlight($args{'parameterdescs'}{$parameter_name});
    }
    foreach $section (@{$args{'sectionlist'}}) {
	print ".SH \"$section\"\n";
	output_highlight($args{'sections'}{$section});
    }
}

##
# output struct in man
sub output_struct_man(%) {
    my %args = %{$_[0]};
    my ($parameter, $section);

    print ".TH \"$args{'module'}\" 9 \"" . $args{'type'} . " " . $args{'struct'} . "\" \"$man_date\" \"API Manual\" LINUX\n";

    print ".SH NAME\n";
    print $args{'type'} . " " . $args{'struct'} . " \\- " . $args{'purpose'} . "\n";

    print ".SH SYNOPSIS\n";
    print $args{'type'} . " " . $args{'struct'} . " {\n.br\n";

    foreach my $parameter (@{$args{'parameterlist'}}) {
	if ($parameter =~ /^#/) {
	    print ".BI \"$parameter\"\n.br\n";
	    next;
	}
	my $parameter_name = $parameter;
	$parameter_name =~ s/\[.*//;

	($args{'parameterdescs'}{$parameter_name} ne $undescribed) || next;
	$type = $args{'parametertypes'}{$parameter};
	if ($type =~ m/([^\(]*\(\*)\s*\)\s*\(([^\)]*)\)/) {
	    # pointer-to-function
	    print ".BI \"    " . $1 . "\" " . $parameter . " \") (" . $2 . ")" . "\"\n;\n";
	} elsif ($type =~ m/^(.*?)\s*(:.*)/) {
	    # bitfield
	    print ".BI \"    " . $1 . "\ \" " . $parameter . $2 . " \"" . "\"\n;\n";
	} else {
	    $type =~ s/([^\*])$/$1 /;
	    print ".BI \"    " . $type . "\" " . $parameter . " \"" . "\"\n;\n";
	}
	print "\n.br\n";
    }
    print "};\n.br\n";

    print ".SH Members\n";
    foreach $parameter (@{$args{'parameterlist'}}) {
	($parameter =~ /^#/) && next;

	my $parameter_name = $parameter;
	$parameter_name =~ s/\[.*//;

	($args{'parameterdescs'}{$parameter_name} ne $undescribed) || next;
	print ".IP \"" . $parameter . "\" 12\n";
	output_highlight($args{'parameterdescs'}{$parameter_name});
    }
    foreach $section (@{$args{'sectionlist'}}) {
	print ".SH \"$section\"\n";
	output_highlight($args{'sections'}{$section});
    }
}

##
# output typedef in man
sub output_typedef_man(%) {
    my %args = %{$_[0]};
    my ($parameter, $section);

    print ".TH \"$args{'module'}\" 9 \"$args{'typedef'}\" \"$man_date\" \"API Manual\" LINUX\n";

    print ".SH NAME\n";
    print "typedef " . $args{'typedef'} . " \\- " . $args{'purpose'} . "\n";

    foreach $section (@{$args{'sectionlist'}}) {
	print ".SH \"$section\"\n";
	output_highlight($args{'sections'}{$section});
    }
}

sub output_blockhead_man(%) {
    my %args = %{$_[0]};
    my ($parameter, $section);
    my $count;

    print ".TH \"$args{'module'}\" 9 \"$args{'module'}\" \"$man_date\" \"API Manual\" LINUX\n";

    foreach $section (@{$args{'sectionlist'}}) {
	print ".SH \"$section\"\n";
	output_highlight($args{'sections'}{$section});
    }
}

##
# output in text
sub output_function_text(%) {
    my %args = %{$_[0]};
    my ($parameter, $section);
    my $start;

    print "Name:\n\n";
    print $args{'function'} . " - " . $args{'purpose'} . "\n";

    print "\nSynopsis:\n\n";
    if ($args{'functiontype'} ne "") {
	$start = $args{'functiontype'} . " " . $args{'function'} . " (";
    } else {
	$start = $args{'function'} . " (";
    }
    print $start;

    my $count = 0;
    foreach my $parameter (@{$args{'parameterlist'}}) {
	$type = $args{'parametertypes'}{$parameter};
	if ($type =~ m/([^\(]*\(\*)\s*\)\s*\(([^\)]*)\)/) {
	    # pointer-to-function
	    print $1 . $parameter . ") (" . $2;
	} else {
	    print $type . " " . $parameter;
	}
	if ($count != $#{$args{'parameterlist'}}) {
	    $count++;
	    print ",\n";
	    print " " x length($start);
	} else {
	    print ");\n\n";
	}
    }

    print "Arguments:\n\n";
    foreach $parameter (@{$args{'parameterlist'}}) {
	my $parameter_name = $parameter;
	$parameter_name =~ s/\[.*//;

	print $parameter . "\n\t" . $args{'parameterdescs'}{$parameter_name} . "\n";
    }
    output_section_text(@_);
}

#output sections in text
sub output_section_text(%) {
    my %args = %{$_[0]};
    my $section;

    print "\n";
    foreach $section (@{$args{'sectionlist'}}) {
	print "$section:\n\n";
	output_highlight($args{'sections'}{$section});
    }
    print "\n\n";
}

# output enum in text
sub output_enum_text(%) {
    my %args = %{$_[0]};
    my ($parameter);
    my $count;
    print "Enum:\n\n";

    print "enum " . $args{'enum'} . " - " . $args{'purpose'} . "\n\n";
    print "enum " . $args{'enum'} . " {\n";
    $count = 0;
    foreach $parameter (@{$args{'parameterlist'}}) {
	print "\t$parameter";
	if ($count != $#{$args{'parameterlist'}}) {
	    $count++;
	    print ",";
	}
	print "\n";
    }
    print "};\n\n";

    print "Constants:\n\n";
    foreach $parameter (@{$args{'parameterlist'}}) {
	print "$parameter\n\t";
	print $args{'parameterdescs'}{$parameter} . "\n";
    }

    output_section_text(@_);
}

# output typedef in text
sub output_typedef_text(%) {
    my %args = %{$_[0]};
    my ($parameter);
    my $count;
    print "Typedef:\n\n";

    print "typedef " . $args{'typedef'} . " - " . $args{'purpose'} . "\n";
    output_section_text(@_);
}

# output struct as text
sub output_struct_text(%) {
    my %args = %{$_[0]};
    my ($parameter);

    print $args{'type'} . " " . $args{'struct'} . " - " . $args{'purpose'} . "\n\n";
    print $args{'type'} . " " . $args{'struct'} . " {\n";
    foreach $parameter (@{$args{'parameterlist'}}) {
	if ($parameter =~ /^#/) {
	    print "$parameter\n";
	    next;
	}

	my $parameter_name = $parameter;
	$parameter_name =~ s/\[.*//;

	($args{'parameterdescs'}{$parameter_name} ne $undescribed) || next;
	$type = $args{'parametertypes'}{$parameter};
	if ($type =~ m/([^\(]*\(\*)\s*\)\s*\(([^\)]*)\)/) {
	    # pointer-to-function
	    print "\t$1 $parameter) ($2);\n";
	} elsif ($type =~ m/^(.*?)\s*(:.*)/) {
	    # bitfield
	    print "\t$1 $parameter$2;\n";
	} else {
	    print "\t" . $type . " " . $parameter . ";\n";
	}
    }
    print "};\n\n";

    print "Members:\n\n";
    foreach $parameter (@{$args{'parameterlist'}}) {
	($parameter =~ /^#/) && next;

	my $parameter_name = $parameter;
	$parameter_name =~ s/\[.*//;

	($args{'parameterdescs'}{$parameter_name} ne $undescribed) || next;
	print "$parameter\n\t";
	print $args{'parameterdescs'}{$parameter_name} . "\n";
    }
    print "\n";
    output_section_text(@_);
}

sub output_blockhead_text(%) {
    my %args = %{$_[0]};
    my ($parameter, $section);

    foreach $section (@{$args{'sectionlist'}}) {
	print " $section:\n";
	print "    -> ";
	output_highlight($args{'sections'}{$section});
    }
}

##
# output in restructured text
#

#
# This could use some work; it's used to output the DOC: sections, and
# starts by putting out the name of the doc section itself, but that tends
# to duplicate a header already in the template file.
#
sub output_blockhead_rst(%) {
    my %args = %{$_[0]};
    my ($parameter, $section);

    foreach $section (@{$args{'sectionlist'}}) {
	if ($output_selection != OUTPUT_INCLUDE) {
	    print "**$section**\n\n";
	}
        print_lineno($section_start_lines{$section});
	output_highlight_rst($args{'sections'}{$section});
	print "\n";
    }
}

sub output_highlight_rst {
    my $contents = join "\n",@_;
    my $line;

    # undo the evil effects of xml_escape() earlier
    $contents = xml_unescape($contents);

    eval $dohighlight;
    die $@ if $@;

    foreach $line (split "\n", $contents) {
	print $lineprefix . $line . "\n";
    }
}

sub output_function_rst(%) {
    my %args = %{$_[0]};
    my ($parameter, $section);
    my $oldprefix = $lineprefix;
    my $start = "";

    if ($args{'typedef'}) {
	print ".. c:type:: ". $args{'function'} . "\n\n";
	print_lineno($declaration_start_line);
	print "   **Typedef**: ";
	$lineprefix = "";
	output_highlight_rst($args{'purpose'});
	$start = "\n\n**Syntax**\n\n  ``";
    } else {
	print ".. c:function:: ";
    }
    if ($args{'functiontype'} ne "") {
	$start .= $args{'functiontype'} . " " . $args{'function'} . " (";
    } else {
	$start .= $args{'function'} . " (";
    }
    print $start;

    my $count = 0;
    foreach my $parameter (@{$args{'parameterlist'}}) {
	if ($count ne 0) {
	    print ", ";
	}
	$count++;
	$type = $args{'parametertypes'}{$parameter};

	if ($type =~ m/([^\(]*\(\*)\s*\)\s*\(([^\)]*)\)/) {
	    # pointer-to-function
	    print $1 . $parameter . ") (" . $2;
	} else {
	    print $type . " " . $parameter;
	}
    }
    if ($args{'typedef'}) {
	print ");``\n\n";
    } else {
	print ")\n\n";
	print_lineno($declaration_start_line);
	$lineprefix = "   ";
	output_highlight_rst($args{'purpose'});
	print "\n";
    }

    print "**Parameters**\n\n";
    $lineprefix = "  ";
    foreach $parameter (@{$args{'parameterlist'}}) {
	my $parameter_name = $parameter;
	$parameter_name =~ s/\[.*//;
	$type = $args{'parametertypes'}{$parameter};

	if ($type ne "") {
	    print "``$type $parameter``\n";
	} else {
	    print "``$parameter``\n";
	}

        print_lineno($parameterdesc_start_lines{$parameter_name});

	if (defined($args{'parameterdescs'}{$parameter_name}) &&
	    $args{'parameterdescs'}{$parameter_name} ne $undescribed) {
	    output_highlight_rst($args{'parameterdescs'}{$parameter_name});
	} else {
	    print "  *undescribed*\n";
	}
	print "\n";
    }

    $lineprefix = $oldprefix;
    output_section_rst(@_);
}

sub output_section_rst(%) {
    my %args = %{$_[0]};
    my $section;
    my $oldprefix = $lineprefix;
    $lineprefix = "";

    foreach $section (@{$args{'sectionlist'}}) {
	print "**$section**\n\n";
        print_lineno($section_start_lines{$section});
	output_highlight_rst($args{'sections'}{$section});
	print "\n";
    }
    print "\n";
    $lineprefix = $oldprefix;
}

sub output_enum_rst(%) {
    my %args = %{$_[0]};
    my ($parameter);
    my $oldprefix = $lineprefix;
    my $count;
    my $name = "enum " . $args{'enum'};

    print "\n\n.. c:type:: " . $name . "\n\n";
    print_lineno($declaration_start_line);
    $lineprefix = "   ";
    output_highlight_rst($args{'purpose'});
    print "\n";

    print "**Constants**\n\n";
    $lineprefix = "  ";
    foreach $parameter (@{$args{'parameterlist'}}) {
	print "``$parameter``\n";
	if ($args{'parameterdescs'}{$parameter} ne $undescribed) {
	    output_highlight_rst($args{'parameterdescs'}{$parameter});
	} else {
	    print "  *undescribed*\n";
	}
	print "\n";
    }

    $lineprefix = $oldprefix;
    output_section_rst(@_);
}

sub output_typedef_rst(%) {
    my %args = %{$_[0]};
    my ($parameter);
    my $oldprefix = $lineprefix;
    my $name = "typedef " . $args{'typedef'};

    print "\n\n.. c:type:: " . $name . "\n\n";
    print_lineno($declaration_start_line);
    $lineprefix = "   ";
    output_highlight_rst($args{'purpose'});
    print "\n";

    $lineprefix = $oldprefix;
    output_section_rst(@_);
}

sub output_struct_rst(%) {
    my %args = %{$_[0]};
    my ($parameter);
    my $oldprefix = $lineprefix;
    my $name = $args{'type'} . " " . $args{'struct'};

    print "\n\n.. c:type:: " . $name . "\n\n";
    print_lineno($declaration_start_line);
    $lineprefix = "   ";
    output_highlight_rst($args{'purpose'});
    print "\n";

    print "**Definition**\n\n";
    print "::\n\n";
    print "  " . $args{'type'} . " " . $args{'struct'} . " {\n";
    foreach $parameter (@{$args{'parameterlist'}}) {
	if ($parameter =~ /^#/) {
	    print "  " . "$parameter\n";
	    next;
	}

	my $parameter_name = $parameter;
	$parameter_name =~ s/\[.*//;

	($args{'parameterdescs'}{$parameter_name} ne $undescribed) || next;
	$type = $args{'parametertypes'}{$parameter};
	if ($type =~ m/([^\(]*\(\*)\s*\)\s*\(([^\)]*)\)/) {
	    # pointer-to-function
	    print "    $1 $parameter) ($2);\n";
	} elsif ($type =~ m/^(.*?)\s*(:.*)/) {
	    # bitfield
	    print "    $1 $parameter$2;\n";
	} else {
	    print "    " . $type . " " . $parameter . ";\n";
	}
    }
    print "  };\n\n";

    print "**Members**\n\n";
    $lineprefix = "  ";
    foreach $parameter (@{$args{'parameterlist'}}) {
	($parameter =~ /^#/) && next;

	my $parameter_name = $parameter;
	$parameter_name =~ s/\[.*//;

	($args{'parameterdescs'}{$parameter_name} ne $undescribed) || next;
	$type = $args{'parametertypes'}{$parameter};
        print_lineno($parameterdesc_start_lines{$parameter_name});
	print "``" . $parameter . "``\n";
	output_highlight_rst($args{'parameterdescs'}{$parameter_name});
	print "\n";
    }
    print "\n";

    $lineprefix = $oldprefix;
    output_section_rst(@_);
}


## list mode output functions

sub output_function_list(%) {
    my %args = %{$_[0]};

    print $args{'function'} . "\n";
}

# output enum in list
sub output_enum_list(%) {
    my %args = %{$_[0]};
    print $args{'enum'} . "\n";
}

# output typedef in list
sub output_typedef_list(%) {
    my %args = %{$_[0]};
    print $args{'typedef'} . "\n";
}

# output struct as list
sub output_struct_list(%) {
    my %args = %{$_[0]};

    print $args{'struct'} . "\n";
}

sub output_blockhead_list(%) {
    my %args = %{$_[0]};
    my ($parameter, $section);

    foreach $section (@{$args{'sectionlist'}}) {
	print "DOC: $section\n";
    }
}

##
# generic output function for all types (function, struct/union, typedef, enum);
# calls the generated, variable output_ function name based on
# functype and output_mode
sub output_declaration {
    no strict 'refs';
    my $name = shift;
    my $functype = shift;
    my $func = "output_${functype}_$output_mode";
    if (($output_selection == OUTPUT_ALL) ||
	(($output_selection == OUTPUT_INCLUDE ||
	  $output_selection == OUTPUT_EXPORTED) &&
	 defined($function_table{$name})) ||
	(($output_selection == OUTPUT_EXCLUDE ||
	  $output_selection == OUTPUT_INTERNAL) &&
	 !($functype eq "function" && defined($function_table{$name}))))
    {
	&$func(@_);
	$section_counter++;
    }
}

##
# generic output function - calls the right one based on current output mode.
sub output_blockhead {
    no strict 'refs';
    my $func = "output_blockhead_" . $output_mode;
    &$func(@_);
    $section_counter++;
}

##
# takes a declaration (struct, union, enum, typedef) and
# invokes the right handler. NOT called for functions.
sub dump_declaration($$) {
    no strict 'refs';
    my ($prototype, $file) = @_;
    my $func = "dump_" . $decl_type;
    &$func(@_);
}

sub dump_union($$) {
    dump_struct(@_);
}

sub dump_struct($$) {
    my $x = shift;
    my $file = shift;
    my $nested;

    if ($x =~ /(struct|union)\s+(\w+)\s*{(.*)}/) {
	#my $decl_type = $1;
	$declaration_name = $2;
	my $members = $3;

	# ignore embedded structs or unions
	$members =~ s/({.*})//g;
	$nested = $1;

	# ignore members marked private:
	$members =~ s/\/\*\s*private:.*?\/\*\s*public:.*?\*\///gosi;
	$members =~ s/\/\*\s*private:.*//gosi;
	# strip comments:
	$members =~ s/\/\*.*?\*\///gos;
	$nested =~ s/\/\*.*?\*\///gos;
	# strip kmemcheck_bitfield_{begin,end}.*;
	$members =~ s/kmemcheck_bitfield_.*?;//gos;
	# strip attributes
	$members =~ s/__attribute__\s*\(\([a-z,_\*\s\(\)]*\)\)//i;
	$members =~ s/__aligned\s*\([^;]*\)//gos;
	$members =~ s/\s*CRYPTO_MINALIGN_ATTR//gos;
	# replace DECLARE_BITMAP
	$members =~ s/DECLARE_BITMAP\s*\(([^,)]+), ([^,)]+)\)/unsigned long $1\[BITS_TO_LONGS($2)\]/gos;

	create_parameterlist($members, ';', $file);
	check_sections($file, $declaration_name, "struct", $sectcheck, $struct_actual, $nested);

	output_declaration($declaration_name,
			   'struct',
			   {'struct' => $declaration_name,
			    'module' => $modulename,
			    'parameterlist' => \@parameterlist,
			    'parameterdescs' => \%parameterdescs,
			    'parametertypes' => \%parametertypes,
			    'sectionlist' => \@sectionlist,
			    'sections' => \%sections,
			    'purpose' => $declaration_purpose,
			    'type' => $decl_type
			   });
    }
    else {
	print STDERR "${file}:$.: error: Cannot parse struct or union!\n";
	++$errors;
    }
}

sub dump_enum($$) {
    my $x = shift;
    my $file = shift;

    $x =~ s@/\*.*?\*/@@gos;	# strip comments.
    # strip #define macros inside enums
    $x =~ s@#\s*((define|ifdef)\s+|endif)[^;]*;@@gos;

    if ($x =~ /enum\s+(\w+)\s*{(.*)}/) {
	$declaration_name = $1;
	my $members = $2;

	foreach my $arg (split ',', $members) {
	    $arg =~ s/^\s*(\w+).*/$1/;
	    push @parameterlist, $arg;
	    if (!$parameterdescs{$arg}) {
		$parameterdescs{$arg} = $undescribed;
		print STDERR "${file}:$.: warning: Enum value '$arg' ".
		    "not described in enum '$declaration_name'\n";
	    }

	}

	output_declaration($declaration_name,
			   'enum',
			   {'enum' => $declaration_name,
			    'module' => $modulename,
			    'parameterlist' => \@parameterlist,
			    'parameterdescs' => \%parameterdescs,
			    'sectionlist' => \@sectionlist,
			    'sections' => \%sections,
			    'purpose' => $declaration_purpose
			   });
    }
    else {
	print STDERR "${file}:$.: error: Cannot parse enum!\n";
	++$errors;
    }
}

sub dump_typedef($$) {
    my $x = shift;
    my $file = shift;

    $x =~ s@/\*.*?\*/@@gos;	# strip comments.

    # Parse function prototypes
    if ($x =~ /typedef\s+(\w+)\s*\(\*\s*(\w\S+)\s*\)\s*\((.*)\);/ ||
	$x =~ /typedef\s+(\w+)\s*(\w\S+)\s*\s*\((.*)\);/) {

	# Function typedefs
	$return_type = $1;
	$declaration_name = $2;
	my $args = $3;

	create_parameterlist($args, ',', $file);

	output_declaration($declaration_name,
			   'function',
			   {'function' => $declaration_name,
			    'typedef' => 1,
			    'module' => $modulename,
			    'functiontype' => $return_type,
			    'parameterlist' => \@parameterlist,
			    'parameterdescs' => \%parameterdescs,
			    'parametertypes' => \%parametertypes,
			    'sectionlist' => \@sectionlist,
			    'sections' => \%sections,
			    'purpose' => $declaration_purpose
			   });
	return;
    }

    while (($x =~ /\(*.\)\s*;$/) || ($x =~ /\[*.\]\s*;$/)) {
	$x =~ s/\(*.\)\s*;$/;/;
	$x =~ s/\[*.\]\s*;$/;/;
    }

    if ($x =~ /typedef.*\s+(\w+)\s*;/) {
	$declaration_name = $1;

	output_declaration($declaration_name,
			   'typedef',
			   {'typedef' => $declaration_name,
			    'module' => $modulename,
			    'sectionlist' => \@sectionlist,
			    'sections' => \%sections,
			    'purpose' => $declaration_purpose
			   });
    }
    else {
	print STDERR "${file}:$.: error: Cannot parse typedef!\n";
	++$errors;
    }
}

sub save_struct_actual($) {
    my $actual = shift;

    # strip all spaces from the actual param so that it looks like one string item
    $actual =~ s/\s*//g;
    $struct_actual = $struct_actual . $actual . " ";
}

sub create_parameterlist($$$) {
    my $args = shift;
    my $splitter = shift;
    my $file = shift;
    my $type;
    my $param;

    # temporarily replace commas inside function pointer definition
    while ($args =~ /(\([^\),]+),/) {
	$args =~ s/(\([^\),]+),/$1#/g;
    }

    foreach my $arg (split($splitter, $args)) {
	# strip comments
	$arg =~ s/\/\*.*\*\///;
	# strip leading/trailing spaces
	$arg =~ s/^\s*//;
	$arg =~ s/\s*$//;
	$arg =~ s/\s+/ /;

	if ($arg =~ /^#/) {
	    # Treat preprocessor directive as a typeless variable just to fill
	    # corresponding data structures "correctly". Catch it later in
	    # output_* subs.
	    push_parameter($arg, "", $file);
	} elsif ($arg =~ m/\(.+\)\s*\(/) {
	    # pointer-to-function
	    $arg =~ tr/#/,/;
	    $arg =~ m/[^\(]+\(\*?\s*(\w*)\s*\)/;
	    $param = $1;
	    $type = $arg;
	    $type =~ s/([^\(]+\(\*?)\s*$param/$1/;
	    save_struct_actual($param);
	    push_parameter($param, $type, $file);
	} elsif ($arg) {
	    $arg =~ s/\s*:\s*/:/g;
	    $arg =~ s/\s*\[/\[/g;

	    my @args = split('\s*,\s*', $arg);
	    if ($args[0] =~ m/\*/) {
		$args[0] =~ s/(\*+)\s*/ $1/;
	    }

	    my @first_arg;
	    if ($args[0] =~ /^(.*\s+)(.*?\[.*\].*)$/) {
		    shift @args;
		    push(@first_arg, split('\s+', $1));
		    push(@first_arg, $2);
	    } else {
		    @first_arg = split('\s+', shift @args);
	    }

	    unshift(@args, pop @first_arg);
	    $type = join " ", @first_arg;

	    foreach $param (@args) {
		if ($param =~ m/^(\*+)\s*(.*)/) {
		    save_struct_actual($2);
		    push_parameter($2, "$type $1", $file);
		}
		elsif ($param =~ m/(.*?):(\d+)/) {
		    if ($type ne "") { # skip unnamed bit-fields
			save_struct_actual($1);
			push_parameter($1, "$type:$2", $file)
		    }
		}
		else {
		    save_struct_actual($param);
		    push_parameter($param, $type, $file);
		}
	    }
	}
    }
}

sub push_parameter($$$) {
	my $param = shift;
	my $type = shift;
	my $file = shift;

	if (($anon_struct_union == 1) && ($type eq "") &&
	    ($param eq "}")) {
		return;		# ignore the ending }; from anon. struct/union
	}

	$anon_struct_union = 0;
	$param =~ s/[\[\)].*//;

	if ($type eq "" && $param =~ /\.\.\.$/)
	{
	    if (!$param =~ /\w\.\.\.$/) {
	      # handles unnamed variable parameters
	      $param = "...";
	    }
	    if (!defined $parameterdescs{$param} || $parameterdescs{$param} eq "") {
		$parameterdescs{$param} = "variable arguments";
	    }
	}
	elsif ($type eq "" && ($param eq "" or $param eq "void"))
	{
	    $param="void";
	    $parameterdescs{void} = "no arguments";
	}
	elsif ($type eq "" && ($param eq "struct" or $param eq "union"))
	# handle unnamed (anonymous) union or struct:
	{
		$type = $param;
		$param = "{unnamed_" . $param . "}";
		$parameterdescs{$param} = "anonymous\n";
		$anon_struct_union = 1;
	}

	# warn if parameter has no description
	# (but ignore ones starting with # as these are not parameters
	# but inline preprocessor statements);
	# also ignore unnamed structs/unions;
	if (!$anon_struct_union) {
	if (!defined $parameterdescs{$param} && $param !~ /^#/) {

	    $parameterdescs{$param} = $undescribed;

	    if (($type eq 'function') || ($type eq 'enum')) {
		print STDERR "${file}:$.: warning: Function parameter ".
		    "or member '$param' not " .
		    "described in '$declaration_name'\n";
	    }
	    print STDERR "${file}:$.: warning:" .
			 " No description found for parameter '$param'\n";
	    ++$warnings;
	}
	}

	$param = xml_escape($param);

	# strip spaces from $param so that it is one continuous string
	# on @parameterlist;
	# this fixes a problem where check_sections() cannot find
	# a parameter like "addr[6 + 2]" because it actually appears
	# as "addr[6", "+", "2]" on the parameter list;
	# but it's better to maintain the param string unchanged for output,
	# so just weaken the string compare in check_sections() to ignore
	# "[blah" in a parameter string;
	###$param =~ s/\s*//g;
	push @parameterlist, $param;
	$type =~ s/\s\s+/ /g;
	$parametertypes{$param} = $type;
}

sub check_sections($$$$$$) {
	my ($file, $decl_name, $decl_type, $sectcheck, $prmscheck, $nested) = @_;
	my @sects = split ' ', $sectcheck;
	my @prms = split ' ', $prmscheck;
	my $err;
	my ($px, $sx);
	my $prm_clean;		# strip trailing "[array size]" and/or beginning "*"

	foreach $sx (0 .. $#sects) {
		$err = 1;
		foreach $px (0 .. $#prms) {
			$prm_clean = $prms[$px];
			$prm_clean =~ s/\[.*\]//;
			$prm_clean =~ s/__attribute__\s*\(\([a-z,_\*\s\(\)]*\)\)//i;
			# ignore array size in a parameter string;
			# however, the original param string may contain
			# spaces, e.g.:  addr[6 + 2]
			# and this appears in @prms as "addr[6" since the
			# parameter list is split at spaces;
			# hence just ignore "[..." for the sections check;
			$prm_clean =~ s/\[.*//;

			##$prm_clean =~ s/^\**//;
			if ($prm_clean eq $sects[$sx]) {
				$err = 0;
				last;
			}
		}
		if ($err) {
			if ($decl_type eq "function") {
				print STDERR "${file}:$.: warning: " .
					"Excess function parameter " .
					"'$sects[$sx]' " .
					"description in '$decl_name'\n";
				++$warnings;
			} else {
				if ($nested !~ m/\Q$sects[$sx]\E/) {
				    print STDERR "${file}:$.: warning: " .
					"Excess struct/union/enum/typedef member " .
					"'$sects[$sx]' " .
					"description in '$decl_name'\n";
				    ++$warnings;
				}
			}
		}
	}
}

##
# Checks the section describing the return value of a function.
sub check_return_section {
        my $file = shift;
        my $declaration_name = shift;
        my $return_type = shift;

        # Ignore an empty return type (It's a macro)
        # Ignore functions with a "void" return type. (But don't ignore "void *")
        if (($return_type eq "") || ($return_type =~ /void\s*\w*\s*$/)) {
                return;
        }

        if (!defined($sections{$section_return}) ||
            $sections{$section_return} eq "") {
                print STDERR "${file}:$.: warning: " .
                        "No description found for return value of " .
                        "'$declaration_name'\n";
                ++$warnings;
        }
}

##
# takes a function prototype and the name of the current file being
# processed and spits out all the details stored in the global
# arrays/hashes.
sub dump_function($$) {
    my $prototype = shift;
    my $file = shift;
    my $noret = 0;

    $prototype =~ s/^static +//;
    $prototype =~ s/^extern +//;
    $prototype =~ s/^asmlinkage +//;
    $prototype =~ s/^inline +//;
    $prototype =~ s/^__inline__ +//;
    $prototype =~ s/^__inline +//;
    $prototype =~ s/^__always_inline +//;
    $prototype =~ s/^noinline +//;
    $prototype =~ s/__init +//;
    $prototype =~ s/__init_or_module +//;
    $prototype =~ s/__meminit +//;
    $prototype =~ s/__must_check +//;
    $prototype =~ s/__weak +//;
    my $define = $prototype =~ s/^#\s*define\s+//; #ak added
    $prototype =~ s/__attribute__\s*\(\(
            (?:
                 [\w\s]++          # attribute name
                 (?:\([^)]*+\))?   # attribute arguments
                 \s*+,?            # optional comma at the end
            )+
          \)\)\s+//x;

    # Yes, this truly is vile.  We are looking for:
    # 1. Return type (may be nothing if we're looking at a macro)
    # 2. Function name
    # 3. Function parameters.
    #
    # All the while we have to watch out for function pointer parameters
    # (which IIRC is what the two sections are for), C types (these
    # regexps don't even start to express all the possibilities), and
    # so on.
    #
    # If you mess with these regexps, it's a good idea to check that
    # the following functions' documentation still comes out right:
    # - parport_register_device (function pointer parameters)
    # - atomic_set (macro)
    # - pci_match_device, __copy_to_user (long return type)

    if ($define && $prototype =~ m/^()([a-zA-Z0-9_~:]+)\s+/) {
        # This is an object-like macro, it has no return type and no parameter
        # list.
        # Function-like macros are not allowed to have spaces between
        # declaration_name and opening parenthesis (notice the \s+).
        $return_type = $1;
        $declaration_name = $2;
        $noret = 1;
    } elsif ($prototype =~ m/^()([a-zA-Z0-9_~:]+)\s*\(([^\(]*)\)/ ||
	$prototype =~ m/^(\w+)\s+([a-zA-Z0-9_~:]+)\s*\(([^\(]*)\)/ ||
	$prototype =~ m/^(\w+\s*\*+)\s*([a-zA-Z0-9_~:]+)\s*\(([^\(]*)\)/ ||
	$prototype =~ m/^(\w+\s+\w+)\s+([a-zA-Z0-9_~:]+)\s*\(([^\(]*)\)/ ||
	$prototype =~ m/^(\w+\s+\w+\s*\*+)\s*([a-zA-Z0-9_~:]+)\s*\(([^\(]*)\)/ ||
	$prototype =~ m/^(\w+\s+\w+\s+\w+)\s+([a-zA-Z0-9_~:]+)\s*\(([^\(]*)\)/ ||
	$prototype =~ m/^(\w+\s+\w+\s+\w+\s*\*+)\s*([a-zA-Z0-9_~:]+)\s*\(([^\(]*)\)/ ||
	$prototype =~ m/^()([a-zA-Z0-9_~:]+)\s*\(([^\{]*)\)/ ||
	$prototype =~ m/^(\w+)\s+([a-zA-Z0-9_~:]+)\s*\(([^\{]*)\)/ ||
	$prototype =~ m/^(\w+\s*\*+)\s*([a-zA-Z0-9_~:]+)\s*\(([^\{]*)\)/ ||
	$prototype =~ m/^(\w+\s+\w+)\s+([a-zA-Z0-9_~:]+)\s*\(([^\{]*)\)/ ||
	$prototype =~ m/^(\w+\s+\w+\s*\*+)\s*([a-zA-Z0-9_~:]+)\s*\(([^\{]*)\)/ ||
	$prototype =~ m/^(\w+\s+\w+\s+\w+)\s+([a-zA-Z0-9_~:]+)\s*\(([^\{]*)\)/ ||
	$prototype =~ m/^(\w+\s+\w+\s+\w+\s*\*+)\s*([a-zA-Z0-9_~:]+)\s*\(([^\{]*)\)/ ||
	$prototype =~ m/^(\w+\s+\w+\s+\w+\s+\w+)\s+([a-zA-Z0-9_~:]+)\s*\(([^\{]*)\)/ ||
	$prototype =~ m/^(\w+\s+\w+\s+\w+\s+\w+\s*\*+)\s*([a-zA-Z0-9_~:]+)\s*\(([^\{]*)\)/ ||
	$prototype =~ m/^(\w+\s+\w+\s*\*+\s*\w+\s*\*+\s*)\s*([a-zA-Z0-9_~:]+)\s*\(([^\{]*)\)/)  {
	$return_type = $1;
	$declaration_name = $2;
	my $args = $3;

	create_parameterlist($args, ',', $file);
    } else {
	print STDERR "${file}:$.: warning: cannot understand function prototype: '$prototype'\n";
	return;
    }

	my $prms = join " ", @parameterlist;
	check_sections($file, $declaration_name, "function", $sectcheck, $prms, "");

        # This check emits a lot of warnings at the moment, because many
        # functions don't have a 'Return' doc section. So until the number
        # of warnings goes sufficiently down, the check is only performed in
        # verbose mode.
        # TODO: always perform the check.
        if ($verbose && !$noret) {
                check_return_section($file, $declaration_name, $return_type);
        }

    output_declaration($declaration_name,
		       'function',
		       {'function' => $declaration_name,
			'module' => $modulename,
			'functiontype' => $return_type,
			'parameterlist' => \@parameterlist,
			'parameterdescs' => \%parameterdescs,
			'parametertypes' => \%parametertypes,
			'sectionlist' => \@sectionlist,
			'sections' => \%sections,
			'purpose' => $declaration_purpose
		       });
}

sub reset_state {
    $function = "";
    %parameterdescs = ();
    %parametertypes = ();
    @parameterlist = ();
    %sections = ();
    @sectionlist = ();
    $sectcheck = "";
    $struct_actual = "";
    $prototype = "";

    $state = STATE_NORMAL;
    $inline_doc_state = STATE_INLINE_NA;
}

sub tracepoint_munge($) {
	my $file = shift;
	my $tracepointname = 0;
	my $tracepointargs = 0;

	if ($prototype =~ m/TRACE_EVENT\((.*?),/) {
		$tracepointname = $1;
	}
	if ($prototype =~ m/DEFINE_SINGLE_EVENT\((.*?),/) {
		$tracepointname = $1;
	}
	if ($prototype =~ m/DEFINE_EVENT\((.*?),(.*?),/) {
		$tracepointname = $2;
	}
	$tracepointname =~ s/^\s+//; #strip leading whitespace
	if ($prototype =~ m/TP_PROTO\((.*?)\)/) {
		$tracepointargs = $1;
	}
	if (($tracepointname eq 0) || ($tracepointargs eq 0)) {
		print STDERR "${file}:$.: warning: Unrecognized tracepoint format: \n".
			     "$prototype\n";
	} else {
		$prototype = "static inline void trace_$tracepointname($tracepointargs)";
	}
}

sub syscall_munge() {
	my $void = 0;

	$prototype =~ s@[\r\n\t]+@ @gos; # strip newlines/CR's/tabs
##	if ($prototype =~ m/SYSCALL_DEFINE0\s*\(\s*(a-zA-Z0-9_)*\s*\)/) {
	if ($prototype =~ m/SYSCALL_DEFINE0/) {
		$void = 1;
##		$prototype = "long sys_$1(void)";
	}

	$prototype =~ s/SYSCALL_DEFINE.*\(/long sys_/; # fix return type & func name
	if ($prototype =~ m/long (sys_.*?),/) {
		$prototype =~ s/,/\(/;
	} elsif ($void) {
		$prototype =~ s/\)/\(void\)/;
	}

	# now delete all of the odd-number commas in $prototype
	# so that arg types & arg names don't have a comma between them
	my $count = 0;
	my $len = length($prototype);
	if ($void) {
		$len = 0;	# skip the for-loop
	}
	for (my $ix = 0; $ix < $len; $ix++) {
		if (substr($prototype, $ix, 1) eq ',') {
			$count++;
			if ($count % 2 == 1) {
				substr($prototype, $ix, 1) = ' ';
			}
		}
	}
}

sub process_proto_function($$) {
    my $x = shift;
    my $file = shift;

    $x =~ s@\/\/.*$@@gos; # strip C99-style comments to end of line

    if ($x =~ m#\s*/\*\s+MACDOC\s*#io || ($x =~ /^#/ && $x !~ /^#\s*define/)) {
	# do nothing
    }
    elsif ($x =~ /([^\{]*)/) {
	$prototype .= $1;
    }

    if (($x =~ /\{/) || ($x =~ /\#\s*define/) || ($x =~ /;/)) {
	$prototype =~ s@/\*.*?\*/@@gos;	# strip comments.
	$prototype =~ s@[\r\n]+@ @gos; # strip newlines/cr's.
	$prototype =~ s@^\s+@@gos; # strip leading spaces
	if ($prototype =~ /SYSCALL_DEFINE/) {
		syscall_munge();
	}
	if ($prototype =~ /TRACE_EVENT/ || $prototype =~ /DEFINE_EVENT/ ||
	    $prototype =~ /DEFINE_SINGLE_EVENT/)
	{
		tracepoint_munge($file);
	}
	dump_function($prototype, $file);
	reset_state();
    }
}

sub process_proto_type($$) {
    my $x = shift;
    my $file = shift;

    $x =~ s@[\r\n]+@ @gos; # strip newlines/cr's.
    $x =~ s@^\s+@@gos; # strip leading spaces
    $x =~ s@\s+$@@gos; # strip trailing spaces
    $x =~ s@\/\/.*$@@gos; # strip C99-style comments to end of line

    if ($x =~ /^#/) {
	# To distinguish preprocessor directive from regular declaration later.
	$x .= ";";
    }

    while (1) {
	if ( $x =~ /([^{};]*)([{};])(.*)/ ) {
	    $prototype .= $1 . $2;
	    ($2 eq '{') && $brcount++;
	    ($2 eq '}') && $brcount--;
	    if (($2 eq ';') && ($brcount == 0)) {
		dump_declaration($prototype, $file);
		reset_state();
		last;
	    }
	    $x = $3;
	} else {
	    $prototype .= $x;
	    last;
	}
    }
}

# xml_escape: replace <, >, and & in the text stream;
#
# however, formatting controls that are generated internally/locally in the
# kernel-doc script are not escaped here; instead, they begin life like
# $blankline_html (4 of '\' followed by a mnemonic + ':'), then these strings
# are converted to their mnemonic-expected output, without the 4 * '\' & ':',
# just before actual output; (this is done by local_unescape())
sub xml_escape($) {
	my $text = shift;
	if (($output_mode eq "text") || ($output_mode eq "man")) {
		return $text;
	}
	$text =~ s/\&/\\\\\\amp;/g;
	$text =~ s/\</\\\\\\lt;/g;
	$text =~ s/\>/\\\\\\gt;/g;
	return $text;
}

# xml_unescape: reverse the effects of xml_escape
sub xml_unescape($) {
	my $text = shift;
	if (($output_mode eq "text") || ($output_mode eq "man")) {
		return $text;
	}
	$text =~ s/\\\\\\amp;/\&/g;
	$text =~ s/\\\\\\lt;/</g;
	$text =~ s/\\\\\\gt;/>/g;
	return $text;
}

# convert local escape strings to html
# local escape strings look like:  '\\\\menmonic:' (that's 4 backslashes)
sub local_unescape($) {
	my $text = shift;
	if (($output_mode eq "text") || ($output_mode eq "man")) {
		return $text;
	}
	$text =~ s/\\\\\\\\lt:/</g;
	$text =~ s/\\\\\\\\gt:/>/g;
	return $text;
}

sub map_filename($) {
    my $file;
    my ($orig_file) = @_;

    if (defined($ENV{'SRCTREE'})) {
	$file = "$ENV{'SRCTREE'}" . "/" . $orig_file;
    } else {
	$file = $orig_file;
    }

    if (defined($source_map{$file})) {
	$file = $source_map{$file};
    }

    return $file;
}

sub process_export_file($) {
    my ($orig_file) = @_;
    my $file = map_filename($orig_file);

    if (!open(IN,"<$file")) {
	print STDERR "Error: Cannot open file $file\n";
	++$errors;
	return;
    }

    while (<IN>) {
	if (/$export_symbol/) {
	    $function_table{$2} = 1;
	}
    }

    close(IN);
}

sub process_file($) {
    my $file;
    my $identifier;
    my $func;
    my $descr;
    my $in_purpose = 0;
    my $initial_section_counter = $section_counter;
    my ($orig_file) = @_;
    my $leading_space;

    $file = map_filename($orig_file);

    if (!open(IN,"<$file")) {
	print STDERR "Error: Cannot open file $file\n";
	++$errors;
	return;
    }

    $. = 1;

    $section_counter = 0;
    while (<IN>) {
	while (s/\\\s*$//) {
	    $_ .= <IN>;
	}
	if ($state == STATE_NORMAL) {
	    if (/$doc_start/o) {
		$state = STATE_NAME;	# next line is always the function name
		$in_doc_sect = 0;
		$declaration_start_line = $. + 1;
	    }
	} elsif ($state == STATE_NAME) {# this line is the function name (always)
	    if (/$doc_block/o) {
		$state = STATE_DOCBLOCK;
		$contents = "";
                $new_start_line = $. + 1;

		if ( $1 eq "" ) {
			$section = $section_intro;
		} else {
			$section = $1;
		}
	    }
	    elsif (/$doc_decl/o) {
		$identifier = $1;
		if (/\s*([\w\s]+?)\s*-/) {
		    $identifier = $1;
		}

		$state = STATE_FIELD;
		# if there's no @param blocks need to set up default section
		# here
		$contents = "";
		$section = $section_default;
		$new_start_line = $. + 1;
		if (/-(.*)/) {
		    # strip leading/trailing/multiple spaces
		    $descr= $1;
		    $descr =~ s/^\s*//;
		    $descr =~ s/\s*$//;
		    $descr =~ s/\s+/ /g;
		    $declaration_purpose = xml_escape($descr);
		    $in_purpose = 1;
		} else {
		    $declaration_purpose = "";
		}

		if (($declaration_purpose eq "") && $verbose) {
			print STDERR "${file}:$.: warning: missing initial short description on line:\n";
			print STDERR $_;
			++$warnings;
		}

		if ($identifier =~ m/^struct/) {
		    $decl_type = 'struct';
		} elsif ($identifier =~ m/^union/) {
		    $decl_type = 'union';
		} elsif ($identifier =~ m/^enum/) {
		    $decl_type = 'enum';
		} elsif ($identifier =~ m/^typedef/) {
		    $decl_type = 'typedef';
		} else {
		    $decl_type = 'function';
		}

		if ($verbose) {
		    print STDERR "${file}:$.: info: Scanning doc for $identifier\n";
		}
	    } else {
		print STDERR "${file}:$.: warning: Cannot understand $_ on line $.",
		" - I thought it was a doc line\n";
		++$warnings;
		$state = STATE_NORMAL;
	    }
	} elsif ($state == STATE_FIELD) {	# look for head: lines, and include content
	    if (/$doc_sect/i) { # case insensitive for supported section names
		$newsection = $1;
		$newcontents = $2;

		# map the supported section names to the canonical names
		if ($newsection =~ m/^description$/i) {
		    $newsection = $section_default;
		} elsif ($newsection =~ m/^context$/i) {
		    $newsection = $section_context;
		} elsif ($newsection =~ m/^returns?$/i) {
		    $newsection = $section_return;
		} elsif ($newsection =~ m/^\@return$/) {
		    # special: @return is a section, not a param description
		    $newsection = $section_return;
		}

		if (($contents ne "") && ($contents ne "\n")) {
		    if (!$in_doc_sect && $verbose) {
			print STDERR "${file}:$.: warning: contents before sections\n";
			++$warnings;
		    }
		    dump_section($file, $section, xml_escape($contents));
		    $section = $section_default;
		}

		$in_doc_sect = 1;
		$in_purpose = 0;
		$contents = $newcontents;
                $new_start_line = $.;
		while ((substr($contents, 0, 1) eq " ") ||
		       substr($contents, 0, 1) eq "\t") {
		    $contents = substr($contents, 1);
		}
		if ($contents ne "") {
		    $contents .= "\n";
		}
		$section = $newsection;
		$leading_space = undef;
	    } elsif (/$doc_end/) {
		if (($contents ne "") && ($contents ne "\n")) {
		    dump_section($file, $section, xml_escape($contents));
		    $section = $section_default;
		    $contents = "";
		}
		# look for doc_com + <text> + doc_end:
		if ($_ =~ m'\s*\*\s*[a-zA-Z_0-9:\.]+\*/') {
		    print STDERR "${file}:$.: warning: suspicious ending line: $_";
		    ++$warnings;
		}

		$prototype = "";
		$state = STATE_PROTO;
		$brcount = 0;
#		print STDERR "end of doc comment, looking for prototype\n";
	    } elsif (/$doc_content/) {
		# miguel-style comment kludge, look for blank lines after
		# @parameter line to signify start of description
		if ($1 eq "") {
		    if ($section =~ m/^@/ || $section eq $section_context) {
			dump_section($file, $section, xml_escape($contents));
			$section = $section_default;
			$contents = "";
                        $new_start_line = $.;
		    } else {
			$contents .= "\n";
		    }
		    $in_purpose = 0;
		} elsif ($in_purpose == 1) {
		    # Continued declaration purpose
		    chomp($declaration_purpose);
		    $declaration_purpose .= " " . xml_escape($1);
		    $declaration_purpose =~ s/\s+/ /g;
		} else {
		    my $cont = $1;
		    if ($section =~ m/^@/ || $section eq $section_context) {
			if (!defined $leading_space) {
			    if ($cont =~ m/^(\s+)/) {
				$leading_space = $1;
			    } else {
				$leading_space = "";
			    }
			}

			$cont =~ s/^$leading_space//;
		    }
		    $contents .= $cont . "\n";
		}
	    } else {
		# i dont know - bad line?  ignore.
		print STDERR "${file}:$.: warning: bad line: $_";
		++$warnings;
	    }
	} elsif ($state == STATE_INLINE) { # scanning for inline parameters
	    # First line (state 1) needs to be a @parameter
	    if ($inline_doc_state == STATE_INLINE_NAME && /$doc_inline_sect/o) {
		$section = $1;
		$contents = $2;
                $new_start_line = $.;
		if ($contents ne "") {
		    while ((substr($contents, 0, 1) eq " ") ||
		           substr($contents, 0, 1) eq "\t") {
			$contents = substr($contents, 1);
		    }
		    $contents .= "\n";
		}
		$inline_doc_state = STATE_INLINE_TEXT;
	    # Documentation block end */
	    } elsif (/$doc_inline_end/) {
		if (($contents ne "") && ($contents ne "\n")) {
		    dump_section($file, $section, xml_escape($contents));
		    $section = $section_default;
		    $contents = "";
		}
		$state = STATE_PROTO;
		$inline_doc_state = STATE_INLINE_NA;
	    # Regular text
	    } elsif (/$doc_content/) {
		if ($inline_doc_state == STATE_INLINE_TEXT) {
		    $contents .= $1 . "\n";
		    # nuke leading blank lines
		    if ($contents =~ /^\s*$/) {
			$contents = "";
		    }
		} elsif ($inline_doc_state == STATE_INLINE_NAME) {
		    $inline_doc_state = STATE_INLINE_ERROR;
		    print STDERR "${file}:$.: warning: ";
		    print STDERR "Incorrect use of kernel-doc format: $_";
		    ++$warnings;
		}
	    }
	} elsif ($state == STATE_PROTO) {	# scanning for function '{' (end of prototype)
	    if (/$doc_inline_oneline/) {
		$section = $1;
		$contents = $2;
		if ($contents ne "") {
		    $contents .= "\n";
		    dump_section($file, $section, xml_escape($contents));
		    $section = $section_default;
		    $contents = "";
		}
	    } elsif (/$doc_inline_start/) {
		$state = STATE_INLINE;
		$inline_doc_state = STATE_INLINE_NAME;
	    } elsif ($decl_type eq 'function') {
		process_proto_function($_, $file);
	    } else {
		process_proto_type($_, $file);
	    }
	} elsif ($state == STATE_DOCBLOCK) {
		if (/$doc_end/)
		{
			dump_doc_section($file, $section, xml_escape($contents));
			$section = $section_default;
			$contents = "";
			$function = "";
			%parameterdescs = ();
			%parametertypes = ();
			@parameterlist = ();
			%sections = ();
			@sectionlist = ();
			$prototype = "";
			$state = STATE_NORMAL;
		}
		elsif (/$doc_content/)
		{
			if ( $1 eq "" )
			{
				$contents .= $blankline;
			}
			else
			{
				$contents .= $1 . "\n";
			}
		}
	}
    }
    if ($initial_section_counter == $section_counter) {
	print STDERR "${file}:1: warning: no structured comments found\n";
	if (($output_selection == OUTPUT_INCLUDE) && ($show_not_found == 1)) {
	    print STDERR "    Was looking for '$_'.\n" for keys %function_table;
	}
	if ($output_mode eq "xml") {
	    # The template wants at least one RefEntry here; make one.
	    print "<refentry>\n";
	    print " <refnamediv>\n";
	    print "  <refname>\n";
	    print "   ${orig_file}\n";
	    print "  </refname>\n";
	    print "  <refpurpose>\n";
	    print "   Document generation inconsistency\n";
	    print "  </refpurpose>\n";
	    print " </refnamediv>\n";
	    print " <refsect1>\n";
	    print "  <title>\n";
	    print "   Oops\n";
	    print "  </title>\n";
	    print "  <warning>\n";
	    print "   <para>\n";
	    print "    The template for this document tried to insert\n";
	    print "    the structured comment from the file\n";
	    print "    <filename>${orig_file}</filename> at this point,\n";
	    print "    but none was found.\n";
	    print "    This dummy section is inserted to allow\n";
	    print "    generation to continue.\n";
	    print "   </para>\n";
	    print "  </warning>\n";
	    print " </refsect1>\n";
	    print "</refentry>\n";
	}
    }
}


$kernelversion = get_kernel_version();

# generate a sequence of code that will splice in highlighting information
# using the s// operator.
for (my $k = 0; $k < @highlights; $k++) {
    my $pattern = $highlights[$k][0];
    my $result = $highlights[$k][1];
#   print STDERR "scanning pattern:$pattern, highlight:($result)\n";
    $dohighlight .=  "\$contents =~ s:$pattern:$result:gs;\n";
}

# Read the file that maps relative names to absolute names for
# separate source and object directories and for shadow trees.
if (open(SOURCE_MAP, "<.tmp_filelist.txt")) {
	my ($relname, $absname);
	while(<SOURCE_MAP>) {
		chop();
		($relname, $absname) = (split())[0..1];
		$relname =~ s:^/+::;
		$source_map{$relname} = $absname;
	}
	close(SOURCE_MAP);
}

if ($output_selection == OUTPUT_EXPORTED ||
    $output_selection == OUTPUT_INTERNAL) {

    push(@export_file_list, @ARGV);

    foreach (@export_file_list) {
	chomp;
	process_export_file($_);
    }
}

foreach (@ARGV) {
    chomp;
    process_file($_);
}
if ($verbose && $errors) {
  print STDERR "$errors errors\n";
}
if ($verbose && $warnings) {
  print STDERR "$warnings warnings\n";
}

exit($errors);<|MERGE_RESOLUTION|>--- conflicted
+++ resolved
@@ -272,10 +272,7 @@
 my @highlights_xml = (
                       ["([^=])\\\"([^\\\"<]+)\\\"", "\$1<quote>\$2</quote>"],
                       [$type_constant, "<constant>\$1</constant>"],
-<<<<<<< HEAD
-=======
                       [$type_constant2, "<constant>\$1</constant>"],
->>>>>>> 2ac97f0f
                       [$type_enum_xml, "<type>\$1</type>"],
                       [$type_struct_xml, "<structname>\$1</structname>"],
                       [$type_typedef_xml, "<type>\$1</type>"],
