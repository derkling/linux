--- conflicted
+++ resolved
@@ -219,19 +219,6 @@
 			$type_struct, "\$1",
 			$type_param, "\$1" );
 my $blankline_list = "";
-<<<<<<< HEAD
-
-sub usage {
-    print "Usage: $0 [ -v ] [ -docbook | -html | -text | -man | -list ]\n";
-    print "         [ -no-doc-sections ]\n";
-    print "         [ -function funcname [ -function funcname ...] ]\n";
-    print "         [ -nofunction funcname [ -nofunction funcname ...] ]\n";
-    print "         c source file(s) > outputfile\n";
-    print "         -v : verbose output, more warnings & other info listed\n";
-    exit 1;
-}
-=======
->>>>>>> 3cbea436
 
 # read arguments
 if ($#ARGV == -1) {
@@ -1862,37 +1849,6 @@
 		       });
 }
 
-<<<<<<< HEAD
-sub process_file($);
-
-# Read the file that maps relative names to absolute names for
-# separate source and object directories and for shadow trees.
-if (open(SOURCE_MAP, "<.tmp_filelist.txt")) {
-	my ($relname, $absname);
-	while(<SOURCE_MAP>) {
-		chop();
-		($relname, $absname) = (split())[0..1];
-		$relname =~ s:^/+::;
-		$source_map{$relname} = $absname;
-	}
-	close(SOURCE_MAP);
-}
-
-foreach (@ARGV) {
-    chomp;
-    process_file($_);
-}
-if ($verbose && $errors) {
-  print STDERR "$errors errors\n";
-}
-if ($verbose && $warnings) {
-  print STDERR "$warnings warnings\n";
-}
-
-exit($errors);
-
-=======
->>>>>>> 3cbea436
 sub reset_state {
     $function = "";
     %constants = ();
