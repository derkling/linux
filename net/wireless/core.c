--- conflicted
+++ resolved
@@ -1274,10 +1274,7 @@
 			kzfree(wdev->wext.keys);
 #endif
 			flush_work(&wdev->disconnect_wk);
-<<<<<<< HEAD
-=======
 			cfg80211_cqm_config_free(wdev);
->>>>>>> 2ac97f0f
 		}
 		/*
 		 * synchronise (so that we won't find this netdev
