--- conflicted
+++ resolved
@@ -66,10 +66,7 @@
 	u8 commit : 1;
 	u8 nat : 3;                 /* enum ovs_ct_nat */
 	u8 force : 1;
-<<<<<<< HEAD
-=======
 	u8 have_eventmask : 1;
->>>>>>> 2ac97f0f
 	u16 family;
 	u32 eventmask;              /* Mask of 1 << IPCT_*. */
 	struct md_mark mark;
@@ -361,7 +358,6 @@
 
 	cl = ovs_ct_get_conn_labels(ct);
 	if (!cl)
-<<<<<<< HEAD
 		return -ENOSPC;
 
 	/* Inherit the master's labels, if any. */
@@ -379,7 +375,7 @@
 	}
 
 	/* Labels are included in the IPCTNL_MSG_CT_NEW event only if the
-	 * IPCT_LABEL bit it set in the event cache.
+	 * IPCT_LABEL bit is set in the event cache.
 	 */
 	nf_conntrack_event_cache(IPCT_LABEL, ct);
 
@@ -399,45 +395,6 @@
 	if (!cl)
 		return -ENOSPC;
 
-=======
-		return -ENOSPC;
-
-	/* Inherit the master's labels, if any. */
-	if (master_cl)
-		*cl = *master_cl;
-
-	if (have_mask) {
-		u32 *dst = (u32 *)cl->bits;
-		int i;
-
-		for (i = 0; i < OVS_CT_LABELS_LEN_32; i++)
-			dst[i] = (dst[i] & ~mask->ct_labels_32[i]) |
-				(labels->ct_labels_32[i]
-				 & mask->ct_labels_32[i]);
-	}
-
-	/* Labels are included in the IPCTNL_MSG_CT_NEW event only if the
-	 * IPCT_LABEL bit is set in the event cache.
-	 */
-	nf_conntrack_event_cache(IPCT_LABEL, ct);
-
-	memcpy(&key->ct.labels, cl->bits, OVS_CT_LABELS_LEN);
-
-	return 0;
-}
-
-static int ovs_ct_set_labels(struct nf_conn *ct, struct sw_flow_key *key,
-			     const struct ovs_key_ct_labels *labels,
-			     const struct ovs_key_ct_labels *mask)
-{
-	struct nf_conn_labels *cl;
-	int err;
-
-	cl = ovs_ct_get_conn_labels(ct);
-	if (!cl)
-		return -ENOSPC;
-
->>>>>>> 2ac97f0f
 	err = nf_connlabels_replace(ct, labels->ct_labels_32,
 				    mask->ct_labels_32,
 				    OVS_CT_LABELS_LEN_32);
@@ -688,13 +645,8 @@
 		 */
 		if (nf_ct_is_confirmed(ct))
 			nf_ct_delete(ct, 0, 0);
-<<<<<<< HEAD
-		else
-			nf_conntrack_put(&ct->ct_general);
-=======
 
 		nf_conntrack_put(&ct->ct_general);
->>>>>>> 2ac97f0f
 		nf_ct_set(skb, NULL, 0);
 		return false;
 	}
@@ -1052,8 +1004,6 @@
 	if (!ct)
 		return 0;
 
-<<<<<<< HEAD
-=======
 	/* Set the conntrack event mask if given.  NEW and DELETE events have
 	 * their own groups, but the NFNLGRP_CONNTRACK_UPDATE group listener
 	 * typically would receive many kinds of updates.  Setting the event
@@ -1068,7 +1018,6 @@
 			cache->ctmask = info->eventmask;
 	}
 
->>>>>>> 2ac97f0f
 	/* Apply changes before confirming the connection so that the initial
 	 * conntrack NEW netlink event carries the values given in the CT
 	 * action.
