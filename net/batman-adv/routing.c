/*
 * Copyright (C) 2007-2011 B.A.T.M.A.N. contributors:
 *
 * Marek Lindner, Simon Wunderlich
 *
 * This program is free software; you can redistribute it and/or
 * modify it under the terms of version 2 of the GNU General Public
 * License as published by the Free Software Foundation.
 *
 * This program is distributed in the hope that it will be useful, but
 * WITHOUT ANY WARRANTY; without even the implied warranty of
 * MERCHANTABILITY or FITNESS FOR A PARTICULAR PURPOSE. See the GNU
 * General Public License for more details.
 *
 * You should have received a copy of the GNU General Public License
 * along with this program; if not, write to the Free Software
 * Foundation, Inc., 51 Franklin Street, Fifth Floor, Boston, MA
 * 02110-1301, USA
 *
 */

#include "main.h"
#include "routing.h"
#include "send.h"
#include "soft-interface.h"
#include "hard-interface.h"
#include "icmp_socket.h"
#include "translation-table.h"
#include "originator.h"
#include "vis.h"
#include "unicast.h"
#include "bat_ogm.h"

void slide_own_bcast_window(struct hard_iface *hard_iface)
{
	struct bat_priv *bat_priv = netdev_priv(hard_iface->soft_iface);
	struct hashtable_t *hash = bat_priv->orig_hash;
	struct hlist_node *node;
	struct hlist_head *head;
	struct orig_node *orig_node;
	unsigned long *word;
	uint32_t i;
	size_t word_index;

	for (i = 0; i < hash->size; i++) {
		head = &hash->table[i];

		rcu_read_lock();
		hlist_for_each_entry_rcu(orig_node, node, head, hash_entry) {
			spin_lock_bh(&orig_node->ogm_cnt_lock);
			word_index = hard_iface->if_num * NUM_WORDS;
			word = &(orig_node->bcast_own[word_index]);

			bit_get_packet(bat_priv, word, 1, 0);
			orig_node->bcast_own_sum[hard_iface->if_num] =
				bit_packet_count(word);
			spin_unlock_bh(&orig_node->ogm_cnt_lock);
		}
		rcu_read_unlock();
	}
}

static void _update_route(struct bat_priv *bat_priv,
			  struct orig_node *orig_node,
			  struct neigh_node *neigh_node)
{
	struct neigh_node *curr_router;

	curr_router = orig_node_get_router(orig_node);

	/* route deleted */
	if ((curr_router) && (!neigh_node)) {
		bat_dbg(DBG_ROUTES, bat_priv, "Deleting route towards: %pM\n",
			orig_node->orig);
		tt_global_del_orig(bat_priv, orig_node,
				    "Deleted route towards originator");

	/* route added */
	} else if ((!curr_router) && (neigh_node)) {

		bat_dbg(DBG_ROUTES, bat_priv,
			"Adding route towards: %pM (via %pM)\n",
			orig_node->orig, neigh_node->addr);
	/* route changed */
	} else if (neigh_node && curr_router) {
		bat_dbg(DBG_ROUTES, bat_priv,
			"Changing route towards: %pM "
			"(now via %pM - was via %pM)\n",
			orig_node->orig, neigh_node->addr,
			curr_router->addr);
	}

	if (curr_router)
		neigh_node_free_ref(curr_router);

	/* increase refcount of new best neighbor */
	if (neigh_node && !atomic_inc_not_zero(&neigh_node->refcount))
		neigh_node = NULL;

	spin_lock_bh(&orig_node->neigh_list_lock);
	rcu_assign_pointer(orig_node->router, neigh_node);
	spin_unlock_bh(&orig_node->neigh_list_lock);

	/* decrease refcount of previous best neighbor */
	if (curr_router)
		neigh_node_free_ref(curr_router);
}

void update_route(struct bat_priv *bat_priv, struct orig_node *orig_node,
		  struct neigh_node *neigh_node)
{
	struct neigh_node *router = NULL;

	if (!orig_node)
		goto out;

	router = orig_node_get_router(orig_node);

	if (router != neigh_node)
		_update_route(bat_priv, orig_node, neigh_node);

out:
	if (router)
		neigh_node_free_ref(router);
}

/* caller must hold the neigh_list_lock */
void bonding_candidate_del(struct orig_node *orig_node,
			   struct neigh_node *neigh_node)
{
	/* this neighbor is not part of our candidate list */
	if (list_empty(&neigh_node->bonding_list))
		goto out;

	list_del_rcu(&neigh_node->bonding_list);
	INIT_LIST_HEAD(&neigh_node->bonding_list);
	neigh_node_free_ref(neigh_node);
	atomic_dec(&orig_node->bond_candidates);

out:
	return;
}

void bonding_candidate_add(struct orig_node *orig_node,
			   struct neigh_node *neigh_node)
{
	struct hlist_node *node;
	struct neigh_node *tmp_neigh_node, *router = NULL;
	uint8_t interference_candidate = 0;

	spin_lock_bh(&orig_node->neigh_list_lock);

	/* only consider if it has the same primary address ...  */
	if (!compare_eth(orig_node->orig,
			 neigh_node->orig_node->primary_addr))
		goto candidate_del;

	router = orig_node_get_router(orig_node);
	if (!router)
		goto candidate_del;

	/* ... and is good enough to be considered */
	if (neigh_node->tq_avg < router->tq_avg - BONDING_TQ_THRESHOLD)
		goto candidate_del;

	/**
	 * check if we have another candidate with the same mac address or
	 * interface. If we do, we won't select this candidate because of
	 * possible interference.
	 */
	hlist_for_each_entry_rcu(tmp_neigh_node, node,
				 &orig_node->neigh_list, list) {

		if (tmp_neigh_node == neigh_node)
			continue;

		/* we only care if the other candidate is even
		* considered as candidate. */
		if (list_empty(&tmp_neigh_node->bonding_list))
			continue;

		if ((neigh_node->if_incoming == tmp_neigh_node->if_incoming) ||
		    (compare_eth(neigh_node->addr, tmp_neigh_node->addr))) {
			interference_candidate = 1;
			break;
		}
	}

	/* don't care further if it is an interference candidate */
	if (interference_candidate)
		goto candidate_del;

	/* this neighbor already is part of our candidate list */
	if (!list_empty(&neigh_node->bonding_list))
		goto out;

	if (!atomic_inc_not_zero(&neigh_node->refcount))
		goto out;

	list_add_rcu(&neigh_node->bonding_list, &orig_node->bond_list);
	atomic_inc(&orig_node->bond_candidates);
	goto out;

candidate_del:
	bonding_candidate_del(orig_node, neigh_node);

out:
	spin_unlock_bh(&orig_node->neigh_list_lock);

	if (router)
		neigh_node_free_ref(router);
}

/* copy primary address for bonding */
void bonding_save_primary(const struct orig_node *orig_node,
			  struct orig_node *orig_neigh_node,
			  const struct batman_ogm_packet *batman_ogm_packet)
{
	if (!(batman_ogm_packet->flags & PRIMARIES_FIRST_HOP))
		return;

	memcpy(orig_neigh_node->primary_addr, orig_node->orig, ETH_ALEN);
}

/* checks whether the host restarted and is in the protection time.
 * returns:
 *  0 if the packet is to be accepted
 *  1 if the packet is to be ignored.
 */
int window_protected(struct bat_priv *bat_priv, int32_t seq_num_diff,
		     unsigned long *last_reset)
{
	if ((seq_num_diff <= -TQ_LOCAL_WINDOW_SIZE)
		|| (seq_num_diff >= EXPECTED_SEQNO_RANGE)) {
		if (time_after(jiffies, *last_reset +
			msecs_to_jiffies(RESET_PROTECTION_MS))) {

			*last_reset = jiffies;
			bat_dbg(DBG_BATMAN, bat_priv,
				"old packet received, start protection\n");

			return 0;
		} else
			return 1;
	}
	return 0;
}

int recv_bat_ogm_packet(struct sk_buff *skb, struct hard_iface *hard_iface)
{
	struct ethhdr *ethhdr;

	/* drop packet if it has not necessary minimum size */
	if (unlikely(!pskb_may_pull(skb, BATMAN_OGM_LEN)))
		return NET_RX_DROP;

	ethhdr = (struct ethhdr *)skb_mac_header(skb);

	/* packet with broadcast indication but unicast recipient */
	if (!is_broadcast_ether_addr(ethhdr->h_dest))
		return NET_RX_DROP;

	/* packet with broadcast sender address */
	if (is_broadcast_ether_addr(ethhdr->h_source))
		return NET_RX_DROP;

	/* create a copy of the skb, if needed, to modify it. */
	if (skb_cow(skb, 0) < 0)
		return NET_RX_DROP;

	/* keep skb linear */
	if (skb_linearize(skb) < 0)
		return NET_RX_DROP;

	ethhdr = (struct ethhdr *)skb_mac_header(skb);

	bat_ogm_receive(ethhdr, skb->data, skb_headlen(skb), hard_iface);

	kfree_skb(skb);
	return NET_RX_SUCCESS;
}

static int recv_my_icmp_packet(struct bat_priv *bat_priv,
			       struct sk_buff *skb, size_t icmp_len)
{
	struct hard_iface *primary_if = NULL;
	struct orig_node *orig_node = NULL;
	struct neigh_node *router = NULL;
	struct icmp_packet_rr *icmp_packet;
	int ret = NET_RX_DROP;

	icmp_packet = (struct icmp_packet_rr *)skb->data;

	/* add data to device queue */
	if (icmp_packet->msg_type != ECHO_REQUEST) {
		bat_socket_receive_packet(icmp_packet, icmp_len);
		goto out;
	}

	primary_if = primary_if_get_selected(bat_priv);
	if (!primary_if)
		goto out;

	/* answer echo request (ping) */
	/* get routing information */
	orig_node = orig_hash_find(bat_priv, icmp_packet->orig);
	if (!orig_node)
		goto out;

	router = orig_node_get_router(orig_node);
	if (!router)
		goto out;

	/* create a copy of the skb, if needed, to modify it. */
	if (skb_cow(skb, sizeof(struct ethhdr)) < 0)
		goto out;

	icmp_packet = (struct icmp_packet_rr *)skb->data;

	memcpy(icmp_packet->dst, icmp_packet->orig, ETH_ALEN);
	memcpy(icmp_packet->orig, primary_if->net_dev->dev_addr, ETH_ALEN);
	icmp_packet->msg_type = ECHO_REPLY;
	icmp_packet->ttl = TTL;

	send_skb_packet(skb, router->if_incoming, router->addr);
	ret = NET_RX_SUCCESS;

out:
	if (primary_if)
		hardif_free_ref(primary_if);
	if (router)
		neigh_node_free_ref(router);
	if (orig_node)
		orig_node_free_ref(orig_node);
	return ret;
}

static int recv_icmp_ttl_exceeded(struct bat_priv *bat_priv,
				  struct sk_buff *skb)
{
	struct hard_iface *primary_if = NULL;
	struct orig_node *orig_node = NULL;
	struct neigh_node *router = NULL;
	struct icmp_packet *icmp_packet;
	int ret = NET_RX_DROP;

	icmp_packet = (struct icmp_packet *)skb->data;

	/* send TTL exceeded if packet is an echo request (traceroute) */
	if (icmp_packet->msg_type != ECHO_REQUEST) {
		pr_debug("Warning - can't forward icmp packet from %pM to "
			 "%pM: ttl exceeded\n", icmp_packet->orig,
			 icmp_packet->dst);
		goto out;
	}

	primary_if = primary_if_get_selected(bat_priv);
	if (!primary_if)
		goto out;

	/* get routing information */
	orig_node = orig_hash_find(bat_priv, icmp_packet->orig);
	if (!orig_node)
		goto out;

	router = orig_node_get_router(orig_node);
	if (!router)
		goto out;

	/* create a copy of the skb, if needed, to modify it. */
	if (skb_cow(skb, sizeof(struct ethhdr)) < 0)
		goto out;

	icmp_packet = (struct icmp_packet *)skb->data;

	memcpy(icmp_packet->dst, icmp_packet->orig, ETH_ALEN);
	memcpy(icmp_packet->orig, primary_if->net_dev->dev_addr, ETH_ALEN);
	icmp_packet->msg_type = TTL_EXCEEDED;
	icmp_packet->ttl = TTL;

	send_skb_packet(skb, router->if_incoming, router->addr);
	ret = NET_RX_SUCCESS;

out:
	if (primary_if)
		hardif_free_ref(primary_if);
	if (router)
		neigh_node_free_ref(router);
	if (orig_node)
		orig_node_free_ref(orig_node);
	return ret;
}


int recv_icmp_packet(struct sk_buff *skb, struct hard_iface *recv_if)
{
	struct bat_priv *bat_priv = netdev_priv(recv_if->soft_iface);
	struct icmp_packet_rr *icmp_packet;
	struct ethhdr *ethhdr;
	struct orig_node *orig_node = NULL;
	struct neigh_node *router = NULL;
	int hdr_size = sizeof(struct icmp_packet);
	int ret = NET_RX_DROP;

	/**
	 * we truncate all incoming icmp packets if they don't match our size
	 */
	if (skb->len >= sizeof(struct icmp_packet_rr))
		hdr_size = sizeof(struct icmp_packet_rr);

	/* drop packet if it has not necessary minimum size */
	if (unlikely(!pskb_may_pull(skb, hdr_size)))
		goto out;

	ethhdr = (struct ethhdr *)skb_mac_header(skb);

	/* packet with unicast indication but broadcast recipient */
	if (is_broadcast_ether_addr(ethhdr->h_dest))
		goto out;

	/* packet with broadcast sender address */
	if (is_broadcast_ether_addr(ethhdr->h_source))
		goto out;

	/* not for me */
	if (!is_my_mac(ethhdr->h_dest))
		goto out;

	icmp_packet = (struct icmp_packet_rr *)skb->data;

	/* add record route information if not full */
	if ((hdr_size == sizeof(struct icmp_packet_rr)) &&
	    (icmp_packet->rr_cur < BAT_RR_LEN)) {
		memcpy(&(icmp_packet->rr[icmp_packet->rr_cur]),
			ethhdr->h_dest, ETH_ALEN);
		icmp_packet->rr_cur++;
	}

	/* packet for me */
	if (is_my_mac(icmp_packet->dst))
		return recv_my_icmp_packet(bat_priv, skb, hdr_size);

	/* TTL exceeded */
	if (icmp_packet->ttl < 2)
		return recv_icmp_ttl_exceeded(bat_priv, skb);

	/* get routing information */
	orig_node = orig_hash_find(bat_priv, icmp_packet->dst);
	if (!orig_node)
		goto out;

	router = orig_node_get_router(orig_node);
	if (!router)
		goto out;

	/* create a copy of the skb, if needed, to modify it. */
	if (skb_cow(skb, sizeof(struct ethhdr)) < 0)
		goto out;

	icmp_packet = (struct icmp_packet_rr *)skb->data;

	/* decrement ttl */
	icmp_packet->ttl--;

	/* route it */
	send_skb_packet(skb, router->if_incoming, router->addr);
	ret = NET_RX_SUCCESS;

out:
	if (router)
		neigh_node_free_ref(router);
	if (orig_node)
		orig_node_free_ref(orig_node);
	return ret;
}

/* In the bonding case, send the packets in a round
 * robin fashion over the remaining interfaces.
 *
 * This method rotates the bonding list and increases the
 * returned router's refcount. */
static struct neigh_node *find_bond_router(struct orig_node *primary_orig,
					   const struct hard_iface *recv_if)
{
	struct neigh_node *tmp_neigh_node;
	struct neigh_node *router = NULL, *first_candidate = NULL;

	rcu_read_lock();
	list_for_each_entry_rcu(tmp_neigh_node, &primary_orig->bond_list,
				bonding_list) {
		if (!first_candidate)
			first_candidate = tmp_neigh_node;

		/* recv_if == NULL on the first node. */
		if (tmp_neigh_node->if_incoming == recv_if)
			continue;

		if (!atomic_inc_not_zero(&tmp_neigh_node->refcount))
			continue;

		router = tmp_neigh_node;
		break;
	}

	/* use the first candidate if nothing was found. */
	if (!router && first_candidate &&
	    atomic_inc_not_zero(&first_candidate->refcount))
		router = first_candidate;

	if (!router)
		goto out;

	/* selected should point to the next element
	 * after the current router */
	spin_lock_bh(&primary_orig->neigh_list_lock);
	/* this is a list_move(), which unfortunately
	 * does not exist as rcu version */
	list_del_rcu(&primary_orig->bond_list);
	list_add_rcu(&primary_orig->bond_list,
		     &router->bonding_list);
	spin_unlock_bh(&primary_orig->neigh_list_lock);

out:
	rcu_read_unlock();
	return router;
}

/* Interface Alternating: Use the best of the
 * remaining candidates which are not using
 * this interface.
 *
 * Increases the returned router's refcount */
static struct neigh_node *find_ifalter_router(struct orig_node *primary_orig,
					      const struct hard_iface *recv_if)
{
	struct neigh_node *tmp_neigh_node;
	struct neigh_node *router = NULL, *first_candidate = NULL;

	rcu_read_lock();
	list_for_each_entry_rcu(tmp_neigh_node, &primary_orig->bond_list,
				bonding_list) {
		if (!first_candidate)
			first_candidate = tmp_neigh_node;

		/* recv_if == NULL on the first node. */
		if (tmp_neigh_node->if_incoming == recv_if)
			continue;

		if (!atomic_inc_not_zero(&tmp_neigh_node->refcount))
			continue;

		/* if we don't have a router yet
		 * or this one is better, choose it. */
		if ((!router) ||
		    (tmp_neigh_node->tq_avg > router->tq_avg)) {
			/* decrement refcount of
			 * previously selected router */
			if (router)
				neigh_node_free_ref(router);

			router = tmp_neigh_node;
			atomic_inc_not_zero(&router->refcount);
		}

		neigh_node_free_ref(tmp_neigh_node);
	}

	/* use the first candidate if nothing was found. */
	if (!router && first_candidate &&
	    atomic_inc_not_zero(&first_candidate->refcount))
		router = first_candidate;

	rcu_read_unlock();
	return router;
}

int recv_tt_query(struct sk_buff *skb, struct hard_iface *recv_if)
{
	struct bat_priv *bat_priv = netdev_priv(recv_if->soft_iface);
	struct tt_query_packet *tt_query;
	uint16_t tt_len;
	struct ethhdr *ethhdr;

	/* drop packet if it has not necessary minimum size */
	if (unlikely(!pskb_may_pull(skb, sizeof(struct tt_query_packet))))
		goto out;

	/* I could need to modify it */
	if (skb_cow(skb, sizeof(struct tt_query_packet)) < 0)
		goto out;

	ethhdr = (struct ethhdr *)skb_mac_header(skb);

	/* packet with unicast indication but broadcast recipient */
	if (is_broadcast_ether_addr(ethhdr->h_dest))
		goto out;

	/* packet with broadcast sender address */
	if (is_broadcast_ether_addr(ethhdr->h_source))
		goto out;

	tt_query = (struct tt_query_packet *)skb->data;

	tt_query->tt_data = ntohs(tt_query->tt_data);

	switch (tt_query->flags & TT_QUERY_TYPE_MASK) {
	case TT_REQUEST:
		/* If we cannot provide an answer the tt_request is
		 * forwarded */
		if (!send_tt_response(bat_priv, tt_query)) {
			bat_dbg(DBG_TT, bat_priv,
				"Routing TT_REQUEST to %pM [%c]\n",
				tt_query->dst,
				(tt_query->flags & TT_FULL_TABLE ? 'F' : '.'));
			tt_query->tt_data = htons(tt_query->tt_data);
			return route_unicast_packet(skb, recv_if);
		}
		break;
	case TT_RESPONSE:
<<<<<<< HEAD
		/* packet needs to be linearized to access the TT changes */
		if (skb_linearize(skb) < 0)
			goto out;
=======
		if (is_my_mac(tt_query->dst)) {
			/* packet needs to be linearized to access the TT
			 * changes */
			if (skb_linearize(skb) < 0)
				goto out;

			tt_len = tt_query->tt_data * sizeof(struct tt_change);

			/* Ensure we have all the claimed data */
			if (unlikely(skb_headlen(skb) <
				     sizeof(struct tt_query_packet) + tt_len))
				goto out;
>>>>>>> dcd6c922

			handle_tt_response(bat_priv, tt_query);
		} else {
			bat_dbg(DBG_TT, bat_priv,
				"Routing TT_RESPONSE to %pM [%c]\n",
				tt_query->dst,
				(tt_query->flags & TT_FULL_TABLE ? 'F' : '.'));
			tt_query->tt_data = htons(tt_query->tt_data);
			return route_unicast_packet(skb, recv_if);
		}
		break;
	}

out:
	/* returning NET_RX_DROP will make the caller function kfree the skb */
	return NET_RX_DROP;
}

int recv_roam_adv(struct sk_buff *skb, struct hard_iface *recv_if)
{
	struct bat_priv *bat_priv = netdev_priv(recv_if->soft_iface);
	struct roam_adv_packet *roam_adv_packet;
	struct orig_node *orig_node;
	struct ethhdr *ethhdr;

	/* drop packet if it has not necessary minimum size */
	if (unlikely(!pskb_may_pull(skb, sizeof(struct roam_adv_packet))))
		goto out;

	ethhdr = (struct ethhdr *)skb_mac_header(skb);

	/* packet with unicast indication but broadcast recipient */
	if (is_broadcast_ether_addr(ethhdr->h_dest))
		goto out;

	/* packet with broadcast sender address */
	if (is_broadcast_ether_addr(ethhdr->h_source))
		goto out;

	roam_adv_packet = (struct roam_adv_packet *)skb->data;

	if (!is_my_mac(roam_adv_packet->dst))
		return route_unicast_packet(skb, recv_if);

	orig_node = orig_hash_find(bat_priv, roam_adv_packet->src);
	if (!orig_node)
		goto out;

	bat_dbg(DBG_TT, bat_priv, "Received ROAMING_ADV from %pM "
		"(client %pM)\n", roam_adv_packet->src,
		roam_adv_packet->client);

	tt_global_add(bat_priv, orig_node, roam_adv_packet->client,
		      atomic_read(&orig_node->last_ttvn) + 1, true, false);

	/* Roaming phase starts: I have new information but the ttvn has not
	 * been incremented yet. This flag will make me check all the incoming
	 * packets for the correct destination. */
	bat_priv->tt_poss_change = true;

	orig_node_free_ref(orig_node);
out:
	/* returning NET_RX_DROP will make the caller function kfree the skb */
	return NET_RX_DROP;
}

/* find a suitable router for this originator, and use
 * bonding if possible. increases the found neighbors
 * refcount.*/
struct neigh_node *find_router(struct bat_priv *bat_priv,
			       struct orig_node *orig_node,
			       const struct hard_iface *recv_if)
{
	struct orig_node *primary_orig_node;
	struct orig_node *router_orig;
	struct neigh_node *router;
	static uint8_t zero_mac[ETH_ALEN] = {0, 0, 0, 0, 0, 0};
	int bonding_enabled;

	if (!orig_node)
		return NULL;

	router = orig_node_get_router(orig_node);
	if (!router)
		goto err;

	/* without bonding, the first node should
	 * always choose the default router. */
	bonding_enabled = atomic_read(&bat_priv->bonding);

	rcu_read_lock();
	/* select default router to output */
	router_orig = router->orig_node;
	if (!router_orig)
		goto err_unlock;

	if ((!recv_if) && (!bonding_enabled))
		goto return_router;

	/* if we have something in the primary_addr, we can search
	 * for a potential bonding candidate. */
	if (compare_eth(router_orig->primary_addr, zero_mac))
		goto return_router;

	/* find the orig_node which has the primary interface. might
	 * even be the same as our router_orig in many cases */

	if (compare_eth(router_orig->primary_addr, router_orig->orig)) {
		primary_orig_node = router_orig;
	} else {
		primary_orig_node = orig_hash_find(bat_priv,
						   router_orig->primary_addr);
		if (!primary_orig_node)
			goto return_router;

		orig_node_free_ref(primary_orig_node);
	}

	/* with less than 2 candidates, we can't do any
	 * bonding and prefer the original router. */
	if (atomic_read(&primary_orig_node->bond_candidates) < 2)
		goto return_router;

	/* all nodes between should choose a candidate which
	 * is is not on the interface where the packet came
	 * in. */

	neigh_node_free_ref(router);

	if (bonding_enabled)
		router = find_bond_router(primary_orig_node, recv_if);
	else
		router = find_ifalter_router(primary_orig_node, recv_if);

return_router:
	if (router && router->if_incoming->if_status != IF_ACTIVE)
		goto err_unlock;

	rcu_read_unlock();
	return router;
err_unlock:
	rcu_read_unlock();
err:
	if (router)
		neigh_node_free_ref(router);
	return NULL;
}

static int check_unicast_packet(struct sk_buff *skb, int hdr_size)
{
	struct ethhdr *ethhdr;

	/* drop packet if it has not necessary minimum size */
	if (unlikely(!pskb_may_pull(skb, hdr_size)))
		return -1;

	ethhdr = (struct ethhdr *)skb_mac_header(skb);

	/* packet with unicast indication but broadcast recipient */
	if (is_broadcast_ether_addr(ethhdr->h_dest))
		return -1;

	/* packet with broadcast sender address */
	if (is_broadcast_ether_addr(ethhdr->h_source))
		return -1;

	/* not for me */
	if (!is_my_mac(ethhdr->h_dest))
		return -1;

	return 0;
}

int route_unicast_packet(struct sk_buff *skb, struct hard_iface *recv_if)
{
	struct bat_priv *bat_priv = netdev_priv(recv_if->soft_iface);
	struct orig_node *orig_node = NULL;
	struct neigh_node *neigh_node = NULL;
	struct unicast_packet *unicast_packet;
	struct ethhdr *ethhdr = (struct ethhdr *)skb_mac_header(skb);
	int ret = NET_RX_DROP;
	struct sk_buff *new_skb;

	unicast_packet = (struct unicast_packet *)skb->data;

	/* TTL exceeded */
	if (unicast_packet->ttl < 2) {
		pr_debug("Warning - can't forward unicast packet from %pM to "
			 "%pM: ttl exceeded\n", ethhdr->h_source,
			 unicast_packet->dest);
		goto out;
	}

	/* get routing information */
	orig_node = orig_hash_find(bat_priv, unicast_packet->dest);

	if (!orig_node)
		goto out;

	/* find_router() increases neigh_nodes refcount if found. */
	neigh_node = find_router(bat_priv, orig_node, recv_if);

	if (!neigh_node)
		goto out;

	/* create a copy of the skb, if needed, to modify it. */
	if (skb_cow(skb, sizeof(struct ethhdr)) < 0)
		goto out;

	unicast_packet = (struct unicast_packet *)skb->data;

	if (unicast_packet->packet_type == BAT_UNICAST &&
	    atomic_read(&bat_priv->fragmentation) &&
	    skb->len > neigh_node->if_incoming->net_dev->mtu) {
		ret = frag_send_skb(skb, bat_priv,
				    neigh_node->if_incoming, neigh_node->addr);
		goto out;
	}

	if (unicast_packet->packet_type == BAT_UNICAST_FRAG &&
	    frag_can_reassemble(skb, neigh_node->if_incoming->net_dev->mtu)) {

		ret = frag_reassemble_skb(skb, bat_priv, &new_skb);

		if (ret == NET_RX_DROP)
			goto out;

		/* packet was buffered for late merge */
		if (!new_skb) {
			ret = NET_RX_SUCCESS;
			goto out;
		}

		skb = new_skb;
		unicast_packet = (struct unicast_packet *)skb->data;
	}

	/* decrement ttl */
	unicast_packet->ttl--;

	/* route it */
	send_skb_packet(skb, neigh_node->if_incoming, neigh_node->addr);
	ret = NET_RX_SUCCESS;

out:
	if (neigh_node)
		neigh_node_free_ref(neigh_node);
	if (orig_node)
		orig_node_free_ref(orig_node);
	return ret;
}

static int check_unicast_ttvn(struct bat_priv *bat_priv,
			       struct sk_buff *skb) {
	uint8_t curr_ttvn;
	struct orig_node *orig_node;
	struct ethhdr *ethhdr;
	struct hard_iface *primary_if;
	struct unicast_packet *unicast_packet;
	bool tt_poss_change;

	/* I could need to modify it */
	if (skb_cow(skb, sizeof(struct unicast_packet)) < 0)
		return 0;

	unicast_packet = (struct unicast_packet *)skb->data;

	if (is_my_mac(unicast_packet->dest)) {
		tt_poss_change = bat_priv->tt_poss_change;
		curr_ttvn = (uint8_t)atomic_read(&bat_priv->ttvn);
	} else {
		orig_node = orig_hash_find(bat_priv, unicast_packet->dest);

		if (!orig_node)
			return 0;

		curr_ttvn = (uint8_t)atomic_read(&orig_node->last_ttvn);
		tt_poss_change = orig_node->tt_poss_change;
		orig_node_free_ref(orig_node);
	}

	/* Check whether I have to reroute the packet */
	if (seq_before(unicast_packet->ttvn, curr_ttvn) || tt_poss_change) {
		/* Linearize the skb before accessing it */
		if (skb_linearize(skb) < 0)
			return 0;

		ethhdr = (struct ethhdr *)(skb->data +
			sizeof(struct unicast_packet));
		orig_node = transtable_search(bat_priv, NULL, ethhdr->h_dest);

		if (!orig_node) {
			if (!is_my_client(bat_priv, ethhdr->h_dest))
				return 0;
			primary_if = primary_if_get_selected(bat_priv);
			if (!primary_if)
				return 0;
			memcpy(unicast_packet->dest,
			       primary_if->net_dev->dev_addr, ETH_ALEN);
			hardif_free_ref(primary_if);
		} else {
			memcpy(unicast_packet->dest, orig_node->orig,
			       ETH_ALEN);
			curr_ttvn = (uint8_t)
				atomic_read(&orig_node->last_ttvn);
			orig_node_free_ref(orig_node);
		}

		bat_dbg(DBG_ROUTES, bat_priv, "TTVN mismatch (old_ttvn %u "
			"new_ttvn %u)! Rerouting unicast packet (for %pM) to "
			"%pM\n", unicast_packet->ttvn, curr_ttvn,
			ethhdr->h_dest, unicast_packet->dest);

		unicast_packet->ttvn = curr_ttvn;
	}
	return 1;
}

int recv_unicast_packet(struct sk_buff *skb, struct hard_iface *recv_if)
{
	struct bat_priv *bat_priv = netdev_priv(recv_if->soft_iface);
	struct unicast_packet *unicast_packet;
	int hdr_size = sizeof(*unicast_packet);

	if (check_unicast_packet(skb, hdr_size) < 0)
		return NET_RX_DROP;

	if (!check_unicast_ttvn(bat_priv, skb))
		return NET_RX_DROP;

	unicast_packet = (struct unicast_packet *)skb->data;

	/* packet for me */
	if (is_my_mac(unicast_packet->dest)) {
		interface_rx(recv_if->soft_iface, skb, recv_if, hdr_size);
		return NET_RX_SUCCESS;
	}

	return route_unicast_packet(skb, recv_if);
}

int recv_ucast_frag_packet(struct sk_buff *skb, struct hard_iface *recv_if)
{
	struct bat_priv *bat_priv = netdev_priv(recv_if->soft_iface);
	struct unicast_frag_packet *unicast_packet;
	int hdr_size = sizeof(*unicast_packet);
	struct sk_buff *new_skb = NULL;
	int ret;

	if (check_unicast_packet(skb, hdr_size) < 0)
		return NET_RX_DROP;

	if (!check_unicast_ttvn(bat_priv, skb))
		return NET_RX_DROP;

	unicast_packet = (struct unicast_frag_packet *)skb->data;

	/* packet for me */
	if (is_my_mac(unicast_packet->dest)) {

		ret = frag_reassemble_skb(skb, bat_priv, &new_skb);

		if (ret == NET_RX_DROP)
			return NET_RX_DROP;

		/* packet was buffered for late merge */
		if (!new_skb)
			return NET_RX_SUCCESS;

		interface_rx(recv_if->soft_iface, new_skb, recv_if,
			     sizeof(struct unicast_packet));
		return NET_RX_SUCCESS;
	}

	return route_unicast_packet(skb, recv_if);
}


int recv_bcast_packet(struct sk_buff *skb, struct hard_iface *recv_if)
{
	struct bat_priv *bat_priv = netdev_priv(recv_if->soft_iface);
	struct orig_node *orig_node = NULL;
	struct bcast_packet *bcast_packet;
	struct ethhdr *ethhdr;
	int hdr_size = sizeof(*bcast_packet);
	int ret = NET_RX_DROP;
	int32_t seq_diff;

	/* drop packet if it has not necessary minimum size */
	if (unlikely(!pskb_may_pull(skb, hdr_size)))
		goto out;

	ethhdr = (struct ethhdr *)skb_mac_header(skb);

	/* packet with broadcast indication but unicast recipient */
	if (!is_broadcast_ether_addr(ethhdr->h_dest))
		goto out;

	/* packet with broadcast sender address */
	if (is_broadcast_ether_addr(ethhdr->h_source))
		goto out;

	/* ignore broadcasts sent by myself */
	if (is_my_mac(ethhdr->h_source))
		goto out;

	bcast_packet = (struct bcast_packet *)skb->data;

	/* ignore broadcasts originated by myself */
	if (is_my_mac(bcast_packet->orig))
		goto out;

	if (bcast_packet->ttl < 2)
		goto out;

	orig_node = orig_hash_find(bat_priv, bcast_packet->orig);

	if (!orig_node)
		goto out;

	spin_lock_bh(&orig_node->bcast_seqno_lock);

	/* check whether the packet is a duplicate */
	if (get_bit_status(orig_node->bcast_bits, orig_node->last_bcast_seqno,
			   ntohl(bcast_packet->seqno)))
		goto spin_unlock;

	seq_diff = ntohl(bcast_packet->seqno) - orig_node->last_bcast_seqno;

	/* check whether the packet is old and the host just restarted. */
	if (window_protected(bat_priv, seq_diff,
			     &orig_node->bcast_seqno_reset))
		goto spin_unlock;

	/* mark broadcast in flood history, update window position
	 * if required. */
	if (bit_get_packet(bat_priv, orig_node->bcast_bits, seq_diff, 1))
		orig_node->last_bcast_seqno = ntohl(bcast_packet->seqno);

	spin_unlock_bh(&orig_node->bcast_seqno_lock);

	/* rebroadcast packet */
	add_bcast_packet_to_list(bat_priv, skb, 1);

	/* broadcast for me */
	interface_rx(recv_if->soft_iface, skb, recv_if, hdr_size);
	ret = NET_RX_SUCCESS;
	goto out;

spin_unlock:
	spin_unlock_bh(&orig_node->bcast_seqno_lock);
out:
	if (orig_node)
		orig_node_free_ref(orig_node);
	return ret;
}

int recv_vis_packet(struct sk_buff *skb, struct hard_iface *recv_if)
{
	struct vis_packet *vis_packet;
	struct ethhdr *ethhdr;
	struct bat_priv *bat_priv = netdev_priv(recv_if->soft_iface);
	int hdr_size = sizeof(*vis_packet);

	/* keep skb linear */
	if (skb_linearize(skb) < 0)
		return NET_RX_DROP;

	if (unlikely(!pskb_may_pull(skb, hdr_size)))
		return NET_RX_DROP;

	vis_packet = (struct vis_packet *)skb->data;
	ethhdr = (struct ethhdr *)skb_mac_header(skb);

	/* not for me */
	if (!is_my_mac(ethhdr->h_dest))
		return NET_RX_DROP;

	/* ignore own packets */
	if (is_my_mac(vis_packet->vis_orig))
		return NET_RX_DROP;

	if (is_my_mac(vis_packet->sender_orig))
		return NET_RX_DROP;

	switch (vis_packet->vis_type) {
	case VIS_TYPE_SERVER_SYNC:
		receive_server_sync_packet(bat_priv, vis_packet,
					   skb_headlen(skb));
		break;

	case VIS_TYPE_CLIENT_UPDATE:
		receive_client_update_packet(bat_priv, vis_packet,
					     skb_headlen(skb));
		break;

	default:	/* ignore unknown packet */
		break;
	}

	/* We take a copy of the data in the packet, so we should
	   always free the skbuf. */
	return NET_RX_DROP;
}<|MERGE_RESOLUTION|>--- conflicted
+++ resolved
@@ -617,11 +617,6 @@
 		}
 		break;
 	case TT_RESPONSE:
-<<<<<<< HEAD
-		/* packet needs to be linearized to access the TT changes */
-		if (skb_linearize(skb) < 0)
-			goto out;
-=======
 		if (is_my_mac(tt_query->dst)) {
 			/* packet needs to be linearized to access the TT
 			 * changes */
@@ -634,7 +629,6 @@
 			if (unlikely(skb_headlen(skb) <
 				     sizeof(struct tt_query_packet) + tt_len))
 				goto out;
->>>>>>> dcd6c922
 
 			handle_tt_response(bat_priv, tt_query);
 		} else {
