/*
 * Copyright 2002-2005, Instant802 Networks, Inc.
 * Copyright 2005-2006, Devicescape Software, Inc.
 * Copyright 2006-2007	Jiri Benc <jbenc@suse.cz>
 * Copyright 2008-2010	Johannes Berg <johannes@sipsolutions.net>
 * Copyright 2013-2014  Intel Mobile Communications GmbH
 *
 * This program is free software; you can redistribute it and/or modify
 * it under the terms of the GNU General Public License version 2 as
 * published by the Free Software Foundation.
 */

#include <linux/export.h>
#include <linux/etherdevice.h>
#include <net/mac80211.h>
#include <asm/unaligned.h>
#include "ieee80211_i.h"
#include "rate.h"
#include "mesh.h"
#include "led.h"
#include "wme.h"


void ieee80211_tx_status_irqsafe(struct ieee80211_hw *hw,
				 struct sk_buff *skb)
{
	struct ieee80211_local *local = hw_to_local(hw);
	struct ieee80211_tx_info *info = IEEE80211_SKB_CB(skb);
	int tmp;

	skb->pkt_type = IEEE80211_TX_STATUS_MSG;
	skb_queue_tail(info->flags & IEEE80211_TX_CTL_REQ_TX_STATUS ?
		       &local->skb_queue : &local->skb_queue_unreliable, skb);
	tmp = skb_queue_len(&local->skb_queue) +
		skb_queue_len(&local->skb_queue_unreliable);
	while (tmp > IEEE80211_IRQSAFE_QUEUE_LIMIT &&
	       (skb = skb_dequeue(&local->skb_queue_unreliable))) {
		ieee80211_free_txskb(hw, skb);
		tmp--;
		I802_DEBUG_INC(local->tx_status_drop);
	}
	tasklet_schedule(&local->tasklet);
}
EXPORT_SYMBOL(ieee80211_tx_status_irqsafe);

static void ieee80211_handle_filtered_frame(struct ieee80211_local *local,
					    struct sta_info *sta,
					    struct sk_buff *skb)
{
	struct ieee80211_tx_info *info = IEEE80211_SKB_CB(skb);
	struct ieee80211_hdr *hdr = (void *)skb->data;
	int ac;

	if (info->flags & (IEEE80211_TX_CTL_NO_PS_BUFFER |
			   IEEE80211_TX_CTL_AMPDU)) {
		ieee80211_free_txskb(&local->hw, skb);
		return;
	}

	/*
	 * This skb 'survived' a round-trip through the driver, and
	 * hopefully the driver didn't mangle it too badly. However,
	 * we can definitely not rely on the control information
	 * being correct. Clear it so we don't get junk there, and
	 * indicate that it needs new processing, but must not be
	 * modified/encrypted again.
	 */
	memset(&info->control, 0, sizeof(info->control));

	info->control.jiffies = jiffies;
	info->control.vif = &sta->sdata->vif;
	info->flags |= IEEE80211_TX_INTFL_NEED_TXPROCESSING |
		       IEEE80211_TX_INTFL_RETRANSMISSION;
	info->flags &= ~IEEE80211_TX_TEMPORARY_FLAGS;

	sta->status_stats.filtered++;

	/*
	 * Clear more-data bit on filtered frames, it might be set
	 * but later frames might time out so it might have to be
	 * clear again ... It's all rather unlikely (this frame
	 * should time out first, right?) but let's not confuse
	 * peers unnecessarily.
	 */
	if (hdr->frame_control & cpu_to_le16(IEEE80211_FCTL_MOREDATA))
		hdr->frame_control &= ~cpu_to_le16(IEEE80211_FCTL_MOREDATA);

	if (ieee80211_is_data_qos(hdr->frame_control)) {
		u8 *p = ieee80211_get_qos_ctl(hdr);
		int tid = *p & IEEE80211_QOS_CTL_TID_MASK;

		/*
		 * Clear EOSP if set, this could happen e.g.
		 * if an absence period (us being a P2P GO)
		 * shortens the SP.
		 */
		if (*p & IEEE80211_QOS_CTL_EOSP)
			*p &= ~IEEE80211_QOS_CTL_EOSP;
		ac = ieee80211_ac_from_tid(tid);
	} else {
		ac = IEEE80211_AC_BE;
	}

	/*
	 * Clear the TX filter mask for this STA when sending the next
	 * packet. If the STA went to power save mode, this will happen
	 * when it wakes up for the next time.
	 */
	set_sta_flag(sta, WLAN_STA_CLEAR_PS_FILT);
	ieee80211_clear_fast_xmit(sta);

	/*
	 * This code races in the following way:
	 *
	 *  (1) STA sends frame indicating it will go to sleep and does so
	 *  (2) hardware/firmware adds STA to filter list, passes frame up
	 *  (3) hardware/firmware processes TX fifo and suppresses a frame
	 *  (4) we get TX status before having processed the frame and
	 *	knowing that the STA has gone to sleep.
	 *
	 * This is actually quite unlikely even when both those events are
	 * processed from interrupts coming in quickly after one another or
	 * even at the same time because we queue both TX status events and
	 * RX frames to be processed by a tasklet and process them in the
	 * same order that they were received or TX status last. Hence, there
	 * is no race as long as the frame RX is processed before the next TX
	 * status, which drivers can ensure, see below.
	 *
	 * Note that this can only happen if the hardware or firmware can
	 * actually add STAs to the filter list, if this is done by the
	 * driver in response to set_tim() (which will only reduce the race
	 * this whole filtering tries to solve, not completely solve it)
	 * this situation cannot happen.
	 *
	 * To completely solve this race drivers need to make sure that they
	 *  (a) don't mix the irq-safe/not irq-safe TX status/RX processing
	 *	functions and
	 *  (b) always process RX events before TX status events if ordering
	 *      can be unknown, for example with different interrupt status
	 *	bits.
	 *  (c) if PS mode transitions are manual (i.e. the flag
	 *      %IEEE80211_HW_AP_LINK_PS is set), always process PS state
	 *      changes before calling TX status events if ordering can be
	 *	unknown.
	 */
	if (test_sta_flag(sta, WLAN_STA_PS_STA) &&
	    skb_queue_len(&sta->tx_filtered[ac]) < STA_MAX_TX_BUFFER) {
		skb_queue_tail(&sta->tx_filtered[ac], skb);
		sta_info_recalc_tim(sta);

		if (!timer_pending(&local->sta_cleanup))
			mod_timer(&local->sta_cleanup,
				  round_jiffies(jiffies +
						STA_INFO_CLEANUP_INTERVAL));
		return;
	}

	if (!test_sta_flag(sta, WLAN_STA_PS_STA) &&
	    !(info->flags & IEEE80211_TX_INTFL_RETRIED)) {
		/* Software retry the packet once */
		info->flags |= IEEE80211_TX_INTFL_RETRIED;
		ieee80211_add_pending_skb(local, skb);
		return;
	}

	ps_dbg_ratelimited(sta->sdata,
			   "dropped TX filtered frame, queue_len=%d PS=%d @%lu\n",
			   skb_queue_len(&sta->tx_filtered[ac]),
			   !!test_sta_flag(sta, WLAN_STA_PS_STA), jiffies);
	ieee80211_free_txskb(&local->hw, skb);
}

static void ieee80211_check_pending_bar(struct sta_info *sta, u8 *addr, u8 tid)
{
	struct tid_ampdu_tx *tid_tx;

	tid_tx = rcu_dereference(sta->ampdu_mlme.tid_tx[tid]);
	if (!tid_tx || !tid_tx->bar_pending)
		return;

	tid_tx->bar_pending = false;
	ieee80211_send_bar(&sta->sdata->vif, addr, tid, tid_tx->failed_bar_ssn);
}

static void ieee80211_frame_acked(struct sta_info *sta, struct sk_buff *skb)
{
	struct ieee80211_mgmt *mgmt = (void *) skb->data;
	struct ieee80211_local *local = sta->local;
	struct ieee80211_sub_if_data *sdata = sta->sdata;

	if (ieee80211_hw_check(&local->hw, REPORTS_TX_ACK_STATUS))
		sta->status_stats.last_ack = jiffies;

	if (ieee80211_is_data_qos(mgmt->frame_control)) {
		struct ieee80211_hdr *hdr = (void *) skb->data;
		u8 *qc = ieee80211_get_qos_ctl(hdr);
		u16 tid = qc[0] & 0xf;

		ieee80211_check_pending_bar(sta, hdr->addr1, tid);
	}

	if (ieee80211_is_action(mgmt->frame_control) &&
	    !ieee80211_has_protected(mgmt->frame_control) &&
	    mgmt->u.action.category == WLAN_CATEGORY_HT &&
	    mgmt->u.action.u.ht_smps.action == WLAN_HT_ACTION_SMPS &&
	    ieee80211_sdata_running(sdata)) {
		enum ieee80211_smps_mode smps_mode;

		switch (mgmt->u.action.u.ht_smps.smps_control) {
		case WLAN_HT_SMPS_CONTROL_DYNAMIC:
			smps_mode = IEEE80211_SMPS_DYNAMIC;
			break;
		case WLAN_HT_SMPS_CONTROL_STATIC:
			smps_mode = IEEE80211_SMPS_STATIC;
			break;
		case WLAN_HT_SMPS_CONTROL_DISABLED:
		default: /* shouldn't happen since we don't send that */
			smps_mode = IEEE80211_SMPS_OFF;
			break;
		}

		if (sdata->vif.type == NL80211_IFTYPE_STATION) {
			/*
			 * This update looks racy, but isn't -- if we come
			 * here we've definitely got a station that we're
			 * talking to, and on a managed interface that can
			 * only be the AP. And the only other place updating
			 * this variable in managed mode is before association.
			 */
			sdata->smps_mode = smps_mode;
			ieee80211_queue_work(&local->hw, &sdata->recalc_smps);
		} else if (sdata->vif.type == NL80211_IFTYPE_AP ||
			   sdata->vif.type == NL80211_IFTYPE_AP_VLAN) {
			sta->known_smps_mode = smps_mode;
		}
	}
}

static void ieee80211_set_bar_pending(struct sta_info *sta, u8 tid, u16 ssn)
{
	struct tid_ampdu_tx *tid_tx;

	tid_tx = rcu_dereference(sta->ampdu_mlme.tid_tx[tid]);
	if (!tid_tx)
		return;

	tid_tx->failed_bar_ssn = ssn;
	tid_tx->bar_pending = true;
}

static int ieee80211_tx_radiotap_len(struct ieee80211_tx_info *info)
{
	int len = sizeof(struct ieee80211_radiotap_header);

	/* IEEE80211_RADIOTAP_RATE rate */
	if (info->status.rates[0].idx >= 0 &&
	    !(info->status.rates[0].flags & (IEEE80211_TX_RC_MCS |
					     IEEE80211_TX_RC_VHT_MCS)))
		len += 2;

	/* IEEE80211_RADIOTAP_TX_FLAGS */
	len += 2;

	/* IEEE80211_RADIOTAP_DATA_RETRIES */
	len += 1;

	/* IEEE80211_RADIOTAP_MCS
	 * IEEE80211_RADIOTAP_VHT */
	if (info->status.rates[0].idx >= 0) {
		if (info->status.rates[0].flags & IEEE80211_TX_RC_MCS)
			len += 3;
		else if (info->status.rates[0].flags & IEEE80211_TX_RC_VHT_MCS)
			len = ALIGN(len, 2) + 12;
	}

	return len;
}

static void
ieee80211_add_tx_radiotap_header(struct ieee80211_local *local,
				 struct ieee80211_supported_band *sband,
				 struct sk_buff *skb, int retry_count,
				 int rtap_len, int shift)
{
	struct ieee80211_tx_info *info = IEEE80211_SKB_CB(skb);
	struct ieee80211_hdr *hdr = (struct ieee80211_hdr *) skb->data;
	struct ieee80211_radiotap_header *rthdr;
	unsigned char *pos;
	u16 txflags;

	rthdr = (struct ieee80211_radiotap_header *) skb_push(skb, rtap_len);

	memset(rthdr, 0, rtap_len);
	rthdr->it_len = cpu_to_le16(rtap_len);
	rthdr->it_present =
		cpu_to_le32((1 << IEEE80211_RADIOTAP_TX_FLAGS) |
			    (1 << IEEE80211_RADIOTAP_DATA_RETRIES));
	pos = (unsigned char *)(rthdr + 1);

	/*
	 * XXX: Once radiotap gets the bitmap reset thing the vendor
	 *	extensions proposal contains, we can actually report
	 *	the whole set of tries we did.
	 */

	/* IEEE80211_RADIOTAP_RATE */
	if (info->status.rates[0].idx >= 0 &&
	    !(info->status.rates[0].flags & (IEEE80211_TX_RC_MCS |
					     IEEE80211_TX_RC_VHT_MCS))) {
		u16 rate;

		rthdr->it_present |= cpu_to_le32(1 << IEEE80211_RADIOTAP_RATE);
		rate = sband->bitrates[info->status.rates[0].idx].bitrate;
		*pos = DIV_ROUND_UP(rate, 5 * (1 << shift));
		/* padding for tx flags */
		pos += 2;
	}

	/* IEEE80211_RADIOTAP_TX_FLAGS */
	txflags = 0;
	if (!(info->flags & IEEE80211_TX_STAT_ACK) &&
	    !is_multicast_ether_addr(hdr->addr1))
		txflags |= IEEE80211_RADIOTAP_F_TX_FAIL;

	if (info->status.rates[0].flags & IEEE80211_TX_RC_USE_CTS_PROTECT)
		txflags |= IEEE80211_RADIOTAP_F_TX_CTS;
	if (info->status.rates[0].flags & IEEE80211_TX_RC_USE_RTS_CTS)
		txflags |= IEEE80211_RADIOTAP_F_TX_RTS;

	put_unaligned_le16(txflags, pos);
	pos += 2;

	/* IEEE80211_RADIOTAP_DATA_RETRIES */
	/* for now report the total retry_count */
	*pos = retry_count;
	pos++;

	if (info->status.rates[0].idx < 0)
		return;

	/* IEEE80211_RADIOTAP_MCS
	 * IEEE80211_RADIOTAP_VHT */
	if (info->status.rates[0].flags & IEEE80211_TX_RC_MCS) {
		rthdr->it_present |= cpu_to_le32(1 << IEEE80211_RADIOTAP_MCS);
		pos[0] = IEEE80211_RADIOTAP_MCS_HAVE_MCS |
			 IEEE80211_RADIOTAP_MCS_HAVE_GI |
			 IEEE80211_RADIOTAP_MCS_HAVE_BW;
		if (info->status.rates[0].flags & IEEE80211_TX_RC_SHORT_GI)
			pos[1] |= IEEE80211_RADIOTAP_MCS_SGI;
		if (info->status.rates[0].flags & IEEE80211_TX_RC_40_MHZ_WIDTH)
			pos[1] |= IEEE80211_RADIOTAP_MCS_BW_40;
		if (info->status.rates[0].flags & IEEE80211_TX_RC_GREEN_FIELD)
			pos[1] |= IEEE80211_RADIOTAP_MCS_FMT_GF;
		pos[2] = info->status.rates[0].idx;
		pos += 3;
	} else if (info->status.rates[0].flags & IEEE80211_TX_RC_VHT_MCS) {
		u16 known = local->hw.radiotap_vht_details &
			(IEEE80211_RADIOTAP_VHT_KNOWN_GI |
			 IEEE80211_RADIOTAP_VHT_KNOWN_BANDWIDTH);

		rthdr->it_present |= cpu_to_le32(1 << IEEE80211_RADIOTAP_VHT);

		/* required alignment from rthdr */
		pos = (u8 *)rthdr + ALIGN(pos - (u8 *)rthdr, 2);

		/* u16 known - IEEE80211_RADIOTAP_VHT_KNOWN_* */
		put_unaligned_le16(known, pos);
		pos += 2;

		/* u8 flags - IEEE80211_RADIOTAP_VHT_FLAG_* */
		if (info->status.rates[0].flags & IEEE80211_TX_RC_SHORT_GI)
			*pos |= IEEE80211_RADIOTAP_VHT_FLAG_SGI;
		pos++;

		/* u8 bandwidth */
		if (info->status.rates[0].flags & IEEE80211_TX_RC_40_MHZ_WIDTH)
			*pos = 1;
		else if (info->status.rates[0].flags & IEEE80211_TX_RC_80_MHZ_WIDTH)
			*pos = 4;
		else if (info->status.rates[0].flags & IEEE80211_TX_RC_160_MHZ_WIDTH)
			*pos = 11;
		else /* IEEE80211_TX_RC_{20_MHZ_WIDTH,FIXME:DUP_DATA} */
			*pos = 0;
		pos++;

		/* u8 mcs_nss[4] */
		*pos = (ieee80211_rate_get_vht_mcs(&info->status.rates[0]) << 4) |
			ieee80211_rate_get_vht_nss(&info->status.rates[0]);
		pos += 4;

		/* u8 coding */
		pos++;
		/* u8 group_id */
		pos++;
		/* u16 partial_aid */
		pos += 2;
	}
}

/*
 * Handles the tx for TDLS teardown frames.
 * If the frame wasn't ACKed by the peer - it will be re-sent through the AP
 */
static void ieee80211_tdls_td_tx_handle(struct ieee80211_local *local,
					struct ieee80211_sub_if_data *sdata,
					struct sk_buff *skb, u32 flags)
{
	struct sk_buff *teardown_skb;
	struct sk_buff *orig_teardown_skb;
	bool is_teardown = false;

	/* Get the teardown data we need and free the lock */
	spin_lock(&sdata->u.mgd.teardown_lock);
	teardown_skb = sdata->u.mgd.teardown_skb;
	orig_teardown_skb = sdata->u.mgd.orig_teardown_skb;
	if ((skb == orig_teardown_skb) && teardown_skb) {
		sdata->u.mgd.teardown_skb = NULL;
		sdata->u.mgd.orig_teardown_skb = NULL;
		is_teardown = true;
	}
	spin_unlock(&sdata->u.mgd.teardown_lock);

	if (is_teardown) {
		/* This mechanism relies on being able to get ACKs */
		WARN_ON(!ieee80211_hw_check(&local->hw, REPORTS_TX_ACK_STATUS));

		/* Check if peer has ACKed */
		if (flags & IEEE80211_TX_STAT_ACK) {
			dev_kfree_skb_any(teardown_skb);
		} else {
			tdls_dbg(sdata,
				 "TDLS Resending teardown through AP\n");

			ieee80211_subif_start_xmit(teardown_skb, skb->dev);
		}
	}
}

static struct ieee80211_sub_if_data *
ieee80211_sdata_from_skb(struct ieee80211_local *local, struct sk_buff *skb)
{
	struct ieee80211_sub_if_data *sdata;

	if (skb->dev) {
		list_for_each_entry_rcu(sdata, &local->interfaces, list) {
			if (!sdata->dev)
				continue;

			if (skb->dev == sdata->dev)
				return sdata;
		}

		return NULL;
	}

	return rcu_dereference(local->p2p_sdata);
}

static void ieee80211_report_ack_skb(struct ieee80211_local *local,
				     struct ieee80211_tx_info *info,
				     bool acked, bool dropped)
{
	struct sk_buff *skb;
	unsigned long flags;

	spin_lock_irqsave(&local->ack_status_lock, flags);
	skb = idr_remove(&local->ack_status_frames, info->ack_frame_id);
	spin_unlock_irqrestore(&local->ack_status_lock, flags);

	if (!skb)
		return;

	if (dropped) {
		dev_kfree_skb_any(skb);
		return;
	}

	if (info->flags & IEEE80211_TX_INTFL_NL80211_FRAME_TX) {
		u64 cookie = IEEE80211_SKB_CB(skb)->ack.cookie;
		struct ieee80211_sub_if_data *sdata;
		struct ieee80211_hdr *hdr = (void *)skb->data;

		rcu_read_lock();
		sdata = ieee80211_sdata_from_skb(local, skb);
		if (sdata) {
			if (ieee80211_is_nullfunc(hdr->frame_control) ||
			    ieee80211_is_qos_nullfunc(hdr->frame_control))
				cfg80211_probe_status(sdata->dev, hdr->addr1,
						      cookie, acked,
						      GFP_ATOMIC);
			else
				cfg80211_mgmt_tx_status(&sdata->wdev, cookie,
							skb->data, skb->len,
							acked, GFP_ATOMIC);
		}
		rcu_read_unlock();

		dev_kfree_skb_any(skb);
	} else {
		/* consumes skb */
		skb_complete_wifi_ack(skb, acked);
	}
}

static void ieee80211_report_used_skb(struct ieee80211_local *local,
				      struct sk_buff *skb, bool dropped)
{
	struct ieee80211_tx_info *info = IEEE80211_SKB_CB(skb);
	struct ieee80211_hdr *hdr = (void *)skb->data;
	bool acked = info->flags & IEEE80211_TX_STAT_ACK;

	if (dropped)
		acked = false;

	if (info->flags & IEEE80211_TX_INTFL_MLME_CONN_TX) {
		struct ieee80211_sub_if_data *sdata;

		rcu_read_lock();

		sdata = ieee80211_sdata_from_skb(local, skb);

		if (!sdata) {
			skb->dev = NULL;
		} else {
			unsigned int hdr_size =
				ieee80211_hdrlen(hdr->frame_control);

			/* Check to see if packet is a TDLS teardown packet */
			if (ieee80211_is_data(hdr->frame_control) &&
			    (ieee80211_get_tdls_action(skb, hdr_size) ==
			     WLAN_TDLS_TEARDOWN))
				ieee80211_tdls_td_tx_handle(local, sdata, skb,
							    info->flags);
			else
				ieee80211_mgd_conn_tx_status(sdata,
							     hdr->frame_control,
							     acked);
		}

		rcu_read_unlock();
	} else if (info->ack_frame_id) {
		ieee80211_report_ack_skb(local, info, acked, dropped);
	}

	if (!dropped && skb->destructor) {
		skb->wifi_acked_valid = 1;
		skb->wifi_acked = acked;
	}
}

/*
 * Use a static threshold for now, best value to be determined
 * by testing ...
 * Should it depend on:
 *  - on # of retransmissions
 *  - current throughput (higher value for higher tpt)?
 */
#define STA_LOST_PKT_THRESHOLD	50
#define STA_LOST_TDLS_PKT_THRESHOLD	10
#define STA_LOST_TDLS_PKT_TIME		(10*HZ) /* 10secs since last ACK */

static void ieee80211_lost_packet(struct sta_info *sta,
				  struct ieee80211_tx_info *info)
{
	/* If driver relies on its own algorithm for station kickout, skip
	 * mac80211 packet loss mechanism.
	 */
	if (ieee80211_hw_check(&sta->local->hw, REPORTS_LOW_ACK))
		return;

	/* This packet was aggregated but doesn't carry status info */
	if ((info->flags & IEEE80211_TX_CTL_AMPDU) &&
	    !(info->flags & IEEE80211_TX_STAT_AMPDU))
		return;

	sta->status_stats.lost_packets++;
	if (!sta->sta.tdls &&
	    sta->status_stats.lost_packets < STA_LOST_PKT_THRESHOLD)
		return;

	/*
	 * If we're in TDLS mode, make sure that all STA_LOST_TDLS_PKT_THRESHOLD
	 * of the last packets were lost, and that no ACK was received in the
	 * last STA_LOST_TDLS_PKT_TIME ms, before triggering the CQM packet-loss
	 * mechanism.
	 */
	if (sta->sta.tdls &&
	    (sta->status_stats.lost_packets < STA_LOST_TDLS_PKT_THRESHOLD ||
	     time_before(jiffies,
			 sta->status_stats.last_tdls_pkt_time +
			 STA_LOST_TDLS_PKT_TIME)))
		return;

	cfg80211_cqm_pktloss_notify(sta->sdata->dev, sta->sta.addr,
				    sta->status_stats.lost_packets, GFP_ATOMIC);
	sta->status_stats.lost_packets = 0;
}

static int ieee80211_tx_get_rates(struct ieee80211_hw *hw,
				  struct ieee80211_tx_info *info,
				  int *retry_count)
{
	int rates_idx = -1;
	int count = -1;
	int i;

	for (i = 0; i < IEEE80211_TX_MAX_RATES; i++) {
		if ((info->flags & IEEE80211_TX_CTL_AMPDU) &&
		    !(info->flags & IEEE80211_TX_STAT_AMPDU)) {
			/* just the first aggr frame carry status info */
			info->status.rates[i].idx = -1;
			info->status.rates[i].count = 0;
			break;
		} else if (info->status.rates[i].idx < 0) {
			break;
		} else if (i >= hw->max_report_rates) {
			/* the HW cannot have attempted that rate */
			info->status.rates[i].idx = -1;
			info->status.rates[i].count = 0;
			break;
		}

		count += info->status.rates[i].count;
	}
	rates_idx = i - 1;

	if (count < 0)
		count = 0;

	*retry_count = count;
	return rates_idx;
}

<<<<<<< HEAD
void ieee80211_tx_status_noskb(struct ieee80211_hw *hw,
			       struct ieee80211_sta *pubsta,
			       struct ieee80211_tx_info *info)
{
	struct ieee80211_local *local = hw_to_local(hw);
	struct ieee80211_supported_band *sband;
	int retry_count;
	bool acked, noack_success;

	ieee80211_tx_get_rates(hw, info, &retry_count);

	sband = hw->wiphy->bands[info->band];

	acked = !!(info->flags & IEEE80211_TX_STAT_ACK);
	noack_success = !!(info->flags & IEEE80211_TX_STAT_NOACK_TRANSMITTED);

	if (pubsta) {
		struct sta_info *sta;

		sta = container_of(pubsta, struct sta_info, sta);

		if (!acked)
			sta->status_stats.retry_failed++;
		sta->status_stats.retry_count += retry_count;

		if (acked) {
			sta->status_stats.last_ack = jiffies;

			if (sta->status_stats.lost_packets)
				sta->status_stats.lost_packets = 0;

			/* Track when last TDLS packet was ACKed */
			if (test_sta_flag(sta, WLAN_STA_TDLS_PEER_AUTH))
				sta->status_stats.last_tdls_pkt_time = jiffies;
		} else {
			ieee80211_lost_packet(sta, info);
		}

		rate_control_tx_status_noskb(local, sband, sta, info);
	}

	if (acked || noack_success) {
		I802_DEBUG_INC(local->dot11TransmittedFrameCount);
		if (!pubsta)
			I802_DEBUG_INC(local->dot11MulticastTransmittedFrameCount);
		if (retry_count > 0)
			I802_DEBUG_INC(local->dot11RetryCount);
		if (retry_count > 1)
			I802_DEBUG_INC(local->dot11MultipleRetryCount);
	} else {
		I802_DEBUG_INC(local->dot11FailedCount);
	}
}
EXPORT_SYMBOL(ieee80211_tx_status_noskb);

=======
>>>>>>> 2ac97f0f
void ieee80211_tx_monitor(struct ieee80211_local *local, struct sk_buff *skb,
			  struct ieee80211_supported_band *sband,
			  int retry_count, int shift, bool send_to_cooked)
{
	struct sk_buff *skb2;
	struct ieee80211_tx_info *info = IEEE80211_SKB_CB(skb);
	struct ieee80211_sub_if_data *sdata;
	struct net_device *prev_dev = NULL;
	int rtap_len;

	/* send frame to monitor interfaces now */
	rtap_len = ieee80211_tx_radiotap_len(info);
	if (WARN_ON_ONCE(skb_headroom(skb) < rtap_len)) {
		pr_err("ieee80211_tx_status: headroom too small\n");
		dev_kfree_skb(skb);
		return;
	}
	ieee80211_add_tx_radiotap_header(local, sband, skb, retry_count,
					 rtap_len, shift);

	/* XXX: is this sufficient for BPF? */
	skb_reset_mac_header(skb);
	skb->ip_summed = CHECKSUM_UNNECESSARY;
	skb->pkt_type = PACKET_OTHERHOST;
	skb->protocol = htons(ETH_P_802_2);
	memset(skb->cb, 0, sizeof(skb->cb));

	rcu_read_lock();
	list_for_each_entry_rcu(sdata, &local->interfaces, list) {
		if (sdata->vif.type == NL80211_IFTYPE_MONITOR) {
			if (!ieee80211_sdata_running(sdata))
				continue;

			if ((sdata->u.mntr.flags & MONITOR_FLAG_COOK_FRAMES) &&
			    !send_to_cooked)
				continue;

			if (prev_dev) {
				skb2 = skb_clone(skb, GFP_ATOMIC);
				if (skb2) {
					skb2->dev = prev_dev;
					netif_rx(skb2);
				}
			}

			prev_dev = sdata->dev;
		}
	}
	if (prev_dev) {
		skb->dev = prev_dev;
		netif_rx(skb);
		skb = NULL;
	}
	rcu_read_unlock();
	dev_kfree_skb(skb);
}

static void __ieee80211_tx_status(struct ieee80211_hw *hw,
				  struct ieee80211_tx_status *status)
{
	struct sk_buff *skb = status->skb;
	struct ieee80211_hdr *hdr = (struct ieee80211_hdr *) skb->data;
	struct ieee80211_local *local = hw_to_local(hw);
	struct ieee80211_tx_info *info = status->info;
	struct sta_info *sta;
	__le16 fc;
	struct ieee80211_supported_band *sband;
	int retry_count;
	int rates_idx;
	bool send_to_cooked;
	bool acked;
	struct ieee80211_bar *bar;
	int shift = 0;
	int tid = IEEE80211_NUM_TIDS;

	rates_idx = ieee80211_tx_get_rates(hw, info, &retry_count);

	sband = local->hw.wiphy->bands[info->band];
	fc = hdr->frame_control;

	if (status->sta) {
		sta = container_of(status->sta, struct sta_info, sta);
		shift = ieee80211_vif_get_shift(&sta->sdata->vif);

		if (info->flags & IEEE80211_TX_STATUS_EOSP)
			clear_sta_flag(sta, WLAN_STA_SP);

		acked = !!(info->flags & IEEE80211_TX_STAT_ACK);

		/* mesh Peer Service Period support */
		if (ieee80211_vif_is_mesh(&sta->sdata->vif) &&
		    ieee80211_is_data_qos(fc))
			ieee80211_mpsp_trigger_process(
				ieee80211_get_qos_ctl(hdr), sta, true, acked);

		if (!acked && test_sta_flag(sta, WLAN_STA_PS_STA)) {
			/*
			 * The STA is in power save mode, so assume
			 * that this TX packet failed because of that.
			 */
			ieee80211_handle_filtered_frame(local, sta, skb);
			return;
		}

		if (ieee80211_hw_check(&local->hw, HAS_RATE_CONTROL) &&
		    (ieee80211_is_data(hdr->frame_control)) &&
		    (rates_idx != -1))
			sta->tx_stats.last_rate =
				info->status.rates[rates_idx];

		if ((info->flags & IEEE80211_TX_STAT_AMPDU_NO_BACK) &&
		    (ieee80211_is_data_qos(fc))) {
			u16 ssn;
			u8 *qc;

			qc = ieee80211_get_qos_ctl(hdr);
			tid = qc[0] & 0xf;
			ssn = ((le16_to_cpu(hdr->seq_ctrl) + 0x10)
						& IEEE80211_SCTL_SEQ);
			ieee80211_send_bar(&sta->sdata->vif, hdr->addr1,
					   tid, ssn);
		} else if (ieee80211_is_data_qos(fc)) {
			u8 *qc = ieee80211_get_qos_ctl(hdr);

			tid = qc[0] & 0xf;
		}

		if (!acked && ieee80211_is_back_req(fc)) {
			u16 control;

			/*
			 * BAR failed, store the last SSN and retry sending
			 * the BAR when the next unicast transmission on the
			 * same TID succeeds.
			 */
			bar = (struct ieee80211_bar *) skb->data;
			control = le16_to_cpu(bar->control);
			if (!(control & IEEE80211_BAR_CTRL_MULTI_TID)) {
				u16 ssn = le16_to_cpu(bar->start_seq_num);

				tid = (control &
				       IEEE80211_BAR_CTRL_TID_INFO_MASK) >>
				      IEEE80211_BAR_CTRL_TID_INFO_SHIFT;

				ieee80211_set_bar_pending(sta, tid, ssn);
			}
		}

		if (info->flags & IEEE80211_TX_STAT_TX_FILTERED) {
			ieee80211_handle_filtered_frame(local, sta, skb);
			return;
		} else {
			if (!acked)
				sta->status_stats.retry_failed++;
			sta->status_stats.retry_count += retry_count;

			if (ieee80211_is_data_present(fc)) {
				if (!acked)
					sta->status_stats.msdu_failed[tid]++;

				sta->status_stats.msdu_retries[tid] +=
					retry_count;
			}
		}

		rate_control_tx_status(local, sband, status);
		if (ieee80211_vif_is_mesh(&sta->sdata->vif))
			ieee80211s_update_metric(local, sta, skb);

		if (!(info->flags & IEEE80211_TX_CTL_INJECTED) && acked)
			ieee80211_frame_acked(sta, skb);

		if ((sta->sdata->vif.type == NL80211_IFTYPE_STATION) &&
		    ieee80211_hw_check(&local->hw, REPORTS_TX_ACK_STATUS))
			ieee80211_sta_tx_notify(sta->sdata, (void *) skb->data,
						acked, info->status.tx_time);

		if (ieee80211_hw_check(&local->hw, REPORTS_TX_ACK_STATUS)) {
			if (info->flags & IEEE80211_TX_STAT_ACK) {
				if (sta->status_stats.lost_packets)
					sta->status_stats.lost_packets = 0;

				/* Track when last TDLS packet was ACKed */
				if (test_sta_flag(sta, WLAN_STA_TDLS_PEER_AUTH))
					sta->status_stats.last_tdls_pkt_time =
						jiffies;
			} else {
				ieee80211_lost_packet(sta, info);
			}
		}
	}

	ieee80211_led_tx(local);

	/* SNMP counters
	 * Fragments are passed to low-level drivers as separate skbs, so these
	 * are actually fragments, not frames. Update frame counters only for
	 * the first fragment of the frame. */
	if ((info->flags & IEEE80211_TX_STAT_ACK) ||
	    (info->flags & IEEE80211_TX_STAT_NOACK_TRANSMITTED)) {
		if (ieee80211_is_first_frag(hdr->seq_ctrl)) {
			I802_DEBUG_INC(local->dot11TransmittedFrameCount);
			if (is_multicast_ether_addr(ieee80211_get_DA(hdr)))
				I802_DEBUG_INC(local->dot11MulticastTransmittedFrameCount);
			if (retry_count > 0)
				I802_DEBUG_INC(local->dot11RetryCount);
			if (retry_count > 1)
				I802_DEBUG_INC(local->dot11MultipleRetryCount);
		}

		/* This counter shall be incremented for an acknowledged MPDU
		 * with an individual address in the address 1 field or an MPDU
		 * with a multicast address in the address 1 field of type Data
		 * or Management. */
		if (!is_multicast_ether_addr(hdr->addr1) ||
		    ieee80211_is_data(fc) ||
		    ieee80211_is_mgmt(fc))
			I802_DEBUG_INC(local->dot11TransmittedFragmentCount);
	} else {
		if (ieee80211_is_first_frag(hdr->seq_ctrl))
			I802_DEBUG_INC(local->dot11FailedCount);
	}

	if (ieee80211_is_nullfunc(fc) && ieee80211_has_pm(fc) &&
	    ieee80211_hw_check(&local->hw, REPORTS_TX_ACK_STATUS) &&
	    !(info->flags & IEEE80211_TX_CTL_INJECTED) &&
	    local->ps_sdata && !(local->scanning)) {
		if (info->flags & IEEE80211_TX_STAT_ACK) {
			local->ps_sdata->u.mgd.flags |=
					IEEE80211_STA_NULLFUNC_ACKED;
		} else
			mod_timer(&local->dynamic_ps_timer, jiffies +
					msecs_to_jiffies(10));
	}

	ieee80211_report_used_skb(local, skb, false);

	/* this was a transmitted frame, but now we want to reuse it */
	skb_orphan(skb);

	/* Need to make a copy before skb->cb gets cleared */
	send_to_cooked = !!(info->flags & IEEE80211_TX_CTL_INJECTED) ||
			 !(ieee80211_is_data(fc));

	/*
	 * This is a bit racy but we can avoid a lot of work
	 * with this test...
	 */
	if (!local->monitors && (!send_to_cooked || !local->cooked_mntrs)) {
		dev_kfree_skb(skb);
		return;
	}

	/* send to monitor interfaces */
	ieee80211_tx_monitor(local, skb, sband, retry_count, shift, send_to_cooked);
}

void ieee80211_tx_status(struct ieee80211_hw *hw, struct sk_buff *skb)
{
	struct ieee80211_hdr *hdr = (struct ieee80211_hdr *) skb->data;
	struct ieee80211_local *local = hw_to_local(hw);
	struct ieee80211_tx_status status = {
		.skb = skb,
		.info = IEEE80211_SKB_CB(skb),
	};
	struct rhlist_head *tmp;
	struct sta_info *sta;

	rcu_read_lock();

	for_each_sta_info(local, hdr->addr1, sta, tmp) {
		/* skip wrong virtual interface */
		if (!ether_addr_equal(hdr->addr2, sta->sdata->vif.addr))
			continue;

		status.sta = &sta->sta;
		break;
	}

	__ieee80211_tx_status(hw, &status);
	rcu_read_unlock();
}
EXPORT_SYMBOL(ieee80211_tx_status);

void ieee80211_tx_status_ext(struct ieee80211_hw *hw,
			     struct ieee80211_tx_status *status)
{
	struct ieee80211_local *local = hw_to_local(hw);
	struct ieee80211_tx_info *info = status->info;
	struct ieee80211_sta *pubsta = status->sta;
	struct ieee80211_supported_band *sband;
	int retry_count;
	bool acked, noack_success;

	if (status->skb)
		return __ieee80211_tx_status(hw, status);

	if (!status->sta)
		return;

	ieee80211_tx_get_rates(hw, info, &retry_count);

	sband = hw->wiphy->bands[info->band];

	acked = !!(info->flags & IEEE80211_TX_STAT_ACK);
	noack_success = !!(info->flags & IEEE80211_TX_STAT_NOACK_TRANSMITTED);

	if (pubsta) {
		struct sta_info *sta;

		sta = container_of(pubsta, struct sta_info, sta);

		if (!acked)
			sta->status_stats.retry_failed++;
		sta->status_stats.retry_count += retry_count;

		if (acked) {
			sta->status_stats.last_ack = jiffies;

			if (sta->status_stats.lost_packets)
				sta->status_stats.lost_packets = 0;

			/* Track when last TDLS packet was ACKed */
			if (test_sta_flag(sta, WLAN_STA_TDLS_PEER_AUTH))
				sta->status_stats.last_tdls_pkt_time = jiffies;
		} else {
			ieee80211_lost_packet(sta, info);
		}

		rate_control_tx_status(local, sband, status);
	}

	if (acked || noack_success) {
		I802_DEBUG_INC(local->dot11TransmittedFrameCount);
		if (!pubsta)
			I802_DEBUG_INC(local->dot11MulticastTransmittedFrameCount);
		if (retry_count > 0)
			I802_DEBUG_INC(local->dot11RetryCount);
		if (retry_count > 1)
			I802_DEBUG_INC(local->dot11MultipleRetryCount);
	} else {
		I802_DEBUG_INC(local->dot11FailedCount);
	}
}
EXPORT_SYMBOL(ieee80211_tx_status_ext);

void ieee80211_report_low_ack(struct ieee80211_sta *pubsta, u32 num_packets)
{
	struct sta_info *sta = container_of(pubsta, struct sta_info, sta);
	cfg80211_cqm_pktloss_notify(sta->sdata->dev, sta->sta.addr,
				    num_packets, GFP_ATOMIC);
}
EXPORT_SYMBOL(ieee80211_report_low_ack);

void ieee80211_free_txskb(struct ieee80211_hw *hw, struct sk_buff *skb)
{
	struct ieee80211_local *local = hw_to_local(hw);

	ieee80211_report_used_skb(local, skb, true);
	dev_kfree_skb_any(skb);
}
EXPORT_SYMBOL(ieee80211_free_txskb);

void ieee80211_purge_tx_queue(struct ieee80211_hw *hw,
			      struct sk_buff_head *skbs)
{
	struct sk_buff *skb;

	while ((skb = __skb_dequeue(skbs)))
		ieee80211_free_txskb(hw, skb);
}<|MERGE_RESOLUTION|>--- conflicted
+++ resolved
@@ -631,64 +631,6 @@
 	return rates_idx;
 }
 
-<<<<<<< HEAD
-void ieee80211_tx_status_noskb(struct ieee80211_hw *hw,
-			       struct ieee80211_sta *pubsta,
-			       struct ieee80211_tx_info *info)
-{
-	struct ieee80211_local *local = hw_to_local(hw);
-	struct ieee80211_supported_band *sband;
-	int retry_count;
-	bool acked, noack_success;
-
-	ieee80211_tx_get_rates(hw, info, &retry_count);
-
-	sband = hw->wiphy->bands[info->band];
-
-	acked = !!(info->flags & IEEE80211_TX_STAT_ACK);
-	noack_success = !!(info->flags & IEEE80211_TX_STAT_NOACK_TRANSMITTED);
-
-	if (pubsta) {
-		struct sta_info *sta;
-
-		sta = container_of(pubsta, struct sta_info, sta);
-
-		if (!acked)
-			sta->status_stats.retry_failed++;
-		sta->status_stats.retry_count += retry_count;
-
-		if (acked) {
-			sta->status_stats.last_ack = jiffies;
-
-			if (sta->status_stats.lost_packets)
-				sta->status_stats.lost_packets = 0;
-
-			/* Track when last TDLS packet was ACKed */
-			if (test_sta_flag(sta, WLAN_STA_TDLS_PEER_AUTH))
-				sta->status_stats.last_tdls_pkt_time = jiffies;
-		} else {
-			ieee80211_lost_packet(sta, info);
-		}
-
-		rate_control_tx_status_noskb(local, sband, sta, info);
-	}
-
-	if (acked || noack_success) {
-		I802_DEBUG_INC(local->dot11TransmittedFrameCount);
-		if (!pubsta)
-			I802_DEBUG_INC(local->dot11MulticastTransmittedFrameCount);
-		if (retry_count > 0)
-			I802_DEBUG_INC(local->dot11RetryCount);
-		if (retry_count > 1)
-			I802_DEBUG_INC(local->dot11MultipleRetryCount);
-	} else {
-		I802_DEBUG_INC(local->dot11FailedCount);
-	}
-}
-EXPORT_SYMBOL(ieee80211_tx_status_noskb);
-
-=======
->>>>>>> 2ac97f0f
 void ieee80211_tx_monitor(struct ieee80211_local *local, struct sk_buff *skb,
 			  struct ieee80211_supported_band *sband,
 			  int retry_count, int shift, bool send_to_cooked)
