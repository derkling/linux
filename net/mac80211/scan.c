/*
 * Scanning implementation
 *
 * Copyright 2003, Jouni Malinen <jkmaline@cc.hut.fi>
 * Copyright 2004, Instant802 Networks, Inc.
 * Copyright 2005, Devicescape Software, Inc.
 * Copyright 2006-2007	Jiri Benc <jbenc@suse.cz>
 * Copyright 2007, Michael Wu <flamingice@sourmilk.net>
 *
 * This program is free software; you can redistribute it and/or modify
 * it under the terms of the GNU General Public License version 2 as
 * published by the Free Software Foundation.
 */

#include <linux/if_arp.h>
#include <linux/rtnetlink.h>
#include <linux/pm_qos_params.h>
#include <net/sch_generic.h>
#include <linux/slab.h>
#include <net/mac80211.h>

#include "ieee80211_i.h"
#include "driver-ops.h"
#include "mesh.h"

#define IEEE80211_PROBE_DELAY (HZ / 33)
#define IEEE80211_CHANNEL_TIME (HZ / 33)
#define IEEE80211_PASSIVE_CHANNEL_TIME (HZ / 8)

struct ieee80211_bss *
ieee80211_rx_bss_get(struct ieee80211_local *local, u8 *bssid, int freq,
		     u8 *ssid, u8 ssid_len)
{
	struct cfg80211_bss *cbss;

	cbss = cfg80211_get_bss(local->hw.wiphy,
				ieee80211_get_channel(local->hw.wiphy, freq),
				bssid, ssid, ssid_len, 0, 0);
	if (!cbss)
		return NULL;
	return (void *)cbss->priv;
}

static void ieee80211_rx_bss_free(struct cfg80211_bss *cbss)
{
	struct ieee80211_bss *bss = (void *)cbss->priv;

	kfree(bss_mesh_id(bss));
	kfree(bss_mesh_cfg(bss));
}

void ieee80211_rx_bss_put(struct ieee80211_local *local,
			  struct ieee80211_bss *bss)
{
	if (!bss)
		return;
	cfg80211_put_bss(container_of((void *)bss, struct cfg80211_bss, priv));
}

static bool is_uapsd_supported(struct ieee802_11_elems *elems)
{
	u8 qos_info;

	if (elems->wmm_info && elems->wmm_info_len == 7
	    && elems->wmm_info[5] == 1)
		qos_info = elems->wmm_info[6];
	else if (elems->wmm_param && elems->wmm_param_len == 24
		 && elems->wmm_param[5] == 1)
		qos_info = elems->wmm_param[6];
	else
		/* no valid wmm information or parameter element found */
		return false;

	return qos_info & IEEE80211_WMM_IE_AP_QOSINFO_UAPSD;
}

struct ieee80211_bss *
ieee80211_bss_info_update(struct ieee80211_local *local,
			  struct ieee80211_rx_status *rx_status,
			  struct ieee80211_mgmt *mgmt,
			  size_t len,
			  struct ieee802_11_elems *elems,
			  struct ieee80211_channel *channel,
			  bool beacon)
{
	struct cfg80211_bss *cbss;
	struct ieee80211_bss *bss;
	int clen, srlen;
	s32 signal = 0;

	if (local->hw.flags & IEEE80211_HW_SIGNAL_DBM)
		signal = rx_status->signal * 100;
	else if (local->hw.flags & IEEE80211_HW_SIGNAL_UNSPEC)
		signal = (rx_status->signal * 100) / local->hw.max_signal;

	cbss = cfg80211_inform_bss_frame(local->hw.wiphy, channel,
					 mgmt, len, signal, GFP_ATOMIC);

	if (!cbss)
		return NULL;

	cbss->free_priv = ieee80211_rx_bss_free;
	bss = (void *)cbss->priv;

	/* save the ERP value so that it is available at association time */
	if (elems->erp_info && elems->erp_info_len >= 1) {
		bss->erp_value = elems->erp_info[0];
		bss->has_erp_value = 1;
	}

	if (elems->tim) {
		struct ieee80211_tim_ie *tim_ie =
			(struct ieee80211_tim_ie *)elems->tim;
		bss->dtim_period = tim_ie->dtim_period;
	}

	/* replace old supported rates if we get new values */
	srlen = 0;
	if (elems->supp_rates) {
		clen = IEEE80211_MAX_SUPP_RATES;
		if (clen > elems->supp_rates_len)
			clen = elems->supp_rates_len;
		memcpy(bss->supp_rates, elems->supp_rates, clen);
		srlen += clen;
	}
	if (elems->ext_supp_rates) {
		clen = IEEE80211_MAX_SUPP_RATES - srlen;
		if (clen > elems->ext_supp_rates_len)
			clen = elems->ext_supp_rates_len;
		memcpy(bss->supp_rates + srlen, elems->ext_supp_rates, clen);
		srlen += clen;
	}
	if (srlen)
		bss->supp_rates_len = srlen;

	bss->wmm_used = elems->wmm_param || elems->wmm_info;
	bss->uapsd_supported = is_uapsd_supported(elems);

	if (!beacon)
		bss->last_probe_resp = jiffies;

	return bss;
}

ieee80211_rx_result
ieee80211_scan_rx(struct ieee80211_sub_if_data *sdata, struct sk_buff *skb)
{
	struct ieee80211_rx_status *rx_status = IEEE80211_SKB_RXCB(skb);
	struct ieee80211_mgmt *mgmt;
	struct ieee80211_bss *bss;
	u8 *elements;
	struct ieee80211_channel *channel;
	size_t baselen;
	int freq;
	__le16 fc;
	bool presp, beacon = false;
	struct ieee802_11_elems elems;

	if (skb->len < 2)
		return RX_DROP_UNUSABLE;

	mgmt = (struct ieee80211_mgmt *) skb->data;
	fc = mgmt->frame_control;

	if (ieee80211_is_ctl(fc))
		return RX_CONTINUE;

	if (skb->len < 24)
		return RX_DROP_MONITOR;

	presp = ieee80211_is_probe_resp(fc);
	if (presp) {
		/* ignore ProbeResp to foreign address */
		if (memcmp(mgmt->da, sdata->vif.addr, ETH_ALEN))
			return RX_DROP_MONITOR;

		presp = true;
		elements = mgmt->u.probe_resp.variable;
		baselen = offsetof(struct ieee80211_mgmt, u.probe_resp.variable);
	} else {
		beacon = ieee80211_is_beacon(fc);
		baselen = offsetof(struct ieee80211_mgmt, u.beacon.variable);
		elements = mgmt->u.beacon.variable;
	}

	if (!presp && !beacon)
		return RX_CONTINUE;

	if (baselen > skb->len)
		return RX_DROP_MONITOR;

	ieee802_11_parse_elems(elements, skb->len - baselen, &elems);

	if (elems.ds_params && elems.ds_params_len == 1)
		freq = ieee80211_channel_to_frequency(elems.ds_params[0]);
	else
		freq = rx_status->freq;

	channel = ieee80211_get_channel(sdata->local->hw.wiphy, freq);

	if (!channel || channel->flags & IEEE80211_CHAN_DISABLED)
		return RX_DROP_MONITOR;

	bss = ieee80211_bss_info_update(sdata->local, rx_status,
					mgmt, skb->len, &elems,
					channel, beacon);
	if (bss)
		ieee80211_rx_bss_put(sdata->local, bss);

	dev_kfree_skb(skb);
	return RX_QUEUED;
}

/* return false if no more work */
static bool ieee80211_prep_hw_scan(struct ieee80211_local *local)
{
	struct cfg80211_scan_request *req = local->scan_req;
	enum ieee80211_band band;
	int i, ielen, n_chans;

	do {
		if (local->hw_scan_band == IEEE80211_NUM_BANDS)
			return false;

		band = local->hw_scan_band;
		n_chans = 0;
		for (i = 0; i < req->n_channels; i++) {
			if (req->channels[i]->band == band) {
				local->hw_scan_req->channels[n_chans] =
							req->channels[i];
				n_chans++;
			}
		}

		local->hw_scan_band++;
	} while (!n_chans);

	local->hw_scan_req->n_channels = n_chans;

	ielen = ieee80211_build_preq_ies(local, (u8 *)local->hw_scan_req->ie,
					 req->ie, req->ie_len, band);
	local->hw_scan_req->ie_len = ielen;

	return true;
}

void ieee80211_scan_completed(struct ieee80211_hw *hw, bool aborted)
{
	struct ieee80211_local *local = hw_to_local(hw);
	bool was_hw_scan;

	trace_api_scan_completed(local, aborted);

	mutex_lock(&local->scan_mtx);

	/*
	 * It's ok to abort a not-yet-running scan (that
	 * we have one at all will be verified by checking
	 * local->scan_req next), but not to complete it
	 * successfully.
	 */
	if (WARN_ON(!local->scanning && !aborted))
		aborted = true;

	if (WARN_ON(!local->scan_req)) {
		mutex_unlock(&local->scan_mtx);
		return;
	}

	was_hw_scan = test_bit(SCAN_HW_SCANNING, &local->scanning);
	if (was_hw_scan && !aborted && ieee80211_prep_hw_scan(local)) {
		ieee80211_queue_delayed_work(&local->hw,
					     &local->scan_work, 0);
		mutex_unlock(&local->scan_mtx);
		return;
	}

	kfree(local->hw_scan_req);
	local->hw_scan_req = NULL;

	if (local->scan_req != local->int_scan_req)
		cfg80211_scan_done(local->scan_req, aborted);
	local->scan_req = NULL;
	local->scan_sdata = NULL;

	local->scanning = 0;
	local->scan_channel = NULL;

	/* we only have to protect scan_req and hw/sw scan */
	mutex_unlock(&local->scan_mtx);

	ieee80211_hw_config(local, IEEE80211_CONF_CHANGE_CHANNEL);
	if (was_hw_scan)
		goto done;

	ieee80211_configure_filter(local);

	drv_sw_scan_complete(local);

<<<<<<< HEAD
	mutex_lock(&local->iflist_mtx);
	list_for_each_entry(sdata, &local->interfaces, list) {
		if (!netif_running(sdata->dev))
			continue;

		/* Tell AP we're back */
		if (sdata->vif.type == NL80211_IFTYPE_STATION) {
			if (sdata->u.mgd.associated) {
				ieee80211_scan_ps_disable(sdata);
				netif_tx_wake_all_queues(sdata->dev);
			}
		} else
			netif_tx_wake_all_queues(sdata->dev);

		/* re-enable beaconing */
		if (sdata->vif.type == NL80211_IFTYPE_AP ||
		    sdata->vif.type == NL80211_IFTYPE_ADHOC ||
		    sdata->vif.type == NL80211_IFTYPE_MESH_POINT)
			ieee80211_bss_info_change_notify(
				sdata, BSS_CHANGED_BEACON_ENABLED);
	}
	mutex_unlock(&local->iflist_mtx);
=======
	ieee80211_offchannel_return(local, true);
>>>>>>> 2da30e70

 done:
	ieee80211_recalc_idle(local);
	ieee80211_mlme_notify_scan_completed(local);
	ieee80211_ibss_notify_scan_completed(local);
	ieee80211_mesh_notify_scan_completed(local);
	ieee80211_queue_work(&local->hw, &local->work_work);
}
EXPORT_SYMBOL(ieee80211_scan_completed);

static int ieee80211_start_sw_scan(struct ieee80211_local *local)
{
	/*
	 * Hardware/driver doesn't support hw_scan, so use software
	 * scanning instead. First send a nullfunc frame with power save
	 * bit on so that AP will buffer the frames for us while we are not
	 * listening, then send probe requests to each channel and wait for
	 * the responses. After all channels are scanned, tune back to the
	 * original channel and send a nullfunc frame with power save bit
	 * off to trigger the AP to send us all the buffered frames.
	 *
	 * Note that while local->sw_scanning is true everything else but
	 * nullfunc frames and probe requests will be dropped in
	 * ieee80211_tx_h_check_assoc().
	 */
	drv_sw_scan_start(local);

<<<<<<< HEAD
	mutex_lock(&local->iflist_mtx);
	list_for_each_entry(sdata, &local->interfaces, list) {
		if (!netif_running(sdata->dev))
			continue;

		/* disable beaconing */
		if (sdata->vif.type == NL80211_IFTYPE_AP ||
		    sdata->vif.type == NL80211_IFTYPE_ADHOC ||
		    sdata->vif.type == NL80211_IFTYPE_MESH_POINT)
			ieee80211_bss_info_change_notify(
				sdata, BSS_CHANGED_BEACON_ENABLED);

		/*
		 * only handle non-STA interfaces here, STA interfaces
		 * are handled in the scan state machine
		 */
		if (sdata->vif.type != NL80211_IFTYPE_STATION)
			netif_tx_stop_all_queues(sdata->dev);
	}
	mutex_unlock(&local->iflist_mtx);
=======
	ieee80211_offchannel_stop_beaconing(local);
>>>>>>> 2da30e70

	local->leave_oper_channel_time = 0;
	local->next_scan_state = SCAN_DECISION;
	local->scan_channel_idx = 0;

	drv_flush(local, false);

	ieee80211_configure_filter(local);

	ieee80211_queue_delayed_work(&local->hw,
				     &local->scan_work,
				     IEEE80211_CHANNEL_TIME);

	return 0;
}


static int __ieee80211_start_scan(struct ieee80211_sub_if_data *sdata,
				  struct cfg80211_scan_request *req)
{
	struct ieee80211_local *local = sdata->local;
	int rc;

	if (local->scan_req)
		return -EBUSY;

	if (!list_empty(&local->work_list)) {
		/* wait for the work to finish/time out */
		local->scan_req = req;
		local->scan_sdata = sdata;
		return 0;
	}

	if (local->ops->hw_scan) {
		u8 *ies;

		local->hw_scan_req = kmalloc(
				sizeof(*local->hw_scan_req) +
				req->n_channels * sizeof(req->channels[0]) +
				2 + IEEE80211_MAX_SSID_LEN + local->scan_ies_len +
				req->ie_len, GFP_KERNEL);
		if (!local->hw_scan_req)
			return -ENOMEM;

		local->hw_scan_req->ssids = req->ssids;
		local->hw_scan_req->n_ssids = req->n_ssids;
		ies = (u8 *)local->hw_scan_req +
			sizeof(*local->hw_scan_req) +
			req->n_channels * sizeof(req->channels[0]);
		local->hw_scan_req->ie = ies;

		local->hw_scan_band = 0;

		/*
		 * After allocating local->hw_scan_req, we must
		 * go through until ieee80211_prep_hw_scan(), so
		 * anything that might be changed here and leave
		 * this function early must not go after this
		 * allocation.
		 */
	}

	local->scan_req = req;
	local->scan_sdata = sdata;

	if (local->ops->hw_scan)
		__set_bit(SCAN_HW_SCANNING, &local->scanning);
	else
		__set_bit(SCAN_SW_SCANNING, &local->scanning);

	/*
	 * Kicking off the scan need not be protected,
	 * only the scan variable stuff, since now
	 * local->scan_req is assigned and other callers
	 * will abort their scan attempts.
	 *
	 * This avoids too many locking dependencies
	 * so that the scan completed calls have more
	 * locking freedom.
	 */

	ieee80211_recalc_idle(local);
	mutex_unlock(&local->scan_mtx);

	if (local->ops->hw_scan) {
		WARN_ON(!ieee80211_prep_hw_scan(local));
		rc = drv_hw_scan(local, sdata, local->hw_scan_req);
	} else
		rc = ieee80211_start_sw_scan(local);

	mutex_lock(&local->scan_mtx);

	if (rc) {
		kfree(local->hw_scan_req);
		local->hw_scan_req = NULL;
		local->scanning = 0;

		ieee80211_recalc_idle(local);

		local->scan_req = NULL;
		local->scan_sdata = NULL;
	}

	return rc;
}

static unsigned long
ieee80211_scan_get_channel_time(struct ieee80211_channel *chan)
{
	/*
	 * TODO: channel switching also consumes quite some time,
	 * add that delay as well to get a better estimation
	 */
	if (chan->flags & IEEE80211_CHAN_PASSIVE_SCAN)
		return IEEE80211_PASSIVE_CHANNEL_TIME;
	return IEEE80211_PROBE_DELAY + IEEE80211_CHANNEL_TIME;
}

static int ieee80211_scan_state_decision(struct ieee80211_local *local,
					 unsigned long *next_delay)
{
	bool associated = false;
	bool tx_empty = true;
	bool bad_latency;
	bool listen_int_exceeded;
	unsigned long min_beacon_int = 0;
	struct ieee80211_sub_if_data *sdata;
	struct ieee80211_channel *next_chan;

	/* if no more bands/channels left, complete scan and advance to the idle state */
	if (local->scan_channel_idx >= local->scan_req->n_channels) {
		ieee80211_scan_completed(&local->hw, false);
		return 1;
	}

	/*
	 * check if at least one STA interface is associated,
	 * check if at least one STA interface has pending tx frames
	 * and grab the lowest used beacon interval
	 */
	mutex_lock(&local->iflist_mtx);
	list_for_each_entry(sdata, &local->interfaces, list) {
		if (!ieee80211_sdata_running(sdata))
			continue;

		if (sdata->vif.type == NL80211_IFTYPE_STATION) {
			if (sdata->u.mgd.associated) {
				associated = true;

				if (sdata->vif.bss_conf.beacon_int <
				    min_beacon_int || min_beacon_int == 0)
					min_beacon_int =
						sdata->vif.bss_conf.beacon_int;

				if (!qdisc_all_tx_empty(sdata->dev)) {
					tx_empty = false;
					break;
				}
			}
		}
	}
	mutex_unlock(&local->iflist_mtx);

	if (local->scan_channel) {
		/*
		 * we're currently scanning a different channel, let's
		 * see if we can scan another channel without interfering
		 * with the current traffic situation.
		 *
		 * Since we don't know if the AP has pending frames for us
		 * we can only check for our tx queues and use the current
		 * pm_qos requirements for rx. Hence, if no tx traffic occurs
		 * at all we will scan as many channels in a row as the pm_qos
		 * latency allows us to. Additionally we also check for the
		 * currently negotiated listen interval to prevent losing
		 * frames unnecessarily.
		 *
		 * Otherwise switch back to the operating channel.
		 */
		next_chan = local->scan_req->channels[local->scan_channel_idx];

		bad_latency = time_after(jiffies +
				ieee80211_scan_get_channel_time(next_chan),
				local->leave_oper_channel_time +
				usecs_to_jiffies(pm_qos_request(PM_QOS_NETWORK_LATENCY)));

		listen_int_exceeded = time_after(jiffies +
				ieee80211_scan_get_channel_time(next_chan),
				local->leave_oper_channel_time +
				usecs_to_jiffies(min_beacon_int * 1024) *
				local->hw.conf.listen_interval);

		if (associated && ( !tx_empty || bad_latency ||
		    listen_int_exceeded))
			local->next_scan_state = SCAN_ENTER_OPER_CHANNEL;
		else
			local->next_scan_state = SCAN_SET_CHANNEL;
	} else {
		/*
		 * we're on the operating channel currently, let's
		 * leave that channel now to scan another one
		 */
		local->next_scan_state = SCAN_LEAVE_OPER_CHANNEL;
	}

	*next_delay = 0;
	return 0;
}

static void ieee80211_scan_state_leave_oper_channel(struct ieee80211_local *local,
						    unsigned long *next_delay)
{
	ieee80211_offchannel_stop_station(local);

	__set_bit(SCAN_OFF_CHANNEL, &local->scanning);

	/*
	 * What if the nullfunc frames didn't arrive?
	 */
<<<<<<< HEAD
	mutex_lock(&local->iflist_mtx);
	list_for_each_entry(sdata, &local->interfaces, list) {
		if (!netif_running(sdata->dev))
			continue;

		if (sdata->vif.type == NL80211_IFTYPE_STATION) {
			netif_tx_stop_all_queues(sdata->dev);
			if (sdata->u.mgd.associated)
				ieee80211_scan_ps_enable(sdata);
		}
	}
	mutex_unlock(&local->iflist_mtx);
=======
	drv_flush(local, false);
	if (local->ops->flush)
		*next_delay = 0;
	else
		*next_delay = HZ / 10;
>>>>>>> 2da30e70

	/* remember when we left the operating channel */
	local->leave_oper_channel_time = jiffies;

	/* advance to the next channel to be scanned */
	local->next_scan_state = SCAN_SET_CHANNEL;
}

static void ieee80211_scan_state_enter_oper_channel(struct ieee80211_local *local,
						    unsigned long *next_delay)
{
	/* switch back to the operating channel */
	local->scan_channel = NULL;
	ieee80211_hw_config(local, IEEE80211_CONF_CHANGE_CHANNEL);

	/*
	 * Only re-enable station mode interface now; beaconing will be
	 * re-enabled once the full scan has been completed.
	 */
<<<<<<< HEAD
	mutex_lock(&local->iflist_mtx);
	list_for_each_entry(sdata, &local->interfaces, list) {
		if (!netif_running(sdata->dev))
			continue;

		/* Tell AP we're back */
		if (sdata->vif.type == NL80211_IFTYPE_STATION) {
			if (sdata->u.mgd.associated)
				ieee80211_scan_ps_disable(sdata);
			netif_tx_wake_all_queues(sdata->dev);
		}
	}
	mutex_unlock(&local->iflist_mtx);
=======
	ieee80211_offchannel_return(local, false);
>>>>>>> 2da30e70

	__clear_bit(SCAN_OFF_CHANNEL, &local->scanning);

	*next_delay = HZ / 5;
	local->next_scan_state = SCAN_DECISION;
}

static void ieee80211_scan_state_set_channel(struct ieee80211_local *local,
					     unsigned long *next_delay)
{
	int skip;
	struct ieee80211_channel *chan;

	skip = 0;
	chan = local->scan_req->channels[local->scan_channel_idx];

	local->scan_channel = chan;
	if (ieee80211_hw_config(local, IEEE80211_CONF_CHANGE_CHANNEL))
		skip = 1;

	/* advance state machine to next channel/band */
	local->scan_channel_idx++;

	if (skip) {
		/* if we skip this channel return to the decision state */
		local->next_scan_state = SCAN_DECISION;
		return;
	}

	/*
	 * Probe delay is used to update the NAV, cf. 11.1.3.2.2
	 * (which unfortunately doesn't say _why_ step a) is done,
	 * but it waits for the probe delay or until a frame is
	 * received - and the received frame would update the NAV).
	 * For now, we do not support waiting until a frame is
	 * received.
	 *
	 * In any case, it is not necessary for a passive scan.
	 */
	if (chan->flags & IEEE80211_CHAN_PASSIVE_SCAN ||
	    !local->scan_req->n_ssids) {
		*next_delay = IEEE80211_PASSIVE_CHANNEL_TIME;
		local->next_scan_state = SCAN_DECISION;
		return;
	}

	/* active scan, send probes */
	*next_delay = IEEE80211_PROBE_DELAY;
	local->next_scan_state = SCAN_SEND_PROBE;
}

static void ieee80211_scan_state_send_probe(struct ieee80211_local *local,
					    unsigned long *next_delay)
{
	int i;
	struct ieee80211_sub_if_data *sdata = local->scan_sdata;

	for (i = 0; i < local->scan_req->n_ssids; i++)
		ieee80211_send_probe_req(
			sdata, NULL,
			local->scan_req->ssids[i].ssid,
			local->scan_req->ssids[i].ssid_len,
			local->scan_req->ie, local->scan_req->ie_len);

	/*
	 * After sending probe requests, wait for probe responses
	 * on the channel.
	 */
	*next_delay = IEEE80211_CHANNEL_TIME;
	local->next_scan_state = SCAN_DECISION;
}

void ieee80211_scan_work(struct work_struct *work)
{
	struct ieee80211_local *local =
		container_of(work, struct ieee80211_local, scan_work.work);
	struct ieee80211_sub_if_data *sdata = local->scan_sdata;
	unsigned long next_delay = 0;

	mutex_lock(&local->scan_mtx);
	if (!sdata || !local->scan_req) {
		mutex_unlock(&local->scan_mtx);
		return;
	}

	if (local->hw_scan_req) {
		int rc = drv_hw_scan(local, sdata, local->hw_scan_req);
		mutex_unlock(&local->scan_mtx);
		if (rc)
			ieee80211_scan_completed(&local->hw, true);
		return;
	}

	if (local->scan_req && !local->scanning) {
		struct cfg80211_scan_request *req = local->scan_req;
		int rc;

		local->scan_req = NULL;
		local->scan_sdata = NULL;

		rc = __ieee80211_start_scan(sdata, req);
		mutex_unlock(&local->scan_mtx);

		if (rc)
			ieee80211_scan_completed(&local->hw, true);
		return;
	}

	mutex_unlock(&local->scan_mtx);

	/*
	 * Avoid re-scheduling when the sdata is going away.
	 */
	if (!ieee80211_sdata_running(sdata)) {
		ieee80211_scan_completed(&local->hw, true);
		return;
	}

	/*
	 * as long as no delay is required advance immediately
	 * without scheduling a new work
	 */
	do {
		switch (local->next_scan_state) {
		case SCAN_DECISION:
			if (ieee80211_scan_state_decision(local, &next_delay))
				return;
			break;
		case SCAN_SET_CHANNEL:
			ieee80211_scan_state_set_channel(local, &next_delay);
			break;
		case SCAN_SEND_PROBE:
			ieee80211_scan_state_send_probe(local, &next_delay);
			break;
		case SCAN_LEAVE_OPER_CHANNEL:
			ieee80211_scan_state_leave_oper_channel(local, &next_delay);
			break;
		case SCAN_ENTER_OPER_CHANNEL:
			ieee80211_scan_state_enter_oper_channel(local, &next_delay);
			break;
		}
	} while (next_delay == 0);

	ieee80211_queue_delayed_work(&local->hw, &local->scan_work, next_delay);
}

int ieee80211_request_scan(struct ieee80211_sub_if_data *sdata,
			   struct cfg80211_scan_request *req)
{
	int res;

	mutex_lock(&sdata->local->scan_mtx);
	res = __ieee80211_start_scan(sdata, req);
	mutex_unlock(&sdata->local->scan_mtx);

	return res;
}

int ieee80211_request_internal_scan(struct ieee80211_sub_if_data *sdata,
				    const u8 *ssid, u8 ssid_len,
				    struct ieee80211_channel *chan)
{
	struct ieee80211_local *local = sdata->local;
	int ret = -EBUSY;
	enum nl80211_band band;

	mutex_lock(&local->scan_mtx);

	/* busy scanning */
	if (local->scan_req)
		goto unlock;

	/* fill internal scan request */
	if (!chan) {
		int i, nchan = 0;

		for (band = 0; band < IEEE80211_NUM_BANDS; band++) {
			if (!local->hw.wiphy->bands[band])
				continue;
			for (i = 0;
			     i < local->hw.wiphy->bands[band]->n_channels;
			     i++) {
				local->int_scan_req->channels[nchan] =
				    &local->hw.wiphy->bands[band]->channels[i];
				nchan++;
			}
		}

		local->int_scan_req->n_channels = nchan;
	} else {
		local->int_scan_req->channels[0] = chan;
		local->int_scan_req->n_channels = 1;
	}

	local->int_scan_req->ssids = &local->scan_ssid;
	local->int_scan_req->n_ssids = 1;
	memcpy(local->int_scan_req->ssids[0].ssid, ssid, IEEE80211_MAX_SSID_LEN);
	local->int_scan_req->ssids[0].ssid_len = ssid_len;

	ret = __ieee80211_start_scan(sdata, sdata->local->int_scan_req);
 unlock:
	mutex_unlock(&local->scan_mtx);
	return ret;
}

void ieee80211_scan_cancel(struct ieee80211_local *local)
{
	bool abortscan;

	cancel_delayed_work_sync(&local->scan_work);

	/*
	 * Only call this function when a scan can't be
	 * queued -- mostly at suspend under RTNL.
	 */
	mutex_lock(&local->scan_mtx);
	abortscan = test_bit(SCAN_SW_SCANNING, &local->scanning) ||
		    (!local->scanning && local->scan_req);
	mutex_unlock(&local->scan_mtx);

	if (abortscan)
		ieee80211_scan_completed(&local->hw, true);
}<|MERGE_RESOLUTION|>--- conflicted
+++ resolved
@@ -297,32 +297,7 @@
 
 	drv_sw_scan_complete(local);
 
-<<<<<<< HEAD
-	mutex_lock(&local->iflist_mtx);
-	list_for_each_entry(sdata, &local->interfaces, list) {
-		if (!netif_running(sdata->dev))
-			continue;
-
-		/* Tell AP we're back */
-		if (sdata->vif.type == NL80211_IFTYPE_STATION) {
-			if (sdata->u.mgd.associated) {
-				ieee80211_scan_ps_disable(sdata);
-				netif_tx_wake_all_queues(sdata->dev);
-			}
-		} else
-			netif_tx_wake_all_queues(sdata->dev);
-
-		/* re-enable beaconing */
-		if (sdata->vif.type == NL80211_IFTYPE_AP ||
-		    sdata->vif.type == NL80211_IFTYPE_ADHOC ||
-		    sdata->vif.type == NL80211_IFTYPE_MESH_POINT)
-			ieee80211_bss_info_change_notify(
-				sdata, BSS_CHANGED_BEACON_ENABLED);
-	}
-	mutex_unlock(&local->iflist_mtx);
-=======
 	ieee80211_offchannel_return(local, true);
->>>>>>> 2da30e70
 
  done:
 	ieee80211_recalc_idle(local);
@@ -350,30 +325,7 @@
 	 */
 	drv_sw_scan_start(local);
 
-<<<<<<< HEAD
-	mutex_lock(&local->iflist_mtx);
-	list_for_each_entry(sdata, &local->interfaces, list) {
-		if (!netif_running(sdata->dev))
-			continue;
-
-		/* disable beaconing */
-		if (sdata->vif.type == NL80211_IFTYPE_AP ||
-		    sdata->vif.type == NL80211_IFTYPE_ADHOC ||
-		    sdata->vif.type == NL80211_IFTYPE_MESH_POINT)
-			ieee80211_bss_info_change_notify(
-				sdata, BSS_CHANGED_BEACON_ENABLED);
-
-		/*
-		 * only handle non-STA interfaces here, STA interfaces
-		 * are handled in the scan state machine
-		 */
-		if (sdata->vif.type != NL80211_IFTYPE_STATION)
-			netif_tx_stop_all_queues(sdata->dev);
-	}
-	mutex_unlock(&local->iflist_mtx);
-=======
 	ieee80211_offchannel_stop_beaconing(local);
->>>>>>> 2da30e70
 
 	local->leave_oper_channel_time = 0;
 	local->next_scan_state = SCAN_DECISION;
@@ -593,26 +545,11 @@
 	/*
 	 * What if the nullfunc frames didn't arrive?
 	 */
-<<<<<<< HEAD
-	mutex_lock(&local->iflist_mtx);
-	list_for_each_entry(sdata, &local->interfaces, list) {
-		if (!netif_running(sdata->dev))
-			continue;
-
-		if (sdata->vif.type == NL80211_IFTYPE_STATION) {
-			netif_tx_stop_all_queues(sdata->dev);
-			if (sdata->u.mgd.associated)
-				ieee80211_scan_ps_enable(sdata);
-		}
-	}
-	mutex_unlock(&local->iflist_mtx);
-=======
 	drv_flush(local, false);
 	if (local->ops->flush)
 		*next_delay = 0;
 	else
 		*next_delay = HZ / 10;
->>>>>>> 2da30e70
 
 	/* remember when we left the operating channel */
 	local->leave_oper_channel_time = jiffies;
@@ -632,23 +569,7 @@
 	 * Only re-enable station mode interface now; beaconing will be
 	 * re-enabled once the full scan has been completed.
 	 */
-<<<<<<< HEAD
-	mutex_lock(&local->iflist_mtx);
-	list_for_each_entry(sdata, &local->interfaces, list) {
-		if (!netif_running(sdata->dev))
-			continue;
-
-		/* Tell AP we're back */
-		if (sdata->vif.type == NL80211_IFTYPE_STATION) {
-			if (sdata->u.mgd.associated)
-				ieee80211_scan_ps_disable(sdata);
-			netif_tx_wake_all_queues(sdata->dev);
-		}
-	}
-	mutex_unlock(&local->iflist_mtx);
-=======
 	ieee80211_offchannel_return(local, false);
->>>>>>> 2da30e70
 
 	__clear_bit(SCAN_OFF_CHANNEL, &local->scanning);
 
