/*
 * net/sched/sch_sfq.c	Stochastic Fairness Queueing discipline.
 *
 *		This program is free software; you can redistribute it and/or
 *		modify it under the terms of the GNU General Public License
 *		as published by the Free Software Foundation; either version
 *		2 of the License, or (at your option) any later version.
 *
 * Authors:	Alexey Kuznetsov, <kuznet@ms2.inr.ac.ru>
 */

#include <linux/module.h>
#include <linux/types.h>
#include <linux/kernel.h>
#include <linux/jiffies.h>
#include <linux/string.h>
#include <linux/in.h>
#include <linux/errno.h>
#include <linux/init.h>
#include <linux/ipv6.h>
#include <linux/skbuff.h>
#include <linux/jhash.h>
#include <linux/slab.h>
#include <net/ip.h>
#include <net/netlink.h>
#include <net/pkt_sched.h>


/*	Stochastic Fairness Queuing algorithm.
	=======================================

	Source:
	Paul E. McKenney "Stochastic Fairness Queuing",
	IEEE INFOCOMM'90 Proceedings, San Francisco, 1990.

	Paul E. McKenney "Stochastic Fairness Queuing",
	"Interworking: Research and Experience", v.2, 1991, p.113-131.


	See also:
	M. Shreedhar and George Varghese "Efficient Fair
	Queuing using Deficit Round Robin", Proc. SIGCOMM 95.


	This is not the thing that is usually called (W)FQ nowadays.
	It does not use any timestamp mechanism, but instead
	processes queues in round-robin order.

	ADVANTAGE:

	- It is very cheap. Both CPU and memory requirements are minimal.

	DRAWBACKS:

	- "Stochastic" -> It is not 100% fair.
	When hash collisions occur, several flows are considered as one.

	- "Round-robin" -> It introduces larger delays than virtual clock
	based schemes, and should not be used for isolating interactive
	traffic	from non-interactive. It means, that this scheduler
	should be used as leaf of CBQ or P3, which put interactive traffic
	to higher priority band.

	We still need true WFQ for top level CSZ, but using WFQ
	for the best effort traffic is absolutely pointless:
	SFQ is superior for this purpose.

	IMPLEMENTATION:
	This implementation limits maximal queue length to 128;
	maximal mtu to 2^15-1; number of hash buckets to 1024.
	The only goal of this restrictions was that all data
	fit into one 4K page :-). Struct sfq_sched_data is
	organized in anti-cache manner: all the data for a bucket
	are scattered over different locations. This is not good,
	but it allowed me to put it into 4K.

	It is easy to increase these values, but not in flight.  */

#define SFQ_DEPTH		128
#define SFQ_HASH_DIVISOR	1024

/* This type should contain at least SFQ_DEPTH*2 values */
typedef unsigned char sfq_index;

struct sfq_head
{
	sfq_index	next;
	sfq_index	prev;
};

struct sfq_sched_data
{
/* Parameters */
	int		perturb_period;
	unsigned	quantum;	/* Allotment per round: MUST BE >= MTU */
	int		limit;

/* Variables */
	struct tcf_proto *filter_list;
	struct timer_list perturb_timer;
	u32		perturbation;
	sfq_index	tail;		/* Index of current slot in round */
	sfq_index	max_depth;	/* Maximal depth */

	sfq_index	ht[SFQ_HASH_DIVISOR];	/* Hash table */
	sfq_index	next[SFQ_DEPTH];	/* Active slots link */
	short		allot[SFQ_DEPTH];	/* Current allotment per slot */
	unsigned short	hash[SFQ_DEPTH];	/* Hash value indexed by slots */
	struct sk_buff_head	qs[SFQ_DEPTH];		/* Slot queue */
	struct sfq_head	dep[SFQ_DEPTH*2];	/* Linked list of slots, indexed by depth */
};

static __inline__ unsigned sfq_fold_hash(struct sfq_sched_data *q, u32 h, u32 h1)
{
	return jhash_2words(h, h1, q->perturbation) & (SFQ_HASH_DIVISOR - 1);
}

static unsigned sfq_hash(struct sfq_sched_data *q, struct sk_buff *skb)
{
	u32 h, h2;

	switch (skb->protocol) {
	case htons(ETH_P_IP):
	{
		const struct iphdr *iph;
<<<<<<< HEAD
=======
		int poff;
>>>>>>> 45f53cc9

		if (!pskb_network_may_pull(skb, sizeof(*iph)))
			goto err;
		iph = ip_hdr(skb);
		h = (__force u32)iph->daddr;
		h2 = (__force u32)iph->saddr ^ iph->protocol;
<<<<<<< HEAD
		if (!(iph->frag_off&htons(IP_MF|IP_OFFSET)) &&
		    (iph->protocol == IPPROTO_TCP ||
		     iph->protocol == IPPROTO_UDP ||
		     iph->protocol == IPPROTO_UDPLITE ||
		     iph->protocol == IPPROTO_SCTP ||
		     iph->protocol == IPPROTO_DCCP ||
		     iph->protocol == IPPROTO_ESP) &&
		     pskb_network_may_pull(skb, iph->ihl * 4 + 4))
			h2 ^= *(((u32*)iph) + iph->ihl);
=======
		if (iph->frag_off & htons(IP_MF|IP_OFFSET))
			break;
		poff = proto_ports_offset(iph->protocol);
		if (poff >= 0 &&
		    pskb_network_may_pull(skb, iph->ihl * 4 + 4 + poff)) {
			iph = ip_hdr(skb);
			h2 ^= *(u32*)((void *)iph + iph->ihl * 4 + poff);
		}
>>>>>>> 45f53cc9
		break;
	}
	case htons(ETH_P_IPV6):
	{
		struct ipv6hdr *iph;
<<<<<<< HEAD
=======
		int poff;
>>>>>>> 45f53cc9

		if (!pskb_network_may_pull(skb, sizeof(*iph)))
			goto err;
		iph = ipv6_hdr(skb);
		h = (__force u32)iph->daddr.s6_addr32[3];
		h2 = (__force u32)iph->saddr.s6_addr32[3] ^ iph->nexthdr;
<<<<<<< HEAD
		if ((iph->nexthdr == IPPROTO_TCP ||
		     iph->nexthdr == IPPROTO_UDP ||
		     iph->nexthdr == IPPROTO_UDPLITE ||
		     iph->nexthdr == IPPROTO_SCTP ||
		     iph->nexthdr == IPPROTO_DCCP ||
		     iph->nexthdr == IPPROTO_ESP) &&
		    pskb_network_may_pull(skb, sizeof(*iph) + 4))
			h2 ^= *(u32*)&iph[1];
=======
		poff = proto_ports_offset(iph->nexthdr);
		if (poff >= 0 &&
		    pskb_network_may_pull(skb, sizeof(*iph) + 4 + poff)) {
			iph = ipv6_hdr(skb);
			h2 ^= *(u32*)((void *)iph + sizeof(*iph) + poff);
		}
>>>>>>> 45f53cc9
		break;
	}
	default:
err:
		h = (unsigned long)skb_dst(skb) ^ (__force u32)skb->protocol;
		h2 = (unsigned long)skb->sk;
	}

	return sfq_fold_hash(q, h, h2);
}

static unsigned int sfq_classify(struct sk_buff *skb, struct Qdisc *sch,
				 int *qerr)
{
	struct sfq_sched_data *q = qdisc_priv(sch);
	struct tcf_result res;
	int result;

	if (TC_H_MAJ(skb->priority) == sch->handle &&
	    TC_H_MIN(skb->priority) > 0 &&
	    TC_H_MIN(skb->priority) <= SFQ_HASH_DIVISOR)
		return TC_H_MIN(skb->priority);

	if (!q->filter_list)
		return sfq_hash(q, skb) + 1;

	*qerr = NET_XMIT_SUCCESS | __NET_XMIT_BYPASS;
	result = tc_classify(skb, q->filter_list, &res);
	if (result >= 0) {
#ifdef CONFIG_NET_CLS_ACT
		switch (result) {
		case TC_ACT_STOLEN:
		case TC_ACT_QUEUED:
			*qerr = NET_XMIT_SUCCESS | __NET_XMIT_STOLEN;
		case TC_ACT_SHOT:
			return 0;
		}
#endif
		if (TC_H_MIN(res.classid) <= SFQ_HASH_DIVISOR)
			return TC_H_MIN(res.classid);
	}
	return 0;
}

static inline void sfq_link(struct sfq_sched_data *q, sfq_index x)
{
	sfq_index p, n;
	int d = q->qs[x].qlen + SFQ_DEPTH;

	p = d;
	n = q->dep[d].next;
	q->dep[x].next = n;
	q->dep[x].prev = p;
	q->dep[p].next = q->dep[n].prev = x;
}

static inline void sfq_dec(struct sfq_sched_data *q, sfq_index x)
{
	sfq_index p, n;

	n = q->dep[x].next;
	p = q->dep[x].prev;
	q->dep[p].next = n;
	q->dep[n].prev = p;

	if (n == p && q->max_depth == q->qs[x].qlen + 1)
		q->max_depth--;

	sfq_link(q, x);
}

static inline void sfq_inc(struct sfq_sched_data *q, sfq_index x)
{
	sfq_index p, n;
	int d;

	n = q->dep[x].next;
	p = q->dep[x].prev;
	q->dep[p].next = n;
	q->dep[n].prev = p;
	d = q->qs[x].qlen;
	if (q->max_depth < d)
		q->max_depth = d;

	sfq_link(q, x);
}

static unsigned int sfq_drop(struct Qdisc *sch)
{
	struct sfq_sched_data *q = qdisc_priv(sch);
	sfq_index d = q->max_depth;
	struct sk_buff *skb;
	unsigned int len;

	/* Queue is full! Find the longest slot and
	   drop a packet from it */

	if (d > 1) {
		sfq_index x = q->dep[d + SFQ_DEPTH].next;
		skb = q->qs[x].prev;
		len = qdisc_pkt_len(skb);
		__skb_unlink(skb, &q->qs[x]);
		kfree_skb(skb);
		sfq_dec(q, x);
		sch->q.qlen--;
		sch->qstats.drops++;
		sch->qstats.backlog -= len;
		return len;
	}

	if (d == 1) {
		/* It is difficult to believe, but ALL THE SLOTS HAVE LENGTH 1. */
		d = q->next[q->tail];
		q->next[q->tail] = q->next[d];
		q->allot[q->next[d]] += q->quantum;
		skb = q->qs[d].prev;
		len = qdisc_pkt_len(skb);
		__skb_unlink(skb, &q->qs[d]);
		kfree_skb(skb);
		sfq_dec(q, d);
		sch->q.qlen--;
		q->ht[q->hash[d]] = SFQ_DEPTH;
		sch->qstats.drops++;
		sch->qstats.backlog -= len;
		return len;
	}

	return 0;
}

static int
sfq_enqueue(struct sk_buff *skb, struct Qdisc *sch)
{
	struct sfq_sched_data *q = qdisc_priv(sch);
	unsigned int hash;
	sfq_index x;
	int uninitialized_var(ret);

	hash = sfq_classify(skb, sch, &ret);
	if (hash == 0) {
		if (ret & __NET_XMIT_BYPASS)
			sch->qstats.drops++;
		kfree_skb(skb);
		return ret;
	}
	hash--;

	x = q->ht[hash];
	if (x == SFQ_DEPTH) {
		q->ht[hash] = x = q->dep[SFQ_DEPTH].next;
		q->hash[x] = hash;
	}

	/* If selected queue has length q->limit, this means that
	 * all another queues are empty and that we do simple tail drop,
	 * i.e. drop _this_ packet.
	 */
	if (q->qs[x].qlen >= q->limit)
		return qdisc_drop(skb, sch);

	sch->qstats.backlog += qdisc_pkt_len(skb);
	__skb_queue_tail(&q->qs[x], skb);
	sfq_inc(q, x);
	if (q->qs[x].qlen == 1) {		/* The flow is new */
		if (q->tail == SFQ_DEPTH) {	/* It is the first flow */
			q->tail = x;
			q->next[x] = x;
			q->allot[x] = q->quantum;
		} else {
			q->next[x] = q->next[q->tail];
			q->next[q->tail] = x;
			q->tail = x;
		}
	}
	if (++sch->q.qlen <= q->limit) {
		sch->bstats.bytes += qdisc_pkt_len(skb);
		sch->bstats.packets++;
		return NET_XMIT_SUCCESS;
	}

	sfq_drop(sch);
	return NET_XMIT_CN;
}

static struct sk_buff *
sfq_peek(struct Qdisc *sch)
{
	struct sfq_sched_data *q = qdisc_priv(sch);
	sfq_index a;

	/* No active slots */
	if (q->tail == SFQ_DEPTH)
		return NULL;

	a = q->next[q->tail];
	return skb_peek(&q->qs[a]);
}

static struct sk_buff *
sfq_dequeue(struct Qdisc *sch)
{
	struct sfq_sched_data *q = qdisc_priv(sch);
	struct sk_buff *skb;
	sfq_index a, old_a;

	/* No active slots */
	if (q->tail == SFQ_DEPTH)
		return NULL;

	a = old_a = q->next[q->tail];

	/* Grab packet */
	skb = __skb_dequeue(&q->qs[a]);
	sfq_dec(q, a);
	sch->q.qlen--;
	sch->qstats.backlog -= qdisc_pkt_len(skb);

	/* Is the slot empty? */
	if (q->qs[a].qlen == 0) {
		q->ht[q->hash[a]] = SFQ_DEPTH;
		a = q->next[a];
		if (a == old_a) {
			q->tail = SFQ_DEPTH;
			return skb;
		}
		q->next[q->tail] = a;
		q->allot[a] += q->quantum;
	} else if ((q->allot[a] -= qdisc_pkt_len(skb)) <= 0) {
		q->tail = a;
		a = q->next[a];
		q->allot[a] += q->quantum;
	}
	return skb;
}

static void
sfq_reset(struct Qdisc *sch)
{
	struct sk_buff *skb;

	while ((skb = sfq_dequeue(sch)) != NULL)
		kfree_skb(skb);
}

static void sfq_perturbation(unsigned long arg)
{
	struct Qdisc *sch = (struct Qdisc *)arg;
	struct sfq_sched_data *q = qdisc_priv(sch);

	q->perturbation = net_random();

	if (q->perturb_period)
		mod_timer(&q->perturb_timer, jiffies + q->perturb_period);
}

static int sfq_change(struct Qdisc *sch, struct nlattr *opt)
{
	struct sfq_sched_data *q = qdisc_priv(sch);
	struct tc_sfq_qopt *ctl = nla_data(opt);
	unsigned int qlen;

	if (opt->nla_len < nla_attr_size(sizeof(*ctl)))
		return -EINVAL;

	sch_tree_lock(sch);
	q->quantum = ctl->quantum ? : psched_mtu(qdisc_dev(sch));
	q->perturb_period = ctl->perturb_period * HZ;
	if (ctl->limit)
		q->limit = min_t(u32, ctl->limit, SFQ_DEPTH - 1);

	qlen = sch->q.qlen;
	while (sch->q.qlen > q->limit)
		sfq_drop(sch);
	qdisc_tree_decrease_qlen(sch, qlen - sch->q.qlen);

	del_timer(&q->perturb_timer);
	if (q->perturb_period) {
		mod_timer(&q->perturb_timer, jiffies + q->perturb_period);
		q->perturbation = net_random();
	}
	sch_tree_unlock(sch);
	return 0;
}

static int sfq_init(struct Qdisc *sch, struct nlattr *opt)
{
	struct sfq_sched_data *q = qdisc_priv(sch);
	int i;

	q->perturb_timer.function = sfq_perturbation;
	q->perturb_timer.data = (unsigned long)sch;
	init_timer_deferrable(&q->perturb_timer);

	for (i = 0; i < SFQ_HASH_DIVISOR; i++)
		q->ht[i] = SFQ_DEPTH;

	for (i = 0; i < SFQ_DEPTH; i++) {
		skb_queue_head_init(&q->qs[i]);
		q->dep[i + SFQ_DEPTH].next = i + SFQ_DEPTH;
		q->dep[i + SFQ_DEPTH].prev = i + SFQ_DEPTH;
	}

	q->limit = SFQ_DEPTH - 1;
	q->max_depth = 0;
	q->tail = SFQ_DEPTH;
	if (opt == NULL) {
		q->quantum = psched_mtu(qdisc_dev(sch));
		q->perturb_period = 0;
		q->perturbation = net_random();
	} else {
		int err = sfq_change(sch, opt);
		if (err)
			return err;
	}

	for (i = 0; i < SFQ_DEPTH; i++)
		sfq_link(q, i);
	return 0;
}

static void sfq_destroy(struct Qdisc *sch)
{
	struct sfq_sched_data *q = qdisc_priv(sch);

	tcf_destroy_chain(&q->filter_list);
	q->perturb_period = 0;
	del_timer_sync(&q->perturb_timer);
}

static int sfq_dump(struct Qdisc *sch, struct sk_buff *skb)
{
	struct sfq_sched_data *q = qdisc_priv(sch);
	unsigned char *b = skb_tail_pointer(skb);
	struct tc_sfq_qopt opt;

	opt.quantum = q->quantum;
	opt.perturb_period = q->perturb_period / HZ;

	opt.limit = q->limit;
	opt.divisor = SFQ_HASH_DIVISOR;
	opt.flows = q->limit;

	NLA_PUT(skb, TCA_OPTIONS, sizeof(opt), &opt);

	return skb->len;

nla_put_failure:
	nlmsg_trim(skb, b);
	return -1;
}

static struct Qdisc *sfq_leaf(struct Qdisc *sch, unsigned long arg)
{
	return NULL;
}

static unsigned long sfq_get(struct Qdisc *sch, u32 classid)
{
	return 0;
}

static unsigned long sfq_bind(struct Qdisc *sch, unsigned long parent,
			      u32 classid)
{
	return 0;
}

static void sfq_put(struct Qdisc *q, unsigned long cl)
{
}

static struct tcf_proto **sfq_find_tcf(struct Qdisc *sch, unsigned long cl)
{
	struct sfq_sched_data *q = qdisc_priv(sch);

	if (cl)
		return NULL;
	return &q->filter_list;
}

static int sfq_dump_class(struct Qdisc *sch, unsigned long cl,
			  struct sk_buff *skb, struct tcmsg *tcm)
{
	tcm->tcm_handle |= TC_H_MIN(cl);
	return 0;
}

static int sfq_dump_class_stats(struct Qdisc *sch, unsigned long cl,
				struct gnet_dump *d)
{
	struct sfq_sched_data *q = qdisc_priv(sch);
	sfq_index idx = q->ht[cl-1];
	struct gnet_stats_queue qs = { .qlen = q->qs[idx].qlen };
	struct tc_sfq_xstats xstats = { .allot = q->allot[idx] };

	if (gnet_stats_copy_queue(d, &qs) < 0)
		return -1;
	return gnet_stats_copy_app(d, &xstats, sizeof(xstats));
}

static void sfq_walk(struct Qdisc *sch, struct qdisc_walker *arg)
{
	struct sfq_sched_data *q = qdisc_priv(sch);
	unsigned int i;

	if (arg->stop)
		return;

	for (i = 0; i < SFQ_HASH_DIVISOR; i++) {
		if (q->ht[i] == SFQ_DEPTH ||
		    arg->count < arg->skip) {
			arg->count++;
			continue;
		}
		if (arg->fn(sch, i + 1, arg) < 0) {
			arg->stop = 1;
			break;
		}
		arg->count++;
	}
}

static const struct Qdisc_class_ops sfq_class_ops = {
	.leaf		=	sfq_leaf,
	.get		=	sfq_get,
	.put		=	sfq_put,
	.tcf_chain	=	sfq_find_tcf,
	.bind_tcf	=	sfq_bind,
	.unbind_tcf	=	sfq_put,
	.dump		=	sfq_dump_class,
	.dump_stats	=	sfq_dump_class_stats,
	.walk		=	sfq_walk,
};

static struct Qdisc_ops sfq_qdisc_ops __read_mostly = {
	.cl_ops		=	&sfq_class_ops,
	.id		=	"sfq",
	.priv_size	=	sizeof(struct sfq_sched_data),
	.enqueue	=	sfq_enqueue,
	.dequeue	=	sfq_dequeue,
	.peek		=	sfq_peek,
	.drop		=	sfq_drop,
	.init		=	sfq_init,
	.reset		=	sfq_reset,
	.destroy	=	sfq_destroy,
	.change		=	NULL,
	.dump		=	sfq_dump,
	.owner		=	THIS_MODULE,
};

static int __init sfq_module_init(void)
{
	return register_qdisc(&sfq_qdisc_ops);
}
static void __exit sfq_module_exit(void)
{
	unregister_qdisc(&sfq_qdisc_ops);
}
module_init(sfq_module_init)
module_exit(sfq_module_exit)
MODULE_LICENSE("GPL");<|MERGE_RESOLUTION|>--- conflicted
+++ resolved
@@ -123,27 +123,13 @@
 	case htons(ETH_P_IP):
 	{
 		const struct iphdr *iph;
-<<<<<<< HEAD
-=======
 		int poff;
->>>>>>> 45f53cc9
 
 		if (!pskb_network_may_pull(skb, sizeof(*iph)))
 			goto err;
 		iph = ip_hdr(skb);
 		h = (__force u32)iph->daddr;
 		h2 = (__force u32)iph->saddr ^ iph->protocol;
-<<<<<<< HEAD
-		if (!(iph->frag_off&htons(IP_MF|IP_OFFSET)) &&
-		    (iph->protocol == IPPROTO_TCP ||
-		     iph->protocol == IPPROTO_UDP ||
-		     iph->protocol == IPPROTO_UDPLITE ||
-		     iph->protocol == IPPROTO_SCTP ||
-		     iph->protocol == IPPROTO_DCCP ||
-		     iph->protocol == IPPROTO_ESP) &&
-		     pskb_network_may_pull(skb, iph->ihl * 4 + 4))
-			h2 ^= *(((u32*)iph) + iph->ihl);
-=======
 		if (iph->frag_off & htons(IP_MF|IP_OFFSET))
 			break;
 		poff = proto_ports_offset(iph->protocol);
@@ -152,39 +138,24 @@
 			iph = ip_hdr(skb);
 			h2 ^= *(u32*)((void *)iph + iph->ihl * 4 + poff);
 		}
->>>>>>> 45f53cc9
 		break;
 	}
 	case htons(ETH_P_IPV6):
 	{
 		struct ipv6hdr *iph;
-<<<<<<< HEAD
-=======
 		int poff;
->>>>>>> 45f53cc9
 
 		if (!pskb_network_may_pull(skb, sizeof(*iph)))
 			goto err;
 		iph = ipv6_hdr(skb);
 		h = (__force u32)iph->daddr.s6_addr32[3];
 		h2 = (__force u32)iph->saddr.s6_addr32[3] ^ iph->nexthdr;
-<<<<<<< HEAD
-		if ((iph->nexthdr == IPPROTO_TCP ||
-		     iph->nexthdr == IPPROTO_UDP ||
-		     iph->nexthdr == IPPROTO_UDPLITE ||
-		     iph->nexthdr == IPPROTO_SCTP ||
-		     iph->nexthdr == IPPROTO_DCCP ||
-		     iph->nexthdr == IPPROTO_ESP) &&
-		    pskb_network_may_pull(skb, sizeof(*iph) + 4))
-			h2 ^= *(u32*)&iph[1];
-=======
 		poff = proto_ports_offset(iph->nexthdr);
 		if (poff >= 0 &&
 		    pskb_network_may_pull(skb, sizeof(*iph) + 4 + poff)) {
 			iph = ipv6_hdr(skb);
 			h2 ^= *(u32*)((void *)iph + sizeof(*iph) + poff);
 		}
->>>>>>> 45f53cc9
 		break;
 	}
 	default:
