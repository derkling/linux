--- conflicted
+++ resolved
@@ -465,10 +465,6 @@
 		     bool fcs, int head_room)
 {
 	struct cflayer *frml;
-<<<<<<< HEAD
-	struct cflayer *phy_driver = NULL;
-=======
->>>>>>> dcd6c922
 	struct cfcnfg_phyinfo *phyinfo = NULL;
 	int i;
 	u8 phyid;
@@ -484,29 +480,13 @@
 			goto got_phyid;
 	}
 	pr_warn("Too many CAIF Link Layers (max 6)\n");
-	goto out_err;
+	goto out;
 
 got_phyid:
 	phyinfo = kzalloc(sizeof(struct cfcnfg_phyinfo), GFP_ATOMIC);
 	if (!phyinfo)
 		goto out_err;
 
-<<<<<<< HEAD
-	switch (phy_type) {
-	case CFPHYTYPE_FRAG:
-		phy_driver =
-		    cfserl_create(CFPHYTYPE_FRAG, phyid, stx);
-		if (!phy_driver)
-			goto out_err;
-		break;
-	case CFPHYTYPE_CAIF:
-		phy_driver = NULL;
-		break;
-	default:
-		goto out_err;
-	}
-=======
->>>>>>> dcd6c922
 	phy_layer->id = phyid;
 	phyinfo->pref = pref;
 	phyinfo->id = phyid;
@@ -536,12 +516,7 @@
 	}
 
 	list_add_rcu(&phyinfo->node, &cnfg->phys);
-	mutex_unlock(&cnfg->lock);
-	return;
-
-out_err:
-	kfree(phy_driver);
-	kfree(phyinfo);
+out:
 	mutex_unlock(&cnfg->lock);
 	return;
 
