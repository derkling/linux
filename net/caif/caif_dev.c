/*
 * CAIF Interface registration.
 * Copyright (C) ST-Ericsson AB 2010
 * Author:	Sjur Brendeland/sjur.brandeland@stericsson.com
 * License terms: GNU General Public License (GPL) version 2
 *
 * Borrowed heavily from file: pn_dev.c. Thanks to
 *  Remi Denis-Courmont <remi.denis-courmont@nokia.com>
 *  and Sakari Ailus <sakari.ailus@nokia.com>
 */

#define pr_fmt(fmt) KBUILD_MODNAME ":%s(): " fmt, __func__

#include <linux/kernel.h>
#include <linux/if_arp.h>
#include <linux/net.h>
#include <linux/netdevice.h>
#include <linux/mutex.h>
#include <linux/module.h>
<<<<<<< HEAD
=======
#include <linux/spinlock.h>
>>>>>>> dcd6c922
#include <net/netns/generic.h>
#include <net/net_namespace.h>
#include <net/pkt_sched.h>
#include <net/caif/caif_device.h>
#include <net/caif/caif_layer.h>
#include <net/caif/cfpkt.h>
#include <net/caif/cfcnfg.h>
#include <net/caif/cfserl.h>

MODULE_LICENSE("GPL");

/* Used for local tracking of the CAIF net devices */
struct caif_device_entry {
	struct cflayer layer;
	struct list_head list;
	struct net_device *netdev;
	int __percpu *pcpu_refcnt;
	spinlock_t flow_lock;
	struct sk_buff *xoff_skb;
	void (*xoff_skb_dtor)(struct sk_buff *skb);
	bool xoff;
};

struct caif_device_entry_list {
	struct list_head list;
	/* Protects simulanous deletes in list */
	struct mutex lock;
};

struct caif_net {
	struct cfcnfg *cfg;
	struct caif_device_entry_list caifdevs;
};

static int caif_net_id;
static int q_high = 50; /* Percent */

struct cfcnfg *get_cfcnfg(struct net *net)
{
	struct caif_net *caifn;
	caifn = net_generic(net, caif_net_id);
	if (!caifn)
		return NULL;
	return caifn->cfg;
}
EXPORT_SYMBOL(get_cfcnfg);

static struct caif_device_entry_list *caif_device_list(struct net *net)
{
	struct caif_net *caifn;
	caifn = net_generic(net, caif_net_id);
	if (!caifn)
		return NULL;
	return &caifn->caifdevs;
}

static void caifd_put(struct caif_device_entry *e)
{
	this_cpu_dec(*e->pcpu_refcnt);
}

static void caifd_hold(struct caif_device_entry *e)
{
	this_cpu_inc(*e->pcpu_refcnt);
}

static int caifd_refcnt_read(struct caif_device_entry *e)
{
	int i, refcnt = 0;
	for_each_possible_cpu(i)
		refcnt += *per_cpu_ptr(e->pcpu_refcnt, i);
	return refcnt;
}

/* Allocate new CAIF device. */
static struct caif_device_entry *caif_device_alloc(struct net_device *dev)
{
	struct caif_device_entry_list *caifdevs;
	struct caif_device_entry *caifd;

	caifdevs = caif_device_list(dev_net(dev));
	if (!caifdevs)
		return NULL;

	caifd = kzalloc(sizeof(*caifd), GFP_KERNEL);
	if (!caifd)
		return NULL;
	caifd->pcpu_refcnt = alloc_percpu(int);
	if (!caifd->pcpu_refcnt) {
		kfree(caifd);
		return NULL;
	}
	caifd->netdev = dev;
	dev_hold(dev);
	return caifd;
}

static struct caif_device_entry *caif_get(struct net_device *dev)
{
	struct caif_device_entry_list *caifdevs =
	    caif_device_list(dev_net(dev));
	struct caif_device_entry *caifd;
	if (!caifdevs)
		return NULL;

	list_for_each_entry_rcu(caifd, &caifdevs->list, list) {
		if (caifd->netdev == dev)
			return caifd;
	}
	return NULL;
}

void caif_flow_cb(struct sk_buff *skb)
{
	struct caif_device_entry *caifd;
	void (*dtor)(struct sk_buff *skb) = NULL;
	bool send_xoff;

	WARN_ON(skb->dev == NULL);

	rcu_read_lock();
	caifd = caif_get(skb->dev);
	caifd_hold(caifd);
	rcu_read_unlock();

	spin_lock_bh(&caifd->flow_lock);
	send_xoff = caifd->xoff;
	caifd->xoff = 0;
	dtor = caifd->xoff_skb_dtor;

	if (WARN_ON(caifd->xoff_skb != skb))
		skb = NULL;

	caifd->xoff_skb = NULL;
	caifd->xoff_skb_dtor = NULL;

	spin_unlock_bh(&caifd->flow_lock);

	if (dtor && skb)
		dtor(skb);

	if (send_xoff)
		caifd->layer.up->
			ctrlcmd(caifd->layer.up,
				_CAIF_CTRLCMD_PHYIF_FLOW_ON_IND,
				caifd->layer.id);
	caifd_put(caifd);
}

static int transmit(struct cflayer *layer, struct cfpkt *pkt)
{
	int err, high = 0, qlen = 0;
	struct caif_dev_common *caifdev;
	struct caif_device_entry *caifd =
	    container_of(layer, struct caif_device_entry, layer);
	struct sk_buff *skb;
	struct netdev_queue *txq;

	rcu_read_lock_bh();

	skb = cfpkt_tonative(pkt);
	skb->dev = caifd->netdev;
	skb_reset_network_header(skb);
	skb->protocol = htons(ETH_P_CAIF);
	caifdev = netdev_priv(caifd->netdev);

	/* Check if we need to handle xoff */
	if (likely(caifd->netdev->tx_queue_len == 0))
		goto noxoff;

	if (unlikely(caifd->xoff))
		goto noxoff;

	if (likely(!netif_queue_stopped(caifd->netdev))) {
		/* If we run with a TX queue, check if the queue is too long*/
		txq = netdev_get_tx_queue(skb->dev, 0);
		qlen = qdisc_qlen(rcu_dereference_bh(txq->qdisc));

		if (likely(qlen == 0))
			goto noxoff;

		high = (caifd->netdev->tx_queue_len * q_high) / 100;
		if (likely(qlen < high))
			goto noxoff;
	}

	/* Hold lock while accessing xoff */
	spin_lock_bh(&caifd->flow_lock);
	if (caifd->xoff) {
		spin_unlock_bh(&caifd->flow_lock);
		goto noxoff;
	}

	/*
	 * Handle flow off, we do this by temporary hi-jacking this
	 * skb's destructor function, and replace it with our own
	 * flow-on callback. The callback will set flow-on and call
	 * the original destructor.
	 */

	pr_debug("queue has stopped(%d) or is full (%d > %d)\n",
			netif_queue_stopped(caifd->netdev),
			qlen, high);
	caifd->xoff = 1;
	caifd->xoff_skb = skb;
	caifd->xoff_skb_dtor = skb->destructor;
	skb->destructor = caif_flow_cb;
	spin_unlock_bh(&caifd->flow_lock);

	caifd->layer.up->ctrlcmd(caifd->layer.up,
					_CAIF_CTRLCMD_PHYIF_FLOW_OFF_IND,
					caifd->layer.id);
noxoff:
	rcu_read_unlock_bh();

	err = dev_queue_xmit(skb);
	if (err > 0)
		err = -EIO;

	return err;
}

/*
 * Stuff received packets into the CAIF stack.
 * On error, returns non-zero and releases the skb.
 */
static int receive(struct sk_buff *skb, struct net_device *dev,
		   struct packet_type *pkttype, struct net_device *orig_dev)
{
	struct cfpkt *pkt;
	struct caif_device_entry *caifd;
	int err;

	pkt = cfpkt_fromnative(CAIF_DIR_IN, skb);

	rcu_read_lock();
	caifd = caif_get(dev);

	if (!caifd || !caifd->layer.up || !caifd->layer.up->receive ||
			!netif_oper_up(caifd->netdev)) {
		rcu_read_unlock();
		kfree_skb(skb);
		return NET_RX_DROP;
	}

	/* Hold reference to netdevice while using CAIF stack */
	caifd_hold(caifd);
	rcu_read_unlock();

	err = caifd->layer.up->receive(caifd->layer.up, pkt);

	/* For -EILSEQ the packet is not freed so so it now */
	if (err == -EILSEQ)
		cfpkt_destroy(pkt);

	/* Release reference to stack upwards */
	caifd_put(caifd);

	if (err != 0)
		err = NET_RX_DROP;
	return err;
}

static struct packet_type caif_packet_type __read_mostly = {
	.type = cpu_to_be16(ETH_P_CAIF),
	.func = receive,
};

static void dev_flowctrl(struct net_device *dev, int on)
{
	struct caif_device_entry *caifd;

	rcu_read_lock();

	caifd = caif_get(dev);
	if (!caifd || !caifd->layer.up || !caifd->layer.up->ctrlcmd) {
		rcu_read_unlock();
		return;
	}

	caifd_hold(caifd);
	rcu_read_unlock();

	caifd->layer.up->ctrlcmd(caifd->layer.up,
				 on ?
				 _CAIF_CTRLCMD_PHYIF_FLOW_ON_IND :
				 _CAIF_CTRLCMD_PHYIF_FLOW_OFF_IND,
				 caifd->layer.id);
	caifd_put(caifd);
}

void caif_enroll_dev(struct net_device *dev, struct caif_dev_common *caifdev,
			struct cflayer *link_support, int head_room,
			struct cflayer **layer, int (**rcv_func)(
				struct sk_buff *, struct net_device *,
				struct packet_type *, struct net_device *))
{
	struct caif_device_entry *caifd;
	enum cfcnfg_phy_preference pref;
	struct cfcnfg *cfg = get_cfcnfg(dev_net(dev));
	struct caif_device_entry_list *caifdevs;

	caifdevs = caif_device_list(dev_net(dev));
	if (!cfg || !caifdevs)
		return;
	caifd = caif_device_alloc(dev);
	if (!caifd)
		return;
	*layer = &caifd->layer;
	spin_lock_init(&caifd->flow_lock);

	switch (caifdev->link_select) {
	case CAIF_LINK_HIGH_BANDW:
		pref = CFPHYPREF_HIGH_BW;
		break;
	case CAIF_LINK_LOW_LATENCY:
		pref = CFPHYPREF_LOW_LAT;
		break;
	default:
		pref = CFPHYPREF_HIGH_BW;
		break;
	}
	mutex_lock(&caifdevs->lock);
	list_add_rcu(&caifd->list, &caifdevs->list);

	strncpy(caifd->layer.name, dev->name,
		sizeof(caifd->layer.name) - 1);
	caifd->layer.name[sizeof(caifd->layer.name) - 1] = 0;
	caifd->layer.transmit = transmit;
	cfcnfg_add_phy_layer(cfg,
				dev,
				&caifd->layer,
				pref,
				link_support,
				caifdev->use_fcs,
				head_room);
	mutex_unlock(&caifdevs->lock);
	if (rcv_func)
		*rcv_func = receive;
}
EXPORT_SYMBOL(caif_enroll_dev);

/* notify Caif of device events */
static int caif_device_notify(struct notifier_block *me, unsigned long what,
			      void *arg)
{
	struct net_device *dev = arg;
	struct caif_device_entry *caifd = NULL;
	struct caif_dev_common *caifdev;
	struct cfcnfg *cfg;
<<<<<<< HEAD
=======
	struct cflayer *layer, *link_support;
	int head_room = 0;
>>>>>>> dcd6c922
	struct caif_device_entry_list *caifdevs;

	cfg = get_cfcnfg(dev_net(dev));
	caifdevs = caif_device_list(dev_net(dev));
	if (!cfg || !caifdevs)
		return 0;

	caifd = caif_get(dev);
	if (caifd == NULL && dev->type != ARPHRD_CAIF)
		return 0;

	caifdevs = caif_device_list(dev_net(dev));

	switch (what) {
	case NETDEV_REGISTER:
		if (caifd != NULL)
			break;

		caifdev = netdev_priv(dev);

		link_support = NULL;
		if (caifdev->use_frag) {
			head_room = 1;
			link_support = cfserl_create(dev->ifindex,
							caifdev->use_stx);
			if (!link_support) {
				pr_warn("Out of memory\n");
				break;
			}
		}
		caif_enroll_dev(dev, caifdev, link_support, head_room,
				&layer, NULL);
		caifdev->flowctrl = dev_flowctrl;
		break;

	case NETDEV_UP:
		rcu_read_lock();

		caifd = caif_get(dev);
		if (caifd == NULL) {
			rcu_read_unlock();
			break;
		}

		caifd->xoff = 0;
		cfcnfg_set_phy_state(cfg, &caifd->layer, true);
		rcu_read_unlock();

		break;

	case NETDEV_DOWN:
		rcu_read_lock();

		caifd = caif_get(dev);
		if (!caifd || !caifd->layer.up || !caifd->layer.up->ctrlcmd) {
			rcu_read_unlock();
			return -EINVAL;
		}

		cfcnfg_set_phy_state(cfg, &caifd->layer, false);
		caifd_hold(caifd);
		rcu_read_unlock();

		caifd->layer.up->ctrlcmd(caifd->layer.up,
					 _CAIF_CTRLCMD_PHYIF_DOWN_IND,
					 caifd->layer.id);

		spin_lock_bh(&caifd->flow_lock);

		/*
		 * Replace our xoff-destructor with original destructor.
		 * We trust that skb->destructor *always* is called before
		 * the skb reference is invalid. The hijacked SKB destructor
		 * takes the flow_lock so manipulating the skb->destructor here
		 * should be safe.
		*/
		if (caifd->xoff_skb_dtor != NULL && caifd->xoff_skb != NULL)
			caifd->xoff_skb->destructor = caifd->xoff_skb_dtor;

		caifd->xoff = 0;
		caifd->xoff_skb_dtor = NULL;
		caifd->xoff_skb = NULL;

		spin_unlock_bh(&caifd->flow_lock);
		caifd_put(caifd);
		break;

	case NETDEV_UNREGISTER:
		mutex_lock(&caifdevs->lock);

		caifd = caif_get(dev);
		if (caifd == NULL) {
			mutex_unlock(&caifdevs->lock);
			break;
		}
		list_del_rcu(&caifd->list);

		/*
		 * NETDEV_UNREGISTER is called repeatedly until all reference
		 * counts for the net-device are released. If references to
		 * caifd is taken, simply ignore NETDEV_UNREGISTER and wait for
		 * the next call to NETDEV_UNREGISTER.
		 *
		 * If any packets are in flight down the CAIF Stack,
		 * cfcnfg_del_phy_layer will return nonzero.
		 * If no packets are in flight, the CAIF Stack associated
		 * with the net-device un-registering is freed.
		 */

		if (caifd_refcnt_read(caifd) != 0 ||
			cfcnfg_del_phy_layer(cfg, &caifd->layer) != 0) {

			pr_info("Wait for device inuse\n");
			/* Enrole device if CAIF Stack is still in use */
			list_add_rcu(&caifd->list, &caifdevs->list);
			mutex_unlock(&caifdevs->lock);
			break;
		}

		synchronize_rcu();
		dev_put(caifd->netdev);
		free_percpu(caifd->pcpu_refcnt);
		kfree(caifd);

		mutex_unlock(&caifdevs->lock);
		break;
	}
	return 0;
}

static struct notifier_block caif_device_notifier = {
	.notifier_call = caif_device_notify,
	.priority = 0,
};

/* Per-namespace Caif devices handling */
static int caif_init_net(struct net *net)
{
	struct caif_net *caifn = net_generic(net, caif_net_id);
	if (WARN_ON(!caifn))
		return -EINVAL;

	INIT_LIST_HEAD(&caifn->caifdevs.list);
	mutex_init(&caifn->caifdevs.lock);

	caifn->cfg = cfcnfg_create();
	if (!caifn->cfg)
		return -ENOMEM;

	return 0;
}

static void caif_exit_net(struct net *net)
{
	struct caif_device_entry *caifd, *tmp;
	struct caif_device_entry_list *caifdevs =
	    caif_device_list(net);
	struct cfcnfg *cfg =  get_cfcnfg(net);

	if (!cfg || !caifdevs)
		return;

	rtnl_lock();
	mutex_lock(&caifdevs->lock);

	list_for_each_entry_safe(caifd, tmp, &caifdevs->list, list) {
		int i = 0;
		list_del_rcu(&caifd->list);
		cfcnfg_set_phy_state(cfg, &caifd->layer, false);

		while (i < 10 &&
			(caifd_refcnt_read(caifd) != 0 ||
			cfcnfg_del_phy_layer(cfg, &caifd->layer) != 0)) {

			pr_info("Wait for device inuse\n");
			msleep(250);
			i++;
		}
		synchronize_rcu();
		dev_put(caifd->netdev);
		free_percpu(caifd->pcpu_refcnt);
		kfree(caifd);
	}
	cfcnfg_remove(cfg);

	mutex_unlock(&caifdevs->lock);
	rtnl_unlock();
}

static struct pernet_operations caif_net_ops = {
	.init = caif_init_net,
	.exit = caif_exit_net,
	.id   = &caif_net_id,
	.size = sizeof(struct caif_net),
};

/* Initialize Caif devices list */
static int __init caif_device_init(void)
{
	int result;

	result = register_pernet_device(&caif_net_ops);

	if (result)
		return result;

	register_netdevice_notifier(&caif_device_notifier);
	dev_add_pack(&caif_packet_type);

	return result;
}

static void __exit caif_device_exit(void)
{
	unregister_pernet_device(&caif_net_ops);
	unregister_netdevice_notifier(&caif_device_notifier);
	dev_remove_pack(&caif_packet_type);
}

module_init(caif_device_init);
module_exit(caif_device_exit);<|MERGE_RESOLUTION|>--- conflicted
+++ resolved
@@ -17,10 +17,7 @@
 #include <linux/netdevice.h>
 #include <linux/mutex.h>
 #include <linux/module.h>
-<<<<<<< HEAD
-=======
 #include <linux/spinlock.h>
->>>>>>> dcd6c922
 #include <net/netns/generic.h>
 #include <net/net_namespace.h>
 #include <net/pkt_sched.h>
@@ -371,11 +368,8 @@
 	struct caif_device_entry *caifd = NULL;
 	struct caif_dev_common *caifdev;
 	struct cfcnfg *cfg;
-<<<<<<< HEAD
-=======
 	struct cflayer *layer, *link_support;
 	int head_room = 0;
->>>>>>> dcd6c922
 	struct caif_device_entry_list *caifdevs;
 
 	cfg = get_cfcnfg(dev_net(dev));
@@ -386,8 +380,6 @@
 	caifd = caif_get(dev);
 	if (caifd == NULL && dev->type != ARPHRD_CAIF)
 		return 0;
-
-	caifdevs = caif_device_list(dev_net(dev));
 
 	switch (what) {
 	case NETDEV_REGISTER:
