--- conflicted
+++ resolved
@@ -2359,8 +2359,6 @@
 	struct svc_sock *bc_sock;
 	struct rpc_xprt *ret;
 
-<<<<<<< HEAD
-=======
 	if (args->bc_xprt->xpt_bc_xprt) {
 		/*
 		 * This server connection already has a backchannel
@@ -2370,7 +2368,6 @@
 		 */
 		 return args->bc_xprt->xpt_bc_xprt;
 	}
->>>>>>> 3cbea436
 	xprt = xs_setup_xprt(args, xprt_tcp_slot_table_entries);
 	if (IS_ERR(xprt))
 		return xprt;
@@ -2407,8 +2404,6 @@
 			xprt->address_strings[RPC_DISPLAY_ADDR],
 			xprt->address_strings[RPC_DISPLAY_PORT],
 			xprt->address_strings[RPC_DISPLAY_PROTO]);
-<<<<<<< HEAD
-=======
 
 	/*
 	 * Once we've associated a backchannel xprt with a connection,
@@ -2423,7 +2418,6 @@
 	bc_sock = container_of(args->bc_xprt, struct svc_sock, sk_xprt);
 	transport->sock = bc_sock->sk_sock;
 	transport->inet = bc_sock->sk_sk;
->>>>>>> 3cbea436
 
 	/*
 	 * Since we don't want connections for the backchannel, we set
@@ -2434,10 +2428,7 @@
 
 	if (try_module_get(THIS_MODULE))
 		return xprt;
-<<<<<<< HEAD
-=======
 	xprt_put(xprt);
->>>>>>> 3cbea436
 	ret = ERR_PTR(-EINVAL);
 out_err:
 	xprt_free(xprt);
