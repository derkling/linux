--- conflicted
+++ resolved
@@ -44,14 +44,6 @@
 	}
 #endif
 
-<<<<<<< HEAD
-	u64_stats_update_begin(&brstats->syncp);
-	brstats->tx_packets++;
-	brstats->tx_bytes += skb->len;
-	u64_stats_update_end(&brstats->syncp);
-
-=======
->>>>>>> 4cbfc67a
 	BR_INPUT_SKB_CB(skb)->brdev = dev;
 
 	skb_reset_mac_header(skb);
@@ -59,15 +51,12 @@
 
 	if (!br_allowed_ingress(br, br_get_vlan_info(br), skb, &vid))
 		goto out;
-<<<<<<< HEAD
-=======
 
 	u64_stats_update_begin(&brstats->syncp);
 	brstats->tx_packets++;
 	/* Exclude ETH_HLEN from byte stats for consistency with Rx chain */
 	brstats->tx_bytes += skb->len;
 	u64_stats_update_end(&brstats->syncp);
->>>>>>> 4cbfc67a
 
 	if (is_broadcast_ether_addr(dest))
 		br_flood_deliver(br, skb, false);
