--- conflicted
+++ resolved
@@ -21,13 +21,10 @@
 /* Bridge group multicast address 802.1d (pg 51). */
 const u8 br_group_address[ETH_ALEN] = { 0x01, 0x80, 0xc2, 0x00, 0x00, 0x00 };
 
-<<<<<<< HEAD
-=======
 /* Hook for brouter */
 br_should_route_hook_t __rcu *br_should_route_hook __read_mostly;
 EXPORT_SYMBOL(br_should_route_hook);
 
->>>>>>> 3cbea436
 static int br_pass_frame_up(struct sk_buff *skb)
 {
 	struct net_device *indev, *brdev = BR_INPUT_SKB_CB(skb)->brdev;
@@ -151,9 +148,6 @@
 	if (unlikely(skb->pkt_type == PACKET_LOOPBACK))
 		return skb;
 
-	if (unlikely(skb->pkt_type == PACKET_LOOPBACK))
-		return skb;
-
 	if (!is_valid_ether_addr(eth_hdr(skb)->h_source))
 		goto drop;
 
