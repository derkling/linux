--- conflicted
+++ resolved
@@ -1234,24 +1234,11 @@
 }
 
 /**
-<<<<<<< HEAD
- * tipc_forward2name - forward message sections to port name
- */
-
-static int tipc_forward2name(u32 ref,
-			     struct tipc_name const *name,
-			     u32 domain,
-			     u32 num_sect,
-			     struct iovec const *msg_sect,
-			     struct tipc_portid const *orig,
-			     unsigned int importance)
-=======
  * tipc_send2name - send message sections to port name
  */
 
 int tipc_send2name(u32 ref, struct tipc_name const *name, unsigned int domain,
 	   unsigned int num_sect, struct iovec const *msg_sect)
->>>>>>> 3cbea436
 {
 	struct port *p_ptr;
 	struct tipc_msg *msg;
@@ -1271,11 +1258,6 @@
 	msg_set_nametype(msg, name->type);
 	msg_set_nameinst(msg, name->instance);
 	msg_set_lookup_scope(msg, tipc_addr_scope(domain));
-<<<<<<< HEAD
-	if (importance <= TIPC_CRITICAL_IMPORTANCE)
-		msg_set_importance(msg,importance);
-=======
->>>>>>> 3cbea436
 	destport = tipc_nametbl_translate(name->type, name->instance, &destnode);
 	msg_set_destnode(msg, destnode);
 	msg_set_destport(msg, destport);
@@ -1299,41 +1281,11 @@
 }
 
 /**
-<<<<<<< HEAD
- * tipc_send2name - send message sections to port name
- */
-
-int tipc_send2name(u32 ref,
-		   struct tipc_name const *name,
-		   unsigned int domain,
-		   unsigned int num_sect,
-		   struct iovec const *msg_sect)
-{
-	struct tipc_portid orig;
-
-	orig.ref = ref;
-	orig.node = tipc_own_addr;
-	return tipc_forward2name(ref, name, domain, num_sect, msg_sect, &orig,
-				 TIPC_PORT_IMPORTANCE);
-}
-
-/**
- * tipc_forward2port - forward message sections to port identity
- */
-
-static int tipc_forward2port(u32 ref,
-			     struct tipc_portid const *dest,
-			     unsigned int num_sect,
-			     struct iovec const *msg_sect,
-			     struct tipc_portid const *orig,
-			     unsigned int importance)
-=======
  * tipc_send2port - send message sections to port identity
  */
 
 int tipc_send2port(u32 ref, struct tipc_portid const *dest,
 	   unsigned int num_sect, struct iovec const *msg_sect)
->>>>>>> 3cbea436
 {
 	struct port *p_ptr;
 	struct tipc_msg *msg;
@@ -1367,33 +1319,8 @@
  * tipc_send_buf2port - send message buffer to port identity
  */
 
-<<<<<<< HEAD
-int tipc_send2port(u32 ref,
-		   struct tipc_portid const *dest,
-		   unsigned int num_sect,
-		   struct iovec const *msg_sect)
-{
-	struct tipc_portid orig;
-
-	orig.ref = ref;
-	orig.node = tipc_own_addr;
-	return tipc_forward2port(ref, dest, num_sect, msg_sect, &orig,
-				 TIPC_PORT_IMPORTANCE);
-}
-
-/**
- * tipc_forward_buf2port - forward message buffer to port identity
- */
-static int tipc_forward_buf2port(u32 ref,
-				 struct tipc_portid const *dest,
-				 struct sk_buff *buf,
-				 unsigned int dsz,
-				 struct tipc_portid const *orig,
-				 unsigned int importance)
-=======
 int tipc_send_buf2port(u32 ref, struct tipc_portid const *dest,
 	       struct sk_buff *buf, unsigned int dsz)
->>>>>>> 3cbea436
 {
 	struct port *p_ptr;
 	struct tipc_msg *msg;
