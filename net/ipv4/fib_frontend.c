/*
 * INET		An implementation of the TCP/IP protocol suite for the LINUX
 *		operating system.  INET is implemented using the  BSD Socket
 *		interface as the means of communication with the user level.
 *
 *		IPv4 Forwarding Information Base: FIB frontend.
 *
 * Authors:	Alexey Kuznetsov, <kuznet@ms2.inr.ac.ru>
 *
 *		This program is free software; you can redistribute it and/or
 *		modify it under the terms of the GNU General Public License
 *		as published by the Free Software Foundation; either version
 *		2 of the License, or (at your option) any later version.
 */

#include <linux/module.h>
#include <asm/uaccess.h>
#include <asm/system.h>
#include <linux/bitops.h>
#include <linux/capability.h>
#include <linux/types.h>
#include <linux/kernel.h>
#include <linux/mm.h>
#include <linux/string.h>
#include <linux/socket.h>
#include <linux/sockios.h>
#include <linux/errno.h>
#include <linux/in.h>
#include <linux/inet.h>
#include <linux/inetdevice.h>
#include <linux/netdevice.h>
#include <linux/if_addr.h>
#include <linux/if_arp.h>
#include <linux/skbuff.h>
#include <linux/init.h>
#include <linux/list.h>
#include <linux/slab.h>

#include <net/ip.h>
#include <net/protocol.h>
#include <net/route.h>
#include <net/tcp.h>
#include <net/sock.h>
#include <net/arp.h>
#include <net/ip_fib.h>
#include <net/rtnetlink.h>

#ifndef CONFIG_IP_MULTIPLE_TABLES

static int __net_init fib4_rules_init(struct net *net)
{
	struct fib_table *local_table, *main_table;

	local_table = fib_hash_table(RT_TABLE_LOCAL);
	if (local_table == NULL)
		return -ENOMEM;

	main_table  = fib_hash_table(RT_TABLE_MAIN);
	if (main_table == NULL)
		goto fail;

	hlist_add_head_rcu(&local_table->tb_hlist,
				&net->ipv4.fib_table_hash[TABLE_LOCAL_INDEX]);
	hlist_add_head_rcu(&main_table->tb_hlist,
				&net->ipv4.fib_table_hash[TABLE_MAIN_INDEX]);
	return 0;

fail:
	kfree(local_table);
	return -ENOMEM;
}
#else

struct fib_table *fib_new_table(struct net *net, u32 id)
{
	struct fib_table *tb;
	unsigned int h;

	if (id == 0)
		id = RT_TABLE_MAIN;
	tb = fib_get_table(net, id);
	if (tb)
		return tb;

	tb = fib_hash_table(id);
	if (!tb)
		return NULL;
	h = id & (FIB_TABLE_HASHSZ - 1);
	hlist_add_head_rcu(&tb->tb_hlist, &net->ipv4.fib_table_hash[h]);
	return tb;
}

struct fib_table *fib_get_table(struct net *net, u32 id)
{
	struct fib_table *tb;
	struct hlist_node *node;
	struct hlist_head *head;
	unsigned int h;

	if (id == 0)
		id = RT_TABLE_MAIN;
	h = id & (FIB_TABLE_HASHSZ - 1);

	rcu_read_lock();
	head = &net->ipv4.fib_table_hash[h];
	hlist_for_each_entry_rcu(tb, node, head, tb_hlist) {
		if (tb->tb_id == id) {
			rcu_read_unlock();
			return tb;
		}
	}
	rcu_read_unlock();
	return NULL;
}
#endif /* CONFIG_IP_MULTIPLE_TABLES */

void fib_select_default(struct net *net,
			const struct flowi *flp, struct fib_result *res)
{
	struct fib_table *tb;
	int table = RT_TABLE_MAIN;
#ifdef CONFIG_IP_MULTIPLE_TABLES
	if (res->r == NULL || res->r->action != FR_ACT_TO_TBL)
		return;
	table = res->r->table;
#endif
	tb = fib_get_table(net, table);
	if (FIB_RES_GW(*res) && FIB_RES_NH(*res).nh_scope == RT_SCOPE_LINK)
		fib_table_select_default(tb, flp, res);
}

static void fib_flush(struct net *net)
{
	int flushed = 0;
	struct fib_table *tb;
	struct hlist_node *node;
	struct hlist_head *head;
	unsigned int h;

	for (h = 0; h < FIB_TABLE_HASHSZ; h++) {
		head = &net->ipv4.fib_table_hash[h];
		hlist_for_each_entry(tb, node, head, tb_hlist)
			flushed += fib_table_flush(tb);
	}

	if (flushed)
		rt_cache_flush(net, -1);
}

/**
 * __ip_dev_find - find the first device with a given source address.
 * @net: the net namespace
 * @addr: the source address
 * @devref: if true, take a reference on the found device
 *
 * If a caller uses devref=false, it should be protected by RCU, or RTNL
 */
struct net_device *__ip_dev_find(struct net *net, __be32 addr, bool devref)
{
	struct flowi fl = {
		.nl_u = {
			.ip4_u = {
				.daddr = addr
			}
		},
		.flags = FLOWI_FLAG_MATCH_ANY_IIF
	};
	struct fib_result res = { 0 };
	struct net_device *dev = NULL;

	rcu_read_lock();
	if (fib_lookup(net, &fl, &res)) {
		rcu_read_unlock();
		return NULL;
	}
	if (res.type != RTN_LOCAL)
		goto out;
	dev = FIB_RES_DEV(res);

	if (dev && devref)
		dev_hold(dev);
out:
	rcu_read_unlock();
	return dev;
}
<<<<<<< HEAD
EXPORT_SYMBOL(ip_dev_find);
=======
EXPORT_SYMBOL(__ip_dev_find);
>>>>>>> 45f53cc9

/*
 * Find address type as if only "dev" was present in the system. If
 * on_dev is NULL then all interfaces are taken into consideration.
 */
static inline unsigned __inet_dev_addr_type(struct net *net,
					    const struct net_device *dev,
					    __be32 addr)
{
	struct flowi		fl = { .nl_u = { .ip4_u = { .daddr = addr } } };
	struct fib_result	res;
	unsigned ret = RTN_BROADCAST;
	struct fib_table *local_table;

	if (ipv4_is_zeronet(addr) || ipv4_is_lbcast(addr))
		return RTN_BROADCAST;
	if (ipv4_is_multicast(addr))
		return RTN_MULTICAST;

#ifdef CONFIG_IP_MULTIPLE_TABLES
	res.r = NULL;
#endif

	local_table = fib_get_table(net, RT_TABLE_LOCAL);
	if (local_table) {
		ret = RTN_UNICAST;
		rcu_read_lock();
		if (!fib_table_lookup(local_table, &fl, &res, FIB_LOOKUP_NOREF)) {
			if (!dev || dev == res.fi->fib_dev)
				ret = res.type;
		}
		rcu_read_unlock();
	}
	return ret;
}

unsigned int inet_addr_type(struct net *net, __be32 addr)
{
	return __inet_dev_addr_type(net, NULL, addr);
}
EXPORT_SYMBOL(inet_addr_type);

unsigned int inet_dev_addr_type(struct net *net, const struct net_device *dev,
				__be32 addr)
{
	return __inet_dev_addr_type(net, dev, addr);
}
EXPORT_SYMBOL(inet_dev_addr_type);

/* Given (packet source, input interface) and optional (dst, oif, tos):
 * - (main) check, that source is valid i.e. not broadcast or our local
 *   address.
 * - figure out what "logical" interface this packet arrived
 *   and calculate "specific destination" address.
 * - check, that packet arrived from expected physical interface.
 * called with rcu_read_lock()
 */
int fib_validate_source(__be32 src, __be32 dst, u8 tos, int oif,
			struct net_device *dev, __be32 *spec_dst,
			u32 *itag, u32 mark)
{
	struct in_device *in_dev;
	struct flowi fl = {
		.nl_u = {
			.ip4_u = {
				.daddr = src,
				.saddr = dst,
				.tos = tos
			}
		},
		.mark = mark,
		.iif = oif
	};
	struct fib_result res;
	int no_addr, rpf, accept_local;
	bool dev_match;
	int ret;
	struct net *net;

	no_addr = rpf = accept_local = 0;
	in_dev = __in_dev_get_rcu(dev);
	if (in_dev) {
		no_addr = in_dev->ifa_list == NULL;
		rpf = IN_DEV_RPFILTER(in_dev);
		accept_local = IN_DEV_ACCEPT_LOCAL(in_dev);
		if (mark && !IN_DEV_SRC_VMARK(in_dev))
			fl.mark = 0;
	}

	if (in_dev == NULL)
		goto e_inval;

	net = dev_net(dev);
	if (fib_lookup(net, &fl, &res))
		goto last_resort;
	if (res.type != RTN_UNICAST) {
		if (res.type != RTN_LOCAL || !accept_local)
			goto e_inval;
	}
	*spec_dst = FIB_RES_PREFSRC(res);
	fib_combine_itag(itag, &res);
	dev_match = false;

#ifdef CONFIG_IP_ROUTE_MULTIPATH
	for (ret = 0; ret < res.fi->fib_nhs; ret++) {
		struct fib_nh *nh = &res.fi->fib_nh[ret];

		if (nh->nh_dev == dev) {
			dev_match = true;
			break;
		}
	}
#else
	if (FIB_RES_DEV(res) == dev)
		dev_match = true;
#endif
	if (dev_match) {
		ret = FIB_RES_NH(res).nh_scope >= RT_SCOPE_HOST;
		return ret;
	}
	if (no_addr)
		goto last_resort;
	if (rpf == 1)
		goto e_rpf;
	fl.oif = dev->ifindex;

	ret = 0;
	if (fib_lookup(net, &fl, &res) == 0) {
		if (res.type == RTN_UNICAST) {
			*spec_dst = FIB_RES_PREFSRC(res);
			ret = FIB_RES_NH(res).nh_scope >= RT_SCOPE_HOST;
		}
	}
	return ret;

last_resort:
	if (rpf)
		goto e_rpf;
	*spec_dst = inet_select_addr(dev, 0, RT_SCOPE_UNIVERSE);
	*itag = 0;
	return 0;

e_inval:
	return -EINVAL;
e_rpf:
	return -EXDEV;
}

static inline __be32 sk_extract_addr(struct sockaddr *addr)
{
	return ((struct sockaddr_in *) addr)->sin_addr.s_addr;
}

static int put_rtax(struct nlattr *mx, int len, int type, u32 value)
{
	struct nlattr *nla;

	nla = (struct nlattr *) ((char *) mx + len);
	nla->nla_type = type;
	nla->nla_len = nla_attr_size(4);
	*(u32 *) nla_data(nla) = value;

	return len + nla_total_size(4);
}

static int rtentry_to_fib_config(struct net *net, int cmd, struct rtentry *rt,
				 struct fib_config *cfg)
{
	__be32 addr;
	int plen;

	memset(cfg, 0, sizeof(*cfg));
	cfg->fc_nlinfo.nl_net = net;

	if (rt->rt_dst.sa_family != AF_INET)
		return -EAFNOSUPPORT;

	/*
	 * Check mask for validity:
	 * a) it must be contiguous.
	 * b) destination must have all host bits clear.
	 * c) if application forgot to set correct family (AF_INET),
	 *    reject request unless it is absolutely clear i.e.
	 *    both family and mask are zero.
	 */
	plen = 32;
	addr = sk_extract_addr(&rt->rt_dst);
	if (!(rt->rt_flags & RTF_HOST)) {
		__be32 mask = sk_extract_addr(&rt->rt_genmask);

		if (rt->rt_genmask.sa_family != AF_INET) {
			if (mask || rt->rt_genmask.sa_family)
				return -EAFNOSUPPORT;
		}

		if (bad_mask(mask, addr))
			return -EINVAL;

		plen = inet_mask_len(mask);
	}

	cfg->fc_dst_len = plen;
	cfg->fc_dst = addr;

	if (cmd != SIOCDELRT) {
		cfg->fc_nlflags = NLM_F_CREATE;
		cfg->fc_protocol = RTPROT_BOOT;
	}

	if (rt->rt_metric)
		cfg->fc_priority = rt->rt_metric - 1;

	if (rt->rt_flags & RTF_REJECT) {
		cfg->fc_scope = RT_SCOPE_HOST;
		cfg->fc_type = RTN_UNREACHABLE;
		return 0;
	}

	cfg->fc_scope = RT_SCOPE_NOWHERE;
	cfg->fc_type = RTN_UNICAST;

	if (rt->rt_dev) {
		char *colon;
		struct net_device *dev;
		char devname[IFNAMSIZ];

		if (copy_from_user(devname, rt->rt_dev, IFNAMSIZ-1))
			return -EFAULT;

		devname[IFNAMSIZ-1] = 0;
		colon = strchr(devname, ':');
		if (colon)
			*colon = 0;
		dev = __dev_get_by_name(net, devname);
		if (!dev)
			return -ENODEV;
		cfg->fc_oif = dev->ifindex;
		if (colon) {
			struct in_ifaddr *ifa;
			struct in_device *in_dev = __in_dev_get_rtnl(dev);
			if (!in_dev)
				return -ENODEV;
			*colon = ':';
			for (ifa = in_dev->ifa_list; ifa; ifa = ifa->ifa_next)
				if (strcmp(ifa->ifa_label, devname) == 0)
					break;
			if (ifa == NULL)
				return -ENODEV;
			cfg->fc_prefsrc = ifa->ifa_local;
		}
	}

	addr = sk_extract_addr(&rt->rt_gateway);
	if (rt->rt_gateway.sa_family == AF_INET && addr) {
		cfg->fc_gw = addr;
		if (rt->rt_flags & RTF_GATEWAY &&
		    inet_addr_type(net, addr) == RTN_UNICAST)
			cfg->fc_scope = RT_SCOPE_UNIVERSE;
	}

	if (cmd == SIOCDELRT)
		return 0;

	if (rt->rt_flags & RTF_GATEWAY && !cfg->fc_gw)
		return -EINVAL;

	if (cfg->fc_scope == RT_SCOPE_NOWHERE)
		cfg->fc_scope = RT_SCOPE_LINK;

	if (rt->rt_flags & (RTF_MTU | RTF_WINDOW | RTF_IRTT)) {
		struct nlattr *mx;
		int len = 0;

		mx = kzalloc(3 * nla_total_size(4), GFP_KERNEL);
		if (mx == NULL)
			return -ENOMEM;

		if (rt->rt_flags & RTF_MTU)
			len = put_rtax(mx, len, RTAX_ADVMSS, rt->rt_mtu - 40);

		if (rt->rt_flags & RTF_WINDOW)
			len = put_rtax(mx, len, RTAX_WINDOW, rt->rt_window);

		if (rt->rt_flags & RTF_IRTT)
			len = put_rtax(mx, len, RTAX_RTT, rt->rt_irtt << 3);

		cfg->fc_mx = mx;
		cfg->fc_mx_len = len;
	}

	return 0;
}

/*
 * Handle IP routing ioctl calls.
 * These are used to manipulate the routing tables
 */
int ip_rt_ioctl(struct net *net, unsigned int cmd, void __user *arg)
{
	struct fib_config cfg;
	struct rtentry rt;
	int err;

	switch (cmd) {
	case SIOCADDRT:		/* Add a route */
	case SIOCDELRT:		/* Delete a route */
		if (!capable(CAP_NET_ADMIN))
			return -EPERM;

		if (copy_from_user(&rt, arg, sizeof(rt)))
			return -EFAULT;

		rtnl_lock();
		err = rtentry_to_fib_config(net, cmd, &rt, &cfg);
		if (err == 0) {
			struct fib_table *tb;

			if (cmd == SIOCDELRT) {
				tb = fib_get_table(net, cfg.fc_table);
				if (tb)
					err = fib_table_delete(tb, &cfg);
				else
					err = -ESRCH;
			} else {
				tb = fib_new_table(net, cfg.fc_table);
				if (tb)
					err = fib_table_insert(tb, &cfg);
				else
					err = -ENOBUFS;
			}

			/* allocated by rtentry_to_fib_config() */
			kfree(cfg.fc_mx);
		}
		rtnl_unlock();
		return err;
	}
	return -EINVAL;
}

const struct nla_policy rtm_ipv4_policy[RTA_MAX + 1] = {
	[RTA_DST]		= { .type = NLA_U32 },
	[RTA_SRC]		= { .type = NLA_U32 },
	[RTA_IIF]		= { .type = NLA_U32 },
	[RTA_OIF]		= { .type = NLA_U32 },
	[RTA_GATEWAY]		= { .type = NLA_U32 },
	[RTA_PRIORITY]		= { .type = NLA_U32 },
	[RTA_PREFSRC]		= { .type = NLA_U32 },
	[RTA_METRICS]		= { .type = NLA_NESTED },
	[RTA_MULTIPATH]		= { .len = sizeof(struct rtnexthop) },
	[RTA_FLOW]		= { .type = NLA_U32 },
};

static int rtm_to_fib_config(struct net *net, struct sk_buff *skb,
			     struct nlmsghdr *nlh, struct fib_config *cfg)
{
	struct nlattr *attr;
	int err, remaining;
	struct rtmsg *rtm;

	err = nlmsg_validate(nlh, sizeof(*rtm), RTA_MAX, rtm_ipv4_policy);
	if (err < 0)
		goto errout;

	memset(cfg, 0, sizeof(*cfg));

	rtm = nlmsg_data(nlh);
	cfg->fc_dst_len = rtm->rtm_dst_len;
	cfg->fc_tos = rtm->rtm_tos;
	cfg->fc_table = rtm->rtm_table;
	cfg->fc_protocol = rtm->rtm_protocol;
	cfg->fc_scope = rtm->rtm_scope;
	cfg->fc_type = rtm->rtm_type;
	cfg->fc_flags = rtm->rtm_flags;
	cfg->fc_nlflags = nlh->nlmsg_flags;

	cfg->fc_nlinfo.pid = NETLINK_CB(skb).pid;
	cfg->fc_nlinfo.nlh = nlh;
	cfg->fc_nlinfo.nl_net = net;

	if (cfg->fc_type > RTN_MAX) {
		err = -EINVAL;
		goto errout;
	}

	nlmsg_for_each_attr(attr, nlh, sizeof(struct rtmsg), remaining) {
		switch (nla_type(attr)) {
		case RTA_DST:
			cfg->fc_dst = nla_get_be32(attr);
			break;
		case RTA_OIF:
			cfg->fc_oif = nla_get_u32(attr);
			break;
		case RTA_GATEWAY:
			cfg->fc_gw = nla_get_be32(attr);
			break;
		case RTA_PRIORITY:
			cfg->fc_priority = nla_get_u32(attr);
			break;
		case RTA_PREFSRC:
			cfg->fc_prefsrc = nla_get_be32(attr);
			break;
		case RTA_METRICS:
			cfg->fc_mx = nla_data(attr);
			cfg->fc_mx_len = nla_len(attr);
			break;
		case RTA_MULTIPATH:
			cfg->fc_mp = nla_data(attr);
			cfg->fc_mp_len = nla_len(attr);
			break;
		case RTA_FLOW:
			cfg->fc_flow = nla_get_u32(attr);
			break;
		case RTA_TABLE:
			cfg->fc_table = nla_get_u32(attr);
			break;
		}
	}

	return 0;
errout:
	return err;
}

static int inet_rtm_delroute(struct sk_buff *skb, struct nlmsghdr *nlh, void *arg)
{
	struct net *net = sock_net(skb->sk);
	struct fib_config cfg;
	struct fib_table *tb;
	int err;

	err = rtm_to_fib_config(net, skb, nlh, &cfg);
	if (err < 0)
		goto errout;

	tb = fib_get_table(net, cfg.fc_table);
	if (tb == NULL) {
		err = -ESRCH;
		goto errout;
	}

	err = fib_table_delete(tb, &cfg);
errout:
	return err;
}

static int inet_rtm_newroute(struct sk_buff *skb, struct nlmsghdr *nlh, void *arg)
{
	struct net *net = sock_net(skb->sk);
	struct fib_config cfg;
	struct fib_table *tb;
	int err;

	err = rtm_to_fib_config(net, skb, nlh, &cfg);
	if (err < 0)
		goto errout;

	tb = fib_new_table(net, cfg.fc_table);
	if (tb == NULL) {
		err = -ENOBUFS;
		goto errout;
	}

	err = fib_table_insert(tb, &cfg);
errout:
	return err;
}

static int inet_dump_fib(struct sk_buff *skb, struct netlink_callback *cb)
{
	struct net *net = sock_net(skb->sk);
	unsigned int h, s_h;
	unsigned int e = 0, s_e;
	struct fib_table *tb;
	struct hlist_node *node;
	struct hlist_head *head;
	int dumped = 0;

	if (nlmsg_len(cb->nlh) >= sizeof(struct rtmsg) &&
	    ((struct rtmsg *) nlmsg_data(cb->nlh))->rtm_flags & RTM_F_CLONED)
		return ip_rt_dump(skb, cb);

	s_h = cb->args[0];
	s_e = cb->args[1];

	for (h = s_h; h < FIB_TABLE_HASHSZ; h++, s_e = 0) {
		e = 0;
		head = &net->ipv4.fib_table_hash[h];
		hlist_for_each_entry(tb, node, head, tb_hlist) {
			if (e < s_e)
				goto next;
			if (dumped)
				memset(&cb->args[2], 0, sizeof(cb->args) -
						 2 * sizeof(cb->args[0]));
			if (fib_table_dump(tb, skb, cb) < 0)
				goto out;
			dumped = 1;
next:
			e++;
		}
	}
out:
	cb->args[1] = e;
	cb->args[0] = h;

	return skb->len;
}

/* Prepare and feed intra-kernel routing request.
 * Really, it should be netlink message, but :-( netlink
 * can be not configured, so that we feed it directly
 * to fib engine. It is legal, because all events occur
 * only when netlink is already locked.
 */
static void fib_magic(int cmd, int type, __be32 dst, int dst_len, struct in_ifaddr *ifa)
{
	struct net *net = dev_net(ifa->ifa_dev->dev);
	struct fib_table *tb;
	struct fib_config cfg = {
		.fc_protocol = RTPROT_KERNEL,
		.fc_type = type,
		.fc_dst = dst,
		.fc_dst_len = dst_len,
		.fc_prefsrc = ifa->ifa_local,
		.fc_oif = ifa->ifa_dev->dev->ifindex,
		.fc_nlflags = NLM_F_CREATE | NLM_F_APPEND,
		.fc_nlinfo = {
			.nl_net = net,
		},
	};

	if (type == RTN_UNICAST)
		tb = fib_new_table(net, RT_TABLE_MAIN);
	else
		tb = fib_new_table(net, RT_TABLE_LOCAL);

	if (tb == NULL)
		return;

	cfg.fc_table = tb->tb_id;

	if (type != RTN_LOCAL)
		cfg.fc_scope = RT_SCOPE_LINK;
	else
		cfg.fc_scope = RT_SCOPE_HOST;

	if (cmd == RTM_NEWROUTE)
		fib_table_insert(tb, &cfg);
	else
		fib_table_delete(tb, &cfg);
}

void fib_add_ifaddr(struct in_ifaddr *ifa)
{
	struct in_device *in_dev = ifa->ifa_dev;
	struct net_device *dev = in_dev->dev;
	struct in_ifaddr *prim = ifa;
	__be32 mask = ifa->ifa_mask;
	__be32 addr = ifa->ifa_local;
	__be32 prefix = ifa->ifa_address & mask;

	if (ifa->ifa_flags & IFA_F_SECONDARY) {
		prim = inet_ifa_byprefix(in_dev, prefix, mask);
		if (prim == NULL) {
			printk(KERN_WARNING "fib_add_ifaddr: bug: prim == NULL\n");
			return;
		}
	}

	fib_magic(RTM_NEWROUTE, RTN_LOCAL, addr, 32, prim);

	if (!(dev->flags & IFF_UP))
		return;

	/* Add broadcast address, if it is explicitly assigned. */
	if (ifa->ifa_broadcast && ifa->ifa_broadcast != htonl(0xFFFFFFFF))
		fib_magic(RTM_NEWROUTE, RTN_BROADCAST, ifa->ifa_broadcast, 32, prim);

	if (!ipv4_is_zeronet(prefix) && !(ifa->ifa_flags & IFA_F_SECONDARY) &&
	    (prefix != addr || ifa->ifa_prefixlen < 32)) {
		fib_magic(RTM_NEWROUTE,
			  dev->flags & IFF_LOOPBACK ? RTN_LOCAL : RTN_UNICAST,
			  prefix, ifa->ifa_prefixlen, prim);

		/* Add network specific broadcasts, when it takes a sense */
		if (ifa->ifa_prefixlen < 31) {
			fib_magic(RTM_NEWROUTE, RTN_BROADCAST, prefix, 32, prim);
			fib_magic(RTM_NEWROUTE, RTN_BROADCAST, prefix | ~mask,
				  32, prim);
		}
	}
}

static void fib_del_ifaddr(struct in_ifaddr *ifa)
{
	struct in_device *in_dev = ifa->ifa_dev;
	struct net_device *dev = in_dev->dev;
	struct in_ifaddr *ifa1;
	struct in_ifaddr *prim = ifa;
	__be32 brd = ifa->ifa_address | ~ifa->ifa_mask;
	__be32 any = ifa->ifa_address & ifa->ifa_mask;
#define LOCAL_OK	1
#define BRD_OK		2
#define BRD0_OK		4
#define BRD1_OK		8
	unsigned ok = 0;

	if (!(ifa->ifa_flags & IFA_F_SECONDARY))
		fib_magic(RTM_DELROUTE,
			  dev->flags & IFF_LOOPBACK ? RTN_LOCAL : RTN_UNICAST,
			  any, ifa->ifa_prefixlen, prim);
	else {
		prim = inet_ifa_byprefix(in_dev, any, ifa->ifa_mask);
		if (prim == NULL) {
			printk(KERN_WARNING "fib_del_ifaddr: bug: prim == NULL\n");
			return;
		}
	}

	/* Deletion is more complicated than add.
	 * We should take care of not to delete too much :-)
	 *
	 * Scan address list to be sure that addresses are really gone.
	 */

	for (ifa1 = in_dev->ifa_list; ifa1; ifa1 = ifa1->ifa_next) {
		if (ifa->ifa_local == ifa1->ifa_local)
			ok |= LOCAL_OK;
		if (ifa->ifa_broadcast == ifa1->ifa_broadcast)
			ok |= BRD_OK;
		if (brd == ifa1->ifa_broadcast)
			ok |= BRD1_OK;
		if (any == ifa1->ifa_broadcast)
			ok |= BRD0_OK;
	}

	if (!(ok & BRD_OK))
		fib_magic(RTM_DELROUTE, RTN_BROADCAST, ifa->ifa_broadcast, 32, prim);
	if (!(ok & BRD1_OK))
		fib_magic(RTM_DELROUTE, RTN_BROADCAST, brd, 32, prim);
	if (!(ok & BRD0_OK))
		fib_magic(RTM_DELROUTE, RTN_BROADCAST, any, 32, prim);
	if (!(ok & LOCAL_OK)) {
		fib_magic(RTM_DELROUTE, RTN_LOCAL, ifa->ifa_local, 32, prim);

		/* Check, that this local address finally disappeared. */
		if (inet_addr_type(dev_net(dev), ifa->ifa_local) != RTN_LOCAL) {
			/* And the last, but not the least thing.
			 * We must flush stray FIB entries.
			 *
			 * First of all, we scan fib_info list searching
			 * for stray nexthop entries, then ignite fib_flush.
			 */
			if (fib_sync_down_addr(dev_net(dev), ifa->ifa_local))
				fib_flush(dev_net(dev));
		}
	}
#undef LOCAL_OK
#undef BRD_OK
#undef BRD0_OK
#undef BRD1_OK
}

static void nl_fib_lookup(struct fib_result_nl *frn, struct fib_table *tb)
{

	struct fib_result       res;
	struct flowi            fl = {
		.mark = frn->fl_mark,
		.nl_u = {
			.ip4_u = {
				.daddr = frn->fl_addr,
				.tos = frn->fl_tos,
				.scope = frn->fl_scope
			}
		}
	};

#ifdef CONFIG_IP_MULTIPLE_TABLES
	res.r = NULL;
#endif

	frn->err = -ENOENT;
	if (tb) {
		local_bh_disable();

		frn->tb_id = tb->tb_id;
		rcu_read_lock();
		frn->err = fib_table_lookup(tb, &fl, &res, FIB_LOOKUP_NOREF);

		if (!frn->err) {
			frn->prefixlen = res.prefixlen;
			frn->nh_sel = res.nh_sel;
			frn->type = res.type;
			frn->scope = res.scope;
		}
		rcu_read_unlock();
		local_bh_enable();
	}
}

static void nl_fib_input(struct sk_buff *skb)
{
	struct net *net;
	struct fib_result_nl *frn;
	struct nlmsghdr *nlh;
	struct fib_table *tb;
	u32 pid;

	net = sock_net(skb->sk);
	nlh = nlmsg_hdr(skb);
	if (skb->len < NLMSG_SPACE(0) || skb->len < nlh->nlmsg_len ||
	    nlh->nlmsg_len < NLMSG_LENGTH(sizeof(*frn)))
		return;

	skb = skb_clone(skb, GFP_KERNEL);
	if (skb == NULL)
		return;
	nlh = nlmsg_hdr(skb);

	frn = (struct fib_result_nl *) NLMSG_DATA(nlh);
	tb = fib_get_table(net, frn->tb_id_in);

	nl_fib_lookup(frn, tb);

	pid = NETLINK_CB(skb).pid;      /* pid of sending process */
	NETLINK_CB(skb).pid = 0;        /* from kernel */
	NETLINK_CB(skb).dst_group = 0;  /* unicast */
	netlink_unicast(net->ipv4.fibnl, skb, pid, MSG_DONTWAIT);
}

static int __net_init nl_fib_lookup_init(struct net *net)
{
	struct sock *sk;
	sk = netlink_kernel_create(net, NETLINK_FIB_LOOKUP, 0,
				   nl_fib_input, NULL, THIS_MODULE);
	if (sk == NULL)
		return -EAFNOSUPPORT;
	net->ipv4.fibnl = sk;
	return 0;
}

static void nl_fib_lookup_exit(struct net *net)
{
	netlink_kernel_release(net->ipv4.fibnl);
	net->ipv4.fibnl = NULL;
}

static void fib_disable_ip(struct net_device *dev, int force, int delay)
{
	if (fib_sync_down_dev(dev, force))
		fib_flush(dev_net(dev));
	rt_cache_flush(dev_net(dev), delay);
	arp_ifdown(dev);
}

static int fib_inetaddr_event(struct notifier_block *this, unsigned long event, void *ptr)
{
	struct in_ifaddr *ifa = (struct in_ifaddr *)ptr;
	struct net_device *dev = ifa->ifa_dev->dev;

	switch (event) {
	case NETDEV_UP:
		fib_add_ifaddr(ifa);
#ifdef CONFIG_IP_ROUTE_MULTIPATH
		fib_sync_up(dev);
#endif
		rt_cache_flush(dev_net(dev), -1);
		break;
	case NETDEV_DOWN:
		fib_del_ifaddr(ifa);
		if (ifa->ifa_dev->ifa_list == NULL) {
			/* Last address was deleted from this interface.
			 * Disable IP.
			 */
			fib_disable_ip(dev, 1, 0);
		} else {
			rt_cache_flush(dev_net(dev), -1);
		}
		break;
	}
	return NOTIFY_DONE;
}

static int fib_netdev_event(struct notifier_block *this, unsigned long event, void *ptr)
{
	struct net_device *dev = ptr;
	struct in_device *in_dev = __in_dev_get_rtnl(dev);

	if (event == NETDEV_UNREGISTER) {
		fib_disable_ip(dev, 2, -1);
		return NOTIFY_DONE;
	}

	if (!in_dev)
		return NOTIFY_DONE;

	switch (event) {
	case NETDEV_UP:
		for_ifa(in_dev) {
			fib_add_ifaddr(ifa);
		} endfor_ifa(in_dev);
#ifdef CONFIG_IP_ROUTE_MULTIPATH
		fib_sync_up(dev);
#endif
		rt_cache_flush(dev_net(dev), -1);
		break;
	case NETDEV_DOWN:
		fib_disable_ip(dev, 0, 0);
		break;
	case NETDEV_CHANGEMTU:
	case NETDEV_CHANGE:
		rt_cache_flush(dev_net(dev), 0);
		break;
	case NETDEV_UNREGISTER_BATCH:
		rt_cache_flush_batch();
		break;
	}
	return NOTIFY_DONE;
}

static struct notifier_block fib_inetaddr_notifier = {
	.notifier_call = fib_inetaddr_event,
};

static struct notifier_block fib_netdev_notifier = {
	.notifier_call = fib_netdev_event,
};

static int __net_init ip_fib_net_init(struct net *net)
{
	int err;
	size_t size = sizeof(struct hlist_head) * FIB_TABLE_HASHSZ;

	/* Avoid false sharing : Use at least a full cache line */
	size = max_t(size_t, size, L1_CACHE_BYTES);

	net->ipv4.fib_table_hash = kzalloc(size, GFP_KERNEL);
	if (net->ipv4.fib_table_hash == NULL)
		return -ENOMEM;

	err = fib4_rules_init(net);
	if (err < 0)
		goto fail;
	return 0;

fail:
	kfree(net->ipv4.fib_table_hash);
	return err;
}

static void ip_fib_net_exit(struct net *net)
{
	unsigned int i;

#ifdef CONFIG_IP_MULTIPLE_TABLES
	fib4_rules_exit(net);
#endif

	for (i = 0; i < FIB_TABLE_HASHSZ; i++) {
		struct fib_table *tb;
		struct hlist_head *head;
		struct hlist_node *node, *tmp;

		head = &net->ipv4.fib_table_hash[i];
		hlist_for_each_entry_safe(tb, node, tmp, head, tb_hlist) {
			hlist_del(node);
			fib_table_flush(tb);
			fib_free_table(tb);
		}
	}
	kfree(net->ipv4.fib_table_hash);
}

static int __net_init fib_net_init(struct net *net)
{
	int error;

	error = ip_fib_net_init(net);
	if (error < 0)
		goto out;
	error = nl_fib_lookup_init(net);
	if (error < 0)
		goto out_nlfl;
	error = fib_proc_init(net);
	if (error < 0)
		goto out_proc;
out:
	return error;

out_proc:
	nl_fib_lookup_exit(net);
out_nlfl:
	ip_fib_net_exit(net);
	goto out;
}

static void __net_exit fib_net_exit(struct net *net)
{
	fib_proc_exit(net);
	nl_fib_lookup_exit(net);
	ip_fib_net_exit(net);
}

static struct pernet_operations fib_net_ops = {
	.init = fib_net_init,
	.exit = fib_net_exit,
};

void __init ip_fib_init(void)
{
	rtnl_register(PF_INET, RTM_NEWROUTE, inet_rtm_newroute, NULL);
	rtnl_register(PF_INET, RTM_DELROUTE, inet_rtm_delroute, NULL);
	rtnl_register(PF_INET, RTM_GETROUTE, NULL, inet_dump_fib);

	register_pernet_subsys(&fib_net_ops);
	register_netdevice_notifier(&fib_netdev_notifier);
	register_inetaddr_notifier(&fib_inetaddr_notifier);

	fib_hash_init();
}<|MERGE_RESOLUTION|>--- conflicted
+++ resolved
@@ -183,11 +183,7 @@
 	rcu_read_unlock();
 	return dev;
 }
-<<<<<<< HEAD
-EXPORT_SYMBOL(ip_dev_find);
-=======
 EXPORT_SYMBOL(__ip_dev_find);
->>>>>>> 45f53cc9
 
 /*
  * Find address type as if only "dev" was present in the system. If
