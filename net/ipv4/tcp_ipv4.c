/*
 * INET		An implementation of the TCP/IP protocol suite for the LINUX
 *		operating system.  INET is implemented using the  BSD Socket
 *		interface as the means of communication with the user level.
 *
 *		Implementation of the Transmission Control Protocol(TCP).
 *
 *		IPv4 specific functions
 *
 *
 *		code split from:
 *		linux/ipv4/tcp.c
 *		linux/ipv4/tcp_input.c
 *		linux/ipv4/tcp_output.c
 *
 *		See tcp.c for author information
 *
 *	This program is free software; you can redistribute it and/or
 *      modify it under the terms of the GNU General Public License
 *      as published by the Free Software Foundation; either version
 *      2 of the License, or (at your option) any later version.
 */

/*
 * Changes:
 *		David S. Miller	:	New socket lookup architecture.
 *					This code is dedicated to John Dyson.
 *		David S. Miller :	Change semantics of established hash,
 *					half is devoted to TIME_WAIT sockets
 *					and the rest go in the other half.
 *		Andi Kleen :		Add support for syncookies and fixed
 *					some bugs: ip options weren't passed to
 *					the TCP layer, missed a check for an
 *					ACK bit.
 *		Andi Kleen :		Implemented fast path mtu discovery.
 *	     				Fixed many serious bugs in the
 *					request_sock handling and moved
 *					most of it into the af independent code.
 *					Added tail drop and some other bugfixes.
 *					Added new listen semantics.
 *		Mike McLagan	:	Routing by source
 *	Juan Jose Ciarlante:		ip_dynaddr bits
 *		Andi Kleen:		various fixes.
 *	Vitaly E. Lavrov	:	Transparent proxy revived after year
 *					coma.
 *	Andi Kleen		:	Fix new listen.
 *	Andi Kleen		:	Fix accept error reporting.
 *	YOSHIFUJI Hideaki @USAGI and:	Support IPV6_V6ONLY socket option, which
 *	Alexey Kuznetsov		allow both IPv4 and IPv6 sockets to bind
 *					a single port at the same time.
 */

#define pr_fmt(fmt) "TCP: " fmt

#include <linux/bottom_half.h>
#include <linux/types.h>
#include <linux/fcntl.h>
#include <linux/module.h>
#include <linux/random.h>
#include <linux/cache.h>
#include <linux/jhash.h>
#include <linux/init.h>
#include <linux/times.h>
#include <linux/slab.h>

#include <net/net_namespace.h>
#include <net/icmp.h>
#include <net/inet_hashtables.h>
#include <net/tcp.h>
#include <net/transp_v6.h>
#include <net/ipv6.h>
#include <net/inet_common.h>
#include <net/timewait_sock.h>
#include <net/xfrm.h>
#include <net/secure_seq.h>
#include <net/busy_poll.h>

#include <linux/inet.h>
#include <linux/ipv6.h>
#include <linux/stddef.h>
#include <linux/proc_fs.h>
#include <linux/seq_file.h>

#include <crypto/hash.h>
#include <linux/scatterlist.h>

int sysctl_tcp_low_latency __read_mostly;

#ifdef CONFIG_TCP_MD5SIG
static int tcp_v4_md5_hash_hdr(char *md5_hash, const struct tcp_md5sig_key *key,
			       __be32 daddr, __be32 saddr, const struct tcphdr *th);
#endif

struct inet_hashinfo tcp_hashinfo;
EXPORT_SYMBOL(tcp_hashinfo);

static u32 tcp_v4_init_seq_and_tsoff(const struct sk_buff *skb, u32 *tsoff)
{
	return secure_tcp_seq_and_tsoff(ip_hdr(skb)->daddr,
					ip_hdr(skb)->saddr,
					tcp_hdr(skb)->dest,
					tcp_hdr(skb)->source, tsoff);
}

int tcp_twsk_unique(struct sock *sk, struct sock *sktw, void *twp)
{
	const struct tcp_timewait_sock *tcptw = tcp_twsk(sktw);
	struct tcp_sock *tp = tcp_sk(sk);

	/* With PAWS, it is safe from the viewpoint
	   of data integrity. Even without PAWS it is safe provided sequence
	   spaces do not overlap i.e. at data rates <= 80Mbit/sec.

	   Actually, the idea is close to VJ's one, only timestamp cache is
	   held not per host, but per port pair and TW bucket is used as state
	   holder.

	   If TW bucket has been already destroyed we fall back to VJ's scheme
	   and use initial timestamp retrieved from peer table.
	 */
	if (tcptw->tw_ts_recent_stamp &&
	    (!twp || (sock_net(sk)->ipv4.sysctl_tcp_tw_reuse &&
			     get_seconds() - tcptw->tw_ts_recent_stamp > 1))) {
		tp->write_seq = tcptw->tw_snd_nxt + 65535 + 2;
		if (tp->write_seq == 0)
			tp->write_seq = 1;
		tp->rx_opt.ts_recent	   = tcptw->tw_ts_recent;
		tp->rx_opt.ts_recent_stamp = tcptw->tw_ts_recent_stamp;
		sock_hold(sktw);
		return 1;
	}

	return 0;
}
EXPORT_SYMBOL_GPL(tcp_twsk_unique);

/* This will initiate an outgoing connection. */
int tcp_v4_connect(struct sock *sk, struct sockaddr *uaddr, int addr_len)
{
	struct sockaddr_in *usin = (struct sockaddr_in *)uaddr;
	struct inet_sock *inet = inet_sk(sk);
	struct tcp_sock *tp = tcp_sk(sk);
	__be16 orig_sport, orig_dport;
	__be32 daddr, nexthop;
	struct flowi4 *fl4;
	struct rtable *rt;
	int err;
	u32 seq;
	struct ip_options_rcu *inet_opt;
	struct inet_timewait_death_row *tcp_death_row = &sock_net(sk)->ipv4.tcp_death_row;

	if (addr_len < sizeof(struct sockaddr_in))
		return -EINVAL;

	if (usin->sin_family != AF_INET)
		return -EAFNOSUPPORT;

	nexthop = daddr = usin->sin_addr.s_addr;
	inet_opt = rcu_dereference_protected(inet->inet_opt,
					     lockdep_sock_is_held(sk));
	if (inet_opt && inet_opt->opt.srr) {
		if (!daddr)
			return -EINVAL;
		nexthop = inet_opt->opt.faddr;
	}

	orig_sport = inet->inet_sport;
	orig_dport = usin->sin_port;
	fl4 = &inet->cork.fl.u.ip4;
	rt = ip_route_connect(fl4, nexthop, inet->inet_saddr,
			      RT_CONN_FLAGS(sk), sk->sk_bound_dev_if,
			      IPPROTO_TCP,
			      orig_sport, orig_dport, sk);
	if (IS_ERR(rt)) {
		err = PTR_ERR(rt);
		if (err == -ENETUNREACH)
			IP_INC_STATS(sock_net(sk), IPSTATS_MIB_OUTNOROUTES);
		return err;
	}

	if (rt->rt_flags & (RTCF_MULTICAST | RTCF_BROADCAST)) {
		ip_rt_put(rt);
		return -ENETUNREACH;
	}

	if (!inet_opt || !inet_opt->opt.srr)
		daddr = fl4->daddr;

	if (!inet->inet_saddr)
		inet->inet_saddr = fl4->saddr;
	sk_rcv_saddr_set(sk, inet->inet_saddr);

	if (tp->rx_opt.ts_recent_stamp && inet->inet_daddr != daddr) {
		/* Reset inherited state */
		tp->rx_opt.ts_recent	   = 0;
		tp->rx_opt.ts_recent_stamp = 0;
		if (likely(!tp->repair))
			tp->write_seq	   = 0;
	}

<<<<<<< HEAD
	if (tcp_death_row->sysctl_tw_recycle &&
	    !tp->rx_opt.ts_recent_stamp && fl4->daddr == daddr)
		tcp_fetch_timewait_stamp(sk, &rt->dst);

=======
>>>>>>> 2ac97f0f
	inet->inet_dport = usin->sin_port;
	sk_daddr_set(sk, daddr);

	inet_csk(sk)->icsk_ext_hdr_len = 0;
	if (inet_opt)
		inet_csk(sk)->icsk_ext_hdr_len = inet_opt->opt.optlen;

	tp->rx_opt.mss_clamp = TCP_MSS_DEFAULT;

	/* Socket identity is still unknown (sport may be zero).
	 * However we set state to SYN-SENT and not releasing socket
	 * lock select source port, enter ourselves into the hash tables and
	 * complete initialization after this.
	 */
	tcp_set_state(sk, TCP_SYN_SENT);
	err = inet_hash_connect(tcp_death_row, sk);
	if (err)
		goto failure;

	sk_set_txhash(sk);

	rt = ip_route_newports(fl4, rt, orig_sport, orig_dport,
			       inet->inet_sport, inet->inet_dport, sk);
	if (IS_ERR(rt)) {
		err = PTR_ERR(rt);
		rt = NULL;
		goto failure;
	}
	/* OK, now commit destination to socket.  */
	sk->sk_gso_type = SKB_GSO_TCPV4;
	sk_setup_caps(sk, &rt->dst);
	rt = NULL;

	if (likely(!tp->repair)) {
<<<<<<< HEAD
		seq = secure_tcp_sequence_number(inet->inet_saddr,
						 inet->inet_daddr,
						 inet->inet_sport,
						 usin->sin_port,
						 &tp->tsoffset);
=======
		seq = secure_tcp_seq_and_tsoff(inet->inet_saddr,
					       inet->inet_daddr,
					       inet->inet_sport,
					       usin->sin_port,
					       &tp->tsoffset);
>>>>>>> 2ac97f0f
		if (!tp->write_seq)
			tp->write_seq = seq;
	}

	inet->inet_id = tp->write_seq ^ jiffies;

	if (tcp_fastopen_defer_connect(sk, &err))
		return err;
	if (err)
		goto failure;

	err = tcp_connect(sk);

	if (err)
		goto failure;

	return 0;

failure:
	/*
	 * This unhashes the socket and releases the local port,
	 * if necessary.
	 */
	tcp_set_state(sk, TCP_CLOSE);
	ip_rt_put(rt);
	sk->sk_route_caps = 0;
	inet->inet_dport = 0;
	return err;
}
EXPORT_SYMBOL(tcp_v4_connect);

/*
 * This routine reacts to ICMP_FRAG_NEEDED mtu indications as defined in RFC1191.
 * It can be called through tcp_release_cb() if socket was owned by user
 * at the time tcp_v4_err() was called to handle ICMP message.
 */
void tcp_v4_mtu_reduced(struct sock *sk)
{
	struct inet_sock *inet = inet_sk(sk);
	struct dst_entry *dst;
	u32 mtu;

	if ((1 << sk->sk_state) & (TCPF_LISTEN | TCPF_CLOSE))
		return;
	mtu = tcp_sk(sk)->mtu_info;
	dst = inet_csk_update_pmtu(sk, mtu);
	if (!dst)
		return;

	/* Something is about to be wrong... Remember soft error
	 * for the case, if this connection will not able to recover.
	 */
	if (mtu < dst_mtu(dst) && ip_dont_fragment(sk, dst))
		sk->sk_err_soft = EMSGSIZE;

	mtu = dst_mtu(dst);

	if (inet->pmtudisc != IP_PMTUDISC_DONT &&
	    ip_sk_accept_pmtu(sk) &&
	    inet_csk(sk)->icsk_pmtu_cookie > mtu) {
		tcp_sync_mss(sk, mtu);

		/* Resend the TCP packet because it's
		 * clear that the old packet has been
		 * dropped. This is the new "fast" path mtu
		 * discovery.
		 */
		tcp_simple_retransmit(sk);
	} /* else let the usual retransmit timer handle it */
}
EXPORT_SYMBOL(tcp_v4_mtu_reduced);

static void do_redirect(struct sk_buff *skb, struct sock *sk)
{
	struct dst_entry *dst = __sk_dst_check(sk, 0);

	if (dst)
		dst->ops->redirect(dst, sk, skb);
}


/* handle ICMP messages on TCP_NEW_SYN_RECV request sockets */
void tcp_req_err(struct sock *sk, u32 seq, bool abort)
{
	struct request_sock *req = inet_reqsk(sk);
	struct net *net = sock_net(sk);

	/* ICMPs are not backlogged, hence we cannot get
	 * an established socket here.
	 */
	if (seq != tcp_rsk(req)->snt_isn) {
		__NET_INC_STATS(net, LINUX_MIB_OUTOFWINDOWICMPS);
	} else if (abort) {
		/*
		 * Still in SYN_RECV, just remove it silently.
		 * There is no good way to pass the error to the newly
		 * created socket, and POSIX does not want network
		 * errors returned from accept().
		 */
		inet_csk_reqsk_queue_drop(req->rsk_listener, req);
		tcp_listendrop(req->rsk_listener);
	}
	reqsk_put(req);
}
EXPORT_SYMBOL(tcp_req_err);

/*
 * This routine is called by the ICMP module when it gets some
 * sort of error condition.  If err < 0 then the socket should
 * be closed and the error returned to the user.  If err > 0
 * it's just the icmp type << 8 | icmp code.  After adjustment
 * header points to the first 8 bytes of the tcp header.  We need
 * to find the appropriate port.
 *
 * The locking strategy used here is very "optimistic". When
 * someone else accesses the socket the ICMP is just dropped
 * and for some paths there is no check at all.
 * A more general error queue to queue errors for later handling
 * is probably better.
 *
 */

void tcp_v4_err(struct sk_buff *icmp_skb, u32 info)
{
	const struct iphdr *iph = (const struct iphdr *)icmp_skb->data;
	struct tcphdr *th = (struct tcphdr *)(icmp_skb->data + (iph->ihl << 2));
	struct inet_connection_sock *icsk;
	struct tcp_sock *tp;
	struct inet_sock *inet;
	const int type = icmp_hdr(icmp_skb)->type;
	const int code = icmp_hdr(icmp_skb)->code;
	struct sock *sk;
	struct sk_buff *skb;
	struct request_sock *fastopen;
	__u32 seq, snd_una;
	__u32 remaining;
	int err;
	struct net *net = dev_net(icmp_skb->dev);

	sk = __inet_lookup_established(net, &tcp_hashinfo, iph->daddr,
				       th->dest, iph->saddr, ntohs(th->source),
				       inet_iif(icmp_skb));
	if (!sk) {
		__ICMP_INC_STATS(net, ICMP_MIB_INERRORS);
		return;
	}
	if (sk->sk_state == TCP_TIME_WAIT) {
		inet_twsk_put(inet_twsk(sk));
		return;
	}
	seq = ntohl(th->seq);
	if (sk->sk_state == TCP_NEW_SYN_RECV)
		return tcp_req_err(sk, seq,
				  type == ICMP_PARAMETERPROB ||
				  type == ICMP_TIME_EXCEEDED ||
				  (type == ICMP_DEST_UNREACH &&
				   (code == ICMP_NET_UNREACH ||
				    code == ICMP_HOST_UNREACH)));

	bh_lock_sock(sk);
	/* If too many ICMPs get dropped on busy
	 * servers this needs to be solved differently.
	 * We do take care of PMTU discovery (RFC1191) special case :
	 * we can receive locally generated ICMP messages while socket is held.
	 */
	if (sock_owned_by_user(sk)) {
		if (!(type == ICMP_DEST_UNREACH && code == ICMP_FRAG_NEEDED))
			__NET_INC_STATS(net, LINUX_MIB_LOCKDROPPEDICMPS);
	}
	if (sk->sk_state == TCP_CLOSE)
		goto out;

	if (unlikely(iph->ttl < inet_sk(sk)->min_ttl)) {
		__NET_INC_STATS(net, LINUX_MIB_TCPMINTTLDROP);
		goto out;
	}

	icsk = inet_csk(sk);
	tp = tcp_sk(sk);
	/* XXX (TFO) - tp->snd_una should be ISN (tcp_create_openreq_child() */
	fastopen = tp->fastopen_rsk;
	snd_una = fastopen ? tcp_rsk(fastopen)->snt_isn : tp->snd_una;
	if (sk->sk_state != TCP_LISTEN &&
	    !between(seq, snd_una, tp->snd_nxt)) {
		__NET_INC_STATS(net, LINUX_MIB_OUTOFWINDOWICMPS);
		goto out;
	}

	switch (type) {
	case ICMP_REDIRECT:
		if (!sock_owned_by_user(sk))
			do_redirect(icmp_skb, sk);
		goto out;
	case ICMP_SOURCE_QUENCH:
		/* Just silently ignore these. */
		goto out;
	case ICMP_PARAMETERPROB:
		err = EPROTO;
		break;
	case ICMP_DEST_UNREACH:
		if (code > NR_ICMP_UNREACH)
			goto out;

		if (code == ICMP_FRAG_NEEDED) { /* PMTU discovery (RFC1191) */
			/* We are not interested in TCP_LISTEN and open_requests
			 * (SYN-ACKs send out by Linux are always <576bytes so
			 * they should go through unfragmented).
			 */
			if (sk->sk_state == TCP_LISTEN)
				goto out;

			tp->mtu_info = info;
			if (!sock_owned_by_user(sk)) {
				tcp_v4_mtu_reduced(sk);
			} else {
				if (!test_and_set_bit(TCP_MTU_REDUCED_DEFERRED, &sk->sk_tsq_flags))
					sock_hold(sk);
			}
			goto out;
		}

		err = icmp_err_convert[code].errno;
		/* check if icmp_skb allows revert of backoff
		 * (see draft-zimmermann-tcp-lcd) */
		if (code != ICMP_NET_UNREACH && code != ICMP_HOST_UNREACH)
			break;
		if (seq != tp->snd_una  || !icsk->icsk_retransmits ||
		    !icsk->icsk_backoff || fastopen)
			break;

		if (sock_owned_by_user(sk))
			break;

		icsk->icsk_backoff--;
		icsk->icsk_rto = tp->srtt_us ? __tcp_set_rto(tp) :
					       TCP_TIMEOUT_INIT;
		icsk->icsk_rto = inet_csk_rto_backoff(icsk, TCP_RTO_MAX);

		skb = tcp_write_queue_head(sk);
		BUG_ON(!skb);

		remaining = icsk->icsk_rto -
			    min(icsk->icsk_rto,
				tcp_time_stamp - tcp_skb_timestamp(skb));

		if (remaining) {
			inet_csk_reset_xmit_timer(sk, ICSK_TIME_RETRANS,
						  remaining, TCP_RTO_MAX);
		} else {
			/* RTO revert clocked out retransmission.
			 * Will retransmit now */
			tcp_retransmit_timer(sk);
		}

		break;
	case ICMP_TIME_EXCEEDED:
		err = EHOSTUNREACH;
		break;
	default:
		goto out;
	}

	switch (sk->sk_state) {
	case TCP_SYN_SENT:
	case TCP_SYN_RECV:
		/* Only in fast or simultaneous open. If a fast open socket is
		 * is already accepted it is treated as a connected one below.
		 */
		if (fastopen && !fastopen->sk)
			break;

		if (!sock_owned_by_user(sk)) {
			sk->sk_err = err;

			sk->sk_error_report(sk);

			tcp_done(sk);
		} else {
			sk->sk_err_soft = err;
		}
		goto out;
	}

	/* If we've already connected we will keep trying
	 * until we time out, or the user gives up.
	 *
	 * rfc1122 4.2.3.9 allows to consider as hard errors
	 * only PROTO_UNREACH and PORT_UNREACH (well, FRAG_FAILED too,
	 * but it is obsoleted by pmtu discovery).
	 *
	 * Note, that in modern internet, where routing is unreliable
	 * and in each dark corner broken firewalls sit, sending random
	 * errors ordered by their masters even this two messages finally lose
	 * their original sense (even Linux sends invalid PORT_UNREACHs)
	 *
	 * Now we are in compliance with RFCs.
	 *							--ANK (980905)
	 */

	inet = inet_sk(sk);
	if (!sock_owned_by_user(sk) && inet->recverr) {
		sk->sk_err = err;
		sk->sk_error_report(sk);
	} else	{ /* Only an error on timeout */
		sk->sk_err_soft = err;
	}

out:
	bh_unlock_sock(sk);
	sock_put(sk);
}

void __tcp_v4_send_check(struct sk_buff *skb, __be32 saddr, __be32 daddr)
{
	struct tcphdr *th = tcp_hdr(skb);

	if (skb->ip_summed == CHECKSUM_PARTIAL) {
		th->check = ~tcp_v4_check(skb->len, saddr, daddr, 0);
		skb->csum_start = skb_transport_header(skb) - skb->head;
		skb->csum_offset = offsetof(struct tcphdr, check);
	} else {
		th->check = tcp_v4_check(skb->len, saddr, daddr,
					 csum_partial(th,
						      th->doff << 2,
						      skb->csum));
	}
}

/* This routine computes an IPv4 TCP checksum. */
void tcp_v4_send_check(struct sock *sk, struct sk_buff *skb)
{
	const struct inet_sock *inet = inet_sk(sk);

	__tcp_v4_send_check(skb, inet->inet_saddr, inet->inet_daddr);
}
EXPORT_SYMBOL(tcp_v4_send_check);

/*
 *	This routine will send an RST to the other tcp.
 *
 *	Someone asks: why I NEVER use socket parameters (TOS, TTL etc.)
 *		      for reset.
 *	Answer: if a packet caused RST, it is not for a socket
 *		existing in our system, if it is matched to a socket,
 *		it is just duplicate segment or bug in other side's TCP.
 *		So that we build reply only basing on parameters
 *		arrived with segment.
 *	Exception: precedence violation. We do not implement it in any case.
 */

static void tcp_v4_send_reset(const struct sock *sk, struct sk_buff *skb)
{
	const struct tcphdr *th = tcp_hdr(skb);
	struct {
		struct tcphdr th;
#ifdef CONFIG_TCP_MD5SIG
		__be32 opt[(TCPOLEN_MD5SIG_ALIGNED >> 2)];
#endif
	} rep;
	struct ip_reply_arg arg;
#ifdef CONFIG_TCP_MD5SIG
	struct tcp_md5sig_key *key = NULL;
	const __u8 *hash_location = NULL;
	unsigned char newhash[16];
	int genhash;
	struct sock *sk1 = NULL;
#endif
	struct net *net;

	/* Never send a reset in response to a reset. */
	if (th->rst)
		return;

	/* If sk not NULL, it means we did a successful lookup and incoming
	 * route had to be correct. prequeue might have dropped our dst.
	 */
	if (!sk && skb_rtable(skb)->rt_type != RTN_LOCAL)
		return;

	/* Swap the send and the receive. */
	memset(&rep, 0, sizeof(rep));
	rep.th.dest   = th->source;
	rep.th.source = th->dest;
	rep.th.doff   = sizeof(struct tcphdr) / 4;
	rep.th.rst    = 1;

	if (th->ack) {
		rep.th.seq = th->ack_seq;
	} else {
		rep.th.ack = 1;
		rep.th.ack_seq = htonl(ntohl(th->seq) + th->syn + th->fin +
				       skb->len - (th->doff << 2));
	}

	memset(&arg, 0, sizeof(arg));
	arg.iov[0].iov_base = (unsigned char *)&rep;
	arg.iov[0].iov_len  = sizeof(rep.th);

	net = sk ? sock_net(sk) : dev_net(skb_dst(skb)->dev);
#ifdef CONFIG_TCP_MD5SIG
	rcu_read_lock();
	hash_location = tcp_parse_md5sig_option(th);
	if (sk && sk_fullsock(sk)) {
		key = tcp_md5_do_lookup(sk, (union tcp_md5_addr *)
					&ip_hdr(skb)->saddr, AF_INET);
	} else if (hash_location) {
		/*
		 * active side is lost. Try to find listening socket through
		 * source port, and then find md5 key through listening socket.
		 * we are not loose security here:
		 * Incoming packet is checked with md5 hash with finding key,
		 * no RST generated if md5 hash doesn't match.
		 */
		sk1 = __inet_lookup_listener(net, &tcp_hashinfo, NULL, 0,
					     ip_hdr(skb)->saddr,
					     th->source, ip_hdr(skb)->daddr,
					     ntohs(th->source), inet_iif(skb));
		/* don't send rst if it can't find key */
		if (!sk1)
			goto out;

		key = tcp_md5_do_lookup(sk1, (union tcp_md5_addr *)
					&ip_hdr(skb)->saddr, AF_INET);
		if (!key)
			goto out;


		genhash = tcp_v4_md5_hash_skb(newhash, key, NULL, skb);
		if (genhash || memcmp(hash_location, newhash, 16) != 0)
			goto out;

	}

	if (key) {
		rep.opt[0] = htonl((TCPOPT_NOP << 24) |
				   (TCPOPT_NOP << 16) |
				   (TCPOPT_MD5SIG << 8) |
				   TCPOLEN_MD5SIG);
		/* Update length and the length the header thinks exists */
		arg.iov[0].iov_len += TCPOLEN_MD5SIG_ALIGNED;
		rep.th.doff = arg.iov[0].iov_len / 4;

		tcp_v4_md5_hash_hdr((__u8 *) &rep.opt[1],
				     key, ip_hdr(skb)->saddr,
				     ip_hdr(skb)->daddr, &rep.th);
	}
#endif
	arg.csum = csum_tcpudp_nofold(ip_hdr(skb)->daddr,
				      ip_hdr(skb)->saddr, /* XXX */
				      arg.iov[0].iov_len, IPPROTO_TCP, 0);
	arg.csumoffset = offsetof(struct tcphdr, check) / 2;
	arg.flags = (sk && inet_sk_transparent(sk)) ? IP_REPLY_ARG_NOSRCCHECK : 0;

	/* When socket is gone, all binding information is lost.
	 * routing might fail in this case. No choice here, if we choose to force
	 * input interface, we will misroute in case of asymmetric route.
	 */
	if (sk)
		arg.bound_dev_if = sk->sk_bound_dev_if;

	BUILD_BUG_ON(offsetof(struct sock, sk_bound_dev_if) !=
		     offsetof(struct inet_timewait_sock, tw_bound_dev_if));

	arg.tos = ip_hdr(skb)->tos;
	arg.uid = sock_net_uid(net, sk && sk_fullsock(sk) ? sk : NULL);
	local_bh_disable();
	ip_send_unicast_reply(*this_cpu_ptr(net->ipv4.tcp_sk),
			      skb, &TCP_SKB_CB(skb)->header.h4.opt,
			      ip_hdr(skb)->saddr, ip_hdr(skb)->daddr,
			      &arg, arg.iov[0].iov_len);

	__TCP_INC_STATS(net, TCP_MIB_OUTSEGS);
	__TCP_INC_STATS(net, TCP_MIB_OUTRSTS);
	local_bh_enable();

#ifdef CONFIG_TCP_MD5SIG
out:
	rcu_read_unlock();
#endif
}

/* The code following below sending ACKs in SYN-RECV and TIME-WAIT states
   outside socket context is ugly, certainly. What can I do?
 */

static void tcp_v4_send_ack(const struct sock *sk,
			    struct sk_buff *skb, u32 seq, u32 ack,
			    u32 win, u32 tsval, u32 tsecr, int oif,
			    struct tcp_md5sig_key *key,
			    int reply_flags, u8 tos)
{
	const struct tcphdr *th = tcp_hdr(skb);
	struct {
		struct tcphdr th;
		__be32 opt[(TCPOLEN_TSTAMP_ALIGNED >> 2)
#ifdef CONFIG_TCP_MD5SIG
			   + (TCPOLEN_MD5SIG_ALIGNED >> 2)
#endif
			];
	} rep;
	struct net *net = sock_net(sk);
	struct ip_reply_arg arg;

	memset(&rep.th, 0, sizeof(struct tcphdr));
	memset(&arg, 0, sizeof(arg));

	arg.iov[0].iov_base = (unsigned char *)&rep;
	arg.iov[0].iov_len  = sizeof(rep.th);
	if (tsecr) {
		rep.opt[0] = htonl((TCPOPT_NOP << 24) | (TCPOPT_NOP << 16) |
				   (TCPOPT_TIMESTAMP << 8) |
				   TCPOLEN_TIMESTAMP);
		rep.opt[1] = htonl(tsval);
		rep.opt[2] = htonl(tsecr);
		arg.iov[0].iov_len += TCPOLEN_TSTAMP_ALIGNED;
	}

	/* Swap the send and the receive. */
	rep.th.dest    = th->source;
	rep.th.source  = th->dest;
	rep.th.doff    = arg.iov[0].iov_len / 4;
	rep.th.seq     = htonl(seq);
	rep.th.ack_seq = htonl(ack);
	rep.th.ack     = 1;
	rep.th.window  = htons(win);

#ifdef CONFIG_TCP_MD5SIG
	if (key) {
		int offset = (tsecr) ? 3 : 0;

		rep.opt[offset++] = htonl((TCPOPT_NOP << 24) |
					  (TCPOPT_NOP << 16) |
					  (TCPOPT_MD5SIG << 8) |
					  TCPOLEN_MD5SIG);
		arg.iov[0].iov_len += TCPOLEN_MD5SIG_ALIGNED;
		rep.th.doff = arg.iov[0].iov_len/4;

		tcp_v4_md5_hash_hdr((__u8 *) &rep.opt[offset],
				    key, ip_hdr(skb)->saddr,
				    ip_hdr(skb)->daddr, &rep.th);
	}
#endif
	arg.flags = reply_flags;
	arg.csum = csum_tcpudp_nofold(ip_hdr(skb)->daddr,
				      ip_hdr(skb)->saddr, /* XXX */
				      arg.iov[0].iov_len, IPPROTO_TCP, 0);
	arg.csumoffset = offsetof(struct tcphdr, check) / 2;
	if (oif)
		arg.bound_dev_if = oif;
	arg.tos = tos;
	arg.uid = sock_net_uid(net, sk_fullsock(sk) ? sk : NULL);
	local_bh_disable();
	ip_send_unicast_reply(*this_cpu_ptr(net->ipv4.tcp_sk),
			      skb, &TCP_SKB_CB(skb)->header.h4.opt,
			      ip_hdr(skb)->saddr, ip_hdr(skb)->daddr,
			      &arg, arg.iov[0].iov_len);

	__TCP_INC_STATS(net, TCP_MIB_OUTSEGS);
	local_bh_enable();
}

static void tcp_v4_timewait_ack(struct sock *sk, struct sk_buff *skb)
{
	struct inet_timewait_sock *tw = inet_twsk(sk);
	struct tcp_timewait_sock *tcptw = tcp_twsk(sk);

	tcp_v4_send_ack(sk, skb,
			tcptw->tw_snd_nxt, tcptw->tw_rcv_nxt,
			tcptw->tw_rcv_wnd >> tw->tw_rcv_wscale,
			tcp_time_stamp + tcptw->tw_ts_offset,
			tcptw->tw_ts_recent,
			tw->tw_bound_dev_if,
			tcp_twsk_md5_key(tcptw),
			tw->tw_transparent ? IP_REPLY_ARG_NOSRCCHECK : 0,
			tw->tw_tos
			);

	inet_twsk_put(tw);
}

static void tcp_v4_reqsk_send_ack(const struct sock *sk, struct sk_buff *skb,
				  struct request_sock *req)
{
	/* sk->sk_state == TCP_LISTEN -> for regular TCP_SYN_RECV
	 * sk->sk_state == TCP_SYN_RECV -> for Fast Open.
	 */
	u32 seq = (sk->sk_state == TCP_LISTEN) ? tcp_rsk(req)->snt_isn + 1 :
					     tcp_sk(sk)->snd_nxt;

	/* RFC 7323 2.3
	 * The window field (SEG.WND) of every outgoing segment, with the
	 * exception of <SYN> segments, MUST be right-shifted by
	 * Rcv.Wind.Shift bits:
	 */
	tcp_v4_send_ack(sk, skb, seq,
			tcp_rsk(req)->rcv_nxt,
			req->rsk_rcv_wnd >> inet_rsk(req)->rcv_wscale,
			tcp_time_stamp + tcp_rsk(req)->ts_off,
			req->ts_recent,
			0,
			tcp_md5_do_lookup(sk, (union tcp_md5_addr *)&ip_hdr(skb)->daddr,
					  AF_INET),
			inet_rsk(req)->no_srccheck ? IP_REPLY_ARG_NOSRCCHECK : 0,
			ip_hdr(skb)->tos);
}

/*
 *	Send a SYN-ACK after having received a SYN.
 *	This still operates on a request_sock only, not on a big
 *	socket.
 */
static int tcp_v4_send_synack(const struct sock *sk, struct dst_entry *dst,
			      struct flowi *fl,
			      struct request_sock *req,
			      struct tcp_fastopen_cookie *foc,
			      enum tcp_synack_type synack_type)
{
	const struct inet_request_sock *ireq = inet_rsk(req);
	struct flowi4 fl4;
	int err = -1;
	struct sk_buff *skb;

	/* First, grab a route. */
	if (!dst && (dst = inet_csk_route_req(sk, &fl4, req)) == NULL)
		return -1;

	skb = tcp_make_synack(sk, dst, req, foc, synack_type);

	if (skb) {
		__tcp_v4_send_check(skb, ireq->ir_loc_addr, ireq->ir_rmt_addr);

		err = ip_build_and_send_pkt(skb, sk, ireq->ir_loc_addr,
					    ireq->ir_rmt_addr,
					    ireq->opt);
		err = net_xmit_eval(err);
	}

	return err;
}

/*
 *	IPv4 request_sock destructor.
 */
static void tcp_v4_reqsk_destructor(struct request_sock *req)
{
	kfree(inet_rsk(req)->opt);
}

#ifdef CONFIG_TCP_MD5SIG
/*
 * RFC2385 MD5 checksumming requires a mapping of
 * IP address->MD5 Key.
 * We need to maintain these in the sk structure.
 */

/* Find the Key structure for an address.  */
struct tcp_md5sig_key *tcp_md5_do_lookup(const struct sock *sk,
					 const union tcp_md5_addr *addr,
					 int family)
{
	const struct tcp_sock *tp = tcp_sk(sk);
	struct tcp_md5sig_key *key;
	unsigned int size = sizeof(struct in_addr);
	const struct tcp_md5sig_info *md5sig;

	/* caller either holds rcu_read_lock() or socket lock */
	md5sig = rcu_dereference_check(tp->md5sig_info,
				       lockdep_sock_is_held(sk));
	if (!md5sig)
		return NULL;
#if IS_ENABLED(CONFIG_IPV6)
	if (family == AF_INET6)
		size = sizeof(struct in6_addr);
#endif
	hlist_for_each_entry_rcu(key, &md5sig->head, node) {
		if (key->family != family)
			continue;
		if (!memcmp(&key->addr, addr, size))
			return key;
	}
	return NULL;
}
EXPORT_SYMBOL(tcp_md5_do_lookup);

struct tcp_md5sig_key *tcp_v4_md5_lookup(const struct sock *sk,
					 const struct sock *addr_sk)
{
	const union tcp_md5_addr *addr;

	addr = (const union tcp_md5_addr *)&addr_sk->sk_daddr;
	return tcp_md5_do_lookup(sk, addr, AF_INET);
}
EXPORT_SYMBOL(tcp_v4_md5_lookup);

/* This can be called on a newly created socket, from other files */
int tcp_md5_do_add(struct sock *sk, const union tcp_md5_addr *addr,
		   int family, const u8 *newkey, u8 newkeylen, gfp_t gfp)
{
	/* Add Key to the list */
	struct tcp_md5sig_key *key;
	struct tcp_sock *tp = tcp_sk(sk);
	struct tcp_md5sig_info *md5sig;

	key = tcp_md5_do_lookup(sk, addr, family);
	if (key) {
		/* Pre-existing entry - just update that one. */
		memcpy(key->key, newkey, newkeylen);
		key->keylen = newkeylen;
		return 0;
	}

	md5sig = rcu_dereference_protected(tp->md5sig_info,
					   lockdep_sock_is_held(sk));
	if (!md5sig) {
		md5sig = kmalloc(sizeof(*md5sig), gfp);
		if (!md5sig)
			return -ENOMEM;

		sk_nocaps_add(sk, NETIF_F_GSO_MASK);
		INIT_HLIST_HEAD(&md5sig->head);
		rcu_assign_pointer(tp->md5sig_info, md5sig);
	}

	key = sock_kmalloc(sk, sizeof(*key), gfp);
	if (!key)
		return -ENOMEM;
	if (!tcp_alloc_md5sig_pool()) {
		sock_kfree_s(sk, key, sizeof(*key));
		return -ENOMEM;
	}

	memcpy(key->key, newkey, newkeylen);
	key->keylen = newkeylen;
	key->family = family;
	memcpy(&key->addr, addr,
	       (family == AF_INET6) ? sizeof(struct in6_addr) :
				      sizeof(struct in_addr));
	hlist_add_head_rcu(&key->node, &md5sig->head);
	return 0;
}
EXPORT_SYMBOL(tcp_md5_do_add);

int tcp_md5_do_del(struct sock *sk, const union tcp_md5_addr *addr, int family)
{
	struct tcp_md5sig_key *key;

	key = tcp_md5_do_lookup(sk, addr, family);
	if (!key)
		return -ENOENT;
	hlist_del_rcu(&key->node);
	atomic_sub(sizeof(*key), &sk->sk_omem_alloc);
	kfree_rcu(key, rcu);
	return 0;
}
EXPORT_SYMBOL(tcp_md5_do_del);

static void tcp_clear_md5_list(struct sock *sk)
{
	struct tcp_sock *tp = tcp_sk(sk);
	struct tcp_md5sig_key *key;
	struct hlist_node *n;
	struct tcp_md5sig_info *md5sig;

	md5sig = rcu_dereference_protected(tp->md5sig_info, 1);

	hlist_for_each_entry_safe(key, n, &md5sig->head, node) {
		hlist_del_rcu(&key->node);
		atomic_sub(sizeof(*key), &sk->sk_omem_alloc);
		kfree_rcu(key, rcu);
	}
}

static int tcp_v4_parse_md5_keys(struct sock *sk, char __user *optval,
				 int optlen)
{
	struct tcp_md5sig cmd;
	struct sockaddr_in *sin = (struct sockaddr_in *)&cmd.tcpm_addr;

	if (optlen < sizeof(cmd))
		return -EINVAL;

	if (copy_from_user(&cmd, optval, sizeof(cmd)))
		return -EFAULT;

	if (sin->sin_family != AF_INET)
		return -EINVAL;

	if (!cmd.tcpm_keylen)
		return tcp_md5_do_del(sk, (union tcp_md5_addr *)&sin->sin_addr.s_addr,
				      AF_INET);

	if (cmd.tcpm_keylen > TCP_MD5SIG_MAXKEYLEN)
		return -EINVAL;

	return tcp_md5_do_add(sk, (union tcp_md5_addr *)&sin->sin_addr.s_addr,
			      AF_INET, cmd.tcpm_key, cmd.tcpm_keylen,
			      GFP_KERNEL);
}

static int tcp_v4_md5_hash_headers(struct tcp_md5sig_pool *hp,
				   __be32 daddr, __be32 saddr,
				   const struct tcphdr *th, int nbytes)
{
	struct tcp4_pseudohdr *bp;
	struct scatterlist sg;
	struct tcphdr *_th;

	bp = hp->scratch;
	bp->saddr = saddr;
	bp->daddr = daddr;
	bp->pad = 0;
	bp->protocol = IPPROTO_TCP;
	bp->len = cpu_to_be16(nbytes);

	_th = (struct tcphdr *)(bp + 1);
	memcpy(_th, th, sizeof(*th));
	_th->check = 0;

	sg_init_one(&sg, bp, sizeof(*bp) + sizeof(*th));
	ahash_request_set_crypt(hp->md5_req, &sg, NULL,
				sizeof(*bp) + sizeof(*th));
	return crypto_ahash_update(hp->md5_req);
}

static int tcp_v4_md5_hash_hdr(char *md5_hash, const struct tcp_md5sig_key *key,
			       __be32 daddr, __be32 saddr, const struct tcphdr *th)
{
	struct tcp_md5sig_pool *hp;
	struct ahash_request *req;

	hp = tcp_get_md5sig_pool();
	if (!hp)
		goto clear_hash_noput;
	req = hp->md5_req;

	if (crypto_ahash_init(req))
		goto clear_hash;
	if (tcp_v4_md5_hash_headers(hp, daddr, saddr, th, th->doff << 2))
		goto clear_hash;
	if (tcp_md5_hash_key(hp, key))
		goto clear_hash;
	ahash_request_set_crypt(req, NULL, md5_hash, 0);
	if (crypto_ahash_final(req))
		goto clear_hash;

	tcp_put_md5sig_pool();
	return 0;

clear_hash:
	tcp_put_md5sig_pool();
clear_hash_noput:
	memset(md5_hash, 0, 16);
	return 1;
}

int tcp_v4_md5_hash_skb(char *md5_hash, const struct tcp_md5sig_key *key,
			const struct sock *sk,
			const struct sk_buff *skb)
{
	struct tcp_md5sig_pool *hp;
	struct ahash_request *req;
	const struct tcphdr *th = tcp_hdr(skb);
	__be32 saddr, daddr;

	if (sk) { /* valid for establish/request sockets */
		saddr = sk->sk_rcv_saddr;
		daddr = sk->sk_daddr;
	} else {
		const struct iphdr *iph = ip_hdr(skb);
		saddr = iph->saddr;
		daddr = iph->daddr;
	}

	hp = tcp_get_md5sig_pool();
	if (!hp)
		goto clear_hash_noput;
	req = hp->md5_req;

	if (crypto_ahash_init(req))
		goto clear_hash;

	if (tcp_v4_md5_hash_headers(hp, daddr, saddr, th, skb->len))
		goto clear_hash;
	if (tcp_md5_hash_skb_data(hp, skb, th->doff << 2))
		goto clear_hash;
	if (tcp_md5_hash_key(hp, key))
		goto clear_hash;
	ahash_request_set_crypt(req, NULL, md5_hash, 0);
	if (crypto_ahash_final(req))
		goto clear_hash;

	tcp_put_md5sig_pool();
	return 0;

clear_hash:
	tcp_put_md5sig_pool();
clear_hash_noput:
	memset(md5_hash, 0, 16);
	return 1;
}
EXPORT_SYMBOL(tcp_v4_md5_hash_skb);

#endif

/* Called with rcu_read_lock() */
static bool tcp_v4_inbound_md5_hash(const struct sock *sk,
				    const struct sk_buff *skb)
{
#ifdef CONFIG_TCP_MD5SIG
	/*
	 * This gets called for each TCP segment that arrives
	 * so we want to be efficient.
	 * We have 3 drop cases:
	 * o No MD5 hash and one expected.
	 * o MD5 hash and we're not expecting one.
	 * o MD5 hash and its wrong.
	 */
	const __u8 *hash_location = NULL;
	struct tcp_md5sig_key *hash_expected;
	const struct iphdr *iph = ip_hdr(skb);
	const struct tcphdr *th = tcp_hdr(skb);
	int genhash;
	unsigned char newhash[16];

	hash_expected = tcp_md5_do_lookup(sk, (union tcp_md5_addr *)&iph->saddr,
					  AF_INET);
	hash_location = tcp_parse_md5sig_option(th);

	/* We've parsed the options - do we have a hash? */
	if (!hash_expected && !hash_location)
		return false;

	if (hash_expected && !hash_location) {
		NET_INC_STATS(sock_net(sk), LINUX_MIB_TCPMD5NOTFOUND);
		return true;
	}

	if (!hash_expected && hash_location) {
		NET_INC_STATS(sock_net(sk), LINUX_MIB_TCPMD5UNEXPECTED);
		return true;
	}

	/* Okay, so this is hash_expected and hash_location -
	 * so we need to calculate the checksum.
	 */
	genhash = tcp_v4_md5_hash_skb(newhash,
				      hash_expected,
				      NULL, skb);

	if (genhash || memcmp(hash_location, newhash, 16) != 0) {
		NET_INC_STATS(sock_net(sk), LINUX_MIB_TCPMD5FAILURE);
		net_info_ratelimited("MD5 Hash failed for (%pI4, %d)->(%pI4, %d)%s\n",
				     &iph->saddr, ntohs(th->source),
				     &iph->daddr, ntohs(th->dest),
				     genhash ? " tcp_v4_calc_md5_hash failed"
				     : "");
		return true;
	}
	return false;
#endif
	return false;
}

static void tcp_v4_init_req(struct request_sock *req,
			    const struct sock *sk_listener,
			    struct sk_buff *skb)
{
	struct inet_request_sock *ireq = inet_rsk(req);

	sk_rcv_saddr_set(req_to_sk(req), ip_hdr(skb)->daddr);
	sk_daddr_set(req_to_sk(req), ip_hdr(skb)->saddr);
	ireq->opt = tcp_v4_save_options(skb);
}

static struct dst_entry *tcp_v4_route_req(const struct sock *sk,
					  struct flowi *fl,
					  const struct request_sock *req)
{
	return inet_csk_route_req(sk, &fl->u.ip4, req);
}

struct request_sock_ops tcp_request_sock_ops __read_mostly = {
	.family		=	PF_INET,
	.obj_size	=	sizeof(struct tcp_request_sock),
	.rtx_syn_ack	=	tcp_rtx_synack,
	.send_ack	=	tcp_v4_reqsk_send_ack,
	.destructor	=	tcp_v4_reqsk_destructor,
	.send_reset	=	tcp_v4_send_reset,
	.syn_ack_timeout =	tcp_syn_ack_timeout,
};

static const struct tcp_request_sock_ops tcp_request_sock_ipv4_ops = {
	.mss_clamp	=	TCP_MSS_DEFAULT,
#ifdef CONFIG_TCP_MD5SIG
	.req_md5_lookup	=	tcp_v4_md5_lookup,
	.calc_md5_hash	=	tcp_v4_md5_hash_skb,
#endif
	.init_req	=	tcp_v4_init_req,
#ifdef CONFIG_SYN_COOKIES
	.cookie_init_seq =	cookie_v4_init_sequence,
#endif
	.route_req	=	tcp_v4_route_req,
	.init_seq_tsoff	=	tcp_v4_init_seq_and_tsoff,
	.send_synack	=	tcp_v4_send_synack,
};

int tcp_v4_conn_request(struct sock *sk, struct sk_buff *skb)
{
	/* Never answer to SYNs send to broadcast or multicast */
	if (skb_rtable(skb)->rt_flags & (RTCF_BROADCAST | RTCF_MULTICAST))
		goto drop;

	return tcp_conn_request(&tcp_request_sock_ops,
				&tcp_request_sock_ipv4_ops, sk, skb);

drop:
	tcp_listendrop(sk);
	return 0;
}
EXPORT_SYMBOL(tcp_v4_conn_request);


/*
 * The three way handshake has completed - we got a valid synack -
 * now create the new socket.
 */
struct sock *tcp_v4_syn_recv_sock(const struct sock *sk, struct sk_buff *skb,
				  struct request_sock *req,
				  struct dst_entry *dst,
				  struct request_sock *req_unhash,
				  bool *own_req)
{
	struct inet_request_sock *ireq;
	struct inet_sock *newinet;
	struct tcp_sock *newtp;
	struct sock *newsk;
#ifdef CONFIG_TCP_MD5SIG
	struct tcp_md5sig_key *key;
#endif
	struct ip_options_rcu *inet_opt;

	if (sk_acceptq_is_full(sk))
		goto exit_overflow;

	newsk = tcp_create_openreq_child(sk, req, skb);
	if (!newsk)
		goto exit_nonewsk;

	newsk->sk_gso_type = SKB_GSO_TCPV4;
	inet_sk_rx_dst_set(newsk, skb);

	newtp		      = tcp_sk(newsk);
	newinet		      = inet_sk(newsk);
	ireq		      = inet_rsk(req);
	sk_daddr_set(newsk, ireq->ir_rmt_addr);
	sk_rcv_saddr_set(newsk, ireq->ir_loc_addr);
	newsk->sk_bound_dev_if = ireq->ir_iif;
	newinet->inet_saddr	      = ireq->ir_loc_addr;
	inet_opt	      = ireq->opt;
	rcu_assign_pointer(newinet->inet_opt, inet_opt);
	ireq->opt	      = NULL;
	newinet->mc_index     = inet_iif(skb);
	newinet->mc_ttl	      = ip_hdr(skb)->ttl;
	newinet->rcv_tos      = ip_hdr(skb)->tos;
	inet_csk(newsk)->icsk_ext_hdr_len = 0;
	if (inet_opt)
		inet_csk(newsk)->icsk_ext_hdr_len = inet_opt->opt.optlen;
	newinet->inet_id = newtp->write_seq ^ jiffies;

	if (!dst) {
		dst = inet_csk_route_child_sock(sk, newsk, req);
		if (!dst)
			goto put_and_exit;
	} else {
		/* syncookie case : see end of cookie_v4_check() */
	}
	sk_setup_caps(newsk, dst);

	tcp_ca_openreq_child(newsk, dst);

	tcp_sync_mss(newsk, dst_mtu(dst));
	newtp->advmss = tcp_mss_clamp(tcp_sk(sk), dst_metric_advmss(dst));

	tcp_initialize_rcv_mss(newsk);

#ifdef CONFIG_TCP_MD5SIG
	/* Copy over the MD5 key from the original socket */
	key = tcp_md5_do_lookup(sk, (union tcp_md5_addr *)&newinet->inet_daddr,
				AF_INET);
	if (key) {
		/*
		 * We're using one, so create a matching key
		 * on the newsk structure. If we fail to get
		 * memory, then we end up not copying the key
		 * across. Shucks.
		 */
		tcp_md5_do_add(newsk, (union tcp_md5_addr *)&newinet->inet_daddr,
			       AF_INET, key->key, key->keylen, GFP_ATOMIC);
		sk_nocaps_add(newsk, NETIF_F_GSO_MASK);
	}
#endif

	if (__inet_inherit_port(sk, newsk) < 0)
		goto put_and_exit;
	*own_req = inet_ehash_nolisten(newsk, req_to_sk(req_unhash));
	if (*own_req)
		tcp_move_syn(newtp, req);

	return newsk;

exit_overflow:
	NET_INC_STATS(sock_net(sk), LINUX_MIB_LISTENOVERFLOWS);
exit_nonewsk:
	dst_release(dst);
exit:
	tcp_listendrop(sk);
	return NULL;
put_and_exit:
	inet_csk_prepare_forced_close(newsk);
	tcp_done(newsk);
	goto exit;
}
EXPORT_SYMBOL(tcp_v4_syn_recv_sock);

static struct sock *tcp_v4_cookie_check(struct sock *sk, struct sk_buff *skb)
{
#ifdef CONFIG_SYN_COOKIES
	const struct tcphdr *th = tcp_hdr(skb);

	if (!th->syn)
		sk = cookie_v4_check(sk, skb);
#endif
	return sk;
}

/* The socket must have it's spinlock held when we get
 * here, unless it is a TCP_LISTEN socket.
 *
 * We have a potential double-lock case here, so even when
 * doing backlog processing we use the BH locking scheme.
 * This is because we cannot sleep with the original spinlock
 * held.
 */
int tcp_v4_do_rcv(struct sock *sk, struct sk_buff *skb)
{
	struct sock *rsk;

	if (sk->sk_state == TCP_ESTABLISHED) { /* Fast path */
		struct dst_entry *dst = sk->sk_rx_dst;

		sock_rps_save_rxhash(sk, skb);
		sk_mark_napi_id(sk, skb);
		if (dst) {
			if (inet_sk(sk)->rx_dst_ifindex != skb->skb_iif ||
			    !dst->ops->check(dst, 0)) {
				dst_release(dst);
				sk->sk_rx_dst = NULL;
			}
		}
		tcp_rcv_established(sk, skb, tcp_hdr(skb), skb->len);
		return 0;
	}

	if (tcp_checksum_complete(skb))
		goto csum_err;

	if (sk->sk_state == TCP_LISTEN) {
		struct sock *nsk = tcp_v4_cookie_check(sk, skb);

		if (!nsk)
			goto discard;
		if (nsk != sk) {
			if (tcp_child_process(sk, nsk, skb)) {
				rsk = nsk;
				goto reset;
			}
			return 0;
		}
	} else
		sock_rps_save_rxhash(sk, skb);

	if (tcp_rcv_state_process(sk, skb)) {
		rsk = sk;
		goto reset;
	}
	return 0;

reset:
	tcp_v4_send_reset(rsk, skb);
discard:
	kfree_skb(skb);
	/* Be careful here. If this function gets more complicated and
	 * gcc suffers from register pressure on the x86, sk (in %ebx)
	 * might be destroyed here. This current version compiles correctly,
	 * but you have been warned.
	 */
	return 0;

csum_err:
	TCP_INC_STATS(sock_net(sk), TCP_MIB_CSUMERRORS);
	TCP_INC_STATS(sock_net(sk), TCP_MIB_INERRS);
	goto discard;
}
EXPORT_SYMBOL(tcp_v4_do_rcv);

void tcp_v4_early_demux(struct sk_buff *skb)
{
	const struct iphdr *iph;
	const struct tcphdr *th;
	struct sock *sk;

	if (skb->pkt_type != PACKET_HOST)
		return;

	if (!pskb_may_pull(skb, skb_transport_offset(skb) + sizeof(struct tcphdr)))
		return;

	iph = ip_hdr(skb);
	th = tcp_hdr(skb);

	if (th->doff < sizeof(struct tcphdr) / 4)
		return;

	sk = __inet_lookup_established(dev_net(skb->dev), &tcp_hashinfo,
				       iph->saddr, th->source,
				       iph->daddr, ntohs(th->dest),
				       skb->skb_iif);
	if (sk) {
		skb->sk = sk;
		skb->destructor = sock_edemux;
		if (sk_fullsock(sk)) {
			struct dst_entry *dst = READ_ONCE(sk->sk_rx_dst);

			if (dst)
				dst = dst_check(dst, 0);
			if (dst &&
			    inet_sk(sk)->rx_dst_ifindex == skb->skb_iif)
				skb_dst_set_noref(skb, dst);
		}
	}
}

/* Packet is added to VJ-style prequeue for processing in process
 * context, if a reader task is waiting. Apparently, this exciting
 * idea (VJ's mail "Re: query about TCP header on tcp-ip" of 07 Sep 93)
 * failed somewhere. Latency? Burstiness? Well, at least now we will
 * see, why it failed. 8)8)				  --ANK
 *
 */
bool tcp_prequeue(struct sock *sk, struct sk_buff *skb)
{
	struct tcp_sock *tp = tcp_sk(sk);

	if (sysctl_tcp_low_latency || !tp->ucopy.task)
		return false;

	if (skb->len <= tcp_hdrlen(skb) &&
	    skb_queue_len(&tp->ucopy.prequeue) == 0)
		return false;

	/* Before escaping RCU protected region, we need to take care of skb
	 * dst. Prequeue is only enabled for established sockets.
	 * For such sockets, we might need the skb dst only to set sk->sk_rx_dst
	 * Instead of doing full sk_rx_dst validity here, let's perform
	 * an optimistic check.
	 */
	if (likely(sk->sk_rx_dst))
		skb_dst_drop(skb);
	else
		skb_dst_force_safe(skb);

	__skb_queue_tail(&tp->ucopy.prequeue, skb);
	tp->ucopy.memory += skb->truesize;
	if (skb_queue_len(&tp->ucopy.prequeue) >= 32 ||
	    tp->ucopy.memory + atomic_read(&sk->sk_rmem_alloc) > sk->sk_rcvbuf) {
		struct sk_buff *skb1;

		BUG_ON(sock_owned_by_user(sk));
		__NET_ADD_STATS(sock_net(sk), LINUX_MIB_TCPPREQUEUEDROPPED,
				skb_queue_len(&tp->ucopy.prequeue));

		while ((skb1 = __skb_dequeue(&tp->ucopy.prequeue)) != NULL)
			sk_backlog_rcv(sk, skb1);

		tp->ucopy.memory = 0;
	} else if (skb_queue_len(&tp->ucopy.prequeue) == 1) {
		wake_up_interruptible_sync_poll(sk_sleep(sk),
					   POLLIN | POLLRDNORM | POLLRDBAND);
		if (!inet_csk_ack_scheduled(sk))
			inet_csk_reset_xmit_timer(sk, ICSK_TIME_DACK,
						  (3 * tcp_rto_min(sk)) / 4,
						  TCP_RTO_MAX);
	}
	return true;
}
EXPORT_SYMBOL(tcp_prequeue);

bool tcp_add_backlog(struct sock *sk, struct sk_buff *skb)
{
	u32 limit = sk->sk_rcvbuf + sk->sk_sndbuf;

	/* Only socket owner can try to collapse/prune rx queues
	 * to reduce memory overhead, so add a little headroom here.
	 * Few sockets backlog are possibly concurrently non empty.
	 */
	limit += 64*1024;

	/* In case all data was pulled from skb frags (in __pskb_pull_tail()),
	 * we can fix skb->truesize to its real value to avoid future drops.
	 * This is valid because skb is not yet charged to the socket.
	 * It has been noticed pure SACK packets were sometimes dropped
	 * (if cooked by drivers without copybreak feature).
	 */
	skb_condense(skb);

	if (unlikely(sk_add_backlog(sk, skb, limit))) {
		bh_unlock_sock(sk);
		__NET_INC_STATS(sock_net(sk), LINUX_MIB_TCPBACKLOGDROP);
		return true;
	}
	return false;
}
EXPORT_SYMBOL(tcp_add_backlog);

int tcp_filter(struct sock *sk, struct sk_buff *skb)
{
	struct tcphdr *th = (struct tcphdr *)skb->data;
	unsigned int eaten = skb->len;
	int err;

	err = sk_filter_trim_cap(sk, skb, th->doff * 4);
	if (!err) {
		eaten -= skb->len;
		TCP_SKB_CB(skb)->end_seq -= eaten;
	}
	return err;
}
EXPORT_SYMBOL(tcp_filter);

/*
 *	From tcp_input.c
 */

int tcp_v4_rcv(struct sk_buff *skb)
{
	struct net *net = dev_net(skb->dev);
	const struct iphdr *iph;
	const struct tcphdr *th;
	bool refcounted;
	struct sock *sk;
	int ret;

	if (skb->pkt_type != PACKET_HOST)
		goto discard_it;

	/* Count it even if it's bad */
	__TCP_INC_STATS(net, TCP_MIB_INSEGS);

	if (!pskb_may_pull(skb, sizeof(struct tcphdr)))
		goto discard_it;

	th = (const struct tcphdr *)skb->data;

	if (unlikely(th->doff < sizeof(struct tcphdr) / 4))
		goto bad_packet;
	if (!pskb_may_pull(skb, th->doff * 4))
		goto discard_it;

	/* An explanation is required here, I think.
	 * Packet length and doff are validated by header prediction,
	 * provided case of th->doff==0 is eliminated.
	 * So, we defer the checks. */

	if (skb_checksum_init(skb, IPPROTO_TCP, inet_compute_pseudo))
		goto csum_error;

	th = (const struct tcphdr *)skb->data;
	iph = ip_hdr(skb);
	/* This is tricky : We move IPCB at its correct location into TCP_SKB_CB()
	 * barrier() makes sure compiler wont play fool^Waliasing games.
	 */
	memmove(&TCP_SKB_CB(skb)->header.h4, IPCB(skb),
		sizeof(struct inet_skb_parm));
	barrier();

	TCP_SKB_CB(skb)->seq = ntohl(th->seq);
	TCP_SKB_CB(skb)->end_seq = (TCP_SKB_CB(skb)->seq + th->syn + th->fin +
				    skb->len - th->doff * 4);
	TCP_SKB_CB(skb)->ack_seq = ntohl(th->ack_seq);
	TCP_SKB_CB(skb)->tcp_flags = tcp_flag_byte(th);
	TCP_SKB_CB(skb)->tcp_tw_isn = 0;
	TCP_SKB_CB(skb)->ip_dsfield = ipv4_get_dsfield(iph);
	TCP_SKB_CB(skb)->sacked	 = 0;

lookup:
	sk = __inet_lookup_skb(&tcp_hashinfo, skb, __tcp_hdrlen(th), th->source,
			       th->dest, &refcounted);
	if (!sk)
		goto no_tcp_socket;

process:
	if (sk->sk_state == TCP_TIME_WAIT)
		goto do_time_wait;

	if (sk->sk_state == TCP_NEW_SYN_RECV) {
		struct request_sock *req = inet_reqsk(sk);
		struct sock *nsk;

		sk = req->rsk_listener;
		if (unlikely(tcp_v4_inbound_md5_hash(sk, skb))) {
			sk_drops_add(sk, skb);
			reqsk_put(req);
			goto discard_it;
		}
		if (unlikely(sk->sk_state != TCP_LISTEN)) {
			inet_csk_reqsk_queue_drop_and_put(sk, req);
			goto lookup;
		}
		/* We own a reference on the listener, increase it again
		 * as we might lose it too soon.
		 */
		sock_hold(sk);
		refcounted = true;
		nsk = tcp_check_req(sk, skb, req, false);
		if (!nsk) {
			reqsk_put(req);
			goto discard_and_relse;
		}
		if (nsk == sk) {
			reqsk_put(req);
		} else if (tcp_child_process(sk, nsk, skb)) {
			tcp_v4_send_reset(nsk, skb);
			goto discard_and_relse;
		} else {
			sock_put(sk);
			return 0;
		}
	}
	if (unlikely(iph->ttl < inet_sk(sk)->min_ttl)) {
		__NET_INC_STATS(net, LINUX_MIB_TCPMINTTLDROP);
		goto discard_and_relse;
	}

	if (!xfrm4_policy_check(sk, XFRM_POLICY_IN, skb))
		goto discard_and_relse;

	if (tcp_v4_inbound_md5_hash(sk, skb))
		goto discard_and_relse;

	nf_reset(skb);

	if (tcp_filter(sk, skb))
		goto discard_and_relse;
	th = (const struct tcphdr *)skb->data;
	iph = ip_hdr(skb);

	skb->dev = NULL;

	if (sk->sk_state == TCP_LISTEN) {
		ret = tcp_v4_do_rcv(sk, skb);
		goto put_and_return;
	}

	sk_incoming_cpu_update(sk);

	bh_lock_sock_nested(sk);
	tcp_segs_in(tcp_sk(sk), skb);
	ret = 0;
	if (!sock_owned_by_user(sk)) {
		if (!tcp_prequeue(sk, skb))
			ret = tcp_v4_do_rcv(sk, skb);
	} else if (tcp_add_backlog(sk, skb)) {
		goto discard_and_relse;
	}
	bh_unlock_sock(sk);

put_and_return:
	if (refcounted)
		sock_put(sk);

	return ret;

no_tcp_socket:
	if (!xfrm4_policy_check(NULL, XFRM_POLICY_IN, skb))
		goto discard_it;

	if (tcp_checksum_complete(skb)) {
csum_error:
		__TCP_INC_STATS(net, TCP_MIB_CSUMERRORS);
bad_packet:
		__TCP_INC_STATS(net, TCP_MIB_INERRS);
	} else {
		tcp_v4_send_reset(NULL, skb);
	}

discard_it:
	/* Discard frame. */
	kfree_skb(skb);
	return 0;

discard_and_relse:
	sk_drops_add(sk, skb);
	if (refcounted)
		sock_put(sk);
	goto discard_it;

do_time_wait:
	if (!xfrm4_policy_check(NULL, XFRM_POLICY_IN, skb)) {
		inet_twsk_put(inet_twsk(sk));
		goto discard_it;
	}

	if (tcp_checksum_complete(skb)) {
		inet_twsk_put(inet_twsk(sk));
		goto csum_error;
	}
	switch (tcp_timewait_state_process(inet_twsk(sk), skb, th)) {
	case TCP_TW_SYN: {
		struct sock *sk2 = inet_lookup_listener(dev_net(skb->dev),
							&tcp_hashinfo, skb,
							__tcp_hdrlen(th),
							iph->saddr, th->source,
							iph->daddr, th->dest,
							inet_iif(skb));
		if (sk2) {
			inet_twsk_deschedule_put(inet_twsk(sk));
			sk = sk2;
			refcounted = false;
			goto process;
		}
		/* Fall through to ACK */
	}
	case TCP_TW_ACK:
		tcp_v4_timewait_ack(sk, skb);
		break;
	case TCP_TW_RST:
		tcp_v4_send_reset(sk, skb);
		inet_twsk_deschedule_put(inet_twsk(sk));
		goto discard_it;
	case TCP_TW_SUCCESS:;
	}
	goto discard_it;
}

static struct timewait_sock_ops tcp_timewait_sock_ops = {
	.twsk_obj_size	= sizeof(struct tcp_timewait_sock),
	.twsk_unique	= tcp_twsk_unique,
	.twsk_destructor= tcp_twsk_destructor,
};

void inet_sk_rx_dst_set(struct sock *sk, const struct sk_buff *skb)
{
	struct dst_entry *dst = skb_dst(skb);

	if (dst && dst_hold_safe(dst)) {
		sk->sk_rx_dst = dst;
		inet_sk(sk)->rx_dst_ifindex = skb->skb_iif;
	}
}
EXPORT_SYMBOL(inet_sk_rx_dst_set);

const struct inet_connection_sock_af_ops ipv4_specific = {
	.queue_xmit	   = ip_queue_xmit,
	.send_check	   = tcp_v4_send_check,
	.rebuild_header	   = inet_sk_rebuild_header,
	.sk_rx_dst_set	   = inet_sk_rx_dst_set,
	.conn_request	   = tcp_v4_conn_request,
	.syn_recv_sock	   = tcp_v4_syn_recv_sock,
	.net_header_len	   = sizeof(struct iphdr),
	.setsockopt	   = ip_setsockopt,
	.getsockopt	   = ip_getsockopt,
	.addr2sockaddr	   = inet_csk_addr2sockaddr,
	.sockaddr_len	   = sizeof(struct sockaddr_in),
#ifdef CONFIG_COMPAT
	.compat_setsockopt = compat_ip_setsockopt,
	.compat_getsockopt = compat_ip_getsockopt,
#endif
	.mtu_reduced	   = tcp_v4_mtu_reduced,
};
EXPORT_SYMBOL(ipv4_specific);

#ifdef CONFIG_TCP_MD5SIG
static const struct tcp_sock_af_ops tcp_sock_ipv4_specific = {
	.md5_lookup		= tcp_v4_md5_lookup,
	.calc_md5_hash		= tcp_v4_md5_hash_skb,
	.md5_parse		= tcp_v4_parse_md5_keys,
};
#endif

/* NOTE: A lot of things set to zero explicitly by call to
 *       sk_alloc() so need not be done here.
 */
static int tcp_v4_init_sock(struct sock *sk)
{
	struct inet_connection_sock *icsk = inet_csk(sk);

	tcp_init_sock(sk);

	icsk->icsk_af_ops = &ipv4_specific;

#ifdef CONFIG_TCP_MD5SIG
	tcp_sk(sk)->af_specific = &tcp_sock_ipv4_specific;
#endif

	return 0;
}

void tcp_v4_destroy_sock(struct sock *sk)
{
	struct tcp_sock *tp = tcp_sk(sk);

	tcp_clear_xmit_timers(sk);

	tcp_cleanup_congestion_control(sk);

	/* Cleanup up the write buffer. */
	tcp_write_queue_purge(sk);

	/* Check if we want to disable active TFO */
	tcp_fastopen_active_disable_ofo_check(sk);

	/* Cleans up our, hopefully empty, out_of_order_queue. */
	skb_rbtree_purge(&tp->out_of_order_queue);

#ifdef CONFIG_TCP_MD5SIG
	/* Clean up the MD5 key list, if any */
	if (tp->md5sig_info) {
		tcp_clear_md5_list(sk);
		kfree_rcu(tp->md5sig_info, rcu);
		tp->md5sig_info = NULL;
	}
#endif

	/* Clean prequeue, it must be empty really */
	__skb_queue_purge(&tp->ucopy.prequeue);

	/* Clean up a referenced TCP bind bucket. */
	if (inet_csk(sk)->icsk_bind_hash)
		inet_put_port(sk);

	BUG_ON(tp->fastopen_rsk);

	/* If socket is aborted during connect operation */
	tcp_free_fastopen_req(tp);
	tcp_saved_syn_free(tp);

	sk_sockets_allocated_dec(sk);
}
EXPORT_SYMBOL(tcp_v4_destroy_sock);

#ifdef CONFIG_PROC_FS
/* Proc filesystem TCP sock list dumping. */

/*
 * Get next listener socket follow cur.  If cur is NULL, get first socket
 * starting from bucket given in st->bucket; when st->bucket is zero the
 * very first socket in the hash table is returned.
 */
static void *listening_get_next(struct seq_file *seq, void *cur)
{
	struct tcp_iter_state *st = seq->private;
	struct net *net = seq_file_net(seq);
	struct inet_listen_hashbucket *ilb;
	struct sock *sk = cur;

	if (!sk) {
get_head:
		ilb = &tcp_hashinfo.listening_hash[st->bucket];
		spin_lock(&ilb->lock);
		sk = sk_head(&ilb->head);
		st->offset = 0;
		goto get_sk;
	}
	ilb = &tcp_hashinfo.listening_hash[st->bucket];
	++st->num;
	++st->offset;

	sk = sk_next(sk);
get_sk:
	sk_for_each_from(sk) {
		if (!net_eq(sock_net(sk), net))
			continue;
		if (sk->sk_family == st->family)
			return sk;
	}
	spin_unlock(&ilb->lock);
	st->offset = 0;
	if (++st->bucket < INET_LHTABLE_SIZE)
		goto get_head;
	return NULL;
}

static void *listening_get_idx(struct seq_file *seq, loff_t *pos)
{
	struct tcp_iter_state *st = seq->private;
	void *rc;

	st->bucket = 0;
	st->offset = 0;
	rc = listening_get_next(seq, NULL);

	while (rc && *pos) {
		rc = listening_get_next(seq, rc);
		--*pos;
	}
	return rc;
}

static inline bool empty_bucket(const struct tcp_iter_state *st)
{
	return hlist_nulls_empty(&tcp_hashinfo.ehash[st->bucket].chain);
}

/*
 * Get first established socket starting from bucket given in st->bucket.
 * If st->bucket is zero, the very first socket in the hash is returned.
 */
static void *established_get_first(struct seq_file *seq)
{
	struct tcp_iter_state *st = seq->private;
	struct net *net = seq_file_net(seq);
	void *rc = NULL;

	st->offset = 0;
	for (; st->bucket <= tcp_hashinfo.ehash_mask; ++st->bucket) {
		struct sock *sk;
		struct hlist_nulls_node *node;
		spinlock_t *lock = inet_ehash_lockp(&tcp_hashinfo, st->bucket);

		/* Lockless fast path for the common case of empty buckets */
		if (empty_bucket(st))
			continue;

		spin_lock_bh(lock);
		sk_nulls_for_each(sk, node, &tcp_hashinfo.ehash[st->bucket].chain) {
			if (sk->sk_family != st->family ||
			    !net_eq(sock_net(sk), net)) {
				continue;
			}
			rc = sk;
			goto out;
		}
		spin_unlock_bh(lock);
	}
out:
	return rc;
}

static void *established_get_next(struct seq_file *seq, void *cur)
{
	struct sock *sk = cur;
	struct hlist_nulls_node *node;
	struct tcp_iter_state *st = seq->private;
	struct net *net = seq_file_net(seq);

	++st->num;
	++st->offset;

	sk = sk_nulls_next(sk);

	sk_nulls_for_each_from(sk, node) {
		if (sk->sk_family == st->family && net_eq(sock_net(sk), net))
			return sk;
	}

	spin_unlock_bh(inet_ehash_lockp(&tcp_hashinfo, st->bucket));
	++st->bucket;
	return established_get_first(seq);
}

static void *established_get_idx(struct seq_file *seq, loff_t pos)
{
	struct tcp_iter_state *st = seq->private;
	void *rc;

	st->bucket = 0;
	rc = established_get_first(seq);

	while (rc && pos) {
		rc = established_get_next(seq, rc);
		--pos;
	}
	return rc;
}

static void *tcp_get_idx(struct seq_file *seq, loff_t pos)
{
	void *rc;
	struct tcp_iter_state *st = seq->private;

	st->state = TCP_SEQ_STATE_LISTENING;
	rc	  = listening_get_idx(seq, &pos);

	if (!rc) {
		st->state = TCP_SEQ_STATE_ESTABLISHED;
		rc	  = established_get_idx(seq, pos);
	}

	return rc;
}

static void *tcp_seek_last_pos(struct seq_file *seq)
{
	struct tcp_iter_state *st = seq->private;
	int offset = st->offset;
	int orig_num = st->num;
	void *rc = NULL;

	switch (st->state) {
	case TCP_SEQ_STATE_LISTENING:
		if (st->bucket >= INET_LHTABLE_SIZE)
			break;
		st->state = TCP_SEQ_STATE_LISTENING;
		rc = listening_get_next(seq, NULL);
		while (offset-- && rc)
			rc = listening_get_next(seq, rc);
		if (rc)
			break;
		st->bucket = 0;
		st->state = TCP_SEQ_STATE_ESTABLISHED;
		/* Fallthrough */
	case TCP_SEQ_STATE_ESTABLISHED:
		if (st->bucket > tcp_hashinfo.ehash_mask)
			break;
		rc = established_get_first(seq);
		while (offset-- && rc)
			rc = established_get_next(seq, rc);
	}

	st->num = orig_num;

	return rc;
}

static void *tcp_seq_start(struct seq_file *seq, loff_t *pos)
{
	struct tcp_iter_state *st = seq->private;
	void *rc;

	if (*pos && *pos == st->last_pos) {
		rc = tcp_seek_last_pos(seq);
		if (rc)
			goto out;
	}

	st->state = TCP_SEQ_STATE_LISTENING;
	st->num = 0;
	st->bucket = 0;
	st->offset = 0;
	rc = *pos ? tcp_get_idx(seq, *pos - 1) : SEQ_START_TOKEN;

out:
	st->last_pos = *pos;
	return rc;
}

static void *tcp_seq_next(struct seq_file *seq, void *v, loff_t *pos)
{
	struct tcp_iter_state *st = seq->private;
	void *rc = NULL;

	if (v == SEQ_START_TOKEN) {
		rc = tcp_get_idx(seq, 0);
		goto out;
	}

	switch (st->state) {
	case TCP_SEQ_STATE_LISTENING:
		rc = listening_get_next(seq, v);
		if (!rc) {
			st->state = TCP_SEQ_STATE_ESTABLISHED;
			st->bucket = 0;
			st->offset = 0;
			rc	  = established_get_first(seq);
		}
		break;
	case TCP_SEQ_STATE_ESTABLISHED:
		rc = established_get_next(seq, v);
		break;
	}
out:
	++*pos;
	st->last_pos = *pos;
	return rc;
}

static void tcp_seq_stop(struct seq_file *seq, void *v)
{
	struct tcp_iter_state *st = seq->private;

	switch (st->state) {
	case TCP_SEQ_STATE_LISTENING:
		if (v != SEQ_START_TOKEN)
			spin_unlock(&tcp_hashinfo.listening_hash[st->bucket].lock);
		break;
	case TCP_SEQ_STATE_ESTABLISHED:
		if (v)
			spin_unlock_bh(inet_ehash_lockp(&tcp_hashinfo, st->bucket));
		break;
	}
}

int tcp_seq_open(struct inode *inode, struct file *file)
{
	struct tcp_seq_afinfo *afinfo = PDE_DATA(inode);
	struct tcp_iter_state *s;
	int err;

	err = seq_open_net(inode, file, &afinfo->seq_ops,
			  sizeof(struct tcp_iter_state));
	if (err < 0)
		return err;

	s = ((struct seq_file *)file->private_data)->private;
	s->family		= afinfo->family;
	s->last_pos		= 0;
	return 0;
}
EXPORT_SYMBOL(tcp_seq_open);

int tcp_proc_register(struct net *net, struct tcp_seq_afinfo *afinfo)
{
	int rc = 0;
	struct proc_dir_entry *p;

	afinfo->seq_ops.start		= tcp_seq_start;
	afinfo->seq_ops.next		= tcp_seq_next;
	afinfo->seq_ops.stop		= tcp_seq_stop;

	p = proc_create_data(afinfo->name, S_IRUGO, net->proc_net,
			     afinfo->seq_fops, afinfo);
	if (!p)
		rc = -ENOMEM;
	return rc;
}
EXPORT_SYMBOL(tcp_proc_register);

void tcp_proc_unregister(struct net *net, struct tcp_seq_afinfo *afinfo)
{
	remove_proc_entry(afinfo->name, net->proc_net);
}
EXPORT_SYMBOL(tcp_proc_unregister);

static void get_openreq4(const struct request_sock *req,
			 struct seq_file *f, int i)
{
	const struct inet_request_sock *ireq = inet_rsk(req);
	long delta = req->rsk_timer.expires - jiffies;

	seq_printf(f, "%4d: %08X:%04X %08X:%04X"
		" %02X %08X:%08X %02X:%08lX %08X %5u %8d %u %d %pK",
		i,
		ireq->ir_loc_addr,
		ireq->ir_num,
		ireq->ir_rmt_addr,
		ntohs(ireq->ir_rmt_port),
		TCP_SYN_RECV,
		0, 0, /* could print option size, but that is af dependent. */
		1,    /* timers active (only the expire timer) */
		jiffies_delta_to_clock_t(delta),
		req->num_timeout,
		from_kuid_munged(seq_user_ns(f),
				 sock_i_uid(req->rsk_listener)),
		0,  /* non standard timer */
		0, /* open_requests have no inode */
		0,
		req);
}

static void get_tcp4_sock(struct sock *sk, struct seq_file *f, int i)
{
	int timer_active;
	unsigned long timer_expires;
	const struct tcp_sock *tp = tcp_sk(sk);
	const struct inet_connection_sock *icsk = inet_csk(sk);
	const struct inet_sock *inet = inet_sk(sk);
	const struct fastopen_queue *fastopenq = &icsk->icsk_accept_queue.fastopenq;
	__be32 dest = inet->inet_daddr;
	__be32 src = inet->inet_rcv_saddr;
	__u16 destp = ntohs(inet->inet_dport);
	__u16 srcp = ntohs(inet->inet_sport);
	int rx_queue;
	int state;

	if (icsk->icsk_pending == ICSK_TIME_RETRANS ||
	    icsk->icsk_pending == ICSK_TIME_REO_TIMEOUT ||
	    icsk->icsk_pending == ICSK_TIME_LOSS_PROBE) {
		timer_active	= 1;
		timer_expires	= icsk->icsk_timeout;
	} else if (icsk->icsk_pending == ICSK_TIME_PROBE0) {
		timer_active	= 4;
		timer_expires	= icsk->icsk_timeout;
	} else if (timer_pending(&sk->sk_timer)) {
		timer_active	= 2;
		timer_expires	= sk->sk_timer.expires;
	} else {
		timer_active	= 0;
		timer_expires = jiffies;
	}

	state = sk_state_load(sk);
	if (state == TCP_LISTEN)
		rx_queue = sk->sk_ack_backlog;
	else
		/* Because we don't lock the socket,
		 * we might find a transient negative value.
		 */
		rx_queue = max_t(int, tp->rcv_nxt - tp->copied_seq, 0);

	seq_printf(f, "%4d: %08X:%04X %08X:%04X %02X %08X:%08X %02X:%08lX "
			"%08X %5u %8d %lu %d %pK %lu %lu %u %u %d",
		i, src, srcp, dest, destp, state,
		tp->write_seq - tp->snd_una,
		rx_queue,
		timer_active,
		jiffies_delta_to_clock_t(timer_expires - jiffies),
		icsk->icsk_retransmits,
		from_kuid_munged(seq_user_ns(f), sock_i_uid(sk)),
		icsk->icsk_probes_out,
		sock_i_ino(sk),
		atomic_read(&sk->sk_refcnt), sk,
		jiffies_to_clock_t(icsk->icsk_rto),
		jiffies_to_clock_t(icsk->icsk_ack.ato),
		(icsk->icsk_ack.quick << 1) | icsk->icsk_ack.pingpong,
		tp->snd_cwnd,
		state == TCP_LISTEN ?
		    fastopenq->max_qlen :
		    (tcp_in_initial_slowstart(tp) ? -1 : tp->snd_ssthresh));
}

static void get_timewait4_sock(const struct inet_timewait_sock *tw,
			       struct seq_file *f, int i)
{
	long delta = tw->tw_timer.expires - jiffies;
	__be32 dest, src;
	__u16 destp, srcp;

	dest  = tw->tw_daddr;
	src   = tw->tw_rcv_saddr;
	destp = ntohs(tw->tw_dport);
	srcp  = ntohs(tw->tw_sport);

	seq_printf(f, "%4d: %08X:%04X %08X:%04X"
		" %02X %08X:%08X %02X:%08lX %08X %5d %8d %d %d %pK",
		i, src, srcp, dest, destp, tw->tw_substate, 0, 0,
		3, jiffies_delta_to_clock_t(delta), 0, 0, 0, 0,
		atomic_read(&tw->tw_refcnt), tw);
}

#define TMPSZ 150

static int tcp4_seq_show(struct seq_file *seq, void *v)
{
	struct tcp_iter_state *st;
	struct sock *sk = v;

	seq_setwidth(seq, TMPSZ - 1);
	if (v == SEQ_START_TOKEN) {
		seq_puts(seq, "  sl  local_address rem_address   st tx_queue "
			   "rx_queue tr tm->when retrnsmt   uid  timeout "
			   "inode");
		goto out;
	}
	st = seq->private;

	if (sk->sk_state == TCP_TIME_WAIT)
		get_timewait4_sock(v, seq, st->num);
	else if (sk->sk_state == TCP_NEW_SYN_RECV)
		get_openreq4(v, seq, st->num);
	else
		get_tcp4_sock(v, seq, st->num);
out:
	seq_pad(seq, '\n');
	return 0;
}

static const struct file_operations tcp_afinfo_seq_fops = {
	.owner   = THIS_MODULE,
	.open    = tcp_seq_open,
	.read    = seq_read,
	.llseek  = seq_lseek,
	.release = seq_release_net
};

static struct tcp_seq_afinfo tcp4_seq_afinfo = {
	.name		= "tcp",
	.family		= AF_INET,
	.seq_fops	= &tcp_afinfo_seq_fops,
	.seq_ops	= {
		.show		= tcp4_seq_show,
	},
};

static int __net_init tcp4_proc_init_net(struct net *net)
{
	return tcp_proc_register(net, &tcp4_seq_afinfo);
}

static void __net_exit tcp4_proc_exit_net(struct net *net)
{
	tcp_proc_unregister(net, &tcp4_seq_afinfo);
}

static struct pernet_operations tcp4_net_ops = {
	.init = tcp4_proc_init_net,
	.exit = tcp4_proc_exit_net,
};

int __init tcp4_proc_init(void)
{
	return register_pernet_subsys(&tcp4_net_ops);
}

void tcp4_proc_exit(void)
{
	unregister_pernet_subsys(&tcp4_net_ops);
}
#endif /* CONFIG_PROC_FS */

struct proto tcp_prot = {
	.name			= "TCP",
	.owner			= THIS_MODULE,
	.close			= tcp_close,
	.connect		= tcp_v4_connect,
	.disconnect		= tcp_disconnect,
	.accept			= inet_csk_accept,
	.ioctl			= tcp_ioctl,
	.init			= tcp_v4_init_sock,
	.destroy		= tcp_v4_destroy_sock,
	.shutdown		= tcp_shutdown,
	.setsockopt		= tcp_setsockopt,
	.getsockopt		= tcp_getsockopt,
	.keepalive		= tcp_set_keepalive,
	.recvmsg		= tcp_recvmsg,
	.sendmsg		= tcp_sendmsg,
	.sendpage		= tcp_sendpage,
	.backlog_rcv		= tcp_v4_do_rcv,
	.release_cb		= tcp_release_cb,
	.hash			= inet_hash,
	.unhash			= inet_unhash,
	.get_port		= inet_csk_get_port,
	.enter_memory_pressure	= tcp_enter_memory_pressure,
	.stream_memory_free	= tcp_stream_memory_free,
	.sockets_allocated	= &tcp_sockets_allocated,
	.orphan_count		= &tcp_orphan_count,
	.memory_allocated	= &tcp_memory_allocated,
	.memory_pressure	= &tcp_memory_pressure,
	.sysctl_mem		= sysctl_tcp_mem,
	.sysctl_wmem		= sysctl_tcp_wmem,
	.sysctl_rmem		= sysctl_tcp_rmem,
	.max_header		= MAX_TCP_HEADER,
	.obj_size		= sizeof(struct tcp_sock),
	.slab_flags		= SLAB_DESTROY_BY_RCU,
	.twsk_prot		= &tcp_timewait_sock_ops,
	.rsk_prot		= &tcp_request_sock_ops,
	.h.hashinfo		= &tcp_hashinfo,
	.no_autobind		= true,
#ifdef CONFIG_COMPAT
	.compat_setsockopt	= compat_tcp_setsockopt,
	.compat_getsockopt	= compat_tcp_getsockopt,
#endif
	.diag_destroy		= tcp_abort,
};
EXPORT_SYMBOL(tcp_prot);

static void __net_exit tcp_sk_exit(struct net *net)
{
	int cpu;

	for_each_possible_cpu(cpu)
		inet_ctl_sock_destroy(*per_cpu_ptr(net->ipv4.tcp_sk, cpu));
	free_percpu(net->ipv4.tcp_sk);
}

static int __net_init tcp_sk_init(struct net *net)
{
	int res, cpu, cnt;

	net->ipv4.tcp_sk = alloc_percpu(struct sock *);
	if (!net->ipv4.tcp_sk)
		return -ENOMEM;

	for_each_possible_cpu(cpu) {
		struct sock *sk;

		res = inet_ctl_sock_create(&sk, PF_INET, SOCK_RAW,
					   IPPROTO_TCP, net);
		if (res)
			goto fail;
		sock_set_flag(sk, SOCK_USE_WRITE_QUEUE);
		*per_cpu_ptr(net->ipv4.tcp_sk, cpu) = sk;
	}

	net->ipv4.sysctl_tcp_ecn = 2;
	net->ipv4.sysctl_tcp_ecn_fallback = 1;

	net->ipv4.sysctl_tcp_base_mss = TCP_BASE_MSS;
	net->ipv4.sysctl_tcp_probe_threshold = TCP_PROBE_THRESHOLD;
	net->ipv4.sysctl_tcp_probe_interval = TCP_PROBE_INTERVAL;

	net->ipv4.sysctl_tcp_keepalive_time = TCP_KEEPALIVE_TIME;
	net->ipv4.sysctl_tcp_keepalive_probes = TCP_KEEPALIVE_PROBES;
	net->ipv4.sysctl_tcp_keepalive_intvl = TCP_KEEPALIVE_INTVL;

	net->ipv4.sysctl_tcp_syn_retries = TCP_SYN_RETRIES;
	net->ipv4.sysctl_tcp_synack_retries = TCP_SYNACK_RETRIES;
	net->ipv4.sysctl_tcp_syncookies = 1;
	net->ipv4.sysctl_tcp_reordering = TCP_FASTRETRANS_THRESH;
	net->ipv4.sysctl_tcp_retries1 = TCP_RETR1;
	net->ipv4.sysctl_tcp_retries2 = TCP_RETR2;
	net->ipv4.sysctl_tcp_orphan_retries = 0;
	net->ipv4.sysctl_tcp_fin_timeout = TCP_FIN_TIMEOUT;
	net->ipv4.sysctl_tcp_notsent_lowat = UINT_MAX;
	net->ipv4.sysctl_tcp_tw_reuse = 0;

	cnt = tcp_hashinfo.ehash_mask + 1;
<<<<<<< HEAD
	net->ipv4.tcp_death_row.sysctl_tw_recycle = 0;
=======
>>>>>>> 2ac97f0f
	net->ipv4.tcp_death_row.sysctl_max_tw_buckets = (cnt + 1) / 2;
	net->ipv4.tcp_death_row.hashinfo = &tcp_hashinfo;

	net->ipv4.sysctl_max_syn_backlog = max(128, cnt / 256);

	return 0;
fail:
	tcp_sk_exit(net);

	return res;
}

static void __net_exit tcp_sk_exit_batch(struct list_head *net_exit_list)
{
	inet_twsk_purge(&tcp_hashinfo, AF_INET);
}

static struct pernet_operations __net_initdata tcp_sk_ops = {
       .init	   = tcp_sk_init,
       .exit	   = tcp_sk_exit,
       .exit_batch = tcp_sk_exit_batch,
};

void __init tcp_v4_init(void)
{
	if (register_pernet_subsys(&tcp_sk_ops))
		panic("Failed to create the TCP control socket.\n");
}<|MERGE_RESOLUTION|>--- conflicted
+++ resolved
@@ -198,13 +198,6 @@
 			tp->write_seq	   = 0;
 	}
 
-<<<<<<< HEAD
-	if (tcp_death_row->sysctl_tw_recycle &&
-	    !tp->rx_opt.ts_recent_stamp && fl4->daddr == daddr)
-		tcp_fetch_timewait_stamp(sk, &rt->dst);
-
-=======
->>>>>>> 2ac97f0f
 	inet->inet_dport = usin->sin_port;
 	sk_daddr_set(sk, daddr);
 
@@ -239,19 +232,11 @@
 	rt = NULL;
 
 	if (likely(!tp->repair)) {
-<<<<<<< HEAD
-		seq = secure_tcp_sequence_number(inet->inet_saddr,
-						 inet->inet_daddr,
-						 inet->inet_sport,
-						 usin->sin_port,
-						 &tp->tsoffset);
-=======
 		seq = secure_tcp_seq_and_tsoff(inet->inet_saddr,
 					       inet->inet_daddr,
 					       inet->inet_sport,
 					       usin->sin_port,
 					       &tp->tsoffset);
->>>>>>> 2ac97f0f
 		if (!tp->write_seq)
 			tp->write_seq = seq;
 	}
@@ -2468,10 +2453,6 @@
 	net->ipv4.sysctl_tcp_tw_reuse = 0;
 
 	cnt = tcp_hashinfo.ehash_mask + 1;
-<<<<<<< HEAD
-	net->ipv4.tcp_death_row.sysctl_tw_recycle = 0;
-=======
->>>>>>> 2ac97f0f
 	net->ipv4.tcp_death_row.sysctl_max_tw_buckets = (cnt + 1) / 2;
 	net->ipv4.tcp_death_row.hashinfo = &tcp_hashinfo;
 
