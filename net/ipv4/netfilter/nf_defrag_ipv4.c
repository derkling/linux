--- conflicted
+++ resolved
@@ -66,17 +66,11 @@
 					  const struct net_device *out,
 					  int (*okfn)(struct sk_buff *))
 {
-<<<<<<< HEAD
-	struct inet_sock *inet = inet_sk(skb->sk);
-
-	if (inet && inet->nodefrag)
-=======
 	struct sock *sk = skb->sk;
 	struct inet_sock *inet = inet_sk(skb->sk);
 
 	if (sk && (sk->sk_family == PF_INET) &&
 	    inet->nodefrag)
->>>>>>> 062c1825
 		return NF_ACCEPT;
 
 #if defined(CONFIG_NF_CONNTRACK) || defined(CONFIG_NF_CONNTRACK_MODULE)
