--- conflicted
+++ resolved
@@ -544,11 +544,7 @@
 
 		if (tp->urg_data & TCP_URG_VALID)
 			mask |= POLLPRI;
-<<<<<<< HEAD
-	} else if (sk->sk_state == TCP_SYN_SENT && inet_sk(sk)->defer_connect) {
-=======
 	} else if (state == TCP_SYN_SENT && inet_sk(sk)->defer_connect) {
->>>>>>> d8a6adfb
 		/* Active TCP fastopen socket with defer_connect
 		 * Return POLLOUT so application can call write()
 		 * in order for kernel to generate SYN+data
@@ -1125,11 +1121,6 @@
 	flags = (msg->msg_flags & MSG_DONTWAIT) ? O_NONBLOCK : 0;
 	err = __inet_stream_connect(sk->sk_socket, uaddr,
 				    msg->msg_namelen, flags);
-<<<<<<< HEAD
-	inet->defer_connect = 0;
-	*copied = tp->fastopen_req->copied;
-	tcp_free_fastopen_req(tp);
-=======
 	/* fastopen_req could already be freed in __inet_stream_connect
 	 * if the connection times out or gets rst
 	 */
@@ -1138,7 +1129,6 @@
 		tcp_free_fastopen_req(tp);
 		inet->defer_connect = 0;
 	}
->>>>>>> d8a6adfb
 	return err;
 }
 
