--- conflicted
+++ resolved
@@ -587,11 +587,7 @@
 	list_for_each_entry(chain, &table->chains, list) {
 		if (!nft_is_active_next(net, chain))
 			continue;
-<<<<<<< HEAD
-		if (!(chain->flags & NFT_BASE_CHAIN))
-=======
 		if (!nft_is_base_chain(chain))
->>>>>>> 2ac97f0f
 			continue;
 
 		if (cnt && i++ == cnt)
@@ -3178,7 +3174,6 @@
 		iter.count	= 0;
 		iter.err	= 0;
 		iter.fn		= nf_tables_bind_check_setelem;
-		iter.flush	= false;
 
 		set->ops->walk(ctx, set, &iter);
 		if (iter.err < 0)
@@ -3432,7 +3427,6 @@
 	args.iter.count		= 0;
 	args.iter.err		= 0;
 	args.iter.fn		= nf_tables_dump_setelem;
-	args.iter.flush		= false;
 	set->ops->walk(&ctx, set, &args.iter);
 
 	nla_nest_end(skb, nest);
@@ -3996,10 +3990,6 @@
 		struct nft_set_iter iter = {
 			.genmask	= genmask,
 			.fn		= nft_flush_set,
-<<<<<<< HEAD
-			.flush		= true,
-=======
->>>>>>> 2ac97f0f
 		};
 		set->ops->walk(&ctx, set, &iter);
 
@@ -5150,7 +5140,6 @@
 			iter.count	= 0;
 			iter.err	= 0;
 			iter.fn		= nf_tables_loop_check_setelem;
-			iter.flush	= false;
 
 			set->ops->walk(ctx, set, &iter);
 			if (iter.err < 0)
