--- conflicted
+++ resolved
@@ -1765,15 +1765,9 @@
 		kgid_t gid_max = make_kgid(&init_user_ns, info->gid_max);
 		set_sk_callback_lock = true;
 		read_lock_bh(&sk->sk_callback_lock);
-<<<<<<< HEAD
-		MT_DEBUG("qtaguid[%d]: sk=%p->sk_socket=%p->file=%p\n",
-			 par->hooknum, sk, sk->sk_socket,
-			 sk->sk_socket ? sk->sk_socket->file : (void *)-1LL);
-=======
 		MT_DEBUG("qtaguid[%d]: sk=%pK->sk_socket=%pK->file=%pK\n",
 			par->hooknum, sk, sk->sk_socket,
 			sk->sk_socket ? sk->sk_socket->file : (void *)-1LL);
->>>>>>> 43466120
 		filp = sk->sk_socket ? sk->sk_socket->file : NULL;
 		if (!filp) {
 			res = ((info->match ^ info->invert) &
