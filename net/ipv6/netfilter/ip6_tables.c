--- conflicted
+++ resolved
@@ -2271,114 +2271,6 @@
 	unregister_pernet_subsys(&ip6_tables_net_ops);
 }
 
-<<<<<<< HEAD
-/*
- * find the offset to specified header or the protocol number of last header
- * if target < 0. "last header" is transport protocol header, ESP, or
- * "No next header".
- *
- * Note that *offset is used as input/output parameter. an if it is not zero,
- * then it must be a valid offset to an inner IPv6 header. This can be used
- * to explore inner IPv6 header, eg. ICMPv6 error messages.
- *
- * If target header is found, its offset is set in *offset and return protocol
- * number. Otherwise, return -ENOENT or -EBADMSG.
- *
- * If the first fragment doesn't contain the final protocol header or
- * NEXTHDR_NONE it is considered invalid.
- *
- * Note that non-1st fragment is special case that "the protocol number
- * of last header" is "next header" field in Fragment header. In this case,
- * *offset is meaningless and fragment offset is stored in *fragoff if fragoff
- * isn't NULL.
- *
- * if flags is not NULL and it's a fragment, then the frag flag IP6T_FH_F_FRAG
- * will be set. If it's an AH header, the IP6T_FH_F_AUTH flag is set and
- * target < 0, then this function will stop at the AH header.
- */
-int ipv6_find_hdr(const struct sk_buff *skb, unsigned int *offset,
-		  int target, unsigned short *fragoff, int *flags)
-{
-	unsigned int start = skb_network_offset(skb) + sizeof(struct ipv6hdr);
-	u8 nexthdr = ipv6_hdr(skb)->nexthdr;
-	unsigned int len;
-
-	if (fragoff)
-		*fragoff = 0;
-
-	if (*offset) {
-		struct ipv6hdr _ip6, *ip6;
-
-		ip6 = skb_header_pointer(skb, *offset, sizeof(_ip6), &_ip6);
-		if (!ip6 || (ip6->version != 6)) {
-			printk(KERN_ERR "IPv6 header not found\n");
-			return -EBADMSG;
-		}
-		start = *offset + sizeof(struct ipv6hdr);
-		nexthdr = ip6->nexthdr;
-	}
-	len = skb->len - start;
-
-	while (nexthdr != target) {
-		struct ipv6_opt_hdr _hdr, *hp;
-		unsigned int hdrlen;
-
-		if ((!ipv6_ext_hdr(nexthdr)) || nexthdr == NEXTHDR_NONE) {
-			if (target < 0)
-				break;
-			return -ENOENT;
-		}
-
-		hp = skb_header_pointer(skb, start, sizeof(_hdr), &_hdr);
-		if (hp == NULL)
-			return -EBADMSG;
-		if (nexthdr == NEXTHDR_FRAGMENT) {
-			unsigned short _frag_off;
-			__be16 *fp;
-
-			if (flags)	/* Indicate that this is a fragment */
-				*flags |= IP6T_FH_F_FRAG;
-			fp = skb_header_pointer(skb,
-						start+offsetof(struct frag_hdr,
-							       frag_off),
-						sizeof(_frag_off),
-						&_frag_off);
-			if (fp == NULL)
-				return -EBADMSG;
-
-			_frag_off = ntohs(*fp) & ~0x7;
-			if (_frag_off) {
-				if (target < 0 &&
-				    ((!ipv6_ext_hdr(hp->nexthdr)) ||
-				     hp->nexthdr == NEXTHDR_NONE)) {
-					if (fragoff) {
-						*fragoff = _frag_off;
-						return hp->nexthdr;
-					} else {
-						return -EINVAL;
-					}
-				}
-				return -ENOENT;
-			}
-			hdrlen = 8;
-		} else if (nexthdr == NEXTHDR_AUTH) {
-			if (flags && (*flags & IP6T_FH_F_AUTH) && (target < 0))
-				break;
-			hdrlen = (hp->hdrlen + 2) << 2;
-		} else
-			hdrlen = ipv6_optlen(hp);
-
-		nexthdr = hp->nexthdr;
-		len -= hdrlen;
-		start += hdrlen;
-	}
-
-	*offset = start;
-	return nexthdr;
-}
-
-=======
->>>>>>> 5f243b9b
 EXPORT_SYMBOL(ip6t_register_table);
 EXPORT_SYMBOL(ip6t_unregister_table);
 EXPORT_SYMBOL(ip6t_do_table);
