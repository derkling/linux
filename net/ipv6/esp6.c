--- conflicted
+++ resolved
@@ -170,28 +170,15 @@
 }
 
 static struct ip_esp_hdr *esp_output_set_esn(struct sk_buff *skb,
-<<<<<<< HEAD
-					     struct ip_esp_hdr *esph,
-					     __be32 *seqhi)
-{
-	struct xfrm_state *x = skb_dst(skb)->xfrm;
-
-=======
 					     struct xfrm_state *x,
 					     struct ip_esp_hdr *esph,
 					     __be32 *seqhi)
 {
->>>>>>> 2ac97f0f
 	/* For ESN we move the header forward by 4 bytes to
 	 * accomodate the high bits.  We will move it back after
 	 * encryption.
 	 */
 	if ((x->props.flags & XFRM_STATE_ESN)) {
-<<<<<<< HEAD
-		esph = (void *)(skb_transport_header(skb) - sizeof(__be32));
-		*seqhi = esph->spi;
-		esph->seq_no = htonl(XFRM_SKB_CB(skb)->seq.output.hi);
-=======
 		struct xfrm_offload *xo = xfrm_offload(skb);
 
 		esph = (void *)(skb_transport_header(skb) - sizeof(__be32));
@@ -200,7 +187,6 @@
 			esph->seq_no = htonl(xo->seq.hi);
 		else
 			esph->seq_no = htonl(XFRM_SKB_CB(skb)->seq.output.hi);
->>>>>>> 2ac97f0f
 	}
 
 	esph->spi = x->id.spi;
@@ -217,7 +203,6 @@
 }
 
 static void esp_output_fill_trailer(u8 *tail, int tfclen, int plen, __u8 proto)
-<<<<<<< HEAD
 {
 	/* Fill padding... */
 	if (tfclen) {
@@ -233,24 +218,6 @@
 	tail[plen - 1] = proto;
 }
 
-static int esp6_output(struct xfrm_state *x, struct sk_buff *skb)
-=======
->>>>>>> 2ac97f0f
-{
-	/* Fill padding... */
-	if (tfclen) {
-		memset(tail, 0, tfclen);
-		tail += tfclen;
-	}
-	do {
-		int i;
-		for (i = 0; i < plen - 2; i++)
-			tail[i] = i + 1;
-	} while (0);
-	tail[plen - 2] = plen - 2;
-	tail[plen - 1] = proto;
-}
-
 int esp6_output_head(struct xfrm_state *x, struct sk_buff *skb, struct esp_info *esp)
 {
 	u8 *tail;
@@ -258,33 +225,8 @@
 	int nfrags;
 	struct page *page;
 	struct ip_esp_hdr *esph;
-<<<<<<< HEAD
-	struct crypto_aead *aead;
-	struct aead_request *req;
-	struct scatterlist *sg, *dsg;
-	struct sk_buff *trailer;
-	struct page *page;
-	void *tmp;
-	int blksize;
-	int clen;
-	int alen;
-	int plen;
-	int ivlen;
-	int tfclen;
-	int nfrags;
-	int assoclen;
-	int seqhilen;
-	int tailen;
-	u8 *iv;
-	u8 *tail;
-	u8 *vaddr;
-	__be32 *seqhi;
-	__be64 seqno;
-	__u8 proto = *skb_mac_header(skb);
-=======
 	struct sk_buff *trailer;
 	int tailen = esp->tailen;
->>>>>>> 2ac97f0f
 
 	esph = ip_esp_hdr(skb);
 
@@ -343,19 +285,12 @@
 			goto out;
 		}
 	}
-<<<<<<< HEAD
-	blksize = ALIGN(crypto_aead_blocksize(aead), 4);
-	clen = ALIGN(skb->len + 2 + tfclen, blksize);
-	plen = clen - skb->len - tfclen;
-	tailen = tfclen + plen + alen;
-=======
 
 cow:
 	nfrags = skb_cow_data(skb, tailen, &trailer);
 	if (nfrags < 0)
 		goto out;
 	tail = skb_tail_pointer(trailer);
->>>>>>> 2ac97f0f
 
 skip_cow:
 	esp_output_fill_trailer(tail, esp->tfclen, esp->plen, esp->proto);
@@ -390,109 +325,6 @@
 		assoclen += sizeof(__be32);
 	}
 
-<<<<<<< HEAD
-	*skb_mac_header(skb) = IPPROTO_ESP;
-	esph = ip_esp_hdr(skb);
-
-	if (!skb_cloned(skb)) {
-		if (tailen <= skb_availroom(skb)) {
-			nfrags = 1;
-			trailer = skb;
-			tail = skb_tail_pointer(trailer);
-
-			goto skip_cow;
-		} else if ((skb_shinfo(skb)->nr_frags < MAX_SKB_FRAGS)
-			   && !skb_has_frag_list(skb)) {
-			int allocsize;
-			struct sock *sk = skb->sk;
-			struct page_frag *pfrag = &x->xfrag;
-
-			allocsize = ALIGN(tailen, L1_CACHE_BYTES);
-
-			spin_lock_bh(&x->lock);
-
-			if (unlikely(!skb_page_frag_refill(allocsize, pfrag, GFP_ATOMIC))) {
-				spin_unlock_bh(&x->lock);
-				goto cow;
-			}
-
-			page = pfrag->page;
-			get_page(page);
-
-			vaddr = kmap_atomic(page);
-
-			tail = vaddr + pfrag->offset;
-
-			esp_output_fill_trailer(tail, tfclen, plen, proto);
-
-			kunmap_atomic(vaddr);
-
-			nfrags = skb_shinfo(skb)->nr_frags;
-
-			__skb_fill_page_desc(skb, nfrags, page, pfrag->offset,
-					     tailen);
-			skb_shinfo(skb)->nr_frags = ++nfrags;
-
-			pfrag->offset = pfrag->offset + allocsize;
-			nfrags++;
-
-			skb->len += tailen;
-			skb->data_len += tailen;
-			skb->truesize += tailen;
-			if (sk)
-				atomic_add(tailen, &sk->sk_wmem_alloc);
-
-			skb_push(skb, -skb_network_offset(skb));
-
-			esph->seq_no = htonl(XFRM_SKB_CB(skb)->seq.output.low);
-			esph->spi = x->id.spi;
-
-			tmp = esp_alloc_tmp(aead, nfrags + 2, seqhilen);
-			if (!tmp) {
-				spin_unlock_bh(&x->lock);
-				err = -ENOMEM;
-				goto error;
-			}
-			seqhi = esp_tmp_seqhi(tmp);
-			iv = esp_tmp_iv(aead, tmp, seqhilen);
-			req = esp_tmp_req(aead, iv);
-			sg = esp_req_sg(aead, req);
-			dsg = &sg[nfrags];
-
-			esph = esp_output_set_esn(skb, esph, seqhi);
-
-			sg_init_table(sg, nfrags);
-			skb_to_sgvec(skb, sg,
-				     (unsigned char *)esph - skb->data,
-				     assoclen + ivlen + clen + alen);
-
-			allocsize = ALIGN(skb->data_len, L1_CACHE_BYTES);
-
-			if (unlikely(!skb_page_frag_refill(allocsize, pfrag, GFP_ATOMIC))) {
-				spin_unlock_bh(&x->lock);
-				err = -ENOMEM;
-				goto error;
-			}
-
-			skb_shinfo(skb)->nr_frags = 1;
-
-			page = pfrag->page;
-			get_page(page);
-			/* replace page frags in skb with new page */
-			__skb_fill_page_desc(skb, 0, page, pfrag->offset, skb->data_len);
-			pfrag->offset = pfrag->offset + allocsize;
-
-			sg_init_table(dsg, skb_shinfo(skb)->nr_frags + 1);
-			skb_to_sgvec(skb, dsg,
-				     (unsigned char *)esph - skb->data,
-				     assoclen + ivlen + clen + alen);
-
-			spin_unlock_bh(&x->lock);
-
-			goto skip_cow2;
-		}
-	}
-=======
 	aead = x->data;
 	alen = crypto_aead_authsize(aead);
 	ivlen = crypto_aead_ivsize(aead);
@@ -500,41 +332,12 @@
 	tmp = esp_alloc_tmp(aead, esp->nfrags + 2, seqhilen);
 	if (!tmp)
 		goto error;
->>>>>>> 2ac97f0f
-
-cow:
-	err = skb_cow_data(skb, tailen, &trailer);
-	if (err < 0)
-		goto error;
-	nfrags = err;
-
-<<<<<<< HEAD
-	tail = skb_tail_pointer(trailer);
-	esph = ip_esp_hdr(skb);
-
-skip_cow:
-	esp_output_fill_trailer(tail, tfclen, plen, proto);
-
-	pskb_put(skb, trailer, clen - skb->len + alen);
-	skb_push(skb, -skb_network_offset(skb));
-
-	esph->seq_no = htonl(XFRM_SKB_CB(skb)->seq.output.low);
-	esph->spi = x->id.spi;
-
-	tmp = esp_alloc_tmp(aead, nfrags, seqhilen);
-	if (!tmp) {
-		err = -ENOMEM;
-		goto error;
-	}
 
 	seqhi = esp_tmp_seqhi(tmp);
 	iv = esp_tmp_iv(aead, tmp, seqhilen);
 	req = esp_tmp_req(aead, iv);
 	sg = esp_req_sg(aead, req);
-	dsg = sg;
-
-	esph = esp_output_set_esn(skb, esph, seqhi);
-=======
+
 	if (esp->inplace)
 		dsg = sg;
 	else
@@ -558,27 +361,15 @@
 			spin_unlock_bh(&x->lock);
 			goto error;
 		}
->>>>>>> 2ac97f0f
 
 		skb_shinfo(skb)->nr_frags = 1;
 
-<<<<<<< HEAD
-skip_cow2:
-	if ((x->props.flags & XFRM_STATE_ESN))
-		aead_request_set_callback(req, 0, esp_output_done_esn, skb);
-	else
-		aead_request_set_callback(req, 0, esp_output_done, skb);
-
-	aead_request_set_crypt(req, sg, dsg, ivlen + clen, iv);
-	aead_request_set_ad(req, assoclen);
-=======
 		page = pfrag->page;
 		get_page(page);
 		/* replace page frags in skb with new page */
 		__skb_fill_page_desc(skb, 0, page, pfrag->offset, skb->data_len);
 		pfrag->offset = pfrag->offset + allocsize;
 		spin_unlock_bh(&x->lock);
->>>>>>> 2ac97f0f
 
 		sg_init_table(dsg, skb_shinfo(skb)->nr_frags + 1);
 		skb_to_sgvec(skb, dsg,
