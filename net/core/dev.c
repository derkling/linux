/*
 *      NET3    Protocol independent device support routines.
 *
 *		This program is free software; you can redistribute it and/or
 *		modify it under the terms of the GNU General Public License
 *		as published by the Free Software Foundation; either version
 *		2 of the License, or (at your option) any later version.
 *
 *	Derived from the non IP parts of dev.c 1.0.19
 *              Authors:	Ross Biro
 *				Fred N. van Kempen, <waltje@uWalt.NL.Mugnet.ORG>
 *				Mark Evans, <evansmp@uhura.aston.ac.uk>
 *
 *	Additional Authors:
 *		Florian la Roche <rzsfl@rz.uni-sb.de>
 *		Alan Cox <gw4pts@gw4pts.ampr.org>
 *		David Hinds <dahinds@users.sourceforge.net>
 *		Alexey Kuznetsov <kuznet@ms2.inr.ac.ru>
 *		Adam Sulmicki <adam@cfar.umd.edu>
 *              Pekka Riikonen <priikone@poesidon.pspt.fi>
 *
 *	Changes:
 *              D.J. Barrow     :       Fixed bug where dev->refcnt gets set
 *                                      to 2 if register_netdev gets called
 *                                      before net_dev_init & also removed a
 *                                      few lines of code in the process.
 *		Alan Cox	:	device private ioctl copies fields back.
 *		Alan Cox	:	Transmit queue code does relevant
 *					stunts to keep the queue safe.
 *		Alan Cox	:	Fixed double lock.
 *		Alan Cox	:	Fixed promisc NULL pointer trap
 *		????????	:	Support the full private ioctl range
 *		Alan Cox	:	Moved ioctl permission check into
 *					drivers
 *		Tim Kordas	:	SIOCADDMULTI/SIOCDELMULTI
 *		Alan Cox	:	100 backlog just doesn't cut it when
 *					you start doing multicast video 8)
 *		Alan Cox	:	Rewrote net_bh and list manager.
 *              Alan Cox        :       Fix ETH_P_ALL echoback lengths.
 *		Alan Cox	:	Took out transmit every packet pass
 *					Saved a few bytes in the ioctl handler
 *		Alan Cox	:	Network driver sets packet type before
 *					calling netif_rx. Saves a function
 *					call a packet.
 *		Alan Cox	:	Hashed net_bh()
 *		Richard Kooijman:	Timestamp fixes.
 *		Alan Cox	:	Wrong field in SIOCGIFDSTADDR
 *		Alan Cox	:	Device lock protection.
 *              Alan Cox        :       Fixed nasty side effect of device close
 *					changes.
 *		Rudi Cilibrasi	:	Pass the right thing to
 *					set_mac_address()
 *		Dave Miller	:	32bit quantity for the device lock to
 *					make it work out on a Sparc.
 *		Bjorn Ekwall	:	Added KERNELD hack.
 *		Alan Cox	:	Cleaned up the backlog initialise.
 *		Craig Metz	:	SIOCGIFCONF fix if space for under
 *					1 device.
 *	    Thomas Bogendoerfer :	Return ENODEV for dev_open, if there
 *					is no device open function.
 *		Andi Kleen	:	Fix error reporting for SIOCGIFCONF
 *	    Michael Chastain	:	Fix signed/unsigned for SIOCGIFCONF
 *		Cyrus Durgin	:	Cleaned for KMOD
 *		Adam Sulmicki   :	Bug Fix : Network Device Unload
 *					A network device unload needs to purge
 *					the backlog queue.
 *	Paul Rusty Russell	:	SIOCSIFNAME
 *              Pekka Riikonen  :	Netdev boot-time settings code
 *              Andrew Morton   :       Make unregister_netdevice wait
 *                                      indefinitely on dev->refcnt
 *              J Hadi Salim    :       - Backlog queue sampling
 *				        - netif_rx() feedback
 */

#include <linux/uaccess.h>
#include <linux/bitops.h>
#include <linux/capability.h>
#include <linux/cpu.h>
#include <linux/types.h>
#include <linux/kernel.h>
#include <linux/hash.h>
#include <linux/slab.h>
#include <linux/sched.h>
#include <linux/mutex.h>
#include <linux/string.h>
#include <linux/mm.h>
#include <linux/socket.h>
#include <linux/sockios.h>
#include <linux/errno.h>
#include <linux/interrupt.h>
#include <linux/if_ether.h>
#include <linux/netdevice.h>
#include <linux/etherdevice.h>
#include <linux/ethtool.h>
#include <linux/notifier.h>
#include <linux/skbuff.h>
#include <linux/bpf.h>
#include <linux/bpf_trace.h>
#include <net/net_namespace.h>
#include <net/sock.h>
#include <net/busy_poll.h>
#include <linux/rtnetlink.h>
#include <linux/stat.h>
#include <net/dst.h>
#include <net/dst_metadata.h>
#include <net/pkt_sched.h>
#include <net/checksum.h>
#include <net/xfrm.h>
#include <linux/highmem.h>
#include <linux/init.h>
#include <linux/module.h>
#include <linux/netpoll.h>
#include <linux/rcupdate.h>
#include <linux/delay.h>
#include <net/iw_handler.h>
#include <asm/current.h>
#include <linux/audit.h>
#include <linux/dmaengine.h>
#include <linux/err.h>
#include <linux/ctype.h>
#include <linux/if_arp.h>
#include <linux/if_vlan.h>
#include <linux/ip.h>
#include <net/ip.h>
#include <net/mpls.h>
#include <linux/ipv6.h>
#include <linux/in.h>
#include <linux/jhash.h>
#include <linux/random.h>
#include <trace/events/napi.h>
#include <trace/events/net.h>
#include <trace/events/skb.h>
#include <linux/pci.h>
#include <linux/inetdevice.h>
#include <linux/cpu_rmap.h>
#include <linux/static_key.h>
#include <linux/hashtable.h>
#include <linux/vmalloc.h>
#include <linux/if_macvlan.h>
#include <linux/errqueue.h>
#include <linux/hrtimer.h>
#include <linux/netfilter_ingress.h>
#include <linux/crash_dump.h>

#include "net-sysfs.h"

/* Instead of increasing this, you should create a hash table. */
#define MAX_GRO_SKBS 8

/* This should be increased if a protocol with a bigger head is added. */
#define GRO_MAX_HEAD (MAX_HEADER + 128)

static DEFINE_SPINLOCK(ptype_lock);
static DEFINE_SPINLOCK(offload_lock);
struct list_head ptype_base[PTYPE_HASH_SIZE] __read_mostly;
struct list_head ptype_all __read_mostly;	/* Taps */
static struct list_head offload_base __read_mostly;

static int netif_rx_internal(struct sk_buff *skb);
static int call_netdevice_notifiers_info(unsigned long val,
					 struct net_device *dev,
					 struct netdev_notifier_info *info);

/*
 * The @dev_base_head list is protected by @dev_base_lock and the rtnl
 * semaphore.
 *
 * Pure readers hold dev_base_lock for reading, or rcu_read_lock()
 *
 * Writers must hold the rtnl semaphore while they loop through the
 * dev_base_head list, and hold dev_base_lock for writing when they do the
 * actual updates.  This allows pure readers to access the list even
 * while a writer is preparing to update it.
 *
 * To put it another way, dev_base_lock is held for writing only to
 * protect against pure readers; the rtnl semaphore provides the
 * protection against other writers.
 *
 * See, for example usages, register_netdevice() and
 * unregister_netdevice(), which must be called with the rtnl
 * semaphore held.
 */
DEFINE_RWLOCK(dev_base_lock);
EXPORT_SYMBOL(dev_base_lock);

/* protects napi_hash addition/deletion and napi_gen_id */
static DEFINE_SPINLOCK(napi_hash_lock);

static unsigned int napi_gen_id = NR_CPUS;
static DEFINE_READ_MOSTLY_HASHTABLE(napi_hash, 8);

static seqcount_t devnet_rename_seq;

static inline void dev_base_seq_inc(struct net *net)
{
	while (++net->dev_base_seq == 0)
		;
}

static inline struct hlist_head *dev_name_hash(struct net *net, const char *name)
{
	unsigned int hash = full_name_hash(net, name, strnlen(name, IFNAMSIZ));

	return &net->dev_name_head[hash_32(hash, NETDEV_HASHBITS)];
}

static inline struct hlist_head *dev_index_hash(struct net *net, int ifindex)
{
	return &net->dev_index_head[ifindex & (NETDEV_HASHENTRIES - 1)];
}

static inline void rps_lock(struct softnet_data *sd)
{
#ifdef CONFIG_RPS
	spin_lock(&sd->input_pkt_queue.lock);
#endif
}

static inline void rps_unlock(struct softnet_data *sd)
{
#ifdef CONFIG_RPS
	spin_unlock(&sd->input_pkt_queue.lock);
#endif
}

/* Device list insertion */
static void list_netdevice(struct net_device *dev)
{
	struct net *net = dev_net(dev);

	ASSERT_RTNL();

	write_lock_bh(&dev_base_lock);
	list_add_tail_rcu(&dev->dev_list, &net->dev_base_head);
	hlist_add_head_rcu(&dev->name_hlist, dev_name_hash(net, dev->name));
	hlist_add_head_rcu(&dev->index_hlist,
			   dev_index_hash(net, dev->ifindex));
	write_unlock_bh(&dev_base_lock);

	dev_base_seq_inc(net);
}

/* Device list removal
 * caller must respect a RCU grace period before freeing/reusing dev
 */
static void unlist_netdevice(struct net_device *dev)
{
	ASSERT_RTNL();

	/* Unlink dev from the device chain */
	write_lock_bh(&dev_base_lock);
	list_del_rcu(&dev->dev_list);
	hlist_del_rcu(&dev->name_hlist);
	hlist_del_rcu(&dev->index_hlist);
	write_unlock_bh(&dev_base_lock);

	dev_base_seq_inc(dev_net(dev));
}

/*
 *	Our notifier list
 */

static RAW_NOTIFIER_HEAD(netdev_chain);

/*
 *	Device drivers call our routines to queue packets here. We empty the
 *	queue in the local softnet handler.
 */

DEFINE_PER_CPU_ALIGNED(struct softnet_data, softnet_data);
EXPORT_PER_CPU_SYMBOL(softnet_data);

#ifdef CONFIG_LOCKDEP
/*
 * register_netdevice() inits txq->_xmit_lock and sets lockdep class
 * according to dev->type
 */
static const unsigned short netdev_lock_type[] = {
	 ARPHRD_NETROM, ARPHRD_ETHER, ARPHRD_EETHER, ARPHRD_AX25,
	 ARPHRD_PRONET, ARPHRD_CHAOS, ARPHRD_IEEE802, ARPHRD_ARCNET,
	 ARPHRD_APPLETLK, ARPHRD_DLCI, ARPHRD_ATM, ARPHRD_METRICOM,
	 ARPHRD_IEEE1394, ARPHRD_EUI64, ARPHRD_INFINIBAND, ARPHRD_SLIP,
	 ARPHRD_CSLIP, ARPHRD_SLIP6, ARPHRD_CSLIP6, ARPHRD_RSRVD,
	 ARPHRD_ADAPT, ARPHRD_ROSE, ARPHRD_X25, ARPHRD_HWX25,
	 ARPHRD_PPP, ARPHRD_CISCO, ARPHRD_LAPB, ARPHRD_DDCMP,
	 ARPHRD_RAWHDLC, ARPHRD_TUNNEL, ARPHRD_TUNNEL6, ARPHRD_FRAD,
	 ARPHRD_SKIP, ARPHRD_LOOPBACK, ARPHRD_LOCALTLK, ARPHRD_FDDI,
	 ARPHRD_BIF, ARPHRD_SIT, ARPHRD_IPDDP, ARPHRD_IPGRE,
	 ARPHRD_PIMREG, ARPHRD_HIPPI, ARPHRD_ASH, ARPHRD_ECONET,
	 ARPHRD_IRDA, ARPHRD_FCPP, ARPHRD_FCAL, ARPHRD_FCPL,
	 ARPHRD_FCFABRIC, ARPHRD_IEEE80211, ARPHRD_IEEE80211_PRISM,
	 ARPHRD_IEEE80211_RADIOTAP, ARPHRD_PHONET, ARPHRD_PHONET_PIPE,
	 ARPHRD_IEEE802154, ARPHRD_VOID, ARPHRD_NONE};

static const char *const netdev_lock_name[] = {
	"_xmit_NETROM", "_xmit_ETHER", "_xmit_EETHER", "_xmit_AX25",
	"_xmit_PRONET", "_xmit_CHAOS", "_xmit_IEEE802", "_xmit_ARCNET",
	"_xmit_APPLETLK", "_xmit_DLCI", "_xmit_ATM", "_xmit_METRICOM",
	"_xmit_IEEE1394", "_xmit_EUI64", "_xmit_INFINIBAND", "_xmit_SLIP",
	"_xmit_CSLIP", "_xmit_SLIP6", "_xmit_CSLIP6", "_xmit_RSRVD",
	"_xmit_ADAPT", "_xmit_ROSE", "_xmit_X25", "_xmit_HWX25",
	"_xmit_PPP", "_xmit_CISCO", "_xmit_LAPB", "_xmit_DDCMP",
	"_xmit_RAWHDLC", "_xmit_TUNNEL", "_xmit_TUNNEL6", "_xmit_FRAD",
	"_xmit_SKIP", "_xmit_LOOPBACK", "_xmit_LOCALTLK", "_xmit_FDDI",
	"_xmit_BIF", "_xmit_SIT", "_xmit_IPDDP", "_xmit_IPGRE",
	"_xmit_PIMREG", "_xmit_HIPPI", "_xmit_ASH", "_xmit_ECONET",
	"_xmit_IRDA", "_xmit_FCPP", "_xmit_FCAL", "_xmit_FCPL",
	"_xmit_FCFABRIC", "_xmit_IEEE80211", "_xmit_IEEE80211_PRISM",
	"_xmit_IEEE80211_RADIOTAP", "_xmit_PHONET", "_xmit_PHONET_PIPE",
	"_xmit_IEEE802154", "_xmit_VOID", "_xmit_NONE"};

static struct lock_class_key netdev_xmit_lock_key[ARRAY_SIZE(netdev_lock_type)];
static struct lock_class_key netdev_addr_lock_key[ARRAY_SIZE(netdev_lock_type)];

static inline unsigned short netdev_lock_pos(unsigned short dev_type)
{
	int i;

	for (i = 0; i < ARRAY_SIZE(netdev_lock_type); i++)
		if (netdev_lock_type[i] == dev_type)
			return i;
	/* the last key is used by default */
	return ARRAY_SIZE(netdev_lock_type) - 1;
}

static inline void netdev_set_xmit_lockdep_class(spinlock_t *lock,
						 unsigned short dev_type)
{
	int i;

	i = netdev_lock_pos(dev_type);
	lockdep_set_class_and_name(lock, &netdev_xmit_lock_key[i],
				   netdev_lock_name[i]);
}

static inline void netdev_set_addr_lockdep_class(struct net_device *dev)
{
	int i;

	i = netdev_lock_pos(dev->type);
	lockdep_set_class_and_name(&dev->addr_list_lock,
				   &netdev_addr_lock_key[i],
				   netdev_lock_name[i]);
}
#else
static inline void netdev_set_xmit_lockdep_class(spinlock_t *lock,
						 unsigned short dev_type)
{
}
static inline void netdev_set_addr_lockdep_class(struct net_device *dev)
{
}
#endif

/*******************************************************************************
 *
 *		Protocol management and registration routines
 *
 *******************************************************************************/


/*
 *	Add a protocol ID to the list. Now that the input handler is
 *	smarter we can dispense with all the messy stuff that used to be
 *	here.
 *
 *	BEWARE!!! Protocol handlers, mangling input packets,
 *	MUST BE last in hash buckets and checking protocol handlers
 *	MUST start from promiscuous ptype_all chain in net_bh.
 *	It is true now, do not change it.
 *	Explanation follows: if protocol handler, mangling packet, will
 *	be the first on list, it is not able to sense, that packet
 *	is cloned and should be copied-on-write, so that it will
 *	change it and subsequent readers will get broken packet.
 *							--ANK (980803)
 */

static inline struct list_head *ptype_head(const struct packet_type *pt)
{
	if (pt->type == htons(ETH_P_ALL))
		return pt->dev ? &pt->dev->ptype_all : &ptype_all;
	else
		return pt->dev ? &pt->dev->ptype_specific :
				 &ptype_base[ntohs(pt->type) & PTYPE_HASH_MASK];
}

/**
 *	dev_add_pack - add packet handler
 *	@pt: packet type declaration
 *
 *	Add a protocol handler to the networking stack. The passed &packet_type
 *	is linked into kernel lists and may not be freed until it has been
 *	removed from the kernel lists.
 *
 *	This call does not sleep therefore it can not
 *	guarantee all CPU's that are in middle of receiving packets
 *	will see the new packet type (until the next received packet).
 */

void dev_add_pack(struct packet_type *pt)
{
	struct list_head *head = ptype_head(pt);

	spin_lock(&ptype_lock);
	list_add_rcu(&pt->list, head);
	spin_unlock(&ptype_lock);
}
EXPORT_SYMBOL(dev_add_pack);

/**
 *	__dev_remove_pack	 - remove packet handler
 *	@pt: packet type declaration
 *
 *	Remove a protocol handler that was previously added to the kernel
 *	protocol handlers by dev_add_pack(). The passed &packet_type is removed
 *	from the kernel lists and can be freed or reused once this function
 *	returns.
 *
 *      The packet type might still be in use by receivers
 *	and must not be freed until after all the CPU's have gone
 *	through a quiescent state.
 */
void __dev_remove_pack(struct packet_type *pt)
{
	struct list_head *head = ptype_head(pt);
	struct packet_type *pt1;

	spin_lock(&ptype_lock);

	list_for_each_entry(pt1, head, list) {
		if (pt == pt1) {
			list_del_rcu(&pt->list);
			goto out;
		}
	}

	pr_warn("dev_remove_pack: %p not found\n", pt);
out:
	spin_unlock(&ptype_lock);
}
EXPORT_SYMBOL(__dev_remove_pack);

/**
 *	dev_remove_pack	 - remove packet handler
 *	@pt: packet type declaration
 *
 *	Remove a protocol handler that was previously added to the kernel
 *	protocol handlers by dev_add_pack(). The passed &packet_type is removed
 *	from the kernel lists and can be freed or reused once this function
 *	returns.
 *
 *	This call sleeps to guarantee that no CPU is looking at the packet
 *	type after return.
 */
void dev_remove_pack(struct packet_type *pt)
{
	__dev_remove_pack(pt);

	synchronize_net();
}
EXPORT_SYMBOL(dev_remove_pack);


/**
 *	dev_add_offload - register offload handlers
 *	@po: protocol offload declaration
 *
 *	Add protocol offload handlers to the networking stack. The passed
 *	&proto_offload is linked into kernel lists and may not be freed until
 *	it has been removed from the kernel lists.
 *
 *	This call does not sleep therefore it can not
 *	guarantee all CPU's that are in middle of receiving packets
 *	will see the new offload handlers (until the next received packet).
 */
void dev_add_offload(struct packet_offload *po)
{
	struct packet_offload *elem;

	spin_lock(&offload_lock);
	list_for_each_entry(elem, &offload_base, list) {
		if (po->priority < elem->priority)
			break;
	}
	list_add_rcu(&po->list, elem->list.prev);
	spin_unlock(&offload_lock);
}
EXPORT_SYMBOL(dev_add_offload);

/**
 *	__dev_remove_offload	 - remove offload handler
 *	@po: packet offload declaration
 *
 *	Remove a protocol offload handler that was previously added to the
 *	kernel offload handlers by dev_add_offload(). The passed &offload_type
 *	is removed from the kernel lists and can be freed or reused once this
 *	function returns.
 *
 *      The packet type might still be in use by receivers
 *	and must not be freed until after all the CPU's have gone
 *	through a quiescent state.
 */
static void __dev_remove_offload(struct packet_offload *po)
{
	struct list_head *head = &offload_base;
	struct packet_offload *po1;

	spin_lock(&offload_lock);

	list_for_each_entry(po1, head, list) {
		if (po == po1) {
			list_del_rcu(&po->list);
			goto out;
		}
	}

	pr_warn("dev_remove_offload: %p not found\n", po);
out:
	spin_unlock(&offload_lock);
}

/**
 *	dev_remove_offload	 - remove packet offload handler
 *	@po: packet offload declaration
 *
 *	Remove a packet offload handler that was previously added to the kernel
 *	offload handlers by dev_add_offload(). The passed &offload_type is
 *	removed from the kernel lists and can be freed or reused once this
 *	function returns.
 *
 *	This call sleeps to guarantee that no CPU is looking at the packet
 *	type after return.
 */
void dev_remove_offload(struct packet_offload *po)
{
	__dev_remove_offload(po);

	synchronize_net();
}
EXPORT_SYMBOL(dev_remove_offload);

/******************************************************************************
 *
 *		      Device Boot-time Settings Routines
 *
 ******************************************************************************/

/* Boot time configuration table */
static struct netdev_boot_setup dev_boot_setup[NETDEV_BOOT_SETUP_MAX];

/**
 *	netdev_boot_setup_add	- add new setup entry
 *	@name: name of the device
 *	@map: configured settings for the device
 *
 *	Adds new setup entry to the dev_boot_setup list.  The function
 *	returns 0 on error and 1 on success.  This is a generic routine to
 *	all netdevices.
 */
static int netdev_boot_setup_add(char *name, struct ifmap *map)
{
	struct netdev_boot_setup *s;
	int i;

	s = dev_boot_setup;
	for (i = 0; i < NETDEV_BOOT_SETUP_MAX; i++) {
		if (s[i].name[0] == '\0' || s[i].name[0] == ' ') {
			memset(s[i].name, 0, sizeof(s[i].name));
			strlcpy(s[i].name, name, IFNAMSIZ);
			memcpy(&s[i].map, map, sizeof(s[i].map));
			break;
		}
	}

	return i >= NETDEV_BOOT_SETUP_MAX ? 0 : 1;
}

/**
 * netdev_boot_setup_check	- check boot time settings
 * @dev: the netdevice
 *
 * Check boot time settings for the device.
 * The found settings are set for the device to be used
 * later in the device probing.
 * Returns 0 if no settings found, 1 if they are.
 */
int netdev_boot_setup_check(struct net_device *dev)
{
	struct netdev_boot_setup *s = dev_boot_setup;
	int i;

	for (i = 0; i < NETDEV_BOOT_SETUP_MAX; i++) {
		if (s[i].name[0] != '\0' && s[i].name[0] != ' ' &&
		    !strcmp(dev->name, s[i].name)) {
			dev->irq = s[i].map.irq;
			dev->base_addr = s[i].map.base_addr;
			dev->mem_start = s[i].map.mem_start;
			dev->mem_end = s[i].map.mem_end;
			return 1;
		}
	}
	return 0;
}
EXPORT_SYMBOL(netdev_boot_setup_check);


/**
 * netdev_boot_base	- get address from boot time settings
 * @prefix: prefix for network device
 * @unit: id for network device
 *
 * Check boot time settings for the base address of device.
 * The found settings are set for the device to be used
 * later in the device probing.
 * Returns 0 if no settings found.
 */
unsigned long netdev_boot_base(const char *prefix, int unit)
{
	const struct netdev_boot_setup *s = dev_boot_setup;
	char name[IFNAMSIZ];
	int i;

	sprintf(name, "%s%d", prefix, unit);

	/*
	 * If device already registered then return base of 1
	 * to indicate not to probe for this interface
	 */
	if (__dev_get_by_name(&init_net, name))
		return 1;

	for (i = 0; i < NETDEV_BOOT_SETUP_MAX; i++)
		if (!strcmp(name, s[i].name))
			return s[i].map.base_addr;
	return 0;
}

/*
 * Saves at boot time configured settings for any netdevice.
 */
int __init netdev_boot_setup(char *str)
{
	int ints[5];
	struct ifmap map;

	str = get_options(str, ARRAY_SIZE(ints), ints);
	if (!str || !*str)
		return 0;

	/* Save settings */
	memset(&map, 0, sizeof(map));
	if (ints[0] > 0)
		map.irq = ints[1];
	if (ints[0] > 1)
		map.base_addr = ints[2];
	if (ints[0] > 2)
		map.mem_start = ints[3];
	if (ints[0] > 3)
		map.mem_end = ints[4];

	/* Add new entry to the list */
	return netdev_boot_setup_add(str, &map);
}

__setup("netdev=", netdev_boot_setup);

/*******************************************************************************
 *
 *			    Device Interface Subroutines
 *
 *******************************************************************************/

/**
 *	dev_get_iflink	- get 'iflink' value of a interface
 *	@dev: targeted interface
 *
 *	Indicates the ifindex the interface is linked to.
 *	Physical interfaces have the same 'ifindex' and 'iflink' values.
 */

int dev_get_iflink(const struct net_device *dev)
{
	if (dev->netdev_ops && dev->netdev_ops->ndo_get_iflink)
		return dev->netdev_ops->ndo_get_iflink(dev);

	return dev->ifindex;
}
EXPORT_SYMBOL(dev_get_iflink);

/**
 *	dev_fill_metadata_dst - Retrieve tunnel egress information.
 *	@dev: targeted interface
 *	@skb: The packet.
 *
 *	For better visibility of tunnel traffic OVS needs to retrieve
 *	egress tunnel information for a packet. Following API allows
 *	user to get this info.
 */
int dev_fill_metadata_dst(struct net_device *dev, struct sk_buff *skb)
{
	struct ip_tunnel_info *info;

	if (!dev->netdev_ops  || !dev->netdev_ops->ndo_fill_metadata_dst)
		return -EINVAL;

	info = skb_tunnel_info_unclone(skb);
	if (!info)
		return -ENOMEM;
	if (unlikely(!(info->mode & IP_TUNNEL_INFO_TX)))
		return -EINVAL;

	return dev->netdev_ops->ndo_fill_metadata_dst(dev, skb);
}
EXPORT_SYMBOL_GPL(dev_fill_metadata_dst);

/**
 *	__dev_get_by_name	- find a device by its name
 *	@net: the applicable net namespace
 *	@name: name to find
 *
 *	Find an interface by name. Must be called under RTNL semaphore
 *	or @dev_base_lock. If the name is found a pointer to the device
 *	is returned. If the name is not found then %NULL is returned. The
 *	reference counters are not incremented so the caller must be
 *	careful with locks.
 */

struct net_device *__dev_get_by_name(struct net *net, const char *name)
{
	struct net_device *dev;
	struct hlist_head *head = dev_name_hash(net, name);

	hlist_for_each_entry(dev, head, name_hlist)
		if (!strncmp(dev->name, name, IFNAMSIZ))
			return dev;

	return NULL;
}
EXPORT_SYMBOL(__dev_get_by_name);

/**
 * dev_get_by_name_rcu	- find a device by its name
 * @net: the applicable net namespace
 * @name: name to find
 *
 * Find an interface by name.
 * If the name is found a pointer to the device is returned.
 * If the name is not found then %NULL is returned.
 * The reference counters are not incremented so the caller must be
 * careful with locks. The caller must hold RCU lock.
 */

struct net_device *dev_get_by_name_rcu(struct net *net, const char *name)
{
	struct net_device *dev;
	struct hlist_head *head = dev_name_hash(net, name);

	hlist_for_each_entry_rcu(dev, head, name_hlist)
		if (!strncmp(dev->name, name, IFNAMSIZ))
			return dev;

	return NULL;
}
EXPORT_SYMBOL(dev_get_by_name_rcu);

/**
 *	dev_get_by_name		- find a device by its name
 *	@net: the applicable net namespace
 *	@name: name to find
 *
 *	Find an interface by name. This can be called from any
 *	context and does its own locking. The returned handle has
 *	the usage count incremented and the caller must use dev_put() to
 *	release it when it is no longer needed. %NULL is returned if no
 *	matching device is found.
 */

struct net_device *dev_get_by_name(struct net *net, const char *name)
{
	struct net_device *dev;

	rcu_read_lock();
	dev = dev_get_by_name_rcu(net, name);
	if (dev)
		dev_hold(dev);
	rcu_read_unlock();
	return dev;
}
EXPORT_SYMBOL(dev_get_by_name);

/**
 *	__dev_get_by_index - find a device by its ifindex
 *	@net: the applicable net namespace
 *	@ifindex: index of device
 *
 *	Search for an interface by index. Returns %NULL if the device
 *	is not found or a pointer to the device. The device has not
 *	had its reference counter increased so the caller must be careful
 *	about locking. The caller must hold either the RTNL semaphore
 *	or @dev_base_lock.
 */

struct net_device *__dev_get_by_index(struct net *net, int ifindex)
{
	struct net_device *dev;
	struct hlist_head *head = dev_index_hash(net, ifindex);

	hlist_for_each_entry(dev, head, index_hlist)
		if (dev->ifindex == ifindex)
			return dev;

	return NULL;
}
EXPORT_SYMBOL(__dev_get_by_index);

/**
 *	dev_get_by_index_rcu - find a device by its ifindex
 *	@net: the applicable net namespace
 *	@ifindex: index of device
 *
 *	Search for an interface by index. Returns %NULL if the device
 *	is not found or a pointer to the device. The device has not
 *	had its reference counter increased so the caller must be careful
 *	about locking. The caller must hold RCU lock.
 */

struct net_device *dev_get_by_index_rcu(struct net *net, int ifindex)
{
	struct net_device *dev;
	struct hlist_head *head = dev_index_hash(net, ifindex);

	hlist_for_each_entry_rcu(dev, head, index_hlist)
		if (dev->ifindex == ifindex)
			return dev;

	return NULL;
}
EXPORT_SYMBOL(dev_get_by_index_rcu);


/**
 *	dev_get_by_index - find a device by its ifindex
 *	@net: the applicable net namespace
 *	@ifindex: index of device
 *
 *	Search for an interface by index. Returns NULL if the device
 *	is not found or a pointer to the device. The device returned has
 *	had a reference added and the pointer is safe until the user calls
 *	dev_put to indicate they have finished with it.
 */

struct net_device *dev_get_by_index(struct net *net, int ifindex)
{
	struct net_device *dev;

	rcu_read_lock();
	dev = dev_get_by_index_rcu(net, ifindex);
	if (dev)
		dev_hold(dev);
	rcu_read_unlock();
	return dev;
}
EXPORT_SYMBOL(dev_get_by_index);

/**
 *	netdev_get_name - get a netdevice name, knowing its ifindex.
 *	@net: network namespace
 *	@name: a pointer to the buffer where the name will be stored.
 *	@ifindex: the ifindex of the interface to get the name from.
 *
 *	The use of raw_seqcount_begin() and cond_resched() before
 *	retrying is required as we want to give the writers a chance
 *	to complete when CONFIG_PREEMPT is not set.
 */
int netdev_get_name(struct net *net, char *name, int ifindex)
{
	struct net_device *dev;
	unsigned int seq;

retry:
	seq = raw_seqcount_begin(&devnet_rename_seq);
	rcu_read_lock();
	dev = dev_get_by_index_rcu(net, ifindex);
	if (!dev) {
		rcu_read_unlock();
		return -ENODEV;
	}

	strcpy(name, dev->name);
	rcu_read_unlock();
	if (read_seqcount_retry(&devnet_rename_seq, seq)) {
		cond_resched();
		goto retry;
	}

	return 0;
}

/**
 *	dev_getbyhwaddr_rcu - find a device by its hardware address
 *	@net: the applicable net namespace
 *	@type: media type of device
 *	@ha: hardware address
 *
 *	Search for an interface by MAC address. Returns NULL if the device
 *	is not found or a pointer to the device.
 *	The caller must hold RCU or RTNL.
 *	The returned device has not had its ref count increased
 *	and the caller must therefore be careful about locking
 *
 */

struct net_device *dev_getbyhwaddr_rcu(struct net *net, unsigned short type,
				       const char *ha)
{
	struct net_device *dev;

	for_each_netdev_rcu(net, dev)
		if (dev->type == type &&
		    !memcmp(dev->dev_addr, ha, dev->addr_len))
			return dev;

	return NULL;
}
EXPORT_SYMBOL(dev_getbyhwaddr_rcu);

struct net_device *__dev_getfirstbyhwtype(struct net *net, unsigned short type)
{
	struct net_device *dev;

	ASSERT_RTNL();
	for_each_netdev(net, dev)
		if (dev->type == type)
			return dev;

	return NULL;
}
EXPORT_SYMBOL(__dev_getfirstbyhwtype);

struct net_device *dev_getfirstbyhwtype(struct net *net, unsigned short type)
{
	struct net_device *dev, *ret = NULL;

	rcu_read_lock();
	for_each_netdev_rcu(net, dev)
		if (dev->type == type) {
			dev_hold(dev);
			ret = dev;
			break;
		}
	rcu_read_unlock();
	return ret;
}
EXPORT_SYMBOL(dev_getfirstbyhwtype);

/**
 *	__dev_get_by_flags - find any device with given flags
 *	@net: the applicable net namespace
 *	@if_flags: IFF_* values
 *	@mask: bitmask of bits in if_flags to check
 *
 *	Search for any interface with the given flags. Returns NULL if a device
 *	is not found or a pointer to the device. Must be called inside
 *	rtnl_lock(), and result refcount is unchanged.
 */

struct net_device *__dev_get_by_flags(struct net *net, unsigned short if_flags,
				      unsigned short mask)
{
	struct net_device *dev, *ret;

	ASSERT_RTNL();

	ret = NULL;
	for_each_netdev(net, dev) {
		if (((dev->flags ^ if_flags) & mask) == 0) {
			ret = dev;
			break;
		}
	}
	return ret;
}
EXPORT_SYMBOL(__dev_get_by_flags);

/**
 *	dev_valid_name - check if name is okay for network device
 *	@name: name string
 *
 *	Network device names need to be valid file names to
 *	to allow sysfs to work.  We also disallow any kind of
 *	whitespace.
 */
bool dev_valid_name(const char *name)
{
	if (*name == '\0')
		return false;
	if (strlen(name) >= IFNAMSIZ)
		return false;
	if (!strcmp(name, ".") || !strcmp(name, ".."))
		return false;

	while (*name) {
		if (*name == '/' || *name == ':' || isspace(*name))
			return false;
		name++;
	}
	return true;
}
EXPORT_SYMBOL(dev_valid_name);

/**
 *	__dev_alloc_name - allocate a name for a device
 *	@net: network namespace to allocate the device name in
 *	@name: name format string
 *	@buf:  scratch buffer and result name string
 *
 *	Passed a format string - eg "lt%d" it will try and find a suitable
 *	id. It scans list of devices to build up a free map, then chooses
 *	the first empty slot. The caller must hold the dev_base or rtnl lock
 *	while allocating the name and adding the device in order to avoid
 *	duplicates.
 *	Limited to bits_per_byte * page size devices (ie 32K on most platforms).
 *	Returns the number of the unit assigned or a negative errno code.
 */

static int __dev_alloc_name(struct net *net, const char *name, char *buf)
{
	int i = 0;
	const char *p;
	const int max_netdevices = 8*PAGE_SIZE;
	unsigned long *inuse;
	struct net_device *d;

	p = strnchr(name, IFNAMSIZ-1, '%');
	if (p) {
		/*
		 * Verify the string as this thing may have come from
		 * the user.  There must be either one "%d" and no other "%"
		 * characters.
		 */
		if (p[1] != 'd' || strchr(p + 2, '%'))
			return -EINVAL;

		/* Use one page as a bit array of possible slots */
		inuse = (unsigned long *) get_zeroed_page(GFP_ATOMIC);
		if (!inuse)
			return -ENOMEM;

		for_each_netdev(net, d) {
			if (!sscanf(d->name, name, &i))
				continue;
			if (i < 0 || i >= max_netdevices)
				continue;

			/*  avoid cases where sscanf is not exact inverse of printf */
			snprintf(buf, IFNAMSIZ, name, i);
			if (!strncmp(buf, d->name, IFNAMSIZ))
				set_bit(i, inuse);
		}

		i = find_first_zero_bit(inuse, max_netdevices);
		free_page((unsigned long) inuse);
	}

	if (buf != name)
		snprintf(buf, IFNAMSIZ, name, i);
	if (!__dev_get_by_name(net, buf))
		return i;

	/* It is possible to run out of possible slots
	 * when the name is long and there isn't enough space left
	 * for the digits, or if all bits are used.
	 */
	return -ENFILE;
}

/**
 *	dev_alloc_name - allocate a name for a device
 *	@dev: device
 *	@name: name format string
 *
 *	Passed a format string - eg "lt%d" it will try and find a suitable
 *	id. It scans list of devices to build up a free map, then chooses
 *	the first empty slot. The caller must hold the dev_base or rtnl lock
 *	while allocating the name and adding the device in order to avoid
 *	duplicates.
 *	Limited to bits_per_byte * page size devices (ie 32K on most platforms).
 *	Returns the number of the unit assigned or a negative errno code.
 */

int dev_alloc_name(struct net_device *dev, const char *name)
{
	char buf[IFNAMSIZ];
	struct net *net;
	int ret;

	BUG_ON(!dev_net(dev));
	net = dev_net(dev);
	ret = __dev_alloc_name(net, name, buf);
	if (ret >= 0)
		strlcpy(dev->name, buf, IFNAMSIZ);
	return ret;
}
EXPORT_SYMBOL(dev_alloc_name);

static int dev_alloc_name_ns(struct net *net,
			     struct net_device *dev,
			     const char *name)
{
	char buf[IFNAMSIZ];
	int ret;

	ret = __dev_alloc_name(net, name, buf);
	if (ret >= 0)
		strlcpy(dev->name, buf, IFNAMSIZ);
	return ret;
}

static int dev_get_valid_name(struct net *net,
			      struct net_device *dev,
			      const char *name)
{
	BUG_ON(!net);

	if (!dev_valid_name(name))
		return -EINVAL;

	if (strchr(name, '%'))
		return dev_alloc_name_ns(net, dev, name);
	else if (__dev_get_by_name(net, name))
		return -EEXIST;
	else if (dev->name != name)
		strlcpy(dev->name, name, IFNAMSIZ);

	return 0;
}

/**
 *	dev_change_name - change name of a device
 *	@dev: device
 *	@newname: name (or format string) must be at least IFNAMSIZ
 *
 *	Change name of a device, can pass format strings "eth%d".
 *	for wildcarding.
 */
int dev_change_name(struct net_device *dev, const char *newname)
{
	unsigned char old_assign_type;
	char oldname[IFNAMSIZ];
	int err = 0;
	int ret;
	struct net *net;

	ASSERT_RTNL();
	BUG_ON(!dev_net(dev));

	net = dev_net(dev);
	if (dev->flags & IFF_UP)
		return -EBUSY;

	write_seqcount_begin(&devnet_rename_seq);

	if (strncmp(newname, dev->name, IFNAMSIZ) == 0) {
		write_seqcount_end(&devnet_rename_seq);
		return 0;
	}

	memcpy(oldname, dev->name, IFNAMSIZ);

	err = dev_get_valid_name(net, dev, newname);
	if (err < 0) {
		write_seqcount_end(&devnet_rename_seq);
		return err;
	}

	if (oldname[0] && !strchr(oldname, '%'))
		netdev_info(dev, "renamed from %s\n", oldname);

	old_assign_type = dev->name_assign_type;
	dev->name_assign_type = NET_NAME_RENAMED;

rollback:
	ret = device_rename(&dev->dev, dev->name);
	if (ret) {
		memcpy(dev->name, oldname, IFNAMSIZ);
		dev->name_assign_type = old_assign_type;
		write_seqcount_end(&devnet_rename_seq);
		return ret;
	}

	write_seqcount_end(&devnet_rename_seq);

	netdev_adjacent_rename_links(dev, oldname);

	write_lock_bh(&dev_base_lock);
	hlist_del_rcu(&dev->name_hlist);
	write_unlock_bh(&dev_base_lock);

	synchronize_rcu();

	write_lock_bh(&dev_base_lock);
	hlist_add_head_rcu(&dev->name_hlist, dev_name_hash(net, dev->name));
	write_unlock_bh(&dev_base_lock);

	ret = call_netdevice_notifiers(NETDEV_CHANGENAME, dev);
	ret = notifier_to_errno(ret);

	if (ret) {
		/* err >= 0 after dev_alloc_name() or stores the first errno */
		if (err >= 0) {
			err = ret;
			write_seqcount_begin(&devnet_rename_seq);
			memcpy(dev->name, oldname, IFNAMSIZ);
			memcpy(oldname, newname, IFNAMSIZ);
			dev->name_assign_type = old_assign_type;
			old_assign_type = NET_NAME_RENAMED;
			goto rollback;
		} else {
			pr_err("%s: name change rollback failed: %d\n",
			       dev->name, ret);
		}
	}

	return err;
}

/**
 *	dev_set_alias - change ifalias of a device
 *	@dev: device
 *	@alias: name up to IFALIASZ
 *	@len: limit of bytes to copy from info
 *
 *	Set ifalias for a device,
 */
int dev_set_alias(struct net_device *dev, const char *alias, size_t len)
{
	char *new_ifalias;

	ASSERT_RTNL();

	if (len >= IFALIASZ)
		return -EINVAL;

	if (!len) {
		kfree(dev->ifalias);
		dev->ifalias = NULL;
		return 0;
	}

	new_ifalias = krealloc(dev->ifalias, len + 1, GFP_KERNEL);
	if (!new_ifalias)
		return -ENOMEM;
	dev->ifalias = new_ifalias;

	strlcpy(dev->ifalias, alias, len+1);
	return len;
}


/**
 *	netdev_features_change - device changes features
 *	@dev: device to cause notification
 *
 *	Called to indicate a device has changed features.
 */
void netdev_features_change(struct net_device *dev)
{
	call_netdevice_notifiers(NETDEV_FEAT_CHANGE, dev);
}
EXPORT_SYMBOL(netdev_features_change);

/**
 *	netdev_state_change - device changes state
 *	@dev: device to cause notification
 *
 *	Called to indicate a device has changed state. This function calls
 *	the notifier chains for netdev_chain and sends a NEWLINK message
 *	to the routing socket.
 */
void netdev_state_change(struct net_device *dev)
{
	if (dev->flags & IFF_UP) {
		struct netdev_notifier_change_info change_info;

		change_info.flags_changed = 0;
		call_netdevice_notifiers_info(NETDEV_CHANGE, dev,
					      &change_info.info);
		rtmsg_ifinfo(RTM_NEWLINK, dev, 0, GFP_KERNEL);
	}
}
EXPORT_SYMBOL(netdev_state_change);

/**
 * netdev_notify_peers - notify network peers about existence of @dev
 * @dev: network device
 *
 * Generate traffic such that interested network peers are aware of
 * @dev, such as by generating a gratuitous ARP. This may be used when
 * a device wants to inform the rest of the network about some sort of
 * reconfiguration such as a failover event or virtual machine
 * migration.
 */
void netdev_notify_peers(struct net_device *dev)
{
	rtnl_lock();
	call_netdevice_notifiers(NETDEV_NOTIFY_PEERS, dev);
	call_netdevice_notifiers(NETDEV_RESEND_IGMP, dev);
	rtnl_unlock();
}
EXPORT_SYMBOL(netdev_notify_peers);

static int __dev_open(struct net_device *dev)
{
	const struct net_device_ops *ops = dev->netdev_ops;
	int ret;

	ASSERT_RTNL();

	if (!netif_device_present(dev))
		return -ENODEV;

	/* Block netpoll from trying to do any rx path servicing.
	 * If we don't do this there is a chance ndo_poll_controller
	 * or ndo_poll may be running while we open the device
	 */
	netpoll_poll_disable(dev);

	ret = call_netdevice_notifiers(NETDEV_PRE_UP, dev);
	ret = notifier_to_errno(ret);
	if (ret)
		return ret;

	set_bit(__LINK_STATE_START, &dev->state);

	if (ops->ndo_validate_addr)
		ret = ops->ndo_validate_addr(dev);

	if (!ret && ops->ndo_open)
		ret = ops->ndo_open(dev);

	netpoll_poll_enable(dev);

	if (ret)
		clear_bit(__LINK_STATE_START, &dev->state);
	else {
		dev->flags |= IFF_UP;
		dev_set_rx_mode(dev);
		dev_activate(dev);
		add_device_randomness(dev->dev_addr, dev->addr_len);
	}

	return ret;
}

/**
 *	dev_open	- prepare an interface for use.
 *	@dev:	device to open
 *
 *	Takes a device from down to up state. The device's private open
 *	function is invoked and then the multicast lists are loaded. Finally
 *	the device is moved into the up state and a %NETDEV_UP message is
 *	sent to the netdev notifier chain.
 *
 *	Calling this function on an active interface is a nop. On a failure
 *	a negative errno code is returned.
 */
int dev_open(struct net_device *dev)
{
	int ret;

	if (dev->flags & IFF_UP)
		return 0;

	ret = __dev_open(dev);
	if (ret < 0)
		return ret;

	rtmsg_ifinfo(RTM_NEWLINK, dev, IFF_UP|IFF_RUNNING, GFP_KERNEL);
	call_netdevice_notifiers(NETDEV_UP, dev);

	return ret;
}
EXPORT_SYMBOL(dev_open);

static int __dev_close_many(struct list_head *head)
{
	struct net_device *dev;

	ASSERT_RTNL();
	might_sleep();

	list_for_each_entry(dev, head, close_list) {
		/* Temporarily disable netpoll until the interface is down */
		netpoll_poll_disable(dev);

		call_netdevice_notifiers(NETDEV_GOING_DOWN, dev);

		clear_bit(__LINK_STATE_START, &dev->state);

		/* Synchronize to scheduled poll. We cannot touch poll list, it
		 * can be even on different cpu. So just clear netif_running().
		 *
		 * dev->stop() will invoke napi_disable() on all of it's
		 * napi_struct instances on this device.
		 */
		smp_mb__after_atomic(); /* Commit netif_running(). */
	}

	dev_deactivate_many(head);

	list_for_each_entry(dev, head, close_list) {
		const struct net_device_ops *ops = dev->netdev_ops;

		/*
		 *	Call the device specific close. This cannot fail.
		 *	Only if device is UP
		 *
		 *	We allow it to be called even after a DETACH hot-plug
		 *	event.
		 */
		if (ops->ndo_stop)
			ops->ndo_stop(dev);

		dev->flags &= ~IFF_UP;
		netpoll_poll_enable(dev);
	}

	return 0;
}

static int __dev_close(struct net_device *dev)
{
	int retval;
	LIST_HEAD(single);

	list_add(&dev->close_list, &single);
	retval = __dev_close_many(&single);
	list_del(&single);

	return retval;
}

int dev_close_many(struct list_head *head, bool unlink)
{
	struct net_device *dev, *tmp;

	/* Remove the devices that don't need to be closed */
	list_for_each_entry_safe(dev, tmp, head, close_list)
		if (!(dev->flags & IFF_UP))
			list_del_init(&dev->close_list);

	__dev_close_many(head);

	list_for_each_entry_safe(dev, tmp, head, close_list) {
		rtmsg_ifinfo(RTM_NEWLINK, dev, IFF_UP|IFF_RUNNING, GFP_KERNEL);
		call_netdevice_notifiers(NETDEV_DOWN, dev);
		if (unlink)
			list_del_init(&dev->close_list);
	}

	return 0;
}
EXPORT_SYMBOL(dev_close_many);

/**
 *	dev_close - shutdown an interface.
 *	@dev: device to shutdown
 *
 *	This function moves an active device into down state. A
 *	%NETDEV_GOING_DOWN is sent to the netdev notifier chain. The device
 *	is then deactivated and finally a %NETDEV_DOWN is sent to the notifier
 *	chain.
 */
int dev_close(struct net_device *dev)
{
	if (dev->flags & IFF_UP) {
		LIST_HEAD(single);

		list_add(&dev->close_list, &single);
		dev_close_many(&single, true);
		list_del(&single);
	}
	return 0;
}
EXPORT_SYMBOL(dev_close);


/**
 *	dev_disable_lro - disable Large Receive Offload on a device
 *	@dev: device
 *
 *	Disable Large Receive Offload (LRO) on a net device.  Must be
 *	called under RTNL.  This is needed if received packets may be
 *	forwarded to another interface.
 */
void dev_disable_lro(struct net_device *dev)
{
	struct net_device *lower_dev;
	struct list_head *iter;

	dev->wanted_features &= ~NETIF_F_LRO;
	netdev_update_features(dev);

	if (unlikely(dev->features & NETIF_F_LRO))
		netdev_WARN(dev, "failed to disable LRO!\n");

	netdev_for_each_lower_dev(dev, lower_dev, iter)
		dev_disable_lro(lower_dev);
}
EXPORT_SYMBOL(dev_disable_lro);

static int call_netdevice_notifier(struct notifier_block *nb, unsigned long val,
				   struct net_device *dev)
{
	struct netdev_notifier_info info;

	netdev_notifier_info_init(&info, dev);
	return nb->notifier_call(nb, val, &info);
}

static int dev_boot_phase = 1;

/**
 * register_netdevice_notifier - register a network notifier block
 * @nb: notifier
 *
 * Register a notifier to be called when network device events occur.
 * The notifier passed is linked into the kernel structures and must
 * not be reused until it has been unregistered. A negative errno code
 * is returned on a failure.
 *
 * When registered all registration and up events are replayed
 * to the new notifier to allow device to have a race free
 * view of the network device list.
 */

int register_netdevice_notifier(struct notifier_block *nb)
{
	struct net_device *dev;
	struct net_device *last;
	struct net *net;
	int err;

	rtnl_lock();
	err = raw_notifier_chain_register(&netdev_chain, nb);
	if (err)
		goto unlock;
	if (dev_boot_phase)
		goto unlock;
	for_each_net(net) {
		for_each_netdev(net, dev) {
			err = call_netdevice_notifier(nb, NETDEV_REGISTER, dev);
			err = notifier_to_errno(err);
			if (err)
				goto rollback;

			if (!(dev->flags & IFF_UP))
				continue;

			call_netdevice_notifier(nb, NETDEV_UP, dev);
		}
	}

unlock:
	rtnl_unlock();
	return err;

rollback:
	last = dev;
	for_each_net(net) {
		for_each_netdev(net, dev) {
			if (dev == last)
				goto outroll;

			if (dev->flags & IFF_UP) {
				call_netdevice_notifier(nb, NETDEV_GOING_DOWN,
							dev);
				call_netdevice_notifier(nb, NETDEV_DOWN, dev);
			}
			call_netdevice_notifier(nb, NETDEV_UNREGISTER, dev);
		}
	}

outroll:
	raw_notifier_chain_unregister(&netdev_chain, nb);
	goto unlock;
}
EXPORT_SYMBOL(register_netdevice_notifier);

/**
 * unregister_netdevice_notifier - unregister a network notifier block
 * @nb: notifier
 *
 * Unregister a notifier previously registered by
 * register_netdevice_notifier(). The notifier is unlinked into the
 * kernel structures and may then be reused. A negative errno code
 * is returned on a failure.
 *
 * After unregistering unregister and down device events are synthesized
 * for all devices on the device list to the removed notifier to remove
 * the need for special case cleanup code.
 */

int unregister_netdevice_notifier(struct notifier_block *nb)
{
	struct net_device *dev;
	struct net *net;
	int err;

	rtnl_lock();
	err = raw_notifier_chain_unregister(&netdev_chain, nb);
	if (err)
		goto unlock;

	for_each_net(net) {
		for_each_netdev(net, dev) {
			if (dev->flags & IFF_UP) {
				call_netdevice_notifier(nb, NETDEV_GOING_DOWN,
							dev);
				call_netdevice_notifier(nb, NETDEV_DOWN, dev);
			}
			call_netdevice_notifier(nb, NETDEV_UNREGISTER, dev);
		}
	}
unlock:
	rtnl_unlock();
	return err;
}
EXPORT_SYMBOL(unregister_netdevice_notifier);

/**
 *	call_netdevice_notifiers_info - call all network notifier blocks
 *	@val: value passed unmodified to notifier function
 *	@dev: net_device pointer passed unmodified to notifier function
 *	@info: notifier information data
 *
 *	Call all network notifier blocks.  Parameters and return value
 *	are as for raw_notifier_call_chain().
 */

static int call_netdevice_notifiers_info(unsigned long val,
					 struct net_device *dev,
					 struct netdev_notifier_info *info)
{
	ASSERT_RTNL();
	netdev_notifier_info_init(info, dev);
	return raw_notifier_call_chain(&netdev_chain, val, info);
}

/**
 *	call_netdevice_notifiers - call all network notifier blocks
 *      @val: value passed unmodified to notifier function
 *      @dev: net_device pointer passed unmodified to notifier function
 *
 *	Call all network notifier blocks.  Parameters and return value
 *	are as for raw_notifier_call_chain().
 */

int call_netdevice_notifiers(unsigned long val, struct net_device *dev)
{
	struct netdev_notifier_info info;

	return call_netdevice_notifiers_info(val, dev, &info);
}
EXPORT_SYMBOL(call_netdevice_notifiers);

#ifdef CONFIG_NET_INGRESS
static struct static_key ingress_needed __read_mostly;

void net_inc_ingress_queue(void)
{
	static_key_slow_inc(&ingress_needed);
}
EXPORT_SYMBOL_GPL(net_inc_ingress_queue);

void net_dec_ingress_queue(void)
{
	static_key_slow_dec(&ingress_needed);
}
EXPORT_SYMBOL_GPL(net_dec_ingress_queue);
#endif

#ifdef CONFIG_NET_EGRESS
static struct static_key egress_needed __read_mostly;

void net_inc_egress_queue(void)
{
	static_key_slow_inc(&egress_needed);
}
EXPORT_SYMBOL_GPL(net_inc_egress_queue);

void net_dec_egress_queue(void)
{
	static_key_slow_dec(&egress_needed);
}
EXPORT_SYMBOL_GPL(net_dec_egress_queue);
#endif

static struct static_key netstamp_needed __read_mostly;
#ifdef HAVE_JUMP_LABEL
static atomic_t netstamp_needed_deferred;
static atomic_t netstamp_wanted;
static void netstamp_clear(struct work_struct *work)
{
	int deferred = atomic_xchg(&netstamp_needed_deferred, 0);
	int wanted;

	wanted = atomic_add_return(deferred, &netstamp_wanted);
	if (wanted > 0)
		static_key_enable(&netstamp_needed);
	else
		static_key_disable(&netstamp_needed);
}
static DECLARE_WORK(netstamp_work, netstamp_clear);
#endif

void net_enable_timestamp(void)
{
#ifdef HAVE_JUMP_LABEL
	int wanted;

	while (1) {
		wanted = atomic_read(&netstamp_wanted);
		if (wanted <= 0)
			break;
		if (atomic_cmpxchg(&netstamp_wanted, wanted, wanted + 1) == wanted)
			return;
	}
	atomic_inc(&netstamp_needed_deferred);
	schedule_work(&netstamp_work);
#else
	static_key_slow_inc(&netstamp_needed);
#endif
}
EXPORT_SYMBOL(net_enable_timestamp);

void net_disable_timestamp(void)
{
#ifdef HAVE_JUMP_LABEL
	int wanted;

	while (1) {
		wanted = atomic_read(&netstamp_wanted);
		if (wanted <= 1)
			break;
		if (atomic_cmpxchg(&netstamp_wanted, wanted, wanted - 1) == wanted)
			return;
	}
	atomic_dec(&netstamp_needed_deferred);
	schedule_work(&netstamp_work);
#else
	static_key_slow_dec(&netstamp_needed);
#endif
}
EXPORT_SYMBOL(net_disable_timestamp);

static inline void net_timestamp_set(struct sk_buff *skb)
{
	skb->tstamp = 0;
	if (static_key_false(&netstamp_needed))
		__net_timestamp(skb);
}

#define net_timestamp_check(COND, SKB)			\
	if (static_key_false(&netstamp_needed)) {		\
		if ((COND) && !(SKB)->tstamp)	\
			__net_timestamp(SKB);		\
	}						\

bool is_skb_forwardable(const struct net_device *dev, const struct sk_buff *skb)
{
	unsigned int len;

	if (!(dev->flags & IFF_UP))
		return false;

	len = dev->mtu + dev->hard_header_len + VLAN_HLEN;
	if (skb->len <= len)
		return true;

	/* if TSO is enabled, we don't care about the length as the packet
	 * could be forwarded without being segmented before
	 */
	if (skb_is_gso(skb))
		return true;

	return false;
}
EXPORT_SYMBOL_GPL(is_skb_forwardable);

int __dev_forward_skb(struct net_device *dev, struct sk_buff *skb)
{
	int ret = ____dev_forward_skb(dev, skb);

	if (likely(!ret)) {
		skb->protocol = eth_type_trans(skb, dev);
		skb_postpull_rcsum(skb, eth_hdr(skb), ETH_HLEN);
	}

	return ret;
}
EXPORT_SYMBOL_GPL(__dev_forward_skb);

/**
 * dev_forward_skb - loopback an skb to another netif
 *
 * @dev: destination network device
 * @skb: buffer to forward
 *
 * return values:
 *	NET_RX_SUCCESS	(no congestion)
 *	NET_RX_DROP     (packet was dropped, but freed)
 *
 * dev_forward_skb can be used for injecting an skb from the
 * start_xmit function of one device into the receive queue
 * of another device.
 *
 * The receiving device may be in another namespace, so
 * we have to clear all information in the skb that could
 * impact namespace isolation.
 */
int dev_forward_skb(struct net_device *dev, struct sk_buff *skb)
{
	return __dev_forward_skb(dev, skb) ?: netif_rx_internal(skb);
}
EXPORT_SYMBOL_GPL(dev_forward_skb);

static inline int deliver_skb(struct sk_buff *skb,
			      struct packet_type *pt_prev,
			      struct net_device *orig_dev)
{
	if (unlikely(skb_orphan_frags(skb, GFP_ATOMIC)))
		return -ENOMEM;
	atomic_inc(&skb->users);
	return pt_prev->func(skb, skb->dev, pt_prev, orig_dev);
}

static inline void deliver_ptype_list_skb(struct sk_buff *skb,
					  struct packet_type **pt,
					  struct net_device *orig_dev,
					  __be16 type,
					  struct list_head *ptype_list)
{
	struct packet_type *ptype, *pt_prev = *pt;

	list_for_each_entry_rcu(ptype, ptype_list, list) {
		if (ptype->type != type)
			continue;
		if (pt_prev)
			deliver_skb(skb, pt_prev, orig_dev);
		pt_prev = ptype;
	}
	*pt = pt_prev;
}

static inline bool skb_loop_sk(struct packet_type *ptype, struct sk_buff *skb)
{
	if (!ptype->af_packet_priv || !skb->sk)
		return false;

	if (ptype->id_match)
		return ptype->id_match(ptype, skb->sk);
	else if ((struct sock *)ptype->af_packet_priv == skb->sk)
		return true;

	return false;
}

/*
 *	Support routine. Sends outgoing frames to any network
 *	taps currently in use.
 */

void dev_queue_xmit_nit(struct sk_buff *skb, struct net_device *dev)
{
	struct packet_type *ptype;
	struct sk_buff *skb2 = NULL;
	struct packet_type *pt_prev = NULL;
	struct list_head *ptype_list = &ptype_all;

	rcu_read_lock();
again:
	list_for_each_entry_rcu(ptype, ptype_list, list) {
		/* Never send packets back to the socket
		 * they originated from - MvS (miquels@drinkel.ow.org)
		 */
		if (skb_loop_sk(ptype, skb))
			continue;

		if (pt_prev) {
			deliver_skb(skb2, pt_prev, skb->dev);
			pt_prev = ptype;
			continue;
		}

		/* need to clone skb, done only once */
		skb2 = skb_clone(skb, GFP_ATOMIC);
		if (!skb2)
			goto out_unlock;

		net_timestamp_set(skb2);

		/* skb->nh should be correctly
		 * set by sender, so that the second statement is
		 * just protection against buggy protocols.
		 */
		skb_reset_mac_header(skb2);

		if (skb_network_header(skb2) < skb2->data ||
		    skb_network_header(skb2) > skb_tail_pointer(skb2)) {
			net_crit_ratelimited("protocol %04x is buggy, dev %s\n",
					     ntohs(skb2->protocol),
					     dev->name);
			skb_reset_network_header(skb2);
		}

		skb2->transport_header = skb2->network_header;
		skb2->pkt_type = PACKET_OUTGOING;
		pt_prev = ptype;
	}

	if (ptype_list == &ptype_all) {
		ptype_list = &dev->ptype_all;
		goto again;
	}
out_unlock:
	if (pt_prev)
		pt_prev->func(skb2, skb->dev, pt_prev, skb->dev);
	rcu_read_unlock();
}
EXPORT_SYMBOL_GPL(dev_queue_xmit_nit);

/**
 * netif_setup_tc - Handle tc mappings on real_num_tx_queues change
 * @dev: Network device
 * @txq: number of queues available
 *
 * If real_num_tx_queues is changed the tc mappings may no longer be
 * valid. To resolve this verify the tc mapping remains valid and if
 * not NULL the mapping. With no priorities mapping to this
 * offset/count pair it will no longer be used. In the worst case TC0
 * is invalid nothing can be done so disable priority mappings. If is
 * expected that drivers will fix this mapping if they can before
 * calling netif_set_real_num_tx_queues.
 */
static void netif_setup_tc(struct net_device *dev, unsigned int txq)
{
	int i;
	struct netdev_tc_txq *tc = &dev->tc_to_txq[0];

	/* If TC0 is invalidated disable TC mapping */
	if (tc->offset + tc->count > txq) {
		pr_warn("Number of in use tx queues changed invalidating tc mappings. Priority traffic classification disabled!\n");
		dev->num_tc = 0;
		return;
	}

	/* Invalidated prio to tc mappings set to TC0 */
	for (i = 1; i < TC_BITMASK + 1; i++) {
		int q = netdev_get_prio_tc_map(dev, i);

		tc = &dev->tc_to_txq[q];
		if (tc->offset + tc->count > txq) {
			pr_warn("Number of in use tx queues changed. Priority %i to tc mapping %i is no longer valid. Setting map to 0\n",
				i, q);
			netdev_set_prio_tc_map(dev, i, 0);
		}
	}
}

int netdev_txq_to_tc(struct net_device *dev, unsigned int txq)
{
	if (dev->num_tc) {
		struct netdev_tc_txq *tc = &dev->tc_to_txq[0];
		int i;

		for (i = 0; i < TC_MAX_QUEUE; i++, tc++) {
			if ((txq - tc->offset) < tc->count)
				return i;
		}

		return -1;
	}

	return 0;
}

#ifdef CONFIG_XPS
static DEFINE_MUTEX(xps_map_mutex);
#define xmap_dereference(P)		\
	rcu_dereference_protected((P), lockdep_is_held(&xps_map_mutex))

static bool remove_xps_queue(struct xps_dev_maps *dev_maps,
			     int tci, u16 index)
{
	struct xps_map *map = NULL;
	int pos;

	if (dev_maps)
		map = xmap_dereference(dev_maps->cpu_map[tci]);
	if (!map)
		return false;

	for (pos = map->len; pos--;) {
		if (map->queues[pos] != index)
			continue;

		if (map->len > 1) {
			map->queues[pos] = map->queues[--map->len];
			break;
		}

		RCU_INIT_POINTER(dev_maps->cpu_map[tci], NULL);
		kfree_rcu(map, rcu);
		return false;
	}

	return true;
}

static bool remove_xps_queue_cpu(struct net_device *dev,
				 struct xps_dev_maps *dev_maps,
				 int cpu, u16 offset, u16 count)
{
	int num_tc = dev->num_tc ? : 1;
	bool active = false;
	int tci;

	for (tci = cpu * num_tc; num_tc--; tci++) {
		int i, j;

		for (i = count, j = offset; i--; j++) {
			if (!remove_xps_queue(dev_maps, cpu, j))
				break;
		}

		active |= i < 0;
	}

	return active;
}

static void netif_reset_xps_queues(struct net_device *dev, u16 offset,
				   u16 count)
{
	struct xps_dev_maps *dev_maps;
	int cpu, i;
	bool active = false;

	mutex_lock(&xps_map_mutex);
	dev_maps = xmap_dereference(dev->xps_maps);

	if (!dev_maps)
		goto out_no_maps;

	for_each_possible_cpu(cpu)
		active |= remove_xps_queue_cpu(dev, dev_maps, cpu,
					       offset, count);

	if (!active) {
		RCU_INIT_POINTER(dev->xps_maps, NULL);
		kfree_rcu(dev_maps, rcu);
	}

	for (i = offset + (count - 1); count--; i--)
		netdev_queue_numa_node_write(netdev_get_tx_queue(dev, i),
					     NUMA_NO_NODE);

out_no_maps:
	mutex_unlock(&xps_map_mutex);
}

static void netif_reset_xps_queues_gt(struct net_device *dev, u16 index)
{
	netif_reset_xps_queues(dev, index, dev->num_tx_queues - index);
}

static struct xps_map *expand_xps_map(struct xps_map *map,
				      int cpu, u16 index)
{
	struct xps_map *new_map;
	int alloc_len = XPS_MIN_MAP_ALLOC;
	int i, pos;

	for (pos = 0; map && pos < map->len; pos++) {
		if (map->queues[pos] != index)
			continue;
		return map;
	}

	/* Need to add queue to this CPU's existing map */
	if (map) {
		if (pos < map->alloc_len)
			return map;

		alloc_len = map->alloc_len * 2;
	}

	/* Need to allocate new map to store queue on this CPU's map */
	new_map = kzalloc_node(XPS_MAP_SIZE(alloc_len), GFP_KERNEL,
			       cpu_to_node(cpu));
	if (!new_map)
		return NULL;

	for (i = 0; i < pos; i++)
		new_map->queues[i] = map->queues[i];
	new_map->alloc_len = alloc_len;
	new_map->len = pos;

	return new_map;
}

int netif_set_xps_queue(struct net_device *dev, const struct cpumask *mask,
			u16 index)
{
	struct xps_dev_maps *dev_maps, *new_dev_maps = NULL;
	int i, cpu, tci, numa_node_id = -2;
	int maps_sz, num_tc = 1, tc = 0;
	struct xps_map *map, *new_map;
	bool active = false;

	if (dev->num_tc) {
		num_tc = dev->num_tc;
		tc = netdev_txq_to_tc(dev, index);
		if (tc < 0)
			return -EINVAL;
	}

	maps_sz = XPS_DEV_MAPS_SIZE(num_tc);
	if (maps_sz < L1_CACHE_BYTES)
		maps_sz = L1_CACHE_BYTES;

	mutex_lock(&xps_map_mutex);

	dev_maps = xmap_dereference(dev->xps_maps);

	/* allocate memory for queue storage */
	for_each_cpu_and(cpu, cpu_online_mask, mask) {
		if (!new_dev_maps)
			new_dev_maps = kzalloc(maps_sz, GFP_KERNEL);
		if (!new_dev_maps) {
			mutex_unlock(&xps_map_mutex);
			return -ENOMEM;
		}

		tci = cpu * num_tc + tc;
		map = dev_maps ? xmap_dereference(dev_maps->cpu_map[tci]) :
				 NULL;

		map = expand_xps_map(map, cpu, index);
		if (!map)
			goto error;

		RCU_INIT_POINTER(new_dev_maps->cpu_map[tci], map);
	}

	if (!new_dev_maps)
		goto out_no_new_maps;

	for_each_possible_cpu(cpu) {
		/* copy maps belonging to foreign traffic classes */
		for (i = tc, tci = cpu * num_tc; dev_maps && i--; tci++) {
			/* fill in the new device map from the old device map */
			map = xmap_dereference(dev_maps->cpu_map[tci]);
			RCU_INIT_POINTER(new_dev_maps->cpu_map[tci], map);
		}

		/* We need to explicitly update tci as prevous loop
		 * could break out early if dev_maps is NULL.
		 */
		tci = cpu * num_tc + tc;

		if (cpumask_test_cpu(cpu, mask) && cpu_online(cpu)) {
			/* add queue to CPU maps */
			int pos = 0;

			map = xmap_dereference(new_dev_maps->cpu_map[tci]);
			while ((pos < map->len) && (map->queues[pos] != index))
				pos++;

			if (pos == map->len)
				map->queues[map->len++] = index;
#ifdef CONFIG_NUMA
			if (numa_node_id == -2)
				numa_node_id = cpu_to_node(cpu);
			else if (numa_node_id != cpu_to_node(cpu))
				numa_node_id = -1;
#endif
		} else if (dev_maps) {
			/* fill in the new device map from the old device map */
			map = xmap_dereference(dev_maps->cpu_map[tci]);
			RCU_INIT_POINTER(new_dev_maps->cpu_map[tci], map);
		}

		/* copy maps belonging to foreign traffic classes */
		for (i = num_tc - tc, tci++; dev_maps && --i; tci++) {
			/* fill in the new device map from the old device map */
			map = xmap_dereference(dev_maps->cpu_map[tci]);
			RCU_INIT_POINTER(new_dev_maps->cpu_map[tci], map);
		}
	}

	rcu_assign_pointer(dev->xps_maps, new_dev_maps);

	/* Cleanup old maps */
	if (!dev_maps)
		goto out_no_old_maps;

	for_each_possible_cpu(cpu) {
		for (i = num_tc, tci = cpu * num_tc; i--; tci++) {
			new_map = xmap_dereference(new_dev_maps->cpu_map[tci]);
			map = xmap_dereference(dev_maps->cpu_map[tci]);
			if (map && map != new_map)
				kfree_rcu(map, rcu);
		}
	}

	kfree_rcu(dev_maps, rcu);

out_no_old_maps:
	dev_maps = new_dev_maps;
	active = true;

out_no_new_maps:
	/* update Tx queue numa node */
	netdev_queue_numa_node_write(netdev_get_tx_queue(dev, index),
				     (numa_node_id >= 0) ? numa_node_id :
				     NUMA_NO_NODE);

	if (!dev_maps)
		goto out_no_maps;

	/* removes queue from unused CPUs */
	for_each_possible_cpu(cpu) {
		for (i = tc, tci = cpu * num_tc; i--; tci++)
			active |= remove_xps_queue(dev_maps, tci, index);
		if (!cpumask_test_cpu(cpu, mask) || !cpu_online(cpu))
			active |= remove_xps_queue(dev_maps, tci, index);
		for (i = num_tc - tc, tci++; --i; tci++)
			active |= remove_xps_queue(dev_maps, tci, index);
	}

	/* free map if not active */
	if (!active) {
		RCU_INIT_POINTER(dev->xps_maps, NULL);
		kfree_rcu(dev_maps, rcu);
	}

out_no_maps:
	mutex_unlock(&xps_map_mutex);

	return 0;
error:
	/* remove any maps that we added */
	for_each_possible_cpu(cpu) {
		for (i = num_tc, tci = cpu * num_tc; i--; tci++) {
			new_map = xmap_dereference(new_dev_maps->cpu_map[tci]);
			map = dev_maps ?
			      xmap_dereference(dev_maps->cpu_map[tci]) :
			      NULL;
			if (new_map && new_map != map)
				kfree(new_map);
		}
	}

	mutex_unlock(&xps_map_mutex);

	kfree(new_dev_maps);
	return -ENOMEM;
}
EXPORT_SYMBOL(netif_set_xps_queue);

#endif
void netdev_reset_tc(struct net_device *dev)
{
#ifdef CONFIG_XPS
	netif_reset_xps_queues_gt(dev, 0);
#endif
	dev->num_tc = 0;
	memset(dev->tc_to_txq, 0, sizeof(dev->tc_to_txq));
	memset(dev->prio_tc_map, 0, sizeof(dev->prio_tc_map));
}
EXPORT_SYMBOL(netdev_reset_tc);

int netdev_set_tc_queue(struct net_device *dev, u8 tc, u16 count, u16 offset)
{
	if (tc >= dev->num_tc)
		return -EINVAL;

#ifdef CONFIG_XPS
	netif_reset_xps_queues(dev, offset, count);
#endif
	dev->tc_to_txq[tc].count = count;
	dev->tc_to_txq[tc].offset = offset;
	return 0;
}
EXPORT_SYMBOL(netdev_set_tc_queue);

int netdev_set_num_tc(struct net_device *dev, u8 num_tc)
{
	if (num_tc > TC_MAX_QUEUE)
		return -EINVAL;

#ifdef CONFIG_XPS
	netif_reset_xps_queues_gt(dev, 0);
#endif
	dev->num_tc = num_tc;
	return 0;
}
EXPORT_SYMBOL(netdev_set_num_tc);

/*
 * Routine to help set real_num_tx_queues. To avoid skbs mapped to queues
 * greater then real_num_tx_queues stale skbs on the qdisc must be flushed.
 */
int netif_set_real_num_tx_queues(struct net_device *dev, unsigned int txq)
{
	int rc;

	if (txq < 1 || txq > dev->num_tx_queues)
		return -EINVAL;

	if (dev->reg_state == NETREG_REGISTERED ||
	    dev->reg_state == NETREG_UNREGISTERING) {
		ASSERT_RTNL();

		rc = netdev_queue_update_kobjects(dev, dev->real_num_tx_queues,
						  txq);
		if (rc)
			return rc;

		if (dev->num_tc)
			netif_setup_tc(dev, txq);

		if (txq < dev->real_num_tx_queues) {
			qdisc_reset_all_tx_gt(dev, txq);
#ifdef CONFIG_XPS
			netif_reset_xps_queues_gt(dev, txq);
#endif
		}
	}

	dev->real_num_tx_queues = txq;
	return 0;
}
EXPORT_SYMBOL(netif_set_real_num_tx_queues);

#ifdef CONFIG_SYSFS
/**
 *	netif_set_real_num_rx_queues - set actual number of RX queues used
 *	@dev: Network device
 *	@rxq: Actual number of RX queues
 *
 *	This must be called either with the rtnl_lock held or before
 *	registration of the net device.  Returns 0 on success, or a
 *	negative error code.  If called before registration, it always
 *	succeeds.
 */
int netif_set_real_num_rx_queues(struct net_device *dev, unsigned int rxq)
{
	int rc;

	if (rxq < 1 || rxq > dev->num_rx_queues)
		return -EINVAL;

	if (dev->reg_state == NETREG_REGISTERED) {
		ASSERT_RTNL();

		rc = net_rx_queue_update_kobjects(dev, dev->real_num_rx_queues,
						  rxq);
		if (rc)
			return rc;
	}

	dev->real_num_rx_queues = rxq;
	return 0;
}
EXPORT_SYMBOL(netif_set_real_num_rx_queues);
#endif

/**
 * netif_get_num_default_rss_queues - default number of RSS queues
 *
 * This routine should set an upper limit on the number of RSS queues
 * used by default by multiqueue devices.
 */
int netif_get_num_default_rss_queues(void)
{
	return is_kdump_kernel() ?
		1 : min_t(int, DEFAULT_MAX_NUM_RSS_QUEUES, num_online_cpus());
}
EXPORT_SYMBOL(netif_get_num_default_rss_queues);

static void __netif_reschedule(struct Qdisc *q)
{
	struct softnet_data *sd;
	unsigned long flags;

	local_irq_save(flags);
	sd = this_cpu_ptr(&softnet_data);
	q->next_sched = NULL;
	*sd->output_queue_tailp = q;
	sd->output_queue_tailp = &q->next_sched;
	raise_softirq_irqoff(NET_TX_SOFTIRQ);
	local_irq_restore(flags);
}

void __netif_schedule(struct Qdisc *q)
{
	if (!test_and_set_bit(__QDISC_STATE_SCHED, &q->state))
		__netif_reschedule(q);
}
EXPORT_SYMBOL(__netif_schedule);

struct dev_kfree_skb_cb {
	enum skb_free_reason reason;
};

static struct dev_kfree_skb_cb *get_kfree_skb_cb(const struct sk_buff *skb)
{
	return (struct dev_kfree_skb_cb *)skb->cb;
}

void netif_schedule_queue(struct netdev_queue *txq)
{
	rcu_read_lock();
	if (!(txq->state & QUEUE_STATE_ANY_XOFF)) {
		struct Qdisc *q = rcu_dereference(txq->qdisc);

		__netif_schedule(q);
	}
	rcu_read_unlock();
}
EXPORT_SYMBOL(netif_schedule_queue);

void netif_tx_wake_queue(struct netdev_queue *dev_queue)
{
	if (test_and_clear_bit(__QUEUE_STATE_DRV_XOFF, &dev_queue->state)) {
		struct Qdisc *q;

		rcu_read_lock();
		q = rcu_dereference(dev_queue->qdisc);
		__netif_schedule(q);
		rcu_read_unlock();
	}
}
EXPORT_SYMBOL(netif_tx_wake_queue);

void __dev_kfree_skb_irq(struct sk_buff *skb, enum skb_free_reason reason)
{
	unsigned long flags;

	if (unlikely(!skb))
		return;

	if (likely(atomic_read(&skb->users) == 1)) {
		smp_rmb();
		atomic_set(&skb->users, 0);
	} else if (likely(!atomic_dec_and_test(&skb->users))) {
		return;
	}
	get_kfree_skb_cb(skb)->reason = reason;
	local_irq_save(flags);
	skb->next = __this_cpu_read(softnet_data.completion_queue);
	__this_cpu_write(softnet_data.completion_queue, skb);
	raise_softirq_irqoff(NET_TX_SOFTIRQ);
	local_irq_restore(flags);
}
EXPORT_SYMBOL(__dev_kfree_skb_irq);

void __dev_kfree_skb_any(struct sk_buff *skb, enum skb_free_reason reason)
{
	if (in_irq() || irqs_disabled())
		__dev_kfree_skb_irq(skb, reason);
	else
		dev_kfree_skb(skb);
}
EXPORT_SYMBOL(__dev_kfree_skb_any);


/**
 * netif_device_detach - mark device as removed
 * @dev: network device
 *
 * Mark device as removed from system and therefore no longer available.
 */
void netif_device_detach(struct net_device *dev)
{
	if (test_and_clear_bit(__LINK_STATE_PRESENT, &dev->state) &&
	    netif_running(dev)) {
		netif_tx_stop_all_queues(dev);
	}
}
EXPORT_SYMBOL(netif_device_detach);

/**
 * netif_device_attach - mark device as attached
 * @dev: network device
 *
 * Mark device as attached from system and restart if needed.
 */
void netif_device_attach(struct net_device *dev)
{
	if (!test_and_set_bit(__LINK_STATE_PRESENT, &dev->state) &&
	    netif_running(dev)) {
		netif_tx_wake_all_queues(dev);
		__netdev_watchdog_up(dev);
	}
}
EXPORT_SYMBOL(netif_device_attach);

/*
 * Returns a Tx hash based on the given packet descriptor a Tx queues' number
 * to be used as a distribution range.
 */
u16 __skb_tx_hash(const struct net_device *dev, struct sk_buff *skb,
		  unsigned int num_tx_queues)
{
	u32 hash;
	u16 qoffset = 0;
	u16 qcount = num_tx_queues;

	if (skb_rx_queue_recorded(skb)) {
		hash = skb_get_rx_queue(skb);
		while (unlikely(hash >= num_tx_queues))
			hash -= num_tx_queues;
		return hash;
	}

	if (dev->num_tc) {
		u8 tc = netdev_get_prio_tc_map(dev, skb->priority);

		qoffset = dev->tc_to_txq[tc].offset;
		qcount = dev->tc_to_txq[tc].count;
	}

	return (u16) reciprocal_scale(skb_get_hash(skb), qcount) + qoffset;
}
EXPORT_SYMBOL(__skb_tx_hash);

static void skb_warn_bad_offload(const struct sk_buff *skb)
{
	static const netdev_features_t null_features;
	struct net_device *dev = skb->dev;
	const char *name = "";

	if (!net_ratelimit())
		return;

	if (dev) {
		if (dev->dev.parent)
			name = dev_driver_string(dev->dev.parent);
		else
			name = netdev_name(dev);
	}
	WARN(1, "%s: caps=(%pNF, %pNF) len=%d data_len=%d gso_size=%d "
	     "gso_type=%d ip_summed=%d\n",
	     name, dev ? &dev->features : &null_features,
	     skb->sk ? &skb->sk->sk_route_caps : &null_features,
	     skb->len, skb->data_len, skb_shinfo(skb)->gso_size,
	     skb_shinfo(skb)->gso_type, skb->ip_summed);
}

/*
 * Invalidate hardware checksum when packet is to be mangled, and
 * complete checksum manually on outgoing path.
 */
int skb_checksum_help(struct sk_buff *skb)
{
	__wsum csum;
	int ret = 0, offset;

	if (skb->ip_summed == CHECKSUM_COMPLETE)
		goto out_set_summed;

	if (unlikely(skb_shinfo(skb)->gso_size)) {
		skb_warn_bad_offload(skb);
		return -EINVAL;
	}

	/* Before computing a checksum, we should make sure no frag could
	 * be modified by an external entity : checksum could be wrong.
	 */
	if (skb_has_shared_frag(skb)) {
		ret = __skb_linearize(skb);
		if (ret)
			goto out;
	}

	offset = skb_checksum_start_offset(skb);
	BUG_ON(offset >= skb_headlen(skb));
	csum = skb_checksum(skb, offset, skb->len - offset, 0);

	offset += skb->csum_offset;
	BUG_ON(offset + sizeof(__sum16) > skb_headlen(skb));

	if (skb_cloned(skb) &&
	    !skb_clone_writable(skb, offset + sizeof(__sum16))) {
		ret = pskb_expand_head(skb, 0, 0, GFP_ATOMIC);
		if (ret)
			goto out;
	}

	*(__sum16 *)(skb->data + offset) = csum_fold(csum) ?: CSUM_MANGLED_0;
out_set_summed:
	skb->ip_summed = CHECKSUM_NONE;
out:
	return ret;
}
EXPORT_SYMBOL(skb_checksum_help);

__be16 skb_network_protocol(struct sk_buff *skb, int *depth)
{
	__be16 type = skb->protocol;

	/* Tunnel gso handlers can set protocol to ethernet. */
	if (type == htons(ETH_P_TEB)) {
		struct ethhdr *eth;

		if (unlikely(!pskb_may_pull(skb, sizeof(struct ethhdr))))
			return 0;

		eth = (struct ethhdr *)skb_mac_header(skb);
		type = eth->h_proto;
	}

	return __vlan_get_protocol(skb, type, depth);
}

/**
 *	skb_mac_gso_segment - mac layer segmentation handler.
 *	@skb: buffer to segment
 *	@features: features for the output path (see dev->features)
 */
struct sk_buff *skb_mac_gso_segment(struct sk_buff *skb,
				    netdev_features_t features)
{
	struct sk_buff *segs = ERR_PTR(-EPROTONOSUPPORT);
	struct packet_offload *ptype;
	int vlan_depth = skb->mac_len;
	__be16 type = skb_network_protocol(skb, &vlan_depth);

	if (unlikely(!type))
		return ERR_PTR(-EINVAL);

	__skb_pull(skb, vlan_depth);

	rcu_read_lock();
	list_for_each_entry_rcu(ptype, &offload_base, list) {
		if (ptype->type == type && ptype->callbacks.gso_segment) {
			segs = ptype->callbacks.gso_segment(skb, features);
			break;
		}
	}
	rcu_read_unlock();

	__skb_push(skb, skb->data - skb_mac_header(skb));

	return segs;
}
EXPORT_SYMBOL(skb_mac_gso_segment);


/* openvswitch calls this on rx path, so we need a different check.
 */
static inline bool skb_needs_check(struct sk_buff *skb, bool tx_path)
{
	if (tx_path)
		return skb->ip_summed != CHECKSUM_PARTIAL &&
		       skb->ip_summed != CHECKSUM_NONE;

	return skb->ip_summed == CHECKSUM_NONE;
}

/**
 *	__skb_gso_segment - Perform segmentation on skb.
 *	@skb: buffer to segment
 *	@features: features for the output path (see dev->features)
 *	@tx_path: whether it is called in TX path
 *
 *	This function segments the given skb and returns a list of segments.
 *
 *	It may return NULL if the skb requires no segmentation.  This is
 *	only possible when GSO is used for verifying header integrity.
 *
 *	Segmentation preserves SKB_SGO_CB_OFFSET bytes of previous skb cb.
 */
struct sk_buff *__skb_gso_segment(struct sk_buff *skb,
				  netdev_features_t features, bool tx_path)
{
	struct sk_buff *segs;

	if (unlikely(skb_needs_check(skb, tx_path))) {
		int err;

		/* We're going to init ->check field in TCP or UDP header */
		err = skb_cow_head(skb, 0);
		if (err < 0)
			return ERR_PTR(err);
	}

	/* Only report GSO partial support if it will enable us to
	 * support segmentation on this frame without needing additional
	 * work.
	 */
	if (features & NETIF_F_GSO_PARTIAL) {
		netdev_features_t partial_features = NETIF_F_GSO_ROBUST;
		struct net_device *dev = skb->dev;

		partial_features |= dev->features & dev->gso_partial_features;
		if (!skb_gso_ok(skb, features | partial_features))
			features &= ~NETIF_F_GSO_PARTIAL;
	}

	BUILD_BUG_ON(SKB_SGO_CB_OFFSET +
		     sizeof(*SKB_GSO_CB(skb)) > sizeof(skb->cb));

	SKB_GSO_CB(skb)->mac_offset = skb_headroom(skb);
	SKB_GSO_CB(skb)->encap_level = 0;

	skb_reset_mac_header(skb);
	skb_reset_mac_len(skb);

	segs = skb_mac_gso_segment(skb, features);

	if (unlikely(skb_needs_check(skb, tx_path)))
		skb_warn_bad_offload(skb);

	return segs;
}
EXPORT_SYMBOL(__skb_gso_segment);

/* Take action when hardware reception checksum errors are detected. */
#ifdef CONFIG_BUG
void netdev_rx_csum_fault(struct net_device *dev)
{
	if (net_ratelimit()) {
		pr_err("%s: hw csum failure\n", dev ? dev->name : "<unknown>");
		dump_stack();
	}
}
EXPORT_SYMBOL(netdev_rx_csum_fault);
#endif

/* Actually, we should eliminate this check as soon as we know, that:
 * 1. IOMMU is present and allows to map all the memory.
 * 2. No high memory really exists on this machine.
 */

static int illegal_highdma(struct net_device *dev, struct sk_buff *skb)
{
#ifdef CONFIG_HIGHMEM
	int i;

	if (!(dev->features & NETIF_F_HIGHDMA)) {
		for (i = 0; i < skb_shinfo(skb)->nr_frags; i++) {
			skb_frag_t *frag = &skb_shinfo(skb)->frags[i];

			if (PageHighMem(skb_frag_page(frag)))
				return 1;
		}
	}

	if (PCI_DMA_BUS_IS_PHYS) {
		struct device *pdev = dev->dev.parent;

		if (!pdev)
			return 0;
		for (i = 0; i < skb_shinfo(skb)->nr_frags; i++) {
			skb_frag_t *frag = &skb_shinfo(skb)->frags[i];
			dma_addr_t addr = page_to_phys(skb_frag_page(frag));

			if (!pdev->dma_mask || addr + PAGE_SIZE - 1 > *pdev->dma_mask)
				return 1;
		}
	}
#endif
	return 0;
}

/* If MPLS offload request, verify we are testing hardware MPLS features
 * instead of standard features for the netdev.
 */
#if IS_ENABLED(CONFIG_NET_MPLS_GSO)
static netdev_features_t net_mpls_features(struct sk_buff *skb,
					   netdev_features_t features,
					   __be16 type)
{
	if (eth_p_mpls(type))
		features &= skb->dev->mpls_features;

	return features;
}
#else
static netdev_features_t net_mpls_features(struct sk_buff *skb,
					   netdev_features_t features,
					   __be16 type)
{
	return features;
}
#endif

static netdev_features_t harmonize_features(struct sk_buff *skb,
	netdev_features_t features)
{
	int tmp;
	__be16 type;

	type = skb_network_protocol(skb, &tmp);
	features = net_mpls_features(skb, features, type);

	if (skb->ip_summed != CHECKSUM_NONE &&
	    !can_checksum_protocol(features, type)) {
		features &= ~(NETIF_F_CSUM_MASK | NETIF_F_GSO_MASK);
	}
	if (illegal_highdma(skb->dev, skb))
		features &= ~NETIF_F_SG;

	return features;
}

netdev_features_t passthru_features_check(struct sk_buff *skb,
					  struct net_device *dev,
					  netdev_features_t features)
{
	return features;
}
EXPORT_SYMBOL(passthru_features_check);

static netdev_features_t dflt_features_check(const struct sk_buff *skb,
					     struct net_device *dev,
					     netdev_features_t features)
{
	return vlan_features_check(skb, features);
}

static netdev_features_t gso_features_check(const struct sk_buff *skb,
					    struct net_device *dev,
					    netdev_features_t features)
{
	u16 gso_segs = skb_shinfo(skb)->gso_segs;

	if (gso_segs > dev->gso_max_segs)
		return features & ~NETIF_F_GSO_MASK;

	/* Support for GSO partial features requires software
	 * intervention before we can actually process the packets
	 * so we need to strip support for any partial features now
	 * and we can pull them back in after we have partially
	 * segmented the frame.
	 */
	if (!(skb_shinfo(skb)->gso_type & SKB_GSO_PARTIAL))
		features &= ~dev->gso_partial_features;

	/* Make sure to clear the IPv4 ID mangling feature if the
	 * IPv4 header has the potential to be fragmented.
	 */
	if (skb_shinfo(skb)->gso_type & SKB_GSO_TCPV4) {
		struct iphdr *iph = skb->encapsulation ?
				    inner_ip_hdr(skb) : ip_hdr(skb);

		if (!(iph->frag_off & htons(IP_DF)))
			features &= ~NETIF_F_TSO_MANGLEID;
	}

	return features;
}

netdev_features_t netif_skb_features(struct sk_buff *skb)
{
	struct net_device *dev = skb->dev;
	netdev_features_t features = dev->features;

	if (skb_is_gso(skb))
		features = gso_features_check(skb, dev, features);

	/* If encapsulation offload request, verify we are testing
	 * hardware encapsulation features instead of standard
	 * features for the netdev
	 */
	if (skb->encapsulation)
		features &= dev->hw_enc_features;

	if (skb_vlan_tagged(skb))
		features = netdev_intersect_features(features,
						     dev->vlan_features |
						     NETIF_F_HW_VLAN_CTAG_TX |
						     NETIF_F_HW_VLAN_STAG_TX);

	if (dev->netdev_ops->ndo_features_check)
		features &= dev->netdev_ops->ndo_features_check(skb, dev,
								features);
	else
		features &= dflt_features_check(skb, dev, features);

	return harmonize_features(skb, features);
}
EXPORT_SYMBOL(netif_skb_features);

static int xmit_one(struct sk_buff *skb, struct net_device *dev,
		    struct netdev_queue *txq, bool more)
{
	unsigned int len;
	int rc;

	if (!list_empty(&ptype_all) || !list_empty(&dev->ptype_all))
		dev_queue_xmit_nit(skb, dev);

	len = skb->len;
	trace_net_dev_start_xmit(skb, dev);
	rc = netdev_start_xmit(skb, dev, txq, more);
	trace_net_dev_xmit(skb, rc, dev, len);

	return rc;
}

struct sk_buff *dev_hard_start_xmit(struct sk_buff *first, struct net_device *dev,
				    struct netdev_queue *txq, int *ret)
{
	struct sk_buff *skb = first;
	int rc = NETDEV_TX_OK;

	while (skb) {
		struct sk_buff *next = skb->next;

		skb->next = NULL;
		rc = xmit_one(skb, dev, txq, next != NULL);
		if (unlikely(!dev_xmit_complete(rc))) {
			skb->next = next;
			goto out;
		}

		skb = next;
		if (netif_xmit_stopped(txq) && skb) {
			rc = NETDEV_TX_BUSY;
			break;
		}
	}

out:
	*ret = rc;
	return skb;
}

static struct sk_buff *validate_xmit_vlan(struct sk_buff *skb,
					  netdev_features_t features)
{
	if (skb_vlan_tag_present(skb) &&
	    !vlan_hw_offload_capable(features, skb->vlan_proto))
		skb = __vlan_hwaccel_push_inside(skb);
	return skb;
}

static struct sk_buff *validate_xmit_skb(struct sk_buff *skb, struct net_device *dev)
{
	netdev_features_t features;

	features = netif_skb_features(skb);
	skb = validate_xmit_vlan(skb, features);
	if (unlikely(!skb))
		goto out_null;

	if (netif_needs_gso(skb, features)) {
		struct sk_buff *segs;

		segs = skb_gso_segment(skb, features);
		if (IS_ERR(segs)) {
			goto out_kfree_skb;
		} else if (segs) {
			consume_skb(skb);
			skb = segs;
		}
	} else {
		if (skb_needs_linearize(skb, features) &&
		    __skb_linearize(skb))
			goto out_kfree_skb;

		if (validate_xmit_xfrm(skb, features))
			goto out_kfree_skb;

		/* If packet is not checksummed and device does not
		 * support checksumming for this protocol, complete
		 * checksumming here.
		 */
		if (skb->ip_summed == CHECKSUM_PARTIAL) {
			if (skb->encapsulation)
				skb_set_inner_transport_header(skb,
							       skb_checksum_start_offset(skb));
			else
				skb_set_transport_header(skb,
							 skb_checksum_start_offset(skb));
			if (!(features & NETIF_F_CSUM_MASK) &&
			    skb_checksum_help(skb))
				goto out_kfree_skb;
		}
	}

	return skb;

out_kfree_skb:
	kfree_skb(skb);
out_null:
	atomic_long_inc(&dev->tx_dropped);
	return NULL;
}

struct sk_buff *validate_xmit_skb_list(struct sk_buff *skb, struct net_device *dev)
{
	struct sk_buff *next, *head = NULL, *tail;

	for (; skb != NULL; skb = next) {
		next = skb->next;
		skb->next = NULL;

		/* in case skb wont be segmented, point to itself */
		skb->prev = skb;

		skb = validate_xmit_skb(skb, dev);
		if (!skb)
			continue;

		if (!head)
			head = skb;
		else
			tail->next = skb;
		/* If skb was segmented, skb->prev points to
		 * the last segment. If not, it still contains skb.
		 */
		tail = skb->prev;
	}
	return head;
}
EXPORT_SYMBOL_GPL(validate_xmit_skb_list);

static void qdisc_pkt_len_init(struct sk_buff *skb)
{
	const struct skb_shared_info *shinfo = skb_shinfo(skb);

	qdisc_skb_cb(skb)->pkt_len = skb->len;

	/* To get more precise estimation of bytes sent on wire,
	 * we add to pkt_len the headers size of all segments
	 */
	if (shinfo->gso_size)  {
		unsigned int hdr_len;
		u16 gso_segs = shinfo->gso_segs;

		/* mac layer + network layer */
		hdr_len = skb_transport_header(skb) - skb_mac_header(skb);

		/* + transport layer */
		if (likely(shinfo->gso_type & (SKB_GSO_TCPV4 | SKB_GSO_TCPV6)))
			hdr_len += tcp_hdrlen(skb);
		else
			hdr_len += sizeof(struct udphdr);

		if (shinfo->gso_type & SKB_GSO_DODGY)
			gso_segs = DIV_ROUND_UP(skb->len - hdr_len,
						shinfo->gso_size);

		qdisc_skb_cb(skb)->pkt_len += (gso_segs - 1) * hdr_len;
	}
}

static inline int __dev_xmit_skb(struct sk_buff *skb, struct Qdisc *q,
				 struct net_device *dev,
				 struct netdev_queue *txq)
{
	spinlock_t *root_lock = qdisc_lock(q);
	struct sk_buff *to_free = NULL;
	bool contended;
	int rc;

	qdisc_calculate_pkt_len(skb, q);
	/*
	 * Heuristic to force contended enqueues to serialize on a
	 * separate lock before trying to get qdisc main lock.
	 * This permits qdisc->running owner to get the lock more
	 * often and dequeue packets faster.
	 */
	contended = qdisc_is_running(q);
	if (unlikely(contended))
		spin_lock(&q->busylock);

	spin_lock(root_lock);
	if (unlikely(test_bit(__QDISC_STATE_DEACTIVATED, &q->state))) {
		__qdisc_drop(skb, &to_free);
		rc = NET_XMIT_DROP;
	} else if ((q->flags & TCQ_F_CAN_BYPASS) && !qdisc_qlen(q) &&
		   qdisc_run_begin(q)) {
		/*
		 * This is a work-conserving queue; there are no old skbs
		 * waiting to be sent out; and the qdisc is not running -
		 * xmit the skb directly.
		 */

		qdisc_bstats_update(q, skb);

		if (sch_direct_xmit(skb, q, dev, txq, root_lock, true)) {
			if (unlikely(contended)) {
				spin_unlock(&q->busylock);
				contended = false;
			}
			__qdisc_run(q);
		} else
			qdisc_run_end(q);

		rc = NET_XMIT_SUCCESS;
	} else {
		rc = q->enqueue(skb, q, &to_free) & NET_XMIT_MASK;
		if (qdisc_run_begin(q)) {
			if (unlikely(contended)) {
				spin_unlock(&q->busylock);
				contended = false;
			}
			__qdisc_run(q);
		}
	}
	spin_unlock(root_lock);
	if (unlikely(to_free))
		kfree_skb_list(to_free);
	if (unlikely(contended))
		spin_unlock(&q->busylock);
	return rc;
}

#if IS_ENABLED(CONFIG_CGROUP_NET_PRIO)
static void skb_update_prio(struct sk_buff *skb)
{
	struct netprio_map *map = rcu_dereference_bh(skb->dev->priomap);

	if (!skb->priority && skb->sk && map) {
		unsigned int prioidx =
			sock_cgroup_prioidx(&skb->sk->sk_cgrp_data);

		if (prioidx < map->priomap_len)
			skb->priority = map->priomap[prioidx];
	}
}
#else
#define skb_update_prio(skb)
#endif

DEFINE_PER_CPU(int, xmit_recursion);
EXPORT_SYMBOL(xmit_recursion);

/**
 *	dev_loopback_xmit - loop back @skb
 *	@net: network namespace this loopback is happening in
 *	@sk:  sk needed to be a netfilter okfn
 *	@skb: buffer to transmit
 */
int dev_loopback_xmit(struct net *net, struct sock *sk, struct sk_buff *skb)
{
	skb_reset_mac_header(skb);
	__skb_pull(skb, skb_network_offset(skb));
	skb->pkt_type = PACKET_LOOPBACK;
	skb->ip_summed = CHECKSUM_UNNECESSARY;
	WARN_ON(!skb_dst(skb));
	skb_dst_force(skb);
	netif_rx_ni(skb);
	return 0;
}
EXPORT_SYMBOL(dev_loopback_xmit);

#ifdef CONFIG_NET_EGRESS
static struct sk_buff *
sch_handle_egress(struct sk_buff *skb, int *ret, struct net_device *dev)
{
	struct tcf_proto *cl = rcu_dereference_bh(dev->egress_cl_list);
	struct tcf_result cl_res;

	if (!cl)
		return skb;

	/* qdisc_skb_cb(skb)->pkt_len was already set by the caller. */
	qdisc_bstats_cpu_update(cl->q, skb);

	switch (tc_classify(skb, cl, &cl_res, false)) {
	case TC_ACT_OK:
	case TC_ACT_RECLASSIFY:
		skb->tc_index = TC_H_MIN(cl_res.classid);
		break;
	case TC_ACT_SHOT:
		qdisc_qstats_cpu_drop(cl->q);
		*ret = NET_XMIT_DROP;
		kfree_skb(skb);
		return NULL;
	case TC_ACT_STOLEN:
	case TC_ACT_QUEUED:
		*ret = NET_XMIT_SUCCESS;
		consume_skb(skb);
		return NULL;
	case TC_ACT_REDIRECT:
		/* No need to push/pop skb's mac_header here on egress! */
		skb_do_redirect(skb);
		*ret = NET_XMIT_SUCCESS;
		return NULL;
	default:
		break;
	}

	return skb;
}
#endif /* CONFIG_NET_EGRESS */

static inline int get_xps_queue(struct net_device *dev, struct sk_buff *skb)
{
#ifdef CONFIG_XPS
	struct xps_dev_maps *dev_maps;
	struct xps_map *map;
	int queue_index = -1;

	rcu_read_lock();
	dev_maps = rcu_dereference(dev->xps_maps);
	if (dev_maps) {
		unsigned int tci = skb->sender_cpu - 1;

		if (dev->num_tc) {
			tci *= dev->num_tc;
			tci += netdev_get_prio_tc_map(dev, skb->priority);
		}

		map = rcu_dereference(dev_maps->cpu_map[tci]);
		if (map) {
			if (map->len == 1)
				queue_index = map->queues[0];
			else
				queue_index = map->queues[reciprocal_scale(skb_get_hash(skb),
									   map->len)];
			if (unlikely(queue_index >= dev->real_num_tx_queues))
				queue_index = -1;
		}
	}
	rcu_read_unlock();

	return queue_index;
#else
	return -1;
#endif
}

static u16 __netdev_pick_tx(struct net_device *dev, struct sk_buff *skb)
{
	struct sock *sk = skb->sk;
	int queue_index = sk_tx_queue_get(sk);

	if (queue_index < 0 || skb->ooo_okay ||
	    queue_index >= dev->real_num_tx_queues) {
		int new_index = get_xps_queue(dev, skb);

		if (new_index < 0)
			new_index = skb_tx_hash(dev, skb);

		if (queue_index != new_index && sk &&
		    sk_fullsock(sk) &&
		    rcu_access_pointer(sk->sk_dst_cache))
			sk_tx_queue_set(sk, new_index);

		queue_index = new_index;
	}

	return queue_index;
}

struct netdev_queue *netdev_pick_tx(struct net_device *dev,
				    struct sk_buff *skb,
				    void *accel_priv)
{
	int queue_index = 0;

#ifdef CONFIG_XPS
	u32 sender_cpu = skb->sender_cpu - 1;

	if (sender_cpu >= (u32)NR_CPUS)
		skb->sender_cpu = raw_smp_processor_id() + 1;
#endif

	if (dev->real_num_tx_queues != 1) {
		const struct net_device_ops *ops = dev->netdev_ops;

		if (ops->ndo_select_queue)
			queue_index = ops->ndo_select_queue(dev, skb, accel_priv,
							    __netdev_pick_tx);
		else
			queue_index = __netdev_pick_tx(dev, skb);

		if (!accel_priv)
			queue_index = netdev_cap_txqueue(dev, queue_index);
	}

	skb_set_queue_mapping(skb, queue_index);
	return netdev_get_tx_queue(dev, queue_index);
}

/**
 *	__dev_queue_xmit - transmit a buffer
 *	@skb: buffer to transmit
 *	@accel_priv: private data used for L2 forwarding offload
 *
 *	Queue a buffer for transmission to a network device. The caller must
 *	have set the device and priority and built the buffer before calling
 *	this function. The function can be called from an interrupt.
 *
 *	A negative errno code is returned on a failure. A success does not
 *	guarantee the frame will be transmitted as it may be dropped due
 *	to congestion or traffic shaping.
 *
 * -----------------------------------------------------------------------------------
 *      I notice this method can also return errors from the queue disciplines,
 *      including NET_XMIT_DROP, which is a positive value.  So, errors can also
 *      be positive.
 *
 *      Regardless of the return value, the skb is consumed, so it is currently
 *      difficult to retry a send to this method.  (You can bump the ref count
 *      before sending to hold a reference for retry if you are careful.)
 *
 *      When calling this method, interrupts MUST be enabled.  This is because
 *      the BH enable code must have IRQs enabled so that it will not deadlock.
 *          --BLG
 */
static int __dev_queue_xmit(struct sk_buff *skb, void *accel_priv)
{
	struct net_device *dev = skb->dev;
	struct netdev_queue *txq;
	struct Qdisc *q;
	int rc = -ENOMEM;

	skb_reset_mac_header(skb);

	if (unlikely(skb_shinfo(skb)->tx_flags & SKBTX_SCHED_TSTAMP))
		__skb_tstamp_tx(skb, NULL, skb->sk, SCM_TSTAMP_SCHED);

	/* Disable soft irqs for various locks below. Also
	 * stops preemption for RCU.
	 */
	rcu_read_lock_bh();

	skb_update_prio(skb);

	qdisc_pkt_len_init(skb);
#ifdef CONFIG_NET_CLS_ACT
	skb->tc_at_ingress = 0;
# ifdef CONFIG_NET_EGRESS
	if (static_key_false(&egress_needed)) {
		skb = sch_handle_egress(skb, &rc, dev);
		if (!skb)
			goto out;
	}
# endif
#endif
	/* If device/qdisc don't need skb->dst, release it right now while
	 * its hot in this cpu cache.
	 */
	if (dev->priv_flags & IFF_XMIT_DST_RELEASE)
		skb_dst_drop(skb);
	else
		skb_dst_force(skb);

	txq = netdev_pick_tx(dev, skb, accel_priv);
	q = rcu_dereference_bh(txq->qdisc);

	trace_net_dev_queue(skb);
	if (q->enqueue) {
		rc = __dev_xmit_skb(skb, q, dev, txq);
		goto out;
	}

	/* The device has no queue. Common case for software devices:
	 * loopback, all the sorts of tunnels...

	 * Really, it is unlikely that netif_tx_lock protection is necessary
	 * here.  (f.e. loopback and IP tunnels are clean ignoring statistics
	 * counters.)
	 * However, it is possible, that they rely on protection
	 * made by us here.

	 * Check this and shot the lock. It is not prone from deadlocks.
	 *Either shot noqueue qdisc, it is even simpler 8)
	 */
	if (dev->flags & IFF_UP) {
		int cpu = smp_processor_id(); /* ok because BHs are off */

		if (txq->xmit_lock_owner != cpu) {
			if (unlikely(__this_cpu_read(xmit_recursion) >
				     XMIT_RECURSION_LIMIT))
				goto recursion_alert;

			skb = validate_xmit_skb(skb, dev);
			if (!skb)
				goto out;

			HARD_TX_LOCK(dev, txq, cpu);

			if (!netif_xmit_stopped(txq)) {
				__this_cpu_inc(xmit_recursion);
				skb = dev_hard_start_xmit(skb, dev, txq, &rc);
				__this_cpu_dec(xmit_recursion);
				if (dev_xmit_complete(rc)) {
					HARD_TX_UNLOCK(dev, txq);
					goto out;
				}
			}
			HARD_TX_UNLOCK(dev, txq);
			net_crit_ratelimited("Virtual device %s asks to queue packet!\n",
					     dev->name);
		} else {
			/* Recursion is detected! It is possible,
			 * unfortunately
			 */
recursion_alert:
			net_crit_ratelimited("Dead loop on virtual device %s, fix it urgently!\n",
					     dev->name);
		}
	}

	rc = -ENETDOWN;
	rcu_read_unlock_bh();

	atomic_long_inc(&dev->tx_dropped);
	kfree_skb_list(skb);
	return rc;
out:
	rcu_read_unlock_bh();
	return rc;
}

int dev_queue_xmit(struct sk_buff *skb)
{
	return __dev_queue_xmit(skb, NULL);
}
EXPORT_SYMBOL(dev_queue_xmit);

int dev_queue_xmit_accel(struct sk_buff *skb, void *accel_priv)
{
	return __dev_queue_xmit(skb, accel_priv);
}
EXPORT_SYMBOL(dev_queue_xmit_accel);


/*************************************************************************
 *			Receiver routines
 *************************************************************************/

int netdev_max_backlog __read_mostly = 1000;
EXPORT_SYMBOL(netdev_max_backlog);

int netdev_tstamp_prequeue __read_mostly = 1;
int netdev_budget __read_mostly = 300;
<<<<<<< HEAD
=======
unsigned int __read_mostly netdev_budget_usecs = 2000;
>>>>>>> 2ac97f0f
int weight_p __read_mostly = 64;           /* old backlog weight */
int dev_weight_rx_bias __read_mostly = 1;  /* bias for backlog weight */
int dev_weight_tx_bias __read_mostly = 1;  /* bias for output_queue quota */
int dev_rx_weight __read_mostly = 64;
int dev_tx_weight __read_mostly = 64;

/* Called with irq disabled */
static inline void ____napi_schedule(struct softnet_data *sd,
				     struct napi_struct *napi)
{
	list_add_tail(&napi->poll_list, &sd->poll_list);
	__raise_softirq_irqoff(NET_RX_SOFTIRQ);
}

#ifdef CONFIG_RPS

/* One global table that all flow-based protocols share. */
struct rps_sock_flow_table __rcu *rps_sock_flow_table __read_mostly;
EXPORT_SYMBOL(rps_sock_flow_table);
u32 rps_cpu_mask __read_mostly;
EXPORT_SYMBOL(rps_cpu_mask);

struct static_key rps_needed __read_mostly;
EXPORT_SYMBOL(rps_needed);
struct static_key rfs_needed __read_mostly;
EXPORT_SYMBOL(rfs_needed);

static struct rps_dev_flow *
set_rps_cpu(struct net_device *dev, struct sk_buff *skb,
	    struct rps_dev_flow *rflow, u16 next_cpu)
{
	if (next_cpu < nr_cpu_ids) {
#ifdef CONFIG_RFS_ACCEL
		struct netdev_rx_queue *rxqueue;
		struct rps_dev_flow_table *flow_table;
		struct rps_dev_flow *old_rflow;
		u32 flow_id;
		u16 rxq_index;
		int rc;

		/* Should we steer this flow to a different hardware queue? */
		if (!skb_rx_queue_recorded(skb) || !dev->rx_cpu_rmap ||
		    !(dev->features & NETIF_F_NTUPLE))
			goto out;
		rxq_index = cpu_rmap_lookup_index(dev->rx_cpu_rmap, next_cpu);
		if (rxq_index == skb_get_rx_queue(skb))
			goto out;

		rxqueue = dev->_rx + rxq_index;
		flow_table = rcu_dereference(rxqueue->rps_flow_table);
		if (!flow_table)
			goto out;
		flow_id = skb_get_hash(skb) & flow_table->mask;
		rc = dev->netdev_ops->ndo_rx_flow_steer(dev, skb,
							rxq_index, flow_id);
		if (rc < 0)
			goto out;
		old_rflow = rflow;
		rflow = &flow_table->flows[flow_id];
		rflow->filter = rc;
		if (old_rflow->filter == rflow->filter)
			old_rflow->filter = RPS_NO_FILTER;
	out:
#endif
		rflow->last_qtail =
			per_cpu(softnet_data, next_cpu).input_queue_head;
	}

	rflow->cpu = next_cpu;
	return rflow;
}

/*
 * get_rps_cpu is called from netif_receive_skb and returns the target
 * CPU from the RPS map of the receiving queue for a given skb.
 * rcu_read_lock must be held on entry.
 */
static int get_rps_cpu(struct net_device *dev, struct sk_buff *skb,
		       struct rps_dev_flow **rflowp)
{
	const struct rps_sock_flow_table *sock_flow_table;
	struct netdev_rx_queue *rxqueue = dev->_rx;
	struct rps_dev_flow_table *flow_table;
	struct rps_map *map;
	int cpu = -1;
	u32 tcpu;
	u32 hash;

	if (skb_rx_queue_recorded(skb)) {
		u16 index = skb_get_rx_queue(skb);

		if (unlikely(index >= dev->real_num_rx_queues)) {
			WARN_ONCE(dev->real_num_rx_queues > 1,
				  "%s received packet on queue %u, but number "
				  "of RX queues is %u\n",
				  dev->name, index, dev->real_num_rx_queues);
			goto done;
		}
		rxqueue += index;
	}

	/* Avoid computing hash if RFS/RPS is not active for this rxqueue */

	flow_table = rcu_dereference(rxqueue->rps_flow_table);
	map = rcu_dereference(rxqueue->rps_map);
	if (!flow_table && !map)
		goto done;

	skb_reset_network_header(skb);
	hash = skb_get_hash(skb);
	if (!hash)
		goto done;

	sock_flow_table = rcu_dereference(rps_sock_flow_table);
	if (flow_table && sock_flow_table) {
		struct rps_dev_flow *rflow;
		u32 next_cpu;
		u32 ident;

		/* First check into global flow table if there is a match */
		ident = sock_flow_table->ents[hash & sock_flow_table->mask];
		if ((ident ^ hash) & ~rps_cpu_mask)
			goto try_rps;

		next_cpu = ident & rps_cpu_mask;

		/* OK, now we know there is a match,
		 * we can look at the local (per receive queue) flow table
		 */
		rflow = &flow_table->flows[hash & flow_table->mask];
		tcpu = rflow->cpu;

		/*
		 * If the desired CPU (where last recvmsg was done) is
		 * different from current CPU (one in the rx-queue flow
		 * table entry), switch if one of the following holds:
		 *   - Current CPU is unset (>= nr_cpu_ids).
		 *   - Current CPU is offline.
		 *   - The current CPU's queue tail has advanced beyond the
		 *     last packet that was enqueued using this table entry.
		 *     This guarantees that all previous packets for the flow
		 *     have been dequeued, thus preserving in order delivery.
		 */
		if (unlikely(tcpu != next_cpu) &&
		    (tcpu >= nr_cpu_ids || !cpu_online(tcpu) ||
		     ((int)(per_cpu(softnet_data, tcpu).input_queue_head -
		      rflow->last_qtail)) >= 0)) {
			tcpu = next_cpu;
			rflow = set_rps_cpu(dev, skb, rflow, next_cpu);
		}

		if (tcpu < nr_cpu_ids && cpu_online(tcpu)) {
			*rflowp = rflow;
			cpu = tcpu;
			goto done;
		}
	}

try_rps:

	if (map) {
		tcpu = map->cpus[reciprocal_scale(hash, map->len)];
		if (cpu_online(tcpu)) {
			cpu = tcpu;
			goto done;
		}
	}

done:
	return cpu;
}

#ifdef CONFIG_RFS_ACCEL

/**
 * rps_may_expire_flow - check whether an RFS hardware filter may be removed
 * @dev: Device on which the filter was set
 * @rxq_index: RX queue index
 * @flow_id: Flow ID passed to ndo_rx_flow_steer()
 * @filter_id: Filter ID returned by ndo_rx_flow_steer()
 *
 * Drivers that implement ndo_rx_flow_steer() should periodically call
 * this function for each installed filter and remove the filters for
 * which it returns %true.
 */
bool rps_may_expire_flow(struct net_device *dev, u16 rxq_index,
			 u32 flow_id, u16 filter_id)
{
	struct netdev_rx_queue *rxqueue = dev->_rx + rxq_index;
	struct rps_dev_flow_table *flow_table;
	struct rps_dev_flow *rflow;
	bool expire = true;
	unsigned int cpu;

	rcu_read_lock();
	flow_table = rcu_dereference(rxqueue->rps_flow_table);
	if (flow_table && flow_id <= flow_table->mask) {
		rflow = &flow_table->flows[flow_id];
		cpu = ACCESS_ONCE(rflow->cpu);
		if (rflow->filter == filter_id && cpu < nr_cpu_ids &&
		    ((int)(per_cpu(softnet_data, cpu).input_queue_head -
			   rflow->last_qtail) <
		     (int)(10 * flow_table->mask)))
			expire = false;
	}
	rcu_read_unlock();
	return expire;
}
EXPORT_SYMBOL(rps_may_expire_flow);

#endif /* CONFIG_RFS_ACCEL */

/* Called from hardirq (IPI) context */
static void rps_trigger_softirq(void *data)
{
	struct softnet_data *sd = data;

	____napi_schedule(sd, &sd->backlog);
	sd->received_rps++;
}

#endif /* CONFIG_RPS */

/*
 * Check if this softnet_data structure is another cpu one
 * If yes, queue it to our IPI list and return 1
 * If no, return 0
 */
static int rps_ipi_queued(struct softnet_data *sd)
{
#ifdef CONFIG_RPS
	struct softnet_data *mysd = this_cpu_ptr(&softnet_data);

	if (sd != mysd) {
		sd->rps_ipi_next = mysd->rps_ipi_list;
		mysd->rps_ipi_list = sd;

		__raise_softirq_irqoff(NET_RX_SOFTIRQ);
		return 1;
	}
#endif /* CONFIG_RPS */
	return 0;
}

#ifdef CONFIG_NET_FLOW_LIMIT
int netdev_flow_limit_table_len __read_mostly = (1 << 12);
#endif

static bool skb_flow_limit(struct sk_buff *skb, unsigned int qlen)
{
#ifdef CONFIG_NET_FLOW_LIMIT
	struct sd_flow_limit *fl;
	struct softnet_data *sd;
	unsigned int old_flow, new_flow;

	if (qlen < (netdev_max_backlog >> 1))
		return false;

	sd = this_cpu_ptr(&softnet_data);

	rcu_read_lock();
	fl = rcu_dereference(sd->flow_limit);
	if (fl) {
		new_flow = skb_get_hash(skb) & (fl->num_buckets - 1);
		old_flow = fl->history[fl->history_head];
		fl->history[fl->history_head] = new_flow;

		fl->history_head++;
		fl->history_head &= FLOW_LIMIT_HISTORY - 1;

		if (likely(fl->buckets[old_flow]))
			fl->buckets[old_flow]--;

		if (++fl->buckets[new_flow] > (FLOW_LIMIT_HISTORY >> 1)) {
			fl->count++;
			rcu_read_unlock();
			return true;
		}
	}
	rcu_read_unlock();
#endif
	return false;
}

/*
 * enqueue_to_backlog is called to queue an skb to a per CPU backlog
 * queue (may be a remote CPU queue).
 */
static int enqueue_to_backlog(struct sk_buff *skb, int cpu,
			      unsigned int *qtail)
{
	struct softnet_data *sd;
	unsigned long flags;
	unsigned int qlen;

	sd = &per_cpu(softnet_data, cpu);

	local_irq_save(flags);

	rps_lock(sd);
	if (!netif_running(skb->dev))
		goto drop;
	qlen = skb_queue_len(&sd->input_pkt_queue);
	if (qlen <= netdev_max_backlog && !skb_flow_limit(skb, qlen)) {
		if (qlen) {
enqueue:
			__skb_queue_tail(&sd->input_pkt_queue, skb);
			input_queue_tail_incr_save(sd, qtail);
			rps_unlock(sd);
			local_irq_restore(flags);
			return NET_RX_SUCCESS;
		}

		/* Schedule NAPI for backlog device
		 * We can use non atomic operation since we own the queue lock
		 */
		if (!__test_and_set_bit(NAPI_STATE_SCHED, &sd->backlog.state)) {
			if (!rps_ipi_queued(sd))
				____napi_schedule(sd, &sd->backlog);
		}
		goto enqueue;
	}

drop:
	sd->dropped++;
	rps_unlock(sd);

	local_irq_restore(flags);

	atomic_long_inc(&skb->dev->rx_dropped);
	kfree_skb(skb);
	return NET_RX_DROP;
}

static int netif_rx_internal(struct sk_buff *skb)
{
	int ret;

	net_timestamp_check(netdev_tstamp_prequeue, skb);

	trace_netif_rx(skb);
#ifdef CONFIG_RPS
	if (static_key_false(&rps_needed)) {
		struct rps_dev_flow voidflow, *rflow = &voidflow;
		int cpu;

		preempt_disable();
		rcu_read_lock();

		cpu = get_rps_cpu(skb->dev, skb, &rflow);
		if (cpu < 0)
			cpu = smp_processor_id();

		ret = enqueue_to_backlog(skb, cpu, &rflow->last_qtail);

		rcu_read_unlock();
		preempt_enable();
	} else
#endif
	{
		unsigned int qtail;

		ret = enqueue_to_backlog(skb, get_cpu(), &qtail);
		put_cpu();
	}
	return ret;
}

/**
 *	netif_rx	-	post buffer to the network code
 *	@skb: buffer to post
 *
 *	This function receives a packet from a device driver and queues it for
 *	the upper (protocol) levels to process.  It always succeeds. The buffer
 *	may be dropped during processing for congestion control or by the
 *	protocol layers.
 *
 *	return values:
 *	NET_RX_SUCCESS	(no congestion)
 *	NET_RX_DROP     (packet was dropped)
 *
 */

int netif_rx(struct sk_buff *skb)
{
	trace_netif_rx_entry(skb);

	return netif_rx_internal(skb);
}
EXPORT_SYMBOL(netif_rx);

int netif_rx_ni(struct sk_buff *skb)
{
	int err;

	trace_netif_rx_ni_entry(skb);

	preempt_disable();
	err = netif_rx_internal(skb);
	if (local_softirq_pending())
		do_softirq();
	preempt_enable();

	return err;
}
EXPORT_SYMBOL(netif_rx_ni);

static __latent_entropy void net_tx_action(struct softirq_action *h)
{
	struct softnet_data *sd = this_cpu_ptr(&softnet_data);

	if (sd->completion_queue) {
		struct sk_buff *clist;

		local_irq_disable();
		clist = sd->completion_queue;
		sd->completion_queue = NULL;
		local_irq_enable();

		while (clist) {
			struct sk_buff *skb = clist;

			clist = clist->next;

			WARN_ON(atomic_read(&skb->users));
			if (likely(get_kfree_skb_cb(skb)->reason == SKB_REASON_CONSUMED))
				trace_consume_skb(skb);
			else
				trace_kfree_skb(skb, net_tx_action);

			if (skb->fclone != SKB_FCLONE_UNAVAILABLE)
				__kfree_skb(skb);
			else
				__kfree_skb_defer(skb);
		}

		__kfree_skb_flush();
	}

	if (sd->output_queue) {
		struct Qdisc *head;

		local_irq_disable();
		head = sd->output_queue;
		sd->output_queue = NULL;
		sd->output_queue_tailp = &sd->output_queue;
		local_irq_enable();

		while (head) {
			struct Qdisc *q = head;
			spinlock_t *root_lock;

			head = head->next_sched;

			root_lock = qdisc_lock(q);
			spin_lock(root_lock);
			/* We need to make sure head->next_sched is read
			 * before clearing __QDISC_STATE_SCHED
			 */
			smp_mb__before_atomic();
			clear_bit(__QDISC_STATE_SCHED, &q->state);
			qdisc_run(q);
			spin_unlock(root_lock);
		}
	}
}

#if IS_ENABLED(CONFIG_BRIDGE) && IS_ENABLED(CONFIG_ATM_LANE)
/* This hook is defined here for ATM LANE */
int (*br_fdb_test_addr_hook)(struct net_device *dev,
			     unsigned char *addr) __read_mostly;
EXPORT_SYMBOL_GPL(br_fdb_test_addr_hook);
#endif

static inline struct sk_buff *
sch_handle_ingress(struct sk_buff *skb, struct packet_type **pt_prev, int *ret,
		   struct net_device *orig_dev)
{
#ifdef CONFIG_NET_CLS_ACT
	struct tcf_proto *cl = rcu_dereference_bh(skb->dev->ingress_cl_list);
	struct tcf_result cl_res;

	/* If there's at least one ingress present somewhere (so
	 * we get here via enabled static key), remaining devices
	 * that are not configured with an ingress qdisc will bail
	 * out here.
	 */
	if (!cl)
		return skb;
	if (*pt_prev) {
		*ret = deliver_skb(skb, *pt_prev, orig_dev);
		*pt_prev = NULL;
	}

	qdisc_skb_cb(skb)->pkt_len = skb->len;
	skb->tc_at_ingress = 1;
	qdisc_bstats_cpu_update(cl->q, skb);

	switch (tc_classify(skb, cl, &cl_res, false)) {
	case TC_ACT_OK:
	case TC_ACT_RECLASSIFY:
		skb->tc_index = TC_H_MIN(cl_res.classid);
		break;
	case TC_ACT_SHOT:
		qdisc_qstats_cpu_drop(cl->q);
		kfree_skb(skb);
		return NULL;
	case TC_ACT_STOLEN:
	case TC_ACT_QUEUED:
		consume_skb(skb);
		return NULL;
	case TC_ACT_REDIRECT:
		/* skb_mac_header check was done by cls/act_bpf, so
		 * we can safely push the L2 header back before
		 * redirecting to another netdev
		 */
		__skb_push(skb, skb->mac_len);
		skb_do_redirect(skb);
		return NULL;
	default:
		break;
	}
#endif /* CONFIG_NET_CLS_ACT */
	return skb;
}

/**
 *	netdev_is_rx_handler_busy - check if receive handler is registered
 *	@dev: device to check
 *
 *	Check if a receive handler is already registered for a given device.
 *	Return true if there one.
 *
 *	The caller must hold the rtnl_mutex.
 */
bool netdev_is_rx_handler_busy(struct net_device *dev)
{
	ASSERT_RTNL();
	return dev && rtnl_dereference(dev->rx_handler);
}
EXPORT_SYMBOL_GPL(netdev_is_rx_handler_busy);

/**
 *	netdev_rx_handler_register - register receive handler
 *	@dev: device to register a handler for
 *	@rx_handler: receive handler to register
 *	@rx_handler_data: data pointer that is used by rx handler
 *
 *	Register a receive handler for a device. This handler will then be
 *	called from __netif_receive_skb. A negative errno code is returned
 *	on a failure.
 *
 *	The caller must hold the rtnl_mutex.
 *
 *	For a general description of rx_handler, see enum rx_handler_result.
 */
int netdev_rx_handler_register(struct net_device *dev,
			       rx_handler_func_t *rx_handler,
			       void *rx_handler_data)
{
	if (netdev_is_rx_handler_busy(dev))
		return -EBUSY;

	/* Note: rx_handler_data must be set before rx_handler */
	rcu_assign_pointer(dev->rx_handler_data, rx_handler_data);
	rcu_assign_pointer(dev->rx_handler, rx_handler);

	return 0;
}
EXPORT_SYMBOL_GPL(netdev_rx_handler_register);

/**
 *	netdev_rx_handler_unregister - unregister receive handler
 *	@dev: device to unregister a handler from
 *
 *	Unregister a receive handler from a device.
 *
 *	The caller must hold the rtnl_mutex.
 */
void netdev_rx_handler_unregister(struct net_device *dev)
{

	ASSERT_RTNL();
	RCU_INIT_POINTER(dev->rx_handler, NULL);
	/* a reader seeing a non NULL rx_handler in a rcu_read_lock()
	 * section has a guarantee to see a non NULL rx_handler_data
	 * as well.
	 */
	synchronize_net();
	RCU_INIT_POINTER(dev->rx_handler_data, NULL);
}
EXPORT_SYMBOL_GPL(netdev_rx_handler_unregister);

/*
 * Limit the use of PFMEMALLOC reserves to those protocols that implement
 * the special handling of PFMEMALLOC skbs.
 */
static bool skb_pfmemalloc_protocol(struct sk_buff *skb)
{
	switch (skb->protocol) {
	case htons(ETH_P_ARP):
	case htons(ETH_P_IP):
	case htons(ETH_P_IPV6):
	case htons(ETH_P_8021Q):
	case htons(ETH_P_8021AD):
		return true;
	default:
		return false;
	}
}

static inline int nf_ingress(struct sk_buff *skb, struct packet_type **pt_prev,
			     int *ret, struct net_device *orig_dev)
{
#ifdef CONFIG_NETFILTER_INGRESS
	if (nf_hook_ingress_active(skb)) {
		int ingress_retval;

		if (*pt_prev) {
			*ret = deliver_skb(skb, *pt_prev, orig_dev);
			*pt_prev = NULL;
		}

		rcu_read_lock();
		ingress_retval = nf_hook_ingress(skb);
		rcu_read_unlock();
		return ingress_retval;
	}
#endif /* CONFIG_NETFILTER_INGRESS */
	return 0;
}

static int __netif_receive_skb_core(struct sk_buff *skb, bool pfmemalloc)
{
	struct packet_type *ptype, *pt_prev;
	rx_handler_func_t *rx_handler;
	struct net_device *orig_dev;
	bool deliver_exact = false;
	int ret = NET_RX_DROP;
	__be16 type;

	net_timestamp_check(!netdev_tstamp_prequeue, skb);

	trace_netif_receive_skb(skb);

	orig_dev = skb->dev;

	skb_reset_network_header(skb);
	if (!skb_transport_header_was_set(skb))
		skb_reset_transport_header(skb);
	skb_reset_mac_len(skb);

	pt_prev = NULL;

another_round:
	skb->skb_iif = skb->dev->ifindex;

	__this_cpu_inc(softnet_data.processed);

	if (skb->protocol == cpu_to_be16(ETH_P_8021Q) ||
	    skb->protocol == cpu_to_be16(ETH_P_8021AD)) {
		skb = skb_vlan_untag(skb);
		if (unlikely(!skb))
			goto out;
	}

	if (skb_skip_tc_classify(skb))
		goto skip_classify;

	if (pfmemalloc)
		goto skip_taps;

	list_for_each_entry_rcu(ptype, &ptype_all, list) {
		if (pt_prev)
			ret = deliver_skb(skb, pt_prev, orig_dev);
		pt_prev = ptype;
	}

	list_for_each_entry_rcu(ptype, &skb->dev->ptype_all, list) {
		if (pt_prev)
			ret = deliver_skb(skb, pt_prev, orig_dev);
		pt_prev = ptype;
	}

skip_taps:
#ifdef CONFIG_NET_INGRESS
	if (static_key_false(&ingress_needed)) {
		skb = sch_handle_ingress(skb, &pt_prev, &ret, orig_dev);
		if (!skb)
			goto out;

		if (nf_ingress(skb, &pt_prev, &ret, orig_dev) < 0)
			goto out;
	}
#endif
	skb_reset_tc(skb);
skip_classify:
	if (pfmemalloc && !skb_pfmemalloc_protocol(skb))
		goto drop;

	if (skb_vlan_tag_present(skb)) {
		if (pt_prev) {
			ret = deliver_skb(skb, pt_prev, orig_dev);
			pt_prev = NULL;
		}
		if (vlan_do_receive(&skb))
			goto another_round;
		else if (unlikely(!skb))
			goto out;
	}

	rx_handler = rcu_dereference(skb->dev->rx_handler);
	if (rx_handler) {
		if (pt_prev) {
			ret = deliver_skb(skb, pt_prev, orig_dev);
			pt_prev = NULL;
		}
		switch (rx_handler(&skb)) {
		case RX_HANDLER_CONSUMED:
			ret = NET_RX_SUCCESS;
			goto out;
		case RX_HANDLER_ANOTHER:
			goto another_round;
		case RX_HANDLER_EXACT:
			deliver_exact = true;
		case RX_HANDLER_PASS:
			break;
		default:
			BUG();
		}
	}

	if (unlikely(skb_vlan_tag_present(skb))) {
		if (skb_vlan_tag_get_id(skb))
			skb->pkt_type = PACKET_OTHERHOST;
		/* Note: we might in the future use prio bits
		 * and set skb->priority like in vlan_do_receive()
		 * For the time being, just ignore Priority Code Point
		 */
		skb->vlan_tci = 0;
	}

	type = skb->protocol;

	/* deliver only exact match when indicated */
	if (likely(!deliver_exact)) {
		deliver_ptype_list_skb(skb, &pt_prev, orig_dev, type,
				       &ptype_base[ntohs(type) &
						   PTYPE_HASH_MASK]);
	}

	deliver_ptype_list_skb(skb, &pt_prev, orig_dev, type,
			       &orig_dev->ptype_specific);

	if (unlikely(skb->dev != orig_dev)) {
		deliver_ptype_list_skb(skb, &pt_prev, orig_dev, type,
				       &skb->dev->ptype_specific);
	}

	if (pt_prev) {
		if (unlikely(skb_orphan_frags(skb, GFP_ATOMIC)))
			goto drop;
		else
			ret = pt_prev->func(skb, skb->dev, pt_prev, orig_dev);
	} else {
drop:
		if (!deliver_exact)
			atomic_long_inc(&skb->dev->rx_dropped);
		else
			atomic_long_inc(&skb->dev->rx_nohandler);
		kfree_skb(skb);
		/* Jamal, now you will not able to escape explaining
		 * me how you were going to use this. :-)
		 */
		ret = NET_RX_DROP;
	}

out:
	return ret;
}

static int __netif_receive_skb(struct sk_buff *skb)
{
	int ret;

	if (sk_memalloc_socks() && skb_pfmemalloc(skb)) {
		unsigned long pflags = current->flags;

		/*
		 * PFMEMALLOC skbs are special, they should
		 * - be delivered to SOCK_MEMALLOC sockets only
		 * - stay away from userspace
		 * - have bounded memory usage
		 *
		 * Use PF_MEMALLOC as this saves us from propagating the allocation
		 * context down to all allocation sites.
		 */
		current->flags |= PF_MEMALLOC;
		ret = __netif_receive_skb_core(skb, true);
		current_restore_flags(pflags, PF_MEMALLOC);
	} else
		ret = __netif_receive_skb_core(skb, false);

	return ret;
}

static struct static_key generic_xdp_needed __read_mostly;

static int generic_xdp_install(struct net_device *dev, struct netdev_xdp *xdp)
{
	struct bpf_prog *new = xdp->prog;
	int ret = 0;

	switch (xdp->command) {
	case XDP_SETUP_PROG: {
		struct bpf_prog *old = rtnl_dereference(dev->xdp_prog);

		rcu_assign_pointer(dev->xdp_prog, new);
		if (old)
			bpf_prog_put(old);

		if (old && !new) {
			static_key_slow_dec(&generic_xdp_needed);
		} else if (new && !old) {
			static_key_slow_inc(&generic_xdp_needed);
			dev_disable_lro(dev);
		}
		break;
	}

	case XDP_QUERY_PROG:
		xdp->prog_attached = !!rcu_access_pointer(dev->xdp_prog);
		break;

	default:
		ret = -EINVAL;
		break;
	}

	return ret;
}

static u32 netif_receive_generic_xdp(struct sk_buff *skb,
				     struct bpf_prog *xdp_prog)
{
	struct xdp_buff xdp;
	u32 act = XDP_DROP;
	void *orig_data;
	int hlen, off;
	u32 mac_len;

	/* Reinjected packets coming from act_mirred or similar should
	 * not get XDP generic processing.
	 */
	if (skb_cloned(skb))
		return XDP_PASS;

	if (skb_linearize(skb))
		goto do_drop;

	/* The XDP program wants to see the packet starting at the MAC
	 * header.
	 */
	mac_len = skb->data - skb_mac_header(skb);
	hlen = skb_headlen(skb) + mac_len;
	xdp.data = skb->data - mac_len;
	xdp.data_end = xdp.data + hlen;
	xdp.data_hard_start = skb->data - skb_headroom(skb);
	orig_data = xdp.data;

	act = bpf_prog_run_xdp(xdp_prog, &xdp);

	off = xdp.data - orig_data;
	if (off > 0)
		__skb_pull(skb, off);
	else if (off < 0)
		__skb_push(skb, -off);

	switch (act) {
	case XDP_TX:
		__skb_push(skb, mac_len);
		/* fall through */
	case XDP_PASS:
		break;

	default:
		bpf_warn_invalid_xdp_action(act);
		/* fall through */
	case XDP_ABORTED:
		trace_xdp_exception(skb->dev, xdp_prog, act);
		/* fall through */
	case XDP_DROP:
	do_drop:
		kfree_skb(skb);
		break;
	}

	return act;
}

/* When doing generic XDP we have to bypass the qdisc layer and the
 * network taps in order to match in-driver-XDP behavior.
 */
static void generic_xdp_tx(struct sk_buff *skb, struct bpf_prog *xdp_prog)
{
	struct net_device *dev = skb->dev;
	struct netdev_queue *txq;
	bool free_skb = true;
	int cpu, rc;

	txq = netdev_pick_tx(dev, skb, NULL);
	cpu = smp_processor_id();
	HARD_TX_LOCK(dev, txq, cpu);
	if (!netif_xmit_stopped(txq)) {
		rc = netdev_start_xmit(skb, dev, txq, 0);
		if (dev_xmit_complete(rc))
			free_skb = false;
	}
	HARD_TX_UNLOCK(dev, txq);
	if (free_skb) {
		trace_xdp_exception(dev, xdp_prog, XDP_TX);
		kfree_skb(skb);
	}
}

static int netif_receive_skb_internal(struct sk_buff *skb)
{
	int ret;

	net_timestamp_check(netdev_tstamp_prequeue, skb);

	if (skb_defer_rx_timestamp(skb))
		return NET_RX_SUCCESS;

	rcu_read_lock();

	if (static_key_false(&generic_xdp_needed)) {
		struct bpf_prog *xdp_prog = rcu_dereference(skb->dev->xdp_prog);

		if (xdp_prog) {
			u32 act = netif_receive_generic_xdp(skb, xdp_prog);

			if (act != XDP_PASS) {
				rcu_read_unlock();
				if (act == XDP_TX)
					generic_xdp_tx(skb, xdp_prog);
				return NET_RX_DROP;
			}
		}
	}

#ifdef CONFIG_RPS
	if (static_key_false(&rps_needed)) {
		struct rps_dev_flow voidflow, *rflow = &voidflow;
		int cpu = get_rps_cpu(skb->dev, skb, &rflow);

		if (cpu >= 0) {
			ret = enqueue_to_backlog(skb, cpu, &rflow->last_qtail);
			rcu_read_unlock();
			return ret;
		}
	}
#endif
	ret = __netif_receive_skb(skb);
	rcu_read_unlock();
	return ret;
}

/**
 *	netif_receive_skb - process receive buffer from network
 *	@skb: buffer to process
 *
 *	netif_receive_skb() is the main receive data processing function.
 *	It always succeeds. The buffer may be dropped during processing
 *	for congestion control or by the protocol layers.
 *
 *	This function may only be called from softirq context and interrupts
 *	should be enabled.
 *
 *	Return values (usually ignored):
 *	NET_RX_SUCCESS: no congestion
 *	NET_RX_DROP: packet was dropped
 */
int netif_receive_skb(struct sk_buff *skb)
{
	trace_netif_receive_skb_entry(skb);

	return netif_receive_skb_internal(skb);
}
EXPORT_SYMBOL(netif_receive_skb);

DEFINE_PER_CPU(struct work_struct, flush_works);

/* Network device is going away, flush any packets still pending */
static void flush_backlog(struct work_struct *work)
{
	struct sk_buff *skb, *tmp;
	struct softnet_data *sd;

	local_bh_disable();
	sd = this_cpu_ptr(&softnet_data);

	local_irq_disable();
	rps_lock(sd);
	skb_queue_walk_safe(&sd->input_pkt_queue, skb, tmp) {
		if (skb->dev->reg_state == NETREG_UNREGISTERING) {
			__skb_unlink(skb, &sd->input_pkt_queue);
			kfree_skb(skb);
			input_queue_head_incr(sd);
		}
	}
	rps_unlock(sd);
	local_irq_enable();

	skb_queue_walk_safe(&sd->process_queue, skb, tmp) {
		if (skb->dev->reg_state == NETREG_UNREGISTERING) {
			__skb_unlink(skb, &sd->process_queue);
			kfree_skb(skb);
			input_queue_head_incr(sd);
		}
	}
	local_bh_enable();
}

static void flush_all_backlogs(void)
{
	unsigned int cpu;

	get_online_cpus();

	for_each_online_cpu(cpu)
		queue_work_on(cpu, system_highpri_wq,
			      per_cpu_ptr(&flush_works, cpu));

	for_each_online_cpu(cpu)
		flush_work(per_cpu_ptr(&flush_works, cpu));

	put_online_cpus();
}

static int napi_gro_complete(struct sk_buff *skb)
{
	struct packet_offload *ptype;
	__be16 type = skb->protocol;
	struct list_head *head = &offload_base;
	int err = -ENOENT;

	BUILD_BUG_ON(sizeof(struct napi_gro_cb) > sizeof(skb->cb));

	if (NAPI_GRO_CB(skb)->count == 1) {
		skb_shinfo(skb)->gso_size = 0;
		goto out;
	}

	rcu_read_lock();
	list_for_each_entry_rcu(ptype, head, list) {
		if (ptype->type != type || !ptype->callbacks.gro_complete)
			continue;

		err = ptype->callbacks.gro_complete(skb, 0);
		break;
	}
	rcu_read_unlock();

	if (err) {
		WARN_ON(&ptype->list == head);
		kfree_skb(skb);
		return NET_RX_SUCCESS;
	}

out:
	return netif_receive_skb_internal(skb);
}

/* napi->gro_list contains packets ordered by age.
 * youngest packets at the head of it.
 * Complete skbs in reverse order to reduce latencies.
 */
void napi_gro_flush(struct napi_struct *napi, bool flush_old)
{
	struct sk_buff *skb, *prev = NULL;

	/* scan list and build reverse chain */
	for (skb = napi->gro_list; skb != NULL; skb = skb->next) {
		skb->prev = prev;
		prev = skb;
	}

	for (skb = prev; skb; skb = prev) {
		skb->next = NULL;

		if (flush_old && NAPI_GRO_CB(skb)->age == jiffies)
			return;

		prev = skb->prev;
		napi_gro_complete(skb);
		napi->gro_count--;
	}

	napi->gro_list = NULL;
}
EXPORT_SYMBOL(napi_gro_flush);

static void gro_list_prepare(struct napi_struct *napi, struct sk_buff *skb)
{
	struct sk_buff *p;
	unsigned int maclen = skb->dev->hard_header_len;
	u32 hash = skb_get_hash_raw(skb);

	for (p = napi->gro_list; p; p = p->next) {
		unsigned long diffs;

		NAPI_GRO_CB(p)->flush = 0;

		if (hash != skb_get_hash_raw(p)) {
			NAPI_GRO_CB(p)->same_flow = 0;
			continue;
		}

		diffs = (unsigned long)p->dev ^ (unsigned long)skb->dev;
		diffs |= p->vlan_tci ^ skb->vlan_tci;
		diffs |= skb_metadata_dst_cmp(p, skb);
		if (maclen == ETH_HLEN)
			diffs |= compare_ether_header(skb_mac_header(p),
						      skb_mac_header(skb));
		else if (!diffs)
			diffs = memcmp(skb_mac_header(p),
				       skb_mac_header(skb),
				       maclen);
		NAPI_GRO_CB(p)->same_flow = !diffs;
	}
}

static void skb_gro_reset_offset(struct sk_buff *skb)
{
	const struct skb_shared_info *pinfo = skb_shinfo(skb);
	const skb_frag_t *frag0 = &pinfo->frags[0];

	NAPI_GRO_CB(skb)->data_offset = 0;
	NAPI_GRO_CB(skb)->frag0 = NULL;
	NAPI_GRO_CB(skb)->frag0_len = 0;

	if (skb_mac_header(skb) == skb_tail_pointer(skb) &&
	    pinfo->nr_frags &&
	    !PageHighMem(skb_frag_page(frag0))) {
		NAPI_GRO_CB(skb)->frag0 = skb_frag_address(frag0);
		NAPI_GRO_CB(skb)->frag0_len = min_t(unsigned int,
						    skb_frag_size(frag0),
						    skb->end - skb->tail);
	}
}

static void gro_pull_from_frag0(struct sk_buff *skb, int grow)
{
	struct skb_shared_info *pinfo = skb_shinfo(skb);

	BUG_ON(skb->end - skb->tail < grow);

	memcpy(skb_tail_pointer(skb), NAPI_GRO_CB(skb)->frag0, grow);

	skb->data_len -= grow;
	skb->tail += grow;

	pinfo->frags[0].page_offset += grow;
	skb_frag_size_sub(&pinfo->frags[0], grow);

	if (unlikely(!skb_frag_size(&pinfo->frags[0]))) {
		skb_frag_unref(skb, 0);
		memmove(pinfo->frags, pinfo->frags + 1,
			--pinfo->nr_frags * sizeof(pinfo->frags[0]));
	}
}

static enum gro_result dev_gro_receive(struct napi_struct *napi, struct sk_buff *skb)
{
	struct sk_buff **pp = NULL;
	struct packet_offload *ptype;
	__be16 type = skb->protocol;
	struct list_head *head = &offload_base;
	int same_flow;
	enum gro_result ret;
	int grow;

	if (netif_elide_gro(skb->dev))
		goto normal;

	if (skb->csum_bad)
		goto normal;

	gro_list_prepare(napi, skb);

	rcu_read_lock();
	list_for_each_entry_rcu(ptype, head, list) {
		if (ptype->type != type || !ptype->callbacks.gro_receive)
			continue;

		skb_set_network_header(skb, skb_gro_offset(skb));
		skb_reset_mac_len(skb);
		NAPI_GRO_CB(skb)->same_flow = 0;
		NAPI_GRO_CB(skb)->flush = skb_is_gso(skb) || skb_has_frag_list(skb);
		NAPI_GRO_CB(skb)->free = 0;
		NAPI_GRO_CB(skb)->encap_mark = 0;
		NAPI_GRO_CB(skb)->recursion_counter = 0;
		NAPI_GRO_CB(skb)->is_fou = 0;
		NAPI_GRO_CB(skb)->is_atomic = 1;
		NAPI_GRO_CB(skb)->gro_remcsum_start = 0;

		/* Setup for GRO checksum validation */
		switch (skb->ip_summed) {
		case CHECKSUM_COMPLETE:
			NAPI_GRO_CB(skb)->csum = skb->csum;
			NAPI_GRO_CB(skb)->csum_valid = 1;
			NAPI_GRO_CB(skb)->csum_cnt = 0;
			break;
		case CHECKSUM_UNNECESSARY:
			NAPI_GRO_CB(skb)->csum_cnt = skb->csum_level + 1;
			NAPI_GRO_CB(skb)->csum_valid = 0;
			break;
		default:
			NAPI_GRO_CB(skb)->csum_cnt = 0;
			NAPI_GRO_CB(skb)->csum_valid = 0;
		}

		pp = ptype->callbacks.gro_receive(&napi->gro_list, skb);
		break;
	}
	rcu_read_unlock();

	if (&ptype->list == head)
		goto normal;

	if (IS_ERR(pp) && PTR_ERR(pp) == -EINPROGRESS) {
		ret = GRO_CONSUMED;
		goto ok;
	}

	same_flow = NAPI_GRO_CB(skb)->same_flow;
	ret = NAPI_GRO_CB(skb)->free ? GRO_MERGED_FREE : GRO_MERGED;

	if (pp) {
		struct sk_buff *nskb = *pp;

		*pp = nskb->next;
		nskb->next = NULL;
		napi_gro_complete(nskb);
		napi->gro_count--;
	}

	if (same_flow)
		goto ok;

	if (NAPI_GRO_CB(skb)->flush)
		goto normal;

	if (unlikely(napi->gro_count >= MAX_GRO_SKBS)) {
		struct sk_buff *nskb = napi->gro_list;

		/* locate the end of the list to select the 'oldest' flow */
		while (nskb->next) {
			pp = &nskb->next;
			nskb = *pp;
		}
		*pp = NULL;
		nskb->next = NULL;
		napi_gro_complete(nskb);
	} else {
		napi->gro_count++;
	}
	NAPI_GRO_CB(skb)->count = 1;
	NAPI_GRO_CB(skb)->age = jiffies;
	NAPI_GRO_CB(skb)->last = skb;
	skb_shinfo(skb)->gso_size = skb_gro_len(skb);
	skb->next = napi->gro_list;
	napi->gro_list = skb;
	ret = GRO_HELD;

pull:
	grow = skb_gro_offset(skb) - skb_headlen(skb);
	if (grow > 0)
		gro_pull_from_frag0(skb, grow);
ok:
	return ret;

normal:
	ret = GRO_NORMAL;
	goto pull;
}

struct packet_offload *gro_find_receive_by_type(__be16 type)
{
	struct list_head *offload_head = &offload_base;
	struct packet_offload *ptype;

	list_for_each_entry_rcu(ptype, offload_head, list) {
		if (ptype->type != type || !ptype->callbacks.gro_receive)
			continue;
		return ptype;
	}
	return NULL;
}
EXPORT_SYMBOL(gro_find_receive_by_type);

struct packet_offload *gro_find_complete_by_type(__be16 type)
{
	struct list_head *offload_head = &offload_base;
	struct packet_offload *ptype;

	list_for_each_entry_rcu(ptype, offload_head, list) {
		if (ptype->type != type || !ptype->callbacks.gro_complete)
			continue;
		return ptype;
	}
	return NULL;
}
EXPORT_SYMBOL(gro_find_complete_by_type);

static gro_result_t napi_skb_finish(gro_result_t ret, struct sk_buff *skb)
{
	switch (ret) {
	case GRO_NORMAL:
		if (netif_receive_skb_internal(skb))
			ret = GRO_DROP;
		break;

	case GRO_DROP:
		kfree_skb(skb);
		break;

	case GRO_MERGED_FREE:
		if (NAPI_GRO_CB(skb)->free == NAPI_GRO_FREE_STOLEN_HEAD) {
			skb_dst_drop(skb);
			secpath_reset(skb);
			kmem_cache_free(skbuff_head_cache, skb);
		} else {
			__kfree_skb(skb);
		}
		break;

	case GRO_HELD:
	case GRO_MERGED:
	case GRO_CONSUMED:
		break;
	}

	return ret;
}

gro_result_t napi_gro_receive(struct napi_struct *napi, struct sk_buff *skb)
{
	skb_mark_napi_id(skb, napi);
	trace_napi_gro_receive_entry(skb);

	skb_gro_reset_offset(skb);

	return napi_skb_finish(dev_gro_receive(napi, skb), skb);
}
EXPORT_SYMBOL(napi_gro_receive);

static void napi_reuse_skb(struct napi_struct *napi, struct sk_buff *skb)
{
	if (unlikely(skb->pfmemalloc)) {
		consume_skb(skb);
		return;
	}
	__skb_pull(skb, skb_headlen(skb));
	/* restore the reserve we had after netdev_alloc_skb_ip_align() */
	skb_reserve(skb, NET_SKB_PAD + NET_IP_ALIGN - skb_headroom(skb));
	skb->vlan_tci = 0;
	skb->dev = napi->dev;
	skb->skb_iif = 0;
	skb->encapsulation = 0;
	skb_shinfo(skb)->gso_type = 0;
	skb->truesize = SKB_TRUESIZE(skb_end_offset(skb));
	secpath_reset(skb);

	napi->skb = skb;
}

struct sk_buff *napi_get_frags(struct napi_struct *napi)
{
	struct sk_buff *skb = napi->skb;

	if (!skb) {
		skb = napi_alloc_skb(napi, GRO_MAX_HEAD);
		if (skb) {
			napi->skb = skb;
			skb_mark_napi_id(skb, napi);
		}
	}
	return skb;
}
EXPORT_SYMBOL(napi_get_frags);

static gro_result_t napi_frags_finish(struct napi_struct *napi,
				      struct sk_buff *skb,
				      gro_result_t ret)
{
	switch (ret) {
	case GRO_NORMAL:
	case GRO_HELD:
		__skb_push(skb, ETH_HLEN);
		skb->protocol = eth_type_trans(skb, skb->dev);
		if (ret == GRO_NORMAL && netif_receive_skb_internal(skb))
			ret = GRO_DROP;
		break;

	case GRO_DROP:
	case GRO_MERGED_FREE:
		napi_reuse_skb(napi, skb);
		break;

	case GRO_MERGED:
	case GRO_CONSUMED:
		break;
	}

	return ret;
}

/* Upper GRO stack assumes network header starts at gro_offset=0
 * Drivers could call both napi_gro_frags() and napi_gro_receive()
 * We copy ethernet header into skb->data to have a common layout.
 */
static struct sk_buff *napi_frags_skb(struct napi_struct *napi)
{
	struct sk_buff *skb = napi->skb;
	const struct ethhdr *eth;
	unsigned int hlen = sizeof(*eth);

	napi->skb = NULL;

	skb_reset_mac_header(skb);
	skb_gro_reset_offset(skb);

	eth = skb_gro_header_fast(skb, 0);
	if (unlikely(skb_gro_header_hard(skb, hlen))) {
		eth = skb_gro_header_slow(skb, hlen, 0);
		if (unlikely(!eth)) {
			net_warn_ratelimited("%s: dropping impossible skb from %s\n",
					     __func__, napi->dev->name);
			napi_reuse_skb(napi, skb);
			return NULL;
		}
	} else {
		gro_pull_from_frag0(skb, hlen);
		NAPI_GRO_CB(skb)->frag0 += hlen;
		NAPI_GRO_CB(skb)->frag0_len -= hlen;
	}
	__skb_pull(skb, hlen);

	/*
	 * This works because the only protocols we care about don't require
	 * special handling.
	 * We'll fix it up properly in napi_frags_finish()
	 */
	skb->protocol = eth->h_proto;

	return skb;
}

gro_result_t napi_gro_frags(struct napi_struct *napi)
{
	struct sk_buff *skb = napi_frags_skb(napi);

	if (!skb)
		return GRO_DROP;

	trace_napi_gro_frags_entry(skb);

	return napi_frags_finish(napi, skb, dev_gro_receive(napi, skb));
}
EXPORT_SYMBOL(napi_gro_frags);

/* Compute the checksum from gro_offset and return the folded value
 * after adding in any pseudo checksum.
 */
__sum16 __skb_gro_checksum_complete(struct sk_buff *skb)
{
	__wsum wsum;
	__sum16 sum;

	wsum = skb_checksum(skb, skb_gro_offset(skb), skb_gro_len(skb), 0);

	/* NAPI_GRO_CB(skb)->csum holds pseudo checksum */
	sum = csum_fold(csum_add(NAPI_GRO_CB(skb)->csum, wsum));
	if (likely(!sum)) {
		if (unlikely(skb->ip_summed == CHECKSUM_COMPLETE) &&
		    !skb->csum_complete_sw)
			netdev_rx_csum_fault(skb->dev);
	}

	NAPI_GRO_CB(skb)->csum = wsum;
	NAPI_GRO_CB(skb)->csum_valid = 1;

	return sum;
}
EXPORT_SYMBOL(__skb_gro_checksum_complete);

/*
 * net_rps_action_and_irq_enable sends any pending IPI's for rps.
 * Note: called with local irq disabled, but exits with local irq enabled.
 */
static void net_rps_action_and_irq_enable(struct softnet_data *sd)
{
#ifdef CONFIG_RPS
	struct softnet_data *remsd = sd->rps_ipi_list;

	if (remsd) {
		sd->rps_ipi_list = NULL;

		local_irq_enable();

		/* Send pending IPI's to kick RPS processing on remote cpus. */
		while (remsd) {
			struct softnet_data *next = remsd->rps_ipi_next;

			if (cpu_online(remsd->cpu))
				smp_call_function_single_async(remsd->cpu,
							   &remsd->csd);
			remsd = next;
		}
	} else
#endif
		local_irq_enable();
}

static bool sd_has_rps_ipi_waiting(struct softnet_data *sd)
{
#ifdef CONFIG_RPS
	return sd->rps_ipi_list != NULL;
#else
	return false;
#endif
}

static int process_backlog(struct napi_struct *napi, int quota)
{
	struct softnet_data *sd = container_of(napi, struct softnet_data, backlog);
	bool again = true;
	int work = 0;

	/* Check if we have pending ipi, its better to send them now,
	 * not waiting net_rx_action() end.
	 */
	if (sd_has_rps_ipi_waiting(sd)) {
		local_irq_disable();
		net_rps_action_and_irq_enable(sd);
	}

	napi->weight = dev_rx_weight;
	while (again) {
		struct sk_buff *skb;

		while ((skb = __skb_dequeue(&sd->process_queue))) {
			rcu_read_lock();
			__netif_receive_skb(skb);
			rcu_read_unlock();
			input_queue_head_incr(sd);
			if (++work >= quota)
				return work;

		}

		local_irq_disable();
		rps_lock(sd);
		if (skb_queue_empty(&sd->input_pkt_queue)) {
			/*
			 * Inline a custom version of __napi_complete().
			 * only current cpu owns and manipulates this napi,
			 * and NAPI_STATE_SCHED is the only possible flag set
			 * on backlog.
			 * We can use a plain write instead of clear_bit(),
			 * and we dont need an smp_mb() memory barrier.
			 */
			napi->state = 0;
			again = false;
		} else {
			skb_queue_splice_tail_init(&sd->input_pkt_queue,
						   &sd->process_queue);
		}
		rps_unlock(sd);
		local_irq_enable();
	}

	return work;
}

/**
 * __napi_schedule - schedule for receive
 * @n: entry to schedule
 *
 * The entry's receive function will be scheduled to run.
 * Consider using __napi_schedule_irqoff() if hard irqs are masked.
 */
void __napi_schedule(struct napi_struct *n)
{
	unsigned long flags;

	local_irq_save(flags);
	____napi_schedule(this_cpu_ptr(&softnet_data), n);
	local_irq_restore(flags);
}
EXPORT_SYMBOL(__napi_schedule);

/**
 *	napi_schedule_prep - check if napi can be scheduled
 *	@n: napi context
 *
 * Test if NAPI routine is already running, and if not mark
 * it as running.  This is used as a condition variable
 * insure only one NAPI poll instance runs.  We also make
 * sure there is no pending NAPI disable.
 */
bool napi_schedule_prep(struct napi_struct *n)
{
	unsigned long val, new;

	do {
		val = READ_ONCE(n->state);
		if (unlikely(val & NAPIF_STATE_DISABLE))
			return false;
		new = val | NAPIF_STATE_SCHED;

		/* Sets STATE_MISSED bit if STATE_SCHED was already set
		 * This was suggested by Alexander Duyck, as compiler
		 * emits better code than :
		 * if (val & NAPIF_STATE_SCHED)
		 *     new |= NAPIF_STATE_MISSED;
		 */
		new |= (val & NAPIF_STATE_SCHED) / NAPIF_STATE_SCHED *
						   NAPIF_STATE_MISSED;
	} while (cmpxchg(&n->state, val, new) != val);

	return !(val & NAPIF_STATE_SCHED);
}
EXPORT_SYMBOL(napi_schedule_prep);

/**
 * __napi_schedule_irqoff - schedule for receive
 * @n: entry to schedule
 *
 * Variant of __napi_schedule() assuming hard irqs are masked
 */
void __napi_schedule_irqoff(struct napi_struct *n)
{
	____napi_schedule(this_cpu_ptr(&softnet_data), n);
}
EXPORT_SYMBOL(__napi_schedule_irqoff);

bool napi_complete_done(struct napi_struct *n, int work_done)
{
	unsigned long flags, val, new;

	/*
	 * 1) Don't let napi dequeue from the cpu poll list
	 *    just in case its running on a different cpu.
	 * 2) If we are busy polling, do nothing here, we have
	 *    the guarantee we will be called later.
	 */
	if (unlikely(n->state & (NAPIF_STATE_NPSVC |
				 NAPIF_STATE_IN_BUSY_POLL)))
		return false;

	if (n->gro_list) {
		unsigned long timeout = 0;

		if (work_done)
			timeout = n->dev->gro_flush_timeout;

		if (timeout)
			hrtimer_start(&n->timer, ns_to_ktime(timeout),
				      HRTIMER_MODE_REL_PINNED);
		else
			napi_gro_flush(n, false);
	}
	if (unlikely(!list_empty(&n->poll_list))) {
		/* If n->poll_list is not empty, we need to mask irqs */
		local_irq_save(flags);
		list_del_init(&n->poll_list);
		local_irq_restore(flags);
	}

	do {
		val = READ_ONCE(n->state);

		WARN_ON_ONCE(!(val & NAPIF_STATE_SCHED));

		new = val & ~(NAPIF_STATE_MISSED | NAPIF_STATE_SCHED);

		/* If STATE_MISSED was set, leave STATE_SCHED set,
		 * because we will call napi->poll() one more time.
		 * This C code was suggested by Alexander Duyck to help gcc.
		 */
		new |= (val & NAPIF_STATE_MISSED) / NAPIF_STATE_MISSED *
						    NAPIF_STATE_SCHED;
	} while (cmpxchg(&n->state, val, new) != val);

	if (unlikely(val & NAPIF_STATE_MISSED)) {
		__napi_schedule(n);
		return false;
	}

	return true;
}
EXPORT_SYMBOL(napi_complete_done);

/* must be called under rcu_read_lock(), as we dont take a reference */
static struct napi_struct *napi_by_id(unsigned int napi_id)
{
	unsigned int hash = napi_id % HASH_SIZE(napi_hash);
	struct napi_struct *napi;

	hlist_for_each_entry_rcu(napi, &napi_hash[hash], napi_hash_node)
		if (napi->napi_id == napi_id)
			return napi;

	return NULL;
}

#if defined(CONFIG_NET_RX_BUSY_POLL)

#define BUSY_POLL_BUDGET 8

static void busy_poll_stop(struct napi_struct *napi, void *have_poll_lock)
{
	int rc;

	/* Busy polling means there is a high chance device driver hard irq
	 * could not grab NAPI_STATE_SCHED, and that NAPI_STATE_MISSED was
	 * set in napi_schedule_prep().
	 * Since we are about to call napi->poll() once more, we can safely
	 * clear NAPI_STATE_MISSED.
	 *
	 * Note: x86 could use a single "lock and ..." instruction
	 * to perform these two clear_bit()
	 */
	clear_bit(NAPI_STATE_MISSED, &napi->state);
	clear_bit(NAPI_STATE_IN_BUSY_POLL, &napi->state);

	local_bh_disable();

	/* All we really want here is to re-enable device interrupts.
	 * Ideally, a new ndo_busy_poll_stop() could avoid another round.
	 */
	rc = napi->poll(napi, BUSY_POLL_BUDGET);
	netpoll_poll_unlock(have_poll_lock);
	if (rc == BUSY_POLL_BUDGET)
		__napi_schedule(napi);
	local_bh_enable();
	if (local_softirq_pending())
		do_softirq();
}

void napi_busy_loop(unsigned int napi_id,
		    bool (*loop_end)(void *, unsigned long),
		    void *loop_end_arg)
{
	unsigned long start_time = loop_end ? busy_loop_current_time() : 0;
	int (*napi_poll)(struct napi_struct *napi, int budget);
	void *have_poll_lock = NULL;
	struct napi_struct *napi;

restart:
	napi_poll = NULL;

	rcu_read_lock();

	napi = napi_by_id(napi_id);
	if (!napi)
		goto out;

	preempt_disable();
	for (;;) {
		int work = 0;

		local_bh_disable();
		if (!napi_poll) {
			unsigned long val = READ_ONCE(napi->state);

			/* If multiple threads are competing for this napi,
			 * we avoid dirtying napi->state as much as we can.
			 */
			if (val & (NAPIF_STATE_DISABLE | NAPIF_STATE_SCHED |
				   NAPIF_STATE_IN_BUSY_POLL))
				goto count;
			if (cmpxchg(&napi->state, val,
				    val | NAPIF_STATE_IN_BUSY_POLL |
					  NAPIF_STATE_SCHED) != val)
				goto count;
			have_poll_lock = netpoll_poll_lock(napi);
			napi_poll = napi->poll;
		}
		work = napi_poll(napi, BUSY_POLL_BUDGET);
		trace_napi_poll(napi, work, BUSY_POLL_BUDGET);
count:
		if (work > 0)
			__NET_ADD_STATS(dev_net(napi->dev),
					LINUX_MIB_BUSYPOLLRXPACKETS, work);
		local_bh_enable();

<<<<<<< HEAD
		if (nonblock || !skb_queue_empty(&sk->sk_receive_queue) ||
		    busy_loop_timeout(end_time))
=======
		if (!loop_end || loop_end(loop_end_arg, start_time))
>>>>>>> 2ac97f0f
			break;

		if (unlikely(need_resched())) {
			if (napi_poll)
				busy_poll_stop(napi, have_poll_lock);
			preempt_enable();
			rcu_read_unlock();
			cond_resched();
			if (loop_end(loop_end_arg, start_time))
				return;
			goto restart;
		}
		cpu_relax();
	}
	if (napi_poll)
		busy_poll_stop(napi, have_poll_lock);
	preempt_enable();
out:
	rcu_read_unlock();
}
EXPORT_SYMBOL(napi_busy_loop);

#endif /* CONFIG_NET_RX_BUSY_POLL */

static void napi_hash_add(struct napi_struct *napi)
{
	if (test_bit(NAPI_STATE_NO_BUSY_POLL, &napi->state) ||
	    test_and_set_bit(NAPI_STATE_HASHED, &napi->state))
		return;

	spin_lock(&napi_hash_lock);

	/* 0..NR_CPUS range is reserved for sender_cpu use */
	do {
		if (unlikely(++napi_gen_id < MIN_NAPI_ID))
			napi_gen_id = MIN_NAPI_ID;
	} while (napi_by_id(napi_gen_id));
	napi->napi_id = napi_gen_id;

	hlist_add_head_rcu(&napi->napi_hash_node,
			   &napi_hash[napi->napi_id % HASH_SIZE(napi_hash)]);

	spin_unlock(&napi_hash_lock);
}

/* Warning : caller is responsible to make sure rcu grace period
 * is respected before freeing memory containing @napi
 */
bool napi_hash_del(struct napi_struct *napi)
{
	bool rcu_sync_needed = false;

	spin_lock(&napi_hash_lock);

	if (test_and_clear_bit(NAPI_STATE_HASHED, &napi->state)) {
		rcu_sync_needed = true;
		hlist_del_rcu(&napi->napi_hash_node);
	}
	spin_unlock(&napi_hash_lock);
	return rcu_sync_needed;
}
EXPORT_SYMBOL_GPL(napi_hash_del);

static enum hrtimer_restart napi_watchdog(struct hrtimer *timer)
{
	struct napi_struct *napi;

	napi = container_of(timer, struct napi_struct, timer);

	/* Note : we use a relaxed variant of napi_schedule_prep() not setting
	 * NAPI_STATE_MISSED, since we do not react to a device IRQ.
	 */
	if (napi->gro_list && !napi_disable_pending(napi) &&
	    !test_and_set_bit(NAPI_STATE_SCHED, &napi->state))
		__napi_schedule_irqoff(napi);

	return HRTIMER_NORESTART;
}

void netif_napi_add(struct net_device *dev, struct napi_struct *napi,
		    int (*poll)(struct napi_struct *, int), int weight)
{
	INIT_LIST_HEAD(&napi->poll_list);
	hrtimer_init(&napi->timer, CLOCK_MONOTONIC, HRTIMER_MODE_REL_PINNED);
	napi->timer.function = napi_watchdog;
	napi->gro_count = 0;
	napi->gro_list = NULL;
	napi->skb = NULL;
	napi->poll = poll;
	if (weight > NAPI_POLL_WEIGHT)
		pr_err_once("netif_napi_add() called with weight %d on device %s\n",
			    weight, dev->name);
	napi->weight = weight;
	list_add(&napi->dev_list, &dev->napi_list);
	napi->dev = dev;
#ifdef CONFIG_NETPOLL
	napi->poll_owner = -1;
#endif
	set_bit(NAPI_STATE_SCHED, &napi->state);
	napi_hash_add(napi);
}
EXPORT_SYMBOL(netif_napi_add);

void napi_disable(struct napi_struct *n)
{
	might_sleep();
	set_bit(NAPI_STATE_DISABLE, &n->state);

	while (test_and_set_bit(NAPI_STATE_SCHED, &n->state))
		msleep(1);
	while (test_and_set_bit(NAPI_STATE_NPSVC, &n->state))
		msleep(1);

	hrtimer_cancel(&n->timer);

	clear_bit(NAPI_STATE_DISABLE, &n->state);
}
EXPORT_SYMBOL(napi_disable);

/* Must be called in process context */
void netif_napi_del(struct napi_struct *napi)
{
	might_sleep();
	if (napi_hash_del(napi))
		synchronize_net();
	list_del_init(&napi->dev_list);
	napi_free_frags(napi);

	kfree_skb_list(napi->gro_list);
	napi->gro_list = NULL;
	napi->gro_count = 0;
}
EXPORT_SYMBOL(netif_napi_del);

static int napi_poll(struct napi_struct *n, struct list_head *repoll)
{
	void *have;
	int work, weight;

	list_del_init(&n->poll_list);

	have = netpoll_poll_lock(n);

	weight = n->weight;

	/* This NAPI_STATE_SCHED test is for avoiding a race
	 * with netpoll's poll_napi().  Only the entity which
	 * obtains the lock and sees NAPI_STATE_SCHED set will
	 * actually make the ->poll() call.  Therefore we avoid
	 * accidentally calling ->poll() when NAPI is not scheduled.
	 */
	work = 0;
	if (test_bit(NAPI_STATE_SCHED, &n->state)) {
		work = n->poll(n, weight);
		trace_napi_poll(n, work, weight);
	}

	WARN_ON_ONCE(work > weight);

	if (likely(work < weight))
		goto out_unlock;

	/* Drivers must not modify the NAPI state if they
	 * consume the entire weight.  In such cases this code
	 * still "owns" the NAPI instance and therefore can
	 * move the instance around on the list at-will.
	 */
	if (unlikely(napi_disable_pending(n))) {
		napi_complete(n);
		goto out_unlock;
	}

	if (n->gro_list) {
		/* flush too old packets
		 * If HZ < 1000, flush all packets.
		 */
		napi_gro_flush(n, HZ >= 1000);
	}

	/* Some drivers may have called napi_schedule
	 * prior to exhausting their budget.
	 */
	if (unlikely(!list_empty(&n->poll_list))) {
		pr_warn_once("%s: Budget exhausted after napi rescheduled\n",
			     n->dev ? n->dev->name : "backlog");
		goto out_unlock;
	}

	list_add_tail(&n->poll_list, repoll);

out_unlock:
	netpoll_poll_unlock(have);

	return work;
}

static __latent_entropy void net_rx_action(struct softirq_action *h)
{
	struct softnet_data *sd = this_cpu_ptr(&softnet_data);
	unsigned long time_limit = jiffies +
		usecs_to_jiffies(netdev_budget_usecs);
	int budget = netdev_budget;
	LIST_HEAD(list);
	LIST_HEAD(repoll);

	local_irq_disable();
	list_splice_init(&sd->poll_list, &list);
	local_irq_enable();

	for (;;) {
		struct napi_struct *n;

		if (list_empty(&list)) {
			if (!sd_has_rps_ipi_waiting(sd) && list_empty(&repoll))
				goto out;
			break;
		}

		n = list_first_entry(&list, struct napi_struct, poll_list);
		budget -= napi_poll(n, &repoll);

		/* If softirq window is exhausted then punt.
		 * Allow this to run for 2 jiffies since which will allow
		 * an average latency of 1.5/HZ.
		 */
		if (unlikely(budget <= 0 ||
			     time_after_eq(jiffies, time_limit))) {
			sd->time_squeeze++;
			break;
		}
	}

	local_irq_disable();

	list_splice_tail_init(&sd->poll_list, &list);
	list_splice_tail(&repoll, &list);
	list_splice(&list, &sd->poll_list);
	if (!list_empty(&sd->poll_list))
		__raise_softirq_irqoff(NET_RX_SOFTIRQ);

	net_rps_action_and_irq_enable(sd);
out:
	__kfree_skb_flush();
}

struct netdev_adjacent {
	struct net_device *dev;

	/* upper master flag, there can only be one master device per list */
	bool master;

	/* counter for the number of times this device was added to us */
	u16 ref_nr;

	/* private field for the users */
	void *private;

	struct list_head list;
	struct rcu_head rcu;
};

static struct netdev_adjacent *__netdev_find_adj(struct net_device *adj_dev,
						 struct list_head *adj_list)
{
	struct netdev_adjacent *adj;

	list_for_each_entry(adj, adj_list, list) {
		if (adj->dev == adj_dev)
			return adj;
	}
	return NULL;
}

static int __netdev_has_upper_dev(struct net_device *upper_dev, void *data)
{
	struct net_device *dev = data;

	return upper_dev == dev;
}

/**
 * netdev_has_upper_dev - Check if device is linked to an upper device
 * @dev: device
 * @upper_dev: upper device to check
 *
 * Find out if a device is linked to specified upper device and return true
 * in case it is. Note that this checks only immediate upper device,
 * not through a complete stack of devices. The caller must hold the RTNL lock.
 */
bool netdev_has_upper_dev(struct net_device *dev,
			  struct net_device *upper_dev)
{
	ASSERT_RTNL();

	return netdev_walk_all_upper_dev_rcu(dev, __netdev_has_upper_dev,
					     upper_dev);
}
EXPORT_SYMBOL(netdev_has_upper_dev);

/**
 * netdev_has_upper_dev_all - Check if device is linked to an upper device
 * @dev: device
 * @upper_dev: upper device to check
 *
 * Find out if a device is linked to specified upper device and return true
 * in case it is. Note that this checks the entire upper device chain.
 * The caller must hold rcu lock.
 */

bool netdev_has_upper_dev_all_rcu(struct net_device *dev,
				  struct net_device *upper_dev)
{
	return !!netdev_walk_all_upper_dev_rcu(dev, __netdev_has_upper_dev,
					       upper_dev);
}
EXPORT_SYMBOL(netdev_has_upper_dev_all_rcu);

/**
 * netdev_has_any_upper_dev - Check if device is linked to some device
 * @dev: device
 *
 * Find out if a device is linked to an upper device and return true in case
 * it is. The caller must hold the RTNL lock.
 */
static bool netdev_has_any_upper_dev(struct net_device *dev)
{
	ASSERT_RTNL();

	return !list_empty(&dev->adj_list.upper);
}

/**
 * netdev_master_upper_dev_get - Get master upper device
 * @dev: device
 *
 * Find a master upper device and return pointer to it or NULL in case
 * it's not there. The caller must hold the RTNL lock.
 */
struct net_device *netdev_master_upper_dev_get(struct net_device *dev)
{
	struct netdev_adjacent *upper;

	ASSERT_RTNL();

	if (list_empty(&dev->adj_list.upper))
		return NULL;

	upper = list_first_entry(&dev->adj_list.upper,
				 struct netdev_adjacent, list);
	if (likely(upper->master))
		return upper->dev;
	return NULL;
}
EXPORT_SYMBOL(netdev_master_upper_dev_get);

/**
 * netdev_has_any_lower_dev - Check if device is linked to some device
 * @dev: device
 *
 * Find out if a device is linked to a lower device and return true in case
 * it is. The caller must hold the RTNL lock.
 */
static bool netdev_has_any_lower_dev(struct net_device *dev)
{
	ASSERT_RTNL();

	return !list_empty(&dev->adj_list.lower);
}

void *netdev_adjacent_get_private(struct list_head *adj_list)
{
	struct netdev_adjacent *adj;

	adj = list_entry(adj_list, struct netdev_adjacent, list);

	return adj->private;
}
EXPORT_SYMBOL(netdev_adjacent_get_private);

/**
 * netdev_upper_get_next_dev_rcu - Get the next dev from upper list
 * @dev: device
 * @iter: list_head ** of the current position
 *
 * Gets the next device from the dev's upper list, starting from iter
 * position. The caller must hold RCU read lock.
 */
struct net_device *netdev_upper_get_next_dev_rcu(struct net_device *dev,
						 struct list_head **iter)
{
	struct netdev_adjacent *upper;

	WARN_ON_ONCE(!rcu_read_lock_held() && !lockdep_rtnl_is_held());

	upper = list_entry_rcu((*iter)->next, struct netdev_adjacent, list);

	if (&upper->list == &dev->adj_list.upper)
		return NULL;

	*iter = &upper->list;

	return upper->dev;
}
EXPORT_SYMBOL(netdev_upper_get_next_dev_rcu);

static struct net_device *netdev_next_upper_dev_rcu(struct net_device *dev,
						    struct list_head **iter)
{
	struct netdev_adjacent *upper;

	WARN_ON_ONCE(!rcu_read_lock_held() && !lockdep_rtnl_is_held());

	upper = list_entry_rcu((*iter)->next, struct netdev_adjacent, list);

	if (&upper->list == &dev->adj_list.upper)
		return NULL;

	*iter = &upper->list;

	return upper->dev;
}

int netdev_walk_all_upper_dev_rcu(struct net_device *dev,
				  int (*fn)(struct net_device *dev,
					    void *data),
				  void *data)
{
	struct net_device *udev;
	struct list_head *iter;
	int ret;

	for (iter = &dev->adj_list.upper,
	     udev = netdev_next_upper_dev_rcu(dev, &iter);
	     udev;
	     udev = netdev_next_upper_dev_rcu(dev, &iter)) {
		/* first is the upper device itself */
		ret = fn(udev, data);
		if (ret)
			return ret;

		/* then look at all of its upper devices */
		ret = netdev_walk_all_upper_dev_rcu(udev, fn, data);
		if (ret)
			return ret;
	}

	return 0;
}
EXPORT_SYMBOL_GPL(netdev_walk_all_upper_dev_rcu);

/**
 * netdev_lower_get_next_private - Get the next ->private from the
 *				   lower neighbour list
 * @dev: device
 * @iter: list_head ** of the current position
 *
 * Gets the next netdev_adjacent->private from the dev's lower neighbour
 * list, starting from iter position. The caller must hold either hold the
 * RTNL lock or its own locking that guarantees that the neighbour lower
 * list will remain unchanged.
 */
void *netdev_lower_get_next_private(struct net_device *dev,
				    struct list_head **iter)
{
	struct netdev_adjacent *lower;

	lower = list_entry(*iter, struct netdev_adjacent, list);

	if (&lower->list == &dev->adj_list.lower)
		return NULL;

	*iter = lower->list.next;

	return lower->private;
}
EXPORT_SYMBOL(netdev_lower_get_next_private);

/**
 * netdev_lower_get_next_private_rcu - Get the next ->private from the
 *				       lower neighbour list, RCU
 *				       variant
 * @dev: device
 * @iter: list_head ** of the current position
 *
 * Gets the next netdev_adjacent->private from the dev's lower neighbour
 * list, starting from iter position. The caller must hold RCU read lock.
 */
void *netdev_lower_get_next_private_rcu(struct net_device *dev,
					struct list_head **iter)
{
	struct netdev_adjacent *lower;

	WARN_ON_ONCE(!rcu_read_lock_held());

	lower = list_entry_rcu((*iter)->next, struct netdev_adjacent, list);

	if (&lower->list == &dev->adj_list.lower)
		return NULL;

	*iter = &lower->list;

	return lower->private;
}
EXPORT_SYMBOL(netdev_lower_get_next_private_rcu);

/**
 * netdev_lower_get_next - Get the next device from the lower neighbour
 *                         list
 * @dev: device
 * @iter: list_head ** of the current position
 *
 * Gets the next netdev_adjacent from the dev's lower neighbour
 * list, starting from iter position. The caller must hold RTNL lock or
 * its own locking that guarantees that the neighbour lower
 * list will remain unchanged.
 */
void *netdev_lower_get_next(struct net_device *dev, struct list_head **iter)
{
	struct netdev_adjacent *lower;

	lower = list_entry(*iter, struct netdev_adjacent, list);

	if (&lower->list == &dev->adj_list.lower)
		return NULL;

	*iter = lower->list.next;

	return lower->dev;
}
EXPORT_SYMBOL(netdev_lower_get_next);

static struct net_device *netdev_next_lower_dev(struct net_device *dev,
						struct list_head **iter)
{
	struct netdev_adjacent *lower;

	lower = list_entry((*iter)->next, struct netdev_adjacent, list);

	if (&lower->list == &dev->adj_list.lower)
		return NULL;

	*iter = &lower->list;

	return lower->dev;
}

int netdev_walk_all_lower_dev(struct net_device *dev,
			      int (*fn)(struct net_device *dev,
					void *data),
			      void *data)
{
	struct net_device *ldev;
	struct list_head *iter;
	int ret;

	for (iter = &dev->adj_list.lower,
	     ldev = netdev_next_lower_dev(dev, &iter);
	     ldev;
	     ldev = netdev_next_lower_dev(dev, &iter)) {
		/* first is the lower device itself */
		ret = fn(ldev, data);
		if (ret)
			return ret;

		/* then look at all of its lower devices */
		ret = netdev_walk_all_lower_dev(ldev, fn, data);
		if (ret)
			return ret;
	}

	return 0;
}
EXPORT_SYMBOL_GPL(netdev_walk_all_lower_dev);

static struct net_device *netdev_next_lower_dev_rcu(struct net_device *dev,
						    struct list_head **iter)
{
	struct netdev_adjacent *lower;

	lower = list_entry_rcu((*iter)->next, struct netdev_adjacent, list);
	if (&lower->list == &dev->adj_list.lower)
		return NULL;

	*iter = &lower->list;

	return lower->dev;
}

int netdev_walk_all_lower_dev_rcu(struct net_device *dev,
				  int (*fn)(struct net_device *dev,
					    void *data),
				  void *data)
{
	struct net_device *ldev;
	struct list_head *iter;
	int ret;

	for (iter = &dev->adj_list.lower,
	     ldev = netdev_next_lower_dev_rcu(dev, &iter);
	     ldev;
	     ldev = netdev_next_lower_dev_rcu(dev, &iter)) {
		/* first is the lower device itself */
		ret = fn(ldev, data);
		if (ret)
			return ret;

		/* then look at all of its lower devices */
		ret = netdev_walk_all_lower_dev_rcu(ldev, fn, data);
		if (ret)
			return ret;
	}

	return 0;
}
EXPORT_SYMBOL_GPL(netdev_walk_all_lower_dev_rcu);

/**
 * netdev_lower_get_first_private_rcu - Get the first ->private from the
 *				       lower neighbour list, RCU
 *				       variant
 * @dev: device
 *
 * Gets the first netdev_adjacent->private from the dev's lower neighbour
 * list. The caller must hold RCU read lock.
 */
void *netdev_lower_get_first_private_rcu(struct net_device *dev)
{
	struct netdev_adjacent *lower;

	lower = list_first_or_null_rcu(&dev->adj_list.lower,
			struct netdev_adjacent, list);
	if (lower)
		return lower->private;
	return NULL;
}
EXPORT_SYMBOL(netdev_lower_get_first_private_rcu);

/**
 * netdev_master_upper_dev_get_rcu - Get master upper device
 * @dev: device
 *
 * Find a master upper device and return pointer to it or NULL in case
 * it's not there. The caller must hold the RCU read lock.
 */
struct net_device *netdev_master_upper_dev_get_rcu(struct net_device *dev)
{
	struct netdev_adjacent *upper;

	upper = list_first_or_null_rcu(&dev->adj_list.upper,
				       struct netdev_adjacent, list);
	if (upper && likely(upper->master))
		return upper->dev;
	return NULL;
}
EXPORT_SYMBOL(netdev_master_upper_dev_get_rcu);

static int netdev_adjacent_sysfs_add(struct net_device *dev,
			      struct net_device *adj_dev,
			      struct list_head *dev_list)
{
	char linkname[IFNAMSIZ+7];

	sprintf(linkname, dev_list == &dev->adj_list.upper ?
		"upper_%s" : "lower_%s", adj_dev->name);
	return sysfs_create_link(&(dev->dev.kobj), &(adj_dev->dev.kobj),
				 linkname);
}
static void netdev_adjacent_sysfs_del(struct net_device *dev,
			       char *name,
			       struct list_head *dev_list)
{
	char linkname[IFNAMSIZ+7];

	sprintf(linkname, dev_list == &dev->adj_list.upper ?
		"upper_%s" : "lower_%s", name);
	sysfs_remove_link(&(dev->dev.kobj), linkname);
}

static inline bool netdev_adjacent_is_neigh_list(struct net_device *dev,
						 struct net_device *adj_dev,
						 struct list_head *dev_list)
{
	return (dev_list == &dev->adj_list.upper ||
		dev_list == &dev->adj_list.lower) &&
		net_eq(dev_net(dev), dev_net(adj_dev));
}

static int __netdev_adjacent_dev_insert(struct net_device *dev,
					struct net_device *adj_dev,
					struct list_head *dev_list,
					void *private, bool master)
{
	struct netdev_adjacent *adj;
	int ret;

	adj = __netdev_find_adj(adj_dev, dev_list);

	if (adj) {
		adj->ref_nr += 1;
		pr_debug("Insert adjacency: dev %s adj_dev %s adj->ref_nr %d\n",
			 dev->name, adj_dev->name, adj->ref_nr);

		return 0;
	}

	adj = kmalloc(sizeof(*adj), GFP_KERNEL);
	if (!adj)
		return -ENOMEM;

	adj->dev = adj_dev;
	adj->master = master;
	adj->ref_nr = 1;
	adj->private = private;
	dev_hold(adj_dev);

	pr_debug("Insert adjacency: dev %s adj_dev %s adj->ref_nr %d; dev_hold on %s\n",
		 dev->name, adj_dev->name, adj->ref_nr, adj_dev->name);

	if (netdev_adjacent_is_neigh_list(dev, adj_dev, dev_list)) {
		ret = netdev_adjacent_sysfs_add(dev, adj_dev, dev_list);
		if (ret)
			goto free_adj;
	}

	/* Ensure that master link is always the first item in list. */
	if (master) {
		ret = sysfs_create_link(&(dev->dev.kobj),
					&(adj_dev->dev.kobj), "master");
		if (ret)
			goto remove_symlinks;

		list_add_rcu(&adj->list, dev_list);
	} else {
		list_add_tail_rcu(&adj->list, dev_list);
	}

	return 0;

remove_symlinks:
	if (netdev_adjacent_is_neigh_list(dev, adj_dev, dev_list))
		netdev_adjacent_sysfs_del(dev, adj_dev->name, dev_list);
free_adj:
	kfree(adj);
	dev_put(adj_dev);

	return ret;
}

static void __netdev_adjacent_dev_remove(struct net_device *dev,
					 struct net_device *adj_dev,
					 u16 ref_nr,
					 struct list_head *dev_list)
{
	struct netdev_adjacent *adj;

	pr_debug("Remove adjacency: dev %s adj_dev %s ref_nr %d\n",
		 dev->name, adj_dev->name, ref_nr);

	adj = __netdev_find_adj(adj_dev, dev_list);

	if (!adj) {
		pr_err("Adjacency does not exist for device %s from %s\n",
		       dev->name, adj_dev->name);
		WARN_ON(1);
		return;
	}

	if (adj->ref_nr > ref_nr) {
		pr_debug("adjacency: %s to %s ref_nr - %d = %d\n",
			 dev->name, adj_dev->name, ref_nr,
			 adj->ref_nr - ref_nr);
		adj->ref_nr -= ref_nr;
		return;
	}

	if (adj->master)
		sysfs_remove_link(&(dev->dev.kobj), "master");

	if (netdev_adjacent_is_neigh_list(dev, adj_dev, dev_list))
		netdev_adjacent_sysfs_del(dev, adj_dev->name, dev_list);

	list_del_rcu(&adj->list);
	pr_debug("adjacency: dev_put for %s, because link removed from %s to %s\n",
		 adj_dev->name, dev->name, adj_dev->name);
	dev_put(adj_dev);
	kfree_rcu(adj, rcu);
}

static int __netdev_adjacent_dev_link_lists(struct net_device *dev,
					    struct net_device *upper_dev,
					    struct list_head *up_list,
					    struct list_head *down_list,
					    void *private, bool master)
{
	int ret;

	ret = __netdev_adjacent_dev_insert(dev, upper_dev, up_list,
					   private, master);
	if (ret)
		return ret;

	ret = __netdev_adjacent_dev_insert(upper_dev, dev, down_list,
					   private, false);
	if (ret) {
		__netdev_adjacent_dev_remove(dev, upper_dev, 1, up_list);
		return ret;
	}

	return 0;
}

static void __netdev_adjacent_dev_unlink_lists(struct net_device *dev,
					       struct net_device *upper_dev,
					       u16 ref_nr,
					       struct list_head *up_list,
					       struct list_head *down_list)
{
	__netdev_adjacent_dev_remove(dev, upper_dev, ref_nr, up_list);
	__netdev_adjacent_dev_remove(upper_dev, dev, ref_nr, down_list);
}

static int __netdev_adjacent_dev_link_neighbour(struct net_device *dev,
						struct net_device *upper_dev,
						void *private, bool master)
{
	return __netdev_adjacent_dev_link_lists(dev, upper_dev,
						&dev->adj_list.upper,
						&upper_dev->adj_list.lower,
						private, master);
}

static void __netdev_adjacent_dev_unlink_neighbour(struct net_device *dev,
						   struct net_device *upper_dev)
{
	__netdev_adjacent_dev_unlink_lists(dev, upper_dev, 1,
					   &dev->adj_list.upper,
					   &upper_dev->adj_list.lower);
}

static int __netdev_upper_dev_link(struct net_device *dev,
				   struct net_device *upper_dev, bool master,
				   void *upper_priv, void *upper_info)
{
	struct netdev_notifier_changeupper_info changeupper_info;
	int ret = 0;

	ASSERT_RTNL();

	if (dev == upper_dev)
		return -EBUSY;

	/* To prevent loops, check if dev is not upper device to upper_dev. */
	if (netdev_has_upper_dev(upper_dev, dev))
		return -EBUSY;

	if (netdev_has_upper_dev(dev, upper_dev))
		return -EEXIST;

	if (master && netdev_master_upper_dev_get(dev))
		return -EBUSY;

	changeupper_info.upper_dev = upper_dev;
	changeupper_info.master = master;
	changeupper_info.linking = true;
	changeupper_info.upper_info = upper_info;

	ret = call_netdevice_notifiers_info(NETDEV_PRECHANGEUPPER, dev,
					    &changeupper_info.info);
	ret = notifier_to_errno(ret);
	if (ret)
		return ret;

	ret = __netdev_adjacent_dev_link_neighbour(dev, upper_dev, upper_priv,
						   master);
	if (ret)
		return ret;

	ret = call_netdevice_notifiers_info(NETDEV_CHANGEUPPER, dev,
					    &changeupper_info.info);
	ret = notifier_to_errno(ret);
	if (ret)
		goto rollback;

	return 0;

rollback:
	__netdev_adjacent_dev_unlink_neighbour(dev, upper_dev);

	return ret;
}

/**
 * netdev_upper_dev_link - Add a link to the upper device
 * @dev: device
 * @upper_dev: new upper device
 *
 * Adds a link to device which is upper to this one. The caller must hold
 * the RTNL lock. On a failure a negative errno code is returned.
 * On success the reference counts are adjusted and the function
 * returns zero.
 */
int netdev_upper_dev_link(struct net_device *dev,
			  struct net_device *upper_dev)
{
	return __netdev_upper_dev_link(dev, upper_dev, false, NULL, NULL);
}
EXPORT_SYMBOL(netdev_upper_dev_link);

/**
 * netdev_master_upper_dev_link - Add a master link to the upper device
 * @dev: device
 * @upper_dev: new upper device
 * @upper_priv: upper device private
 * @upper_info: upper info to be passed down via notifier
 *
 * Adds a link to device which is upper to this one. In this case, only
 * one master upper device can be linked, although other non-master devices
 * might be linked as well. The caller must hold the RTNL lock.
 * On a failure a negative errno code is returned. On success the reference
 * counts are adjusted and the function returns zero.
 */
int netdev_master_upper_dev_link(struct net_device *dev,
				 struct net_device *upper_dev,
				 void *upper_priv, void *upper_info)
{
	return __netdev_upper_dev_link(dev, upper_dev, true,
				       upper_priv, upper_info);
}
EXPORT_SYMBOL(netdev_master_upper_dev_link);

/**
 * netdev_upper_dev_unlink - Removes a link to upper device
 * @dev: device
 * @upper_dev: new upper device
 *
 * Removes a link to device which is upper to this one. The caller must hold
 * the RTNL lock.
 */
void netdev_upper_dev_unlink(struct net_device *dev,
			     struct net_device *upper_dev)
{
	struct netdev_notifier_changeupper_info changeupper_info;

	ASSERT_RTNL();

	changeupper_info.upper_dev = upper_dev;
	changeupper_info.master = netdev_master_upper_dev_get(dev) == upper_dev;
	changeupper_info.linking = false;

	call_netdevice_notifiers_info(NETDEV_PRECHANGEUPPER, dev,
				      &changeupper_info.info);

	__netdev_adjacent_dev_unlink_neighbour(dev, upper_dev);

	call_netdevice_notifiers_info(NETDEV_CHANGEUPPER, dev,
				      &changeupper_info.info);
}
EXPORT_SYMBOL(netdev_upper_dev_unlink);

/**
 * netdev_bonding_info_change - Dispatch event about slave change
 * @dev: device
 * @bonding_info: info to dispatch
 *
 * Send NETDEV_BONDING_INFO to netdev notifiers with info.
 * The caller must hold the RTNL lock.
 */
void netdev_bonding_info_change(struct net_device *dev,
				struct netdev_bonding_info *bonding_info)
{
	struct netdev_notifier_bonding_info	info;

	memcpy(&info.bonding_info, bonding_info,
	       sizeof(struct netdev_bonding_info));
	call_netdevice_notifiers_info(NETDEV_BONDING_INFO, dev,
				      &info.info);
}
EXPORT_SYMBOL(netdev_bonding_info_change);

static void netdev_adjacent_add_links(struct net_device *dev)
{
	struct netdev_adjacent *iter;

	struct net *net = dev_net(dev);

	list_for_each_entry(iter, &dev->adj_list.upper, list) {
		if (!net_eq(net, dev_net(iter->dev)))
			continue;
		netdev_adjacent_sysfs_add(iter->dev, dev,
					  &iter->dev->adj_list.lower);
		netdev_adjacent_sysfs_add(dev, iter->dev,
					  &dev->adj_list.upper);
	}

	list_for_each_entry(iter, &dev->adj_list.lower, list) {
		if (!net_eq(net, dev_net(iter->dev)))
			continue;
		netdev_adjacent_sysfs_add(iter->dev, dev,
					  &iter->dev->adj_list.upper);
		netdev_adjacent_sysfs_add(dev, iter->dev,
					  &dev->adj_list.lower);
	}
}

static void netdev_adjacent_del_links(struct net_device *dev)
{
	struct netdev_adjacent *iter;

	struct net *net = dev_net(dev);

	list_for_each_entry(iter, &dev->adj_list.upper, list) {
		if (!net_eq(net, dev_net(iter->dev)))
			continue;
		netdev_adjacent_sysfs_del(iter->dev, dev->name,
					  &iter->dev->adj_list.lower);
		netdev_adjacent_sysfs_del(dev, iter->dev->name,
					  &dev->adj_list.upper);
	}

	list_for_each_entry(iter, &dev->adj_list.lower, list) {
		if (!net_eq(net, dev_net(iter->dev)))
			continue;
		netdev_adjacent_sysfs_del(iter->dev, dev->name,
					  &iter->dev->adj_list.upper);
		netdev_adjacent_sysfs_del(dev, iter->dev->name,
					  &dev->adj_list.lower);
	}
}

void netdev_adjacent_rename_links(struct net_device *dev, char *oldname)
{
	struct netdev_adjacent *iter;

	struct net *net = dev_net(dev);

	list_for_each_entry(iter, &dev->adj_list.upper, list) {
		if (!net_eq(net, dev_net(iter->dev)))
			continue;
		netdev_adjacent_sysfs_del(iter->dev, oldname,
					  &iter->dev->adj_list.lower);
		netdev_adjacent_sysfs_add(iter->dev, dev,
					  &iter->dev->adj_list.lower);
	}

	list_for_each_entry(iter, &dev->adj_list.lower, list) {
		if (!net_eq(net, dev_net(iter->dev)))
			continue;
		netdev_adjacent_sysfs_del(iter->dev, oldname,
					  &iter->dev->adj_list.upper);
		netdev_adjacent_sysfs_add(iter->dev, dev,
					  &iter->dev->adj_list.upper);
	}
}

void *netdev_lower_dev_get_private(struct net_device *dev,
				   struct net_device *lower_dev)
{
	struct netdev_adjacent *lower;

	if (!lower_dev)
		return NULL;
	lower = __netdev_find_adj(lower_dev, &dev->adj_list.lower);
	if (!lower)
		return NULL;

	return lower->private;
}
EXPORT_SYMBOL(netdev_lower_dev_get_private);


int dev_get_nest_level(struct net_device *dev)
{
	struct net_device *lower = NULL;
	struct list_head *iter;
	int max_nest = -1;
	int nest;

	ASSERT_RTNL();

	netdev_for_each_lower_dev(dev, lower, iter) {
		nest = dev_get_nest_level(lower);
		if (max_nest < nest)
			max_nest = nest;
	}

	return max_nest + 1;
}
EXPORT_SYMBOL(dev_get_nest_level);

/**
 * netdev_lower_change - Dispatch event about lower device state change
 * @lower_dev: device
 * @lower_state_info: state to dispatch
 *
 * Send NETDEV_CHANGELOWERSTATE to netdev notifiers with info.
 * The caller must hold the RTNL lock.
 */
void netdev_lower_state_changed(struct net_device *lower_dev,
				void *lower_state_info)
{
	struct netdev_notifier_changelowerstate_info changelowerstate_info;

	ASSERT_RTNL();
	changelowerstate_info.lower_state_info = lower_state_info;
	call_netdevice_notifiers_info(NETDEV_CHANGELOWERSTATE, lower_dev,
				      &changelowerstate_info.info);
}
EXPORT_SYMBOL(netdev_lower_state_changed);

static void dev_change_rx_flags(struct net_device *dev, int flags)
{
	const struct net_device_ops *ops = dev->netdev_ops;

	if (ops->ndo_change_rx_flags)
		ops->ndo_change_rx_flags(dev, flags);
}

static int __dev_set_promiscuity(struct net_device *dev, int inc, bool notify)
{
	unsigned int old_flags = dev->flags;
	kuid_t uid;
	kgid_t gid;

	ASSERT_RTNL();

	dev->flags |= IFF_PROMISC;
	dev->promiscuity += inc;
	if (dev->promiscuity == 0) {
		/*
		 * Avoid overflow.
		 * If inc causes overflow, untouch promisc and return error.
		 */
		if (inc < 0)
			dev->flags &= ~IFF_PROMISC;
		else {
			dev->promiscuity -= inc;
			pr_warn("%s: promiscuity touches roof, set promiscuity failed. promiscuity feature of device might be broken.\n",
				dev->name);
			return -EOVERFLOW;
		}
	}
	if (dev->flags != old_flags) {
		pr_info("device %s %s promiscuous mode\n",
			dev->name,
			dev->flags & IFF_PROMISC ? "entered" : "left");
		if (audit_enabled) {
			current_uid_gid(&uid, &gid);
			audit_log(current->audit_context, GFP_ATOMIC,
				AUDIT_ANOM_PROMISCUOUS,
				"dev=%s prom=%d old_prom=%d auid=%u uid=%u gid=%u ses=%u",
				dev->name, (dev->flags & IFF_PROMISC),
				(old_flags & IFF_PROMISC),
				from_kuid(&init_user_ns, audit_get_loginuid(current)),
				from_kuid(&init_user_ns, uid),
				from_kgid(&init_user_ns, gid),
				audit_get_sessionid(current));
		}

		dev_change_rx_flags(dev, IFF_PROMISC);
	}
	if (notify)
		__dev_notify_flags(dev, old_flags, IFF_PROMISC);
	return 0;
}

/**
 *	dev_set_promiscuity	- update promiscuity count on a device
 *	@dev: device
 *	@inc: modifier
 *
 *	Add or remove promiscuity from a device. While the count in the device
 *	remains above zero the interface remains promiscuous. Once it hits zero
 *	the device reverts back to normal filtering operation. A negative inc
 *	value is used to drop promiscuity on the device.
 *	Return 0 if successful or a negative errno code on error.
 */
int dev_set_promiscuity(struct net_device *dev, int inc)
{
	unsigned int old_flags = dev->flags;
	int err;

	err = __dev_set_promiscuity(dev, inc, true);
	if (err < 0)
		return err;
	if (dev->flags != old_flags)
		dev_set_rx_mode(dev);
	return err;
}
EXPORT_SYMBOL(dev_set_promiscuity);

static int __dev_set_allmulti(struct net_device *dev, int inc, bool notify)
{
	unsigned int old_flags = dev->flags, old_gflags = dev->gflags;

	ASSERT_RTNL();

	dev->flags |= IFF_ALLMULTI;
	dev->allmulti += inc;
	if (dev->allmulti == 0) {
		/*
		 * Avoid overflow.
		 * If inc causes overflow, untouch allmulti and return error.
		 */
		if (inc < 0)
			dev->flags &= ~IFF_ALLMULTI;
		else {
			dev->allmulti -= inc;
			pr_warn("%s: allmulti touches roof, set allmulti failed. allmulti feature of device might be broken.\n",
				dev->name);
			return -EOVERFLOW;
		}
	}
	if (dev->flags ^ old_flags) {
		dev_change_rx_flags(dev, IFF_ALLMULTI);
		dev_set_rx_mode(dev);
		if (notify)
			__dev_notify_flags(dev, old_flags,
					   dev->gflags ^ old_gflags);
	}
	return 0;
}

/**
 *	dev_set_allmulti	- update allmulti count on a device
 *	@dev: device
 *	@inc: modifier
 *
 *	Add or remove reception of all multicast frames to a device. While the
 *	count in the device remains above zero the interface remains listening
 *	to all interfaces. Once it hits zero the device reverts back to normal
 *	filtering operation. A negative @inc value is used to drop the counter
 *	when releasing a resource needing all multicasts.
 *	Return 0 if successful or a negative errno code on error.
 */

int dev_set_allmulti(struct net_device *dev, int inc)
{
	return __dev_set_allmulti(dev, inc, true);
}
EXPORT_SYMBOL(dev_set_allmulti);

/*
 *	Upload unicast and multicast address lists to device and
 *	configure RX filtering. When the device doesn't support unicast
 *	filtering it is put in promiscuous mode while unicast addresses
 *	are present.
 */
void __dev_set_rx_mode(struct net_device *dev)
{
	const struct net_device_ops *ops = dev->netdev_ops;

	/* dev_open will call this function so the list will stay sane. */
	if (!(dev->flags&IFF_UP))
		return;

	if (!netif_device_present(dev))
		return;

	if (!(dev->priv_flags & IFF_UNICAST_FLT)) {
		/* Unicast addresses changes may only happen under the rtnl,
		 * therefore calling __dev_set_promiscuity here is safe.
		 */
		if (!netdev_uc_empty(dev) && !dev->uc_promisc) {
			__dev_set_promiscuity(dev, 1, false);
			dev->uc_promisc = true;
		} else if (netdev_uc_empty(dev) && dev->uc_promisc) {
			__dev_set_promiscuity(dev, -1, false);
			dev->uc_promisc = false;
		}
	}

	if (ops->ndo_set_rx_mode)
		ops->ndo_set_rx_mode(dev);
}

void dev_set_rx_mode(struct net_device *dev)
{
	netif_addr_lock_bh(dev);
	__dev_set_rx_mode(dev);
	netif_addr_unlock_bh(dev);
}

/**
 *	dev_get_flags - get flags reported to userspace
 *	@dev: device
 *
 *	Get the combination of flag bits exported through APIs to userspace.
 */
unsigned int dev_get_flags(const struct net_device *dev)
{
	unsigned int flags;

	flags = (dev->flags & ~(IFF_PROMISC |
				IFF_ALLMULTI |
				IFF_RUNNING |
				IFF_LOWER_UP |
				IFF_DORMANT)) |
		(dev->gflags & (IFF_PROMISC |
				IFF_ALLMULTI));

	if (netif_running(dev)) {
		if (netif_oper_up(dev))
			flags |= IFF_RUNNING;
		if (netif_carrier_ok(dev))
			flags |= IFF_LOWER_UP;
		if (netif_dormant(dev))
			flags |= IFF_DORMANT;
	}

	return flags;
}
EXPORT_SYMBOL(dev_get_flags);

int __dev_change_flags(struct net_device *dev, unsigned int flags)
{
	unsigned int old_flags = dev->flags;
	int ret;

	ASSERT_RTNL();

	/*
	 *	Set the flags on our device.
	 */

	dev->flags = (flags & (IFF_DEBUG | IFF_NOTRAILERS | IFF_NOARP |
			       IFF_DYNAMIC | IFF_MULTICAST | IFF_PORTSEL |
			       IFF_AUTOMEDIA)) |
		     (dev->flags & (IFF_UP | IFF_VOLATILE | IFF_PROMISC |
				    IFF_ALLMULTI));

	/*
	 *	Load in the correct multicast list now the flags have changed.
	 */

	if ((old_flags ^ flags) & IFF_MULTICAST)
		dev_change_rx_flags(dev, IFF_MULTICAST);

	dev_set_rx_mode(dev);

	/*
	 *	Have we downed the interface. We handle IFF_UP ourselves
	 *	according to user attempts to set it, rather than blindly
	 *	setting it.
	 */

	ret = 0;
	if ((old_flags ^ flags) & IFF_UP)
		ret = ((old_flags & IFF_UP) ? __dev_close : __dev_open)(dev);

	if ((flags ^ dev->gflags) & IFF_PROMISC) {
		int inc = (flags & IFF_PROMISC) ? 1 : -1;
		unsigned int old_flags = dev->flags;

		dev->gflags ^= IFF_PROMISC;

		if (__dev_set_promiscuity(dev, inc, false) >= 0)
			if (dev->flags != old_flags)
				dev_set_rx_mode(dev);
	}

	/* NOTE: order of synchronization of IFF_PROMISC and IFF_ALLMULTI
	 * is important. Some (broken) drivers set IFF_PROMISC, when
	 * IFF_ALLMULTI is requested not asking us and not reporting.
	 */
	if ((flags ^ dev->gflags) & IFF_ALLMULTI) {
		int inc = (flags & IFF_ALLMULTI) ? 1 : -1;

		dev->gflags ^= IFF_ALLMULTI;
		__dev_set_allmulti(dev, inc, false);
	}

	return ret;
}

void __dev_notify_flags(struct net_device *dev, unsigned int old_flags,
			unsigned int gchanges)
{
	unsigned int changes = dev->flags ^ old_flags;

	if (gchanges)
		rtmsg_ifinfo(RTM_NEWLINK, dev, gchanges, GFP_ATOMIC);

	if (changes & IFF_UP) {
		if (dev->flags & IFF_UP)
			call_netdevice_notifiers(NETDEV_UP, dev);
		else
			call_netdevice_notifiers(NETDEV_DOWN, dev);
	}

	if (dev->flags & IFF_UP &&
	    (changes & ~(IFF_UP | IFF_PROMISC | IFF_ALLMULTI | IFF_VOLATILE))) {
		struct netdev_notifier_change_info change_info;

		change_info.flags_changed = changes;
		call_netdevice_notifiers_info(NETDEV_CHANGE, dev,
					      &change_info.info);
	}
}

/**
 *	dev_change_flags - change device settings
 *	@dev: device
 *	@flags: device state flags
 *
 *	Change settings on device based state flags. The flags are
 *	in the userspace exported format.
 */
int dev_change_flags(struct net_device *dev, unsigned int flags)
{
	int ret;
	unsigned int changes, old_flags = dev->flags, old_gflags = dev->gflags;

	ret = __dev_change_flags(dev, flags);
	if (ret < 0)
		return ret;

	changes = (old_flags ^ dev->flags) | (old_gflags ^ dev->gflags);
	__dev_notify_flags(dev, old_flags, changes);
	return ret;
}
EXPORT_SYMBOL(dev_change_flags);

static int __dev_set_mtu(struct net_device *dev, int new_mtu)
{
	const struct net_device_ops *ops = dev->netdev_ops;

	if (ops->ndo_change_mtu)
		return ops->ndo_change_mtu(dev, new_mtu);

	dev->mtu = new_mtu;
	return 0;
}

/**
 *	dev_set_mtu - Change maximum transfer unit
 *	@dev: device
 *	@new_mtu: new transfer unit
 *
 *	Change the maximum transfer size of the network device.
 */
int dev_set_mtu(struct net_device *dev, int new_mtu)
{
	int err, orig_mtu;

	if (new_mtu == dev->mtu)
		return 0;

	/* MTU must be positive, and in range */
	if (new_mtu < 0 || new_mtu < dev->min_mtu) {
		net_err_ratelimited("%s: Invalid MTU %d requested, hw min %d\n",
				    dev->name, new_mtu, dev->min_mtu);
		return -EINVAL;
	}

	if (dev->max_mtu > 0 && new_mtu > dev->max_mtu) {
		net_err_ratelimited("%s: Invalid MTU %d requested, hw max %d\n",
				    dev->name, new_mtu, dev->max_mtu);
		return -EINVAL;
	}

	if (!netif_device_present(dev))
		return -ENODEV;

	err = call_netdevice_notifiers(NETDEV_PRECHANGEMTU, dev);
	err = notifier_to_errno(err);
	if (err)
		return err;

	orig_mtu = dev->mtu;
	err = __dev_set_mtu(dev, new_mtu);

	if (!err) {
		err = call_netdevice_notifiers(NETDEV_CHANGEMTU, dev);
		err = notifier_to_errno(err);
		if (err) {
			/* setting mtu back and notifying everyone again,
			 * so that they have a chance to revert changes.
			 */
			__dev_set_mtu(dev, orig_mtu);
			call_netdevice_notifiers(NETDEV_CHANGEMTU, dev);
		}
	}
	return err;
}
EXPORT_SYMBOL(dev_set_mtu);

/**
 *	dev_set_group - Change group this device belongs to
 *	@dev: device
 *	@new_group: group this device should belong to
 */
void dev_set_group(struct net_device *dev, int new_group)
{
	dev->group = new_group;
}
EXPORT_SYMBOL(dev_set_group);

/**
 *	dev_set_mac_address - Change Media Access Control Address
 *	@dev: device
 *	@sa: new address
 *
 *	Change the hardware (MAC) address of the device
 */
int dev_set_mac_address(struct net_device *dev, struct sockaddr *sa)
{
	const struct net_device_ops *ops = dev->netdev_ops;
	int err;

	if (!ops->ndo_set_mac_address)
		return -EOPNOTSUPP;
	if (sa->sa_family != dev->type)
		return -EINVAL;
	if (!netif_device_present(dev))
		return -ENODEV;
	err = ops->ndo_set_mac_address(dev, sa);
	if (err)
		return err;
	dev->addr_assign_type = NET_ADDR_SET;
	call_netdevice_notifiers(NETDEV_CHANGEADDR, dev);
	add_device_randomness(dev->dev_addr, dev->addr_len);
	return 0;
}
EXPORT_SYMBOL(dev_set_mac_address);

/**
 *	dev_change_carrier - Change device carrier
 *	@dev: device
 *	@new_carrier: new value
 *
 *	Change device carrier
 */
int dev_change_carrier(struct net_device *dev, bool new_carrier)
{
	const struct net_device_ops *ops = dev->netdev_ops;

	if (!ops->ndo_change_carrier)
		return -EOPNOTSUPP;
	if (!netif_device_present(dev))
		return -ENODEV;
	return ops->ndo_change_carrier(dev, new_carrier);
}
EXPORT_SYMBOL(dev_change_carrier);

/**
 *	dev_get_phys_port_id - Get device physical port ID
 *	@dev: device
 *	@ppid: port ID
 *
 *	Get device physical port ID
 */
int dev_get_phys_port_id(struct net_device *dev,
			 struct netdev_phys_item_id *ppid)
{
	const struct net_device_ops *ops = dev->netdev_ops;

	if (!ops->ndo_get_phys_port_id)
		return -EOPNOTSUPP;
	return ops->ndo_get_phys_port_id(dev, ppid);
}
EXPORT_SYMBOL(dev_get_phys_port_id);

/**
 *	dev_get_phys_port_name - Get device physical port name
 *	@dev: device
 *	@name: port name
 *	@len: limit of bytes to copy to name
 *
 *	Get device physical port name
 */
int dev_get_phys_port_name(struct net_device *dev,
			   char *name, size_t len)
{
	const struct net_device_ops *ops = dev->netdev_ops;

	if (!ops->ndo_get_phys_port_name)
		return -EOPNOTSUPP;
	return ops->ndo_get_phys_port_name(dev, name, len);
}
EXPORT_SYMBOL(dev_get_phys_port_name);

/**
 *	dev_change_proto_down - update protocol port state information
 *	@dev: device
 *	@proto_down: new value
 *
 *	This info can be used by switch drivers to set the phys state of the
 *	port.
 */
int dev_change_proto_down(struct net_device *dev, bool proto_down)
{
	const struct net_device_ops *ops = dev->netdev_ops;

	if (!ops->ndo_change_proto_down)
		return -EOPNOTSUPP;
	if (!netif_device_present(dev))
		return -ENODEV;
	return ops->ndo_change_proto_down(dev, proto_down);
}
EXPORT_SYMBOL(dev_change_proto_down);

/**
 *	dev_change_xdp_fd - set or clear a bpf program for a device rx path
 *	@dev: device
 *	@extack: netlink extended ack
 *	@fd: new program fd or negative value to clear
 *	@flags: xdp-related flags
 *
 *	Set or clear a bpf program for a device
 */
int dev_change_xdp_fd(struct net_device *dev, struct netlink_ext_ack *extack,
		      int fd, u32 flags)
{
	int (*xdp_op)(struct net_device *dev, struct netdev_xdp *xdp);
	const struct net_device_ops *ops = dev->netdev_ops;
	struct bpf_prog *prog = NULL;
	struct netdev_xdp xdp;
	int err;

	ASSERT_RTNL();

	xdp_op = ops->ndo_xdp;
	if (!xdp_op || (flags & XDP_FLAGS_SKB_MODE))
		xdp_op = generic_xdp_install;

	if (fd >= 0) {
		if (flags & XDP_FLAGS_UPDATE_IF_NOEXIST) {
			memset(&xdp, 0, sizeof(xdp));
			xdp.command = XDP_QUERY_PROG;

			err = xdp_op(dev, &xdp);
			if (err < 0)
				return err;
			if (xdp.prog_attached)
				return -EBUSY;
		}

		prog = bpf_prog_get_type(fd, BPF_PROG_TYPE_XDP);
		if (IS_ERR(prog))
			return PTR_ERR(prog);
	}

	memset(&xdp, 0, sizeof(xdp));
	xdp.command = XDP_SETUP_PROG;
	xdp.extack = extack;
	xdp.prog = prog;

	err = xdp_op(dev, &xdp);
	if (err < 0 && prog)
		bpf_prog_put(prog);

	return err;
}

/**
 *	dev_new_index	-	allocate an ifindex
 *	@net: the applicable net namespace
 *
 *	Returns a suitable unique value for a new device interface
 *	number.  The caller must hold the rtnl semaphore or the
 *	dev_base_lock to be sure it remains unique.
 */
static int dev_new_index(struct net *net)
{
	int ifindex = net->ifindex;

	for (;;) {
		if (++ifindex <= 0)
			ifindex = 1;
		if (!__dev_get_by_index(net, ifindex))
			return net->ifindex = ifindex;
	}
}

/* Delayed registration/unregisteration */
static LIST_HEAD(net_todo_list);
DECLARE_WAIT_QUEUE_HEAD(netdev_unregistering_wq);

static void net_set_todo(struct net_device *dev)
{
	list_add_tail(&dev->todo_list, &net_todo_list);
	dev_net(dev)->dev_unreg_count++;
}

static void rollback_registered_many(struct list_head *head)
{
	struct net_device *dev, *tmp;
	LIST_HEAD(close_head);

	BUG_ON(dev_boot_phase);
	ASSERT_RTNL();

	list_for_each_entry_safe(dev, tmp, head, unreg_list) {
		/* Some devices call without registering
		 * for initialization unwind. Remove those
		 * devices and proceed with the remaining.
		 */
		if (dev->reg_state == NETREG_UNINITIALIZED) {
			pr_debug("unregister_netdevice: device %s/%p never was registered\n",
				 dev->name, dev);

			WARN_ON(1);
			list_del(&dev->unreg_list);
			continue;
		}
		dev->dismantle = true;
		BUG_ON(dev->reg_state != NETREG_REGISTERED);
	}

	/* If device is running, close it first. */
	list_for_each_entry(dev, head, unreg_list)
		list_add_tail(&dev->close_list, &close_head);
	dev_close_many(&close_head, true);

	list_for_each_entry(dev, head, unreg_list) {
		/* And unlink it from device chain. */
		unlist_netdevice(dev);

		dev->reg_state = NETREG_UNREGISTERING;
	}
	flush_all_backlogs();

	synchronize_net();

	list_for_each_entry(dev, head, unreg_list) {
		struct sk_buff *skb = NULL;

		/* Shutdown queueing discipline. */
		dev_shutdown(dev);


		/* Notify protocols, that we are about to destroy
		 * this device. They should clean all the things.
		 */
		call_netdevice_notifiers(NETDEV_UNREGISTER, dev);

		if (!dev->rtnl_link_ops ||
		    dev->rtnl_link_state == RTNL_LINK_INITIALIZED)
			skb = rtmsg_ifinfo_build_skb(RTM_DELLINK, dev, ~0U,
						     GFP_KERNEL);

		/*
		 *	Flush the unicast and multicast chains
		 */
		dev_uc_flush(dev);
		dev_mc_flush(dev);

		if (dev->netdev_ops->ndo_uninit)
			dev->netdev_ops->ndo_uninit(dev);

		if (skb)
			rtmsg_ifinfo_send(skb, dev, GFP_KERNEL);

		/* Notifier chain MUST detach us all upper devices. */
		WARN_ON(netdev_has_any_upper_dev(dev));
		WARN_ON(netdev_has_any_lower_dev(dev));

		/* Remove entries from kobject tree */
		netdev_unregister_kobject(dev);
#ifdef CONFIG_XPS
		/* Remove XPS queueing entries */
		netif_reset_xps_queues_gt(dev, 0);
#endif
	}

	synchronize_net();

	list_for_each_entry(dev, head, unreg_list)
		dev_put(dev);
}

static void rollback_registered(struct net_device *dev)
{
	LIST_HEAD(single);

	list_add(&dev->unreg_list, &single);
	rollback_registered_many(&single);
	list_del(&single);
}

static netdev_features_t netdev_sync_upper_features(struct net_device *lower,
	struct net_device *upper, netdev_features_t features)
{
	netdev_features_t upper_disables = NETIF_F_UPPER_DISABLES;
	netdev_features_t feature;
	int feature_bit;

	for_each_netdev_feature(&upper_disables, feature_bit) {
		feature = __NETIF_F_BIT(feature_bit);
		if (!(upper->wanted_features & feature)
		    && (features & feature)) {
			netdev_dbg(lower, "Dropping feature %pNF, upper dev %s has it off.\n",
				   &feature, upper->name);
			features &= ~feature;
		}
	}

	return features;
}

static void netdev_sync_lower_features(struct net_device *upper,
	struct net_device *lower, netdev_features_t features)
{
	netdev_features_t upper_disables = NETIF_F_UPPER_DISABLES;
	netdev_features_t feature;
	int feature_bit;

	for_each_netdev_feature(&upper_disables, feature_bit) {
		feature = __NETIF_F_BIT(feature_bit);
		if (!(features & feature) && (lower->features & feature)) {
			netdev_dbg(upper, "Disabling feature %pNF on lower dev %s.\n",
				   &feature, lower->name);
			lower->wanted_features &= ~feature;
			netdev_update_features(lower);

			if (unlikely(lower->features & feature))
				netdev_WARN(upper, "failed to disable %pNF on %s!\n",
					    &feature, lower->name);
		}
	}
}

static netdev_features_t netdev_fix_features(struct net_device *dev,
	netdev_features_t features)
{
	/* Fix illegal checksum combinations */
	if ((features & NETIF_F_HW_CSUM) &&
	    (features & (NETIF_F_IP_CSUM|NETIF_F_IPV6_CSUM))) {
		netdev_warn(dev, "mixed HW and IP checksum settings.\n");
		features &= ~(NETIF_F_IP_CSUM|NETIF_F_IPV6_CSUM);
	}

	/* TSO requires that SG is present as well. */
	if ((features & NETIF_F_ALL_TSO) && !(features & NETIF_F_SG)) {
		netdev_dbg(dev, "Dropping TSO features since no SG feature.\n");
		features &= ~NETIF_F_ALL_TSO;
	}

	if ((features & NETIF_F_TSO) && !(features & NETIF_F_HW_CSUM) &&
					!(features & NETIF_F_IP_CSUM)) {
		netdev_dbg(dev, "Dropping TSO features since no CSUM feature.\n");
		features &= ~NETIF_F_TSO;
		features &= ~NETIF_F_TSO_ECN;
	}

	if ((features & NETIF_F_TSO6) && !(features & NETIF_F_HW_CSUM) &&
					 !(features & NETIF_F_IPV6_CSUM)) {
		netdev_dbg(dev, "Dropping TSO6 features since no CSUM feature.\n");
		features &= ~NETIF_F_TSO6;
	}

	/* TSO with IPv4 ID mangling requires IPv4 TSO be enabled */
	if ((features & NETIF_F_TSO_MANGLEID) && !(features & NETIF_F_TSO))
		features &= ~NETIF_F_TSO_MANGLEID;

	/* TSO ECN requires that TSO is present as well. */
	if ((features & NETIF_F_ALL_TSO) == NETIF_F_TSO_ECN)
		features &= ~NETIF_F_TSO_ECN;

	/* Software GSO depends on SG. */
	if ((features & NETIF_F_GSO) && !(features & NETIF_F_SG)) {
		netdev_dbg(dev, "Dropping NETIF_F_GSO since no SG feature.\n");
		features &= ~NETIF_F_GSO;
	}

	/* UFO needs SG and checksumming */
	if (features & NETIF_F_UFO) {
		/* maybe split UFO into V4 and V6? */
		if (!(features & NETIF_F_HW_CSUM) &&
		    ((features & (NETIF_F_IP_CSUM | NETIF_F_IPV6_CSUM)) !=
		     (NETIF_F_IP_CSUM | NETIF_F_IPV6_CSUM))) {
			netdev_dbg(dev,
				"Dropping NETIF_F_UFO since no checksum offload features.\n");
			features &= ~NETIF_F_UFO;
		}

		if (!(features & NETIF_F_SG)) {
			netdev_dbg(dev,
				"Dropping NETIF_F_UFO since no NETIF_F_SG feature.\n");
			features &= ~NETIF_F_UFO;
		}
	}

	/* GSO partial features require GSO partial be set */
	if ((features & dev->gso_partial_features) &&
	    !(features & NETIF_F_GSO_PARTIAL)) {
		netdev_dbg(dev,
			   "Dropping partially supported GSO features since no GSO partial.\n");
		features &= ~dev->gso_partial_features;
	}

	return features;
}

int __netdev_update_features(struct net_device *dev)
{
	struct net_device *upper, *lower;
	netdev_features_t features;
	struct list_head *iter;
	int err = -1;

	ASSERT_RTNL();

	features = netdev_get_wanted_features(dev);

	if (dev->netdev_ops->ndo_fix_features)
		features = dev->netdev_ops->ndo_fix_features(dev, features);

	/* driver might be less strict about feature dependencies */
	features = netdev_fix_features(dev, features);

	/* some features can't be enabled if they're off an an upper device */
	netdev_for_each_upper_dev_rcu(dev, upper, iter)
		features = netdev_sync_upper_features(dev, upper, features);

	if (dev->features == features)
		goto sync_lower;

	netdev_dbg(dev, "Features changed: %pNF -> %pNF\n",
		&dev->features, &features);

	if (dev->netdev_ops->ndo_set_features)
		err = dev->netdev_ops->ndo_set_features(dev, features);
	else
		err = 0;

	if (unlikely(err < 0)) {
		netdev_err(dev,
			"set_features() failed (%d); wanted %pNF, left %pNF\n",
			err, &features, &dev->features);
		/* return non-0 since some features might have changed and
		 * it's better to fire a spurious notification than miss it
		 */
		return -1;
	}

sync_lower:
	/* some features must be disabled on lower devices when disabled
	 * on an upper device (think: bonding master or bridge)
	 */
	netdev_for_each_lower_dev(dev, lower, iter)
		netdev_sync_lower_features(dev, lower, features);

	if (!err)
		dev->features = features;

	return err < 0 ? 0 : 1;
}

/**
 *	netdev_update_features - recalculate device features
 *	@dev: the device to check
 *
 *	Recalculate dev->features set and send notifications if it
 *	has changed. Should be called after driver or hardware dependent
 *	conditions might have changed that influence the features.
 */
void netdev_update_features(struct net_device *dev)
{
	if (__netdev_update_features(dev))
		netdev_features_change(dev);
}
EXPORT_SYMBOL(netdev_update_features);

/**
 *	netdev_change_features - recalculate device features
 *	@dev: the device to check
 *
 *	Recalculate dev->features set and send notifications even
 *	if they have not changed. Should be called instead of
 *	netdev_update_features() if also dev->vlan_features might
 *	have changed to allow the changes to be propagated to stacked
 *	VLAN devices.
 */
void netdev_change_features(struct net_device *dev)
{
	__netdev_update_features(dev);
	netdev_features_change(dev);
}
EXPORT_SYMBOL(netdev_change_features);

/**
 *	netif_stacked_transfer_operstate -	transfer operstate
 *	@rootdev: the root or lower level device to transfer state from
 *	@dev: the device to transfer operstate to
 *
 *	Transfer operational state from root to device. This is normally
 *	called when a stacking relationship exists between the root
 *	device and the device(a leaf device).
 */
void netif_stacked_transfer_operstate(const struct net_device *rootdev,
					struct net_device *dev)
{
	if (rootdev->operstate == IF_OPER_DORMANT)
		netif_dormant_on(dev);
	else
		netif_dormant_off(dev);

	if (netif_carrier_ok(rootdev))
		netif_carrier_on(dev);
	else
		netif_carrier_off(dev);
}
EXPORT_SYMBOL(netif_stacked_transfer_operstate);

#ifdef CONFIG_SYSFS
static int netif_alloc_rx_queues(struct net_device *dev)
{
	unsigned int i, count = dev->num_rx_queues;
	struct netdev_rx_queue *rx;
	size_t sz = count * sizeof(*rx);

	BUG_ON(count < 1);

	rx = kzalloc(sz, GFP_KERNEL | __GFP_NOWARN | __GFP_REPEAT);
	if (!rx) {
		rx = vzalloc(sz);
		if (!rx)
			return -ENOMEM;
	}
	dev->_rx = rx;

	for (i = 0; i < count; i++)
		rx[i].dev = dev;
	return 0;
}
#endif

static void netdev_init_one_queue(struct net_device *dev,
				  struct netdev_queue *queue, void *_unused)
{
	/* Initialize queue lock */
	spin_lock_init(&queue->_xmit_lock);
	netdev_set_xmit_lockdep_class(&queue->_xmit_lock, dev->type);
	queue->xmit_lock_owner = -1;
	netdev_queue_numa_node_write(queue, NUMA_NO_NODE);
	queue->dev = dev;
#ifdef CONFIG_BQL
	dql_init(&queue->dql, HZ);
#endif
}

static void netif_free_tx_queues(struct net_device *dev)
{
	kvfree(dev->_tx);
}

static int netif_alloc_netdev_queues(struct net_device *dev)
{
	unsigned int count = dev->num_tx_queues;
	struct netdev_queue *tx;
	size_t sz = count * sizeof(*tx);

	if (count < 1 || count > 0xffff)
		return -EINVAL;

	tx = kzalloc(sz, GFP_KERNEL | __GFP_NOWARN | __GFP_REPEAT);
	if (!tx) {
		tx = vzalloc(sz);
		if (!tx)
			return -ENOMEM;
	}
	dev->_tx = tx;

	netdev_for_each_tx_queue(dev, netdev_init_one_queue, NULL);
	spin_lock_init(&dev->tx_global_lock);

	return 0;
}

void netif_tx_stop_all_queues(struct net_device *dev)
{
	unsigned int i;

	for (i = 0; i < dev->num_tx_queues; i++) {
		struct netdev_queue *txq = netdev_get_tx_queue(dev, i);

		netif_tx_stop_queue(txq);
	}
}
EXPORT_SYMBOL(netif_tx_stop_all_queues);

/**
 *	register_netdevice	- register a network device
 *	@dev: device to register
 *
 *	Take a completed network device structure and add it to the kernel
 *	interfaces. A %NETDEV_REGISTER message is sent to the netdev notifier
 *	chain. 0 is returned on success. A negative errno code is returned
 *	on a failure to set up the device, or if the name is a duplicate.
 *
 *	Callers must hold the rtnl semaphore. You may want
 *	register_netdev() instead of this.
 *
 *	BUGS:
 *	The locking appears insufficient to guarantee two parallel registers
 *	will not get the same name.
 */

int register_netdevice(struct net_device *dev)
{
	int ret;
	struct net *net = dev_net(dev);

	BUG_ON(dev_boot_phase);
	ASSERT_RTNL();

	might_sleep();

	/* When net_device's are persistent, this will be fatal. */
	BUG_ON(dev->reg_state != NETREG_UNINITIALIZED);
	BUG_ON(!net);

	spin_lock_init(&dev->addr_list_lock);
	netdev_set_addr_lockdep_class(dev);

	ret = dev_get_valid_name(net, dev, dev->name);
	if (ret < 0)
		goto out;

	/* Init, if this function is available */
	if (dev->netdev_ops->ndo_init) {
		ret = dev->netdev_ops->ndo_init(dev);
		if (ret) {
			if (ret > 0)
				ret = -EIO;
			goto out;
		}
	}

	if (((dev->hw_features | dev->features) &
	     NETIF_F_HW_VLAN_CTAG_FILTER) &&
	    (!dev->netdev_ops->ndo_vlan_rx_add_vid ||
	     !dev->netdev_ops->ndo_vlan_rx_kill_vid)) {
		netdev_WARN(dev, "Buggy VLAN acceleration in driver!\n");
		ret = -EINVAL;
		goto err_uninit;
	}

	ret = -EBUSY;
	if (!dev->ifindex)
		dev->ifindex = dev_new_index(net);
	else if (__dev_get_by_index(net, dev->ifindex))
		goto err_uninit;

	/* Transfer changeable features to wanted_features and enable
	 * software offloads (GSO and GRO).
	 */
	dev->hw_features |= NETIF_F_SOFT_FEATURES;
	dev->features |= NETIF_F_SOFT_FEATURES;
	dev->wanted_features = dev->features & dev->hw_features;

	if (!(dev->flags & IFF_LOOPBACK))
		dev->hw_features |= NETIF_F_NOCACHE_COPY;

	/* If IPv4 TCP segmentation offload is supported we should also
	 * allow the device to enable segmenting the frame with the option
	 * of ignoring a static IP ID value.  This doesn't enable the
	 * feature itself but allows the user to enable it later.
	 */
	if (dev->hw_features & NETIF_F_TSO)
		dev->hw_features |= NETIF_F_TSO_MANGLEID;
	if (dev->vlan_features & NETIF_F_TSO)
		dev->vlan_features |= NETIF_F_TSO_MANGLEID;
	if (dev->mpls_features & NETIF_F_TSO)
		dev->mpls_features |= NETIF_F_TSO_MANGLEID;
	if (dev->hw_enc_features & NETIF_F_TSO)
		dev->hw_enc_features |= NETIF_F_TSO_MANGLEID;

	/* Make NETIF_F_HIGHDMA inheritable to VLAN devices.
	 */
	dev->vlan_features |= NETIF_F_HIGHDMA;

	/* Make NETIF_F_SG inheritable to tunnel devices.
	 */
	dev->hw_enc_features |= NETIF_F_SG | NETIF_F_GSO_PARTIAL;

	/* Make NETIF_F_SG inheritable to MPLS.
	 */
	dev->mpls_features |= NETIF_F_SG;

	ret = call_netdevice_notifiers(NETDEV_POST_INIT, dev);
	ret = notifier_to_errno(ret);
	if (ret)
		goto err_uninit;

	ret = netdev_register_kobject(dev);
	if (ret)
		goto err_uninit;
	dev->reg_state = NETREG_REGISTERED;

	__netdev_update_features(dev);

	/*
	 *	Default initial state at registry is that the
	 *	device is present.
	 */

	set_bit(__LINK_STATE_PRESENT, &dev->state);

	linkwatch_init_dev(dev);

	dev_init_scheduler(dev);
	dev_hold(dev);
	list_netdevice(dev);
	add_device_randomness(dev->dev_addr, dev->addr_len);

	/* If the device has permanent device address, driver should
	 * set dev_addr and also addr_assign_type should be set to
	 * NET_ADDR_PERM (default value).
	 */
	if (dev->addr_assign_type == NET_ADDR_PERM)
		memcpy(dev->perm_addr, dev->dev_addr, dev->addr_len);

	/* Notify protocols, that a new device appeared. */
	ret = call_netdevice_notifiers(NETDEV_REGISTER, dev);
	ret = notifier_to_errno(ret);
	if (ret) {
		rollback_registered(dev);
		dev->reg_state = NETREG_UNREGISTERED;
	}
	/*
	 *	Prevent userspace races by waiting until the network
	 *	device is fully setup before sending notifications.
	 */
	if (!dev->rtnl_link_ops ||
	    dev->rtnl_link_state == RTNL_LINK_INITIALIZED)
		rtmsg_ifinfo(RTM_NEWLINK, dev, ~0U, GFP_KERNEL);

out:
	return ret;

err_uninit:
	if (dev->netdev_ops->ndo_uninit)
		dev->netdev_ops->ndo_uninit(dev);
	goto out;
}
EXPORT_SYMBOL(register_netdevice);

/**
 *	init_dummy_netdev	- init a dummy network device for NAPI
 *	@dev: device to init
 *
 *	This takes a network device structure and initialize the minimum
 *	amount of fields so it can be used to schedule NAPI polls without
 *	registering a full blown interface. This is to be used by drivers
 *	that need to tie several hardware interfaces to a single NAPI
 *	poll scheduler due to HW limitations.
 */
int init_dummy_netdev(struct net_device *dev)
{
	/* Clear everything. Note we don't initialize spinlocks
	 * are they aren't supposed to be taken by any of the
	 * NAPI code and this dummy netdev is supposed to be
	 * only ever used for NAPI polls
	 */
	memset(dev, 0, sizeof(struct net_device));

	/* make sure we BUG if trying to hit standard
	 * register/unregister code path
	 */
	dev->reg_state = NETREG_DUMMY;

	/* NAPI wants this */
	INIT_LIST_HEAD(&dev->napi_list);

	/* a dummy interface is started by default */
	set_bit(__LINK_STATE_PRESENT, &dev->state);
	set_bit(__LINK_STATE_START, &dev->state);

	/* Note : We dont allocate pcpu_refcnt for dummy devices,
	 * because users of this 'device' dont need to change
	 * its refcount.
	 */

	return 0;
}
EXPORT_SYMBOL_GPL(init_dummy_netdev);


/**
 *	register_netdev	- register a network device
 *	@dev: device to register
 *
 *	Take a completed network device structure and add it to the kernel
 *	interfaces. A %NETDEV_REGISTER message is sent to the netdev notifier
 *	chain. 0 is returned on success. A negative errno code is returned
 *	on a failure to set up the device, or if the name is a duplicate.
 *
 *	This is a wrapper around register_netdevice that takes the rtnl semaphore
 *	and expands the device name if you passed a format string to
 *	alloc_netdev.
 */
int register_netdev(struct net_device *dev)
{
	int err;

	rtnl_lock();
	err = register_netdevice(dev);
	rtnl_unlock();
	return err;
}
EXPORT_SYMBOL(register_netdev);

int netdev_refcnt_read(const struct net_device *dev)
{
	int i, refcnt = 0;

	for_each_possible_cpu(i)
		refcnt += *per_cpu_ptr(dev->pcpu_refcnt, i);
	return refcnt;
}
EXPORT_SYMBOL(netdev_refcnt_read);

/**
 * netdev_wait_allrefs - wait until all references are gone.
 * @dev: target net_device
 *
 * This is called when unregistering network devices.
 *
 * Any protocol or device that holds a reference should register
 * for netdevice notification, and cleanup and put back the
 * reference if they receive an UNREGISTER event.
 * We can get stuck here if buggy protocols don't correctly
 * call dev_put.
 */
static void netdev_wait_allrefs(struct net_device *dev)
{
	unsigned long rebroadcast_time, warning_time;
	int refcnt;

	linkwatch_forget_dev(dev);

	rebroadcast_time = warning_time = jiffies;
	refcnt = netdev_refcnt_read(dev);

	while (refcnt != 0) {
		if (time_after(jiffies, rebroadcast_time + 1 * HZ)) {
			rtnl_lock();

			/* Rebroadcast unregister notification */
			call_netdevice_notifiers(NETDEV_UNREGISTER, dev);

			__rtnl_unlock();
			rcu_barrier();
			rtnl_lock();

			call_netdevice_notifiers(NETDEV_UNREGISTER_FINAL, dev);
			if (test_bit(__LINK_STATE_LINKWATCH_PENDING,
				     &dev->state)) {
				/* We must not have linkwatch events
				 * pending on unregister. If this
				 * happens, we simply run the queue
				 * unscheduled, resulting in a noop
				 * for this device.
				 */
				linkwatch_run_queue();
			}

			__rtnl_unlock();

			rebroadcast_time = jiffies;
		}

		msleep(250);

		refcnt = netdev_refcnt_read(dev);

		if (time_after(jiffies, warning_time + 10 * HZ)) {
			pr_emerg("unregister_netdevice: waiting for %s to become free. Usage count = %d\n",
				 dev->name, refcnt);
			warning_time = jiffies;
		}
	}
}

/* The sequence is:
 *
 *	rtnl_lock();
 *	...
 *	register_netdevice(x1);
 *	register_netdevice(x2);
 *	...
 *	unregister_netdevice(y1);
 *	unregister_netdevice(y2);
 *      ...
 *	rtnl_unlock();
 *	free_netdev(y1);
 *	free_netdev(y2);
 *
 * We are invoked by rtnl_unlock().
 * This allows us to deal with problems:
 * 1) We can delete sysfs objects which invoke hotplug
 *    without deadlocking with linkwatch via keventd.
 * 2) Since we run with the RTNL semaphore not held, we can sleep
 *    safely in order to wait for the netdev refcnt to drop to zero.
 *
 * We must not return until all unregister events added during
 * the interval the lock was held have been completed.
 */
void netdev_run_todo(void)
{
	struct list_head list;

	/* Snapshot list, allow later requests */
	list_replace_init(&net_todo_list, &list);

	__rtnl_unlock();


	/* Wait for rcu callbacks to finish before next phase */
	if (!list_empty(&list))
		rcu_barrier();

	while (!list_empty(&list)) {
		struct net_device *dev
			= list_first_entry(&list, struct net_device, todo_list);
		list_del(&dev->todo_list);

		rtnl_lock();
		call_netdevice_notifiers(NETDEV_UNREGISTER_FINAL, dev);
		__rtnl_unlock();

		if (unlikely(dev->reg_state != NETREG_UNREGISTERING)) {
			pr_err("network todo '%s' but state %d\n",
			       dev->name, dev->reg_state);
			dump_stack();
			continue;
		}

		dev->reg_state = NETREG_UNREGISTERED;

		netdev_wait_allrefs(dev);

		/* paranoia */
		BUG_ON(netdev_refcnt_read(dev));
		BUG_ON(!list_empty(&dev->ptype_all));
		BUG_ON(!list_empty(&dev->ptype_specific));
		WARN_ON(rcu_access_pointer(dev->ip_ptr));
		WARN_ON(rcu_access_pointer(dev->ip6_ptr));
		WARN_ON(dev->dn_ptr);

		if (dev->destructor)
			dev->destructor(dev);

		/* Report a network device has been unregistered */
		rtnl_lock();
		dev_net(dev)->dev_unreg_count--;
		__rtnl_unlock();
		wake_up(&netdev_unregistering_wq);

		/* Free network device */
		kobject_put(&dev->dev.kobj);
	}
}

/* Convert net_device_stats to rtnl_link_stats64. rtnl_link_stats64 has
 * all the same fields in the same order as net_device_stats, with only
 * the type differing, but rtnl_link_stats64 may have additional fields
 * at the end for newer counters.
 */
void netdev_stats_to_stats64(struct rtnl_link_stats64 *stats64,
			     const struct net_device_stats *netdev_stats)
{
#if BITS_PER_LONG == 64
	BUILD_BUG_ON(sizeof(*stats64) < sizeof(*netdev_stats));
	memcpy(stats64, netdev_stats, sizeof(*stats64));
	/* zero out counters that only exist in rtnl_link_stats64 */
	memset((char *)stats64 + sizeof(*netdev_stats), 0,
	       sizeof(*stats64) - sizeof(*netdev_stats));
#else
	size_t i, n = sizeof(*netdev_stats) / sizeof(unsigned long);
	const unsigned long *src = (const unsigned long *)netdev_stats;
	u64 *dst = (u64 *)stats64;

	BUILD_BUG_ON(n > sizeof(*stats64) / sizeof(u64));
	for (i = 0; i < n; i++)
		dst[i] = src[i];
	/* zero out counters that only exist in rtnl_link_stats64 */
	memset((char *)stats64 + n * sizeof(u64), 0,
	       sizeof(*stats64) - n * sizeof(u64));
#endif
}
EXPORT_SYMBOL(netdev_stats_to_stats64);

/**
 *	dev_get_stats	- get network device statistics
 *	@dev: device to get statistics from
 *	@storage: place to store stats
 *
 *	Get network statistics from device. Return @storage.
 *	The device driver may provide its own method by setting
 *	dev->netdev_ops->get_stats64 or dev->netdev_ops->get_stats;
 *	otherwise the internal statistics structure is used.
 */
struct rtnl_link_stats64 *dev_get_stats(struct net_device *dev,
					struct rtnl_link_stats64 *storage)
{
	const struct net_device_ops *ops = dev->netdev_ops;

	if (ops->ndo_get_stats64) {
		memset(storage, 0, sizeof(*storage));
		ops->ndo_get_stats64(dev, storage);
	} else if (ops->ndo_get_stats) {
		netdev_stats_to_stats64(storage, ops->ndo_get_stats(dev));
	} else {
		netdev_stats_to_stats64(storage, &dev->stats);
	}
	storage->rx_dropped += atomic_long_read(&dev->rx_dropped);
	storage->tx_dropped += atomic_long_read(&dev->tx_dropped);
	storage->rx_nohandler += atomic_long_read(&dev->rx_nohandler);
	return storage;
}
EXPORT_SYMBOL(dev_get_stats);

struct netdev_queue *dev_ingress_queue_create(struct net_device *dev)
{
	struct netdev_queue *queue = dev_ingress_queue(dev);

#ifdef CONFIG_NET_CLS_ACT
	if (queue)
		return queue;
	queue = kzalloc(sizeof(*queue), GFP_KERNEL);
	if (!queue)
		return NULL;
	netdev_init_one_queue(dev, queue, NULL);
	RCU_INIT_POINTER(queue->qdisc, &noop_qdisc);
	queue->qdisc_sleeping = &noop_qdisc;
	rcu_assign_pointer(dev->ingress_queue, queue);
#endif
	return queue;
}

static const struct ethtool_ops default_ethtool_ops;

void netdev_set_default_ethtool_ops(struct net_device *dev,
				    const struct ethtool_ops *ops)
{
	if (dev->ethtool_ops == &default_ethtool_ops)
		dev->ethtool_ops = ops;
}
EXPORT_SYMBOL_GPL(netdev_set_default_ethtool_ops);

void netdev_freemem(struct net_device *dev)
{
	char *addr = (char *)dev - dev->padded;

	kvfree(addr);
}

/**
 * alloc_netdev_mqs - allocate network device
 * @sizeof_priv: size of private data to allocate space for
 * @name: device name format string
 * @name_assign_type: origin of device name
 * @setup: callback to initialize device
 * @txqs: the number of TX subqueues to allocate
 * @rxqs: the number of RX subqueues to allocate
 *
 * Allocates a struct net_device with private data area for driver use
 * and performs basic initialization.  Also allocates subqueue structs
 * for each queue on the device.
 */
struct net_device *alloc_netdev_mqs(int sizeof_priv, const char *name,
		unsigned char name_assign_type,
		void (*setup)(struct net_device *),
		unsigned int txqs, unsigned int rxqs)
{
	struct net_device *dev;
	size_t alloc_size;
	struct net_device *p;

	BUG_ON(strlen(name) >= sizeof(dev->name));

	if (txqs < 1) {
		pr_err("alloc_netdev: Unable to allocate device with zero queues\n");
		return NULL;
	}

#ifdef CONFIG_SYSFS
	if (rxqs < 1) {
		pr_err("alloc_netdev: Unable to allocate device with zero RX queues\n");
		return NULL;
	}
#endif

	alloc_size = sizeof(struct net_device);
	if (sizeof_priv) {
		/* ensure 32-byte alignment of private area */
		alloc_size = ALIGN(alloc_size, NETDEV_ALIGN);
		alloc_size += sizeof_priv;
	}
	/* ensure 32-byte alignment of whole construct */
	alloc_size += NETDEV_ALIGN - 1;

	p = kzalloc(alloc_size, GFP_KERNEL | __GFP_NOWARN | __GFP_REPEAT);
	if (!p)
		p = vzalloc(alloc_size);
	if (!p)
		return NULL;

	dev = PTR_ALIGN(p, NETDEV_ALIGN);
	dev->padded = (char *)dev - (char *)p;

	dev->pcpu_refcnt = alloc_percpu(int);
	if (!dev->pcpu_refcnt)
		goto free_dev;

	if (dev_addr_init(dev))
		goto free_pcpu;

	dev_mc_init(dev);
	dev_uc_init(dev);

	dev_net_set(dev, &init_net);

	dev->gso_max_size = GSO_MAX_SIZE;
	dev->gso_max_segs = GSO_MAX_SEGS;

	INIT_LIST_HEAD(&dev->napi_list);
	INIT_LIST_HEAD(&dev->unreg_list);
	INIT_LIST_HEAD(&dev->close_list);
	INIT_LIST_HEAD(&dev->link_watch_list);
	INIT_LIST_HEAD(&dev->adj_list.upper);
	INIT_LIST_HEAD(&dev->adj_list.lower);
	INIT_LIST_HEAD(&dev->ptype_all);
	INIT_LIST_HEAD(&dev->ptype_specific);
#ifdef CONFIG_NET_SCHED
	hash_init(dev->qdisc_hash);
#endif
	dev->priv_flags = IFF_XMIT_DST_RELEASE | IFF_XMIT_DST_RELEASE_PERM;
	setup(dev);

	if (!dev->tx_queue_len) {
		dev->priv_flags |= IFF_NO_QUEUE;
		dev->tx_queue_len = DEFAULT_TX_QUEUE_LEN;
	}

	dev->num_tx_queues = txqs;
	dev->real_num_tx_queues = txqs;
	if (netif_alloc_netdev_queues(dev))
		goto free_all;

#ifdef CONFIG_SYSFS
	dev->num_rx_queues = rxqs;
	dev->real_num_rx_queues = rxqs;
	if (netif_alloc_rx_queues(dev))
		goto free_all;
#endif

	strcpy(dev->name, name);
	dev->name_assign_type = name_assign_type;
	dev->group = INIT_NETDEV_GROUP;
	if (!dev->ethtool_ops)
		dev->ethtool_ops = &default_ethtool_ops;

	nf_hook_ingress_init(dev);

	return dev;

free_all:
	free_netdev(dev);
	return NULL;

free_pcpu:
	free_percpu(dev->pcpu_refcnt);
free_dev:
	netdev_freemem(dev);
	return NULL;
}
EXPORT_SYMBOL(alloc_netdev_mqs);

/**
 * free_netdev - free network device
 * @dev: device
 *
 * This function does the last stage of destroying an allocated device
 * interface. The reference to the device object is released. If this
 * is the last reference then it will be freed.Must be called in process
 * context.
 */
void free_netdev(struct net_device *dev)
{
	struct napi_struct *p, *n;
	struct bpf_prog *prog;

	might_sleep();
	netif_free_tx_queues(dev);
#ifdef CONFIG_SYSFS
	kvfree(dev->_rx);
#endif

	kfree(rcu_dereference_protected(dev->ingress_queue, 1));

	/* Flush device addresses */
	dev_addr_flush(dev);

	list_for_each_entry_safe(p, n, &dev->napi_list, dev_list)
		netif_napi_del(p);

	free_percpu(dev->pcpu_refcnt);
	dev->pcpu_refcnt = NULL;

	prog = rcu_dereference_protected(dev->xdp_prog, 1);
	if (prog) {
		bpf_prog_put(prog);
		static_key_slow_dec(&generic_xdp_needed);
	}

	/*  Compatibility with error handling in drivers */
	if (dev->reg_state == NETREG_UNINITIALIZED) {
		netdev_freemem(dev);
		return;
	}

	BUG_ON(dev->reg_state != NETREG_UNREGISTERED);
	dev->reg_state = NETREG_RELEASED;

	/* will free via device release */
	put_device(&dev->dev);
}
EXPORT_SYMBOL(free_netdev);

/**
 *	synchronize_net -  Synchronize with packet receive processing
 *
 *	Wait for packets currently being received to be done.
 *	Does not block later packets from starting.
 */
void synchronize_net(void)
{
	might_sleep();
	if (rtnl_is_locked())
		synchronize_rcu_expedited();
	else
		synchronize_rcu();
}
EXPORT_SYMBOL(synchronize_net);

/**
 *	unregister_netdevice_queue - remove device from the kernel
 *	@dev: device
 *	@head: list
 *
 *	This function shuts down a device interface and removes it
 *	from the kernel tables.
 *	If head not NULL, device is queued to be unregistered later.
 *
 *	Callers must hold the rtnl semaphore.  You may want
 *	unregister_netdev() instead of this.
 */

void unregister_netdevice_queue(struct net_device *dev, struct list_head *head)
{
	ASSERT_RTNL();

	if (head) {
		list_move_tail(&dev->unreg_list, head);
	} else {
		rollback_registered(dev);
		/* Finish processing unregister after unlock */
		net_set_todo(dev);
	}
}
EXPORT_SYMBOL(unregister_netdevice_queue);

/**
 *	unregister_netdevice_many - unregister many devices
 *	@head: list of devices
 *
 *  Note: As most callers use a stack allocated list_head,
 *  we force a list_del() to make sure stack wont be corrupted later.
 */
void unregister_netdevice_many(struct list_head *head)
{
	struct net_device *dev;

	if (!list_empty(head)) {
		rollback_registered_many(head);
		list_for_each_entry(dev, head, unreg_list)
			net_set_todo(dev);
		list_del(head);
	}
}
EXPORT_SYMBOL(unregister_netdevice_many);

/**
 *	unregister_netdev - remove device from the kernel
 *	@dev: device
 *
 *	This function shuts down a device interface and removes it
 *	from the kernel tables.
 *
 *	This is just a wrapper for unregister_netdevice that takes
 *	the rtnl semaphore.  In general you want to use this and not
 *	unregister_netdevice.
 */
void unregister_netdev(struct net_device *dev)
{
	rtnl_lock();
	unregister_netdevice(dev);
	rtnl_unlock();
}
EXPORT_SYMBOL(unregister_netdev);

/**
 *	dev_change_net_namespace - move device to different nethost namespace
 *	@dev: device
 *	@net: network namespace
 *	@pat: If not NULL name pattern to try if the current device name
 *	      is already taken in the destination network namespace.
 *
 *	This function shuts down a device interface and moves it
 *	to a new network namespace. On success 0 is returned, on
 *	a failure a netagive errno code is returned.
 *
 *	Callers must hold the rtnl semaphore.
 */

int dev_change_net_namespace(struct net_device *dev, struct net *net, const char *pat)
{
	int err;

	ASSERT_RTNL();

	/* Don't allow namespace local devices to be moved. */
	err = -EINVAL;
	if (dev->features & NETIF_F_NETNS_LOCAL)
		goto out;

	/* Ensure the device has been registrered */
	if (dev->reg_state != NETREG_REGISTERED)
		goto out;

	/* Get out if there is nothing todo */
	err = 0;
	if (net_eq(dev_net(dev), net))
		goto out;

	/* Pick the destination device name, and ensure
	 * we can use it in the destination network namespace.
	 */
	err = -EEXIST;
	if (__dev_get_by_name(net, dev->name)) {
		/* We get here if we can't use the current device name */
		if (!pat)
			goto out;
		if (dev_get_valid_name(net, dev, pat) < 0)
			goto out;
	}

	/*
	 * And now a mini version of register_netdevice unregister_netdevice.
	 */

	/* If device is running close it first. */
	dev_close(dev);

	/* And unlink it from device chain */
	err = -ENODEV;
	unlist_netdevice(dev);

	synchronize_net();

	/* Shutdown queueing discipline. */
	dev_shutdown(dev);

	/* Notify protocols, that we are about to destroy
	 * this device. They should clean all the things.
	 *
	 * Note that dev->reg_state stays at NETREG_REGISTERED.
	 * This is wanted because this way 8021q and macvlan know
	 * the device is just moving and can keep their slaves up.
	 */
	call_netdevice_notifiers(NETDEV_UNREGISTER, dev);
	rcu_barrier();
	call_netdevice_notifiers(NETDEV_UNREGISTER_FINAL, dev);
	rtmsg_ifinfo(RTM_DELLINK, dev, ~0U, GFP_KERNEL);

	/*
	 *	Flush the unicast and multicast chains
	 */
	dev_uc_flush(dev);
	dev_mc_flush(dev);

	/* Send a netdev-removed uevent to the old namespace */
	kobject_uevent(&dev->dev.kobj, KOBJ_REMOVE);
	netdev_adjacent_del_links(dev);

	/* Actually switch the network namespace */
	dev_net_set(dev, net);

	/* If there is an ifindex conflict assign a new one */
	if (__dev_get_by_index(net, dev->ifindex))
		dev->ifindex = dev_new_index(net);

	/* Send a netdev-add uevent to the new namespace */
	kobject_uevent(&dev->dev.kobj, KOBJ_ADD);
	netdev_adjacent_add_links(dev);

	/* Fixup kobjects */
	err = device_rename(&dev->dev, dev->name);
	WARN_ON(err);

	/* Add the device back in the hashes */
	list_netdevice(dev);

	/* Notify protocols, that a new device appeared. */
	call_netdevice_notifiers(NETDEV_REGISTER, dev);

	/*
	 *	Prevent userspace races by waiting until the network
	 *	device is fully setup before sending notifications.
	 */
	rtmsg_ifinfo(RTM_NEWLINK, dev, ~0U, GFP_KERNEL);

	synchronize_net();
	err = 0;
out:
	return err;
}
EXPORT_SYMBOL_GPL(dev_change_net_namespace);

static int dev_cpu_dead(unsigned int oldcpu)
{
	struct sk_buff **list_skb;
	struct sk_buff *skb;
	unsigned int cpu;
	struct softnet_data *sd, *oldsd;

	local_irq_disable();
	cpu = smp_processor_id();
	sd = &per_cpu(softnet_data, cpu);
	oldsd = &per_cpu(softnet_data, oldcpu);

	/* Find end of our completion_queue. */
	list_skb = &sd->completion_queue;
	while (*list_skb)
		list_skb = &(*list_skb)->next;
	/* Append completion queue from offline CPU. */
	*list_skb = oldsd->completion_queue;
	oldsd->completion_queue = NULL;

	/* Append output queue from offline CPU. */
	if (oldsd->output_queue) {
		*sd->output_queue_tailp = oldsd->output_queue;
		sd->output_queue_tailp = oldsd->output_queue_tailp;
		oldsd->output_queue = NULL;
		oldsd->output_queue_tailp = &oldsd->output_queue;
	}
	/* Append NAPI poll list from offline CPU, with one exception :
	 * process_backlog() must be called by cpu owning percpu backlog.
	 * We properly handle process_queue & input_pkt_queue later.
	 */
	while (!list_empty(&oldsd->poll_list)) {
		struct napi_struct *napi = list_first_entry(&oldsd->poll_list,
							    struct napi_struct,
							    poll_list);

		list_del_init(&napi->poll_list);
		if (napi->poll == process_backlog)
			napi->state = 0;
		else
			____napi_schedule(sd, napi);
	}

	raise_softirq_irqoff(NET_TX_SOFTIRQ);
	local_irq_enable();

	/* Process offline CPU's input_pkt_queue */
	while ((skb = __skb_dequeue(&oldsd->process_queue))) {
		netif_rx_ni(skb);
		input_queue_head_incr(oldsd);
	}
	while ((skb = skb_dequeue(&oldsd->input_pkt_queue))) {
		netif_rx_ni(skb);
		input_queue_head_incr(oldsd);
	}

	return 0;
}

/**
 *	netdev_increment_features - increment feature set by one
 *	@all: current feature set
 *	@one: new feature set
 *	@mask: mask feature set
 *
 *	Computes a new feature set after adding a device with feature set
 *	@one to the master device with current feature set @all.  Will not
 *	enable anything that is off in @mask. Returns the new feature set.
 */
netdev_features_t netdev_increment_features(netdev_features_t all,
	netdev_features_t one, netdev_features_t mask)
{
	if (mask & NETIF_F_HW_CSUM)
		mask |= NETIF_F_CSUM_MASK;
	mask |= NETIF_F_VLAN_CHALLENGED;

	all |= one & (NETIF_F_ONE_FOR_ALL | NETIF_F_CSUM_MASK) & mask;
	all &= one | ~NETIF_F_ALL_FOR_ALL;

	/* If one device supports hw checksumming, set for all. */
	if (all & NETIF_F_HW_CSUM)
		all &= ~(NETIF_F_CSUM_MASK & ~NETIF_F_HW_CSUM);

	return all;
}
EXPORT_SYMBOL(netdev_increment_features);

static struct hlist_head * __net_init netdev_create_hash(void)
{
	int i;
	struct hlist_head *hash;

	hash = kmalloc(sizeof(*hash) * NETDEV_HASHENTRIES, GFP_KERNEL);
	if (hash != NULL)
		for (i = 0; i < NETDEV_HASHENTRIES; i++)
			INIT_HLIST_HEAD(&hash[i]);

	return hash;
}

/* Initialize per network namespace state */
static int __net_init netdev_init(struct net *net)
{
	if (net != &init_net)
		INIT_LIST_HEAD(&net->dev_base_head);

	net->dev_name_head = netdev_create_hash();
	if (net->dev_name_head == NULL)
		goto err_name;

	net->dev_index_head = netdev_create_hash();
	if (net->dev_index_head == NULL)
		goto err_idx;

	return 0;

err_idx:
	kfree(net->dev_name_head);
err_name:
	return -ENOMEM;
}

/**
 *	netdev_drivername - network driver for the device
 *	@dev: network device
 *
 *	Determine network driver for device.
 */
const char *netdev_drivername(const struct net_device *dev)
{
	const struct device_driver *driver;
	const struct device *parent;
	const char *empty = "";

	parent = dev->dev.parent;
	if (!parent)
		return empty;

	driver = parent->driver;
	if (driver && driver->name)
		return driver->name;
	return empty;
}

static void __netdev_printk(const char *level, const struct net_device *dev,
			    struct va_format *vaf)
{
	if (dev && dev->dev.parent) {
		dev_printk_emit(level[1] - '0',
				dev->dev.parent,
				"%s %s %s%s: %pV",
				dev_driver_string(dev->dev.parent),
				dev_name(dev->dev.parent),
				netdev_name(dev), netdev_reg_state(dev),
				vaf);
	} else if (dev) {
		printk("%s%s%s: %pV",
		       level, netdev_name(dev), netdev_reg_state(dev), vaf);
	} else {
		printk("%s(NULL net_device): %pV", level, vaf);
	}
}

void netdev_printk(const char *level, const struct net_device *dev,
		   const char *format, ...)
{
	struct va_format vaf;
	va_list args;

	va_start(args, format);

	vaf.fmt = format;
	vaf.va = &args;

	__netdev_printk(level, dev, &vaf);

	va_end(args);
}
EXPORT_SYMBOL(netdev_printk);

#define define_netdev_printk_level(func, level)			\
void func(const struct net_device *dev, const char *fmt, ...)	\
{								\
	struct va_format vaf;					\
	va_list args;						\
								\
	va_start(args, fmt);					\
								\
	vaf.fmt = fmt;						\
	vaf.va = &args;						\
								\
	__netdev_printk(level, dev, &vaf);			\
								\
	va_end(args);						\
}								\
EXPORT_SYMBOL(func);

define_netdev_printk_level(netdev_emerg, KERN_EMERG);
define_netdev_printk_level(netdev_alert, KERN_ALERT);
define_netdev_printk_level(netdev_crit, KERN_CRIT);
define_netdev_printk_level(netdev_err, KERN_ERR);
define_netdev_printk_level(netdev_warn, KERN_WARNING);
define_netdev_printk_level(netdev_notice, KERN_NOTICE);
define_netdev_printk_level(netdev_info, KERN_INFO);

static void __net_exit netdev_exit(struct net *net)
{
	kfree(net->dev_name_head);
	kfree(net->dev_index_head);
}

static struct pernet_operations __net_initdata netdev_net_ops = {
	.init = netdev_init,
	.exit = netdev_exit,
};

static void __net_exit default_device_exit(struct net *net)
{
	struct net_device *dev, *aux;
	/*
	 * Push all migratable network devices back to the
	 * initial network namespace
	 */
	rtnl_lock();
	for_each_netdev_safe(net, dev, aux) {
		int err;
		char fb_name[IFNAMSIZ];

		/* Ignore unmoveable devices (i.e. loopback) */
		if (dev->features & NETIF_F_NETNS_LOCAL)
			continue;

		/* Leave virtual devices for the generic cleanup */
		if (dev->rtnl_link_ops)
			continue;

		/* Push remaining network devices to init_net */
		snprintf(fb_name, IFNAMSIZ, "dev%d", dev->ifindex);
		err = dev_change_net_namespace(dev, &init_net, fb_name);
		if (err) {
			pr_emerg("%s: failed to move %s to init_net: %d\n",
				 __func__, dev->name, err);
			BUG();
		}
	}
	rtnl_unlock();
}

static void __net_exit rtnl_lock_unregistering(struct list_head *net_list)
{
	/* Return with the rtnl_lock held when there are no network
	 * devices unregistering in any network namespace in net_list.
	 */
	struct net *net;
	bool unregistering;
	DEFINE_WAIT_FUNC(wait, woken_wake_function);

	add_wait_queue(&netdev_unregistering_wq, &wait);
	for (;;) {
		unregistering = false;
		rtnl_lock();
		list_for_each_entry(net, net_list, exit_list) {
			if (net->dev_unreg_count > 0) {
				unregistering = true;
				break;
			}
		}
		if (!unregistering)
			break;
		__rtnl_unlock();

		wait_woken(&wait, TASK_UNINTERRUPTIBLE, MAX_SCHEDULE_TIMEOUT);
	}
	remove_wait_queue(&netdev_unregistering_wq, &wait);
}

static void __net_exit default_device_exit_batch(struct list_head *net_list)
{
	/* At exit all network devices most be removed from a network
	 * namespace.  Do this in the reverse order of registration.
	 * Do this across as many network namespaces as possible to
	 * improve batching efficiency.
	 */
	struct net_device *dev;
	struct net *net;
	LIST_HEAD(dev_kill_list);

	/* To prevent network device cleanup code from dereferencing
	 * loopback devices or network devices that have been freed
	 * wait here for all pending unregistrations to complete,
	 * before unregistring the loopback device and allowing the
	 * network namespace be freed.
	 *
	 * The netdev todo list containing all network devices
	 * unregistrations that happen in default_device_exit_batch
	 * will run in the rtnl_unlock() at the end of
	 * default_device_exit_batch.
	 */
	rtnl_lock_unregistering(net_list);
	list_for_each_entry(net, net_list, exit_list) {
		for_each_netdev_reverse(net, dev) {
			if (dev->rtnl_link_ops && dev->rtnl_link_ops->dellink)
				dev->rtnl_link_ops->dellink(dev, &dev_kill_list);
			else
				unregister_netdevice_queue(dev, &dev_kill_list);
		}
	}
	unregister_netdevice_many(&dev_kill_list);
	rtnl_unlock();
}

static struct pernet_operations __net_initdata default_device_ops = {
	.exit = default_device_exit,
	.exit_batch = default_device_exit_batch,
};

/*
 *	Initialize the DEV module. At boot time this walks the device list and
 *	unhooks any devices that fail to initialise (normally hardware not
 *	present) and leaves us with a valid list of present and active devices.
 *
 */

/*
 *       This is called single threaded during boot, so no need
 *       to take the rtnl semaphore.
 */
static int __init net_dev_init(void)
{
	int i, rc = -ENOMEM;

	BUG_ON(!dev_boot_phase);

	if (dev_proc_init())
		goto out;

	if (netdev_kobject_init())
		goto out;

	INIT_LIST_HEAD(&ptype_all);
	for (i = 0; i < PTYPE_HASH_SIZE; i++)
		INIT_LIST_HEAD(&ptype_base[i]);

	INIT_LIST_HEAD(&offload_base);

	if (register_pernet_subsys(&netdev_net_ops))
		goto out;

	/*
	 *	Initialise the packet receive queues.
	 */

	for_each_possible_cpu(i) {
		struct work_struct *flush = per_cpu_ptr(&flush_works, i);
		struct softnet_data *sd = &per_cpu(softnet_data, i);

		INIT_WORK(flush, flush_backlog);

		skb_queue_head_init(&sd->input_pkt_queue);
		skb_queue_head_init(&sd->process_queue);
		INIT_LIST_HEAD(&sd->poll_list);
		sd->output_queue_tailp = &sd->output_queue;
#ifdef CONFIG_RPS
		sd->csd.func = rps_trigger_softirq;
		sd->csd.info = sd;
		sd->cpu = i;
#endif

		sd->backlog.poll = process_backlog;
		sd->backlog.weight = weight_p;
	}

	dev_boot_phase = 0;

	/* The loopback device is special if any other network devices
	 * is present in a network namespace the loopback device must
	 * be present. Since we now dynamically allocate and free the
	 * loopback device ensure this invariant is maintained by
	 * keeping the loopback device as the first device on the
	 * list of network devices.  Ensuring the loopback devices
	 * is the first device that appears and the last network device
	 * that disappears.
	 */
	if (register_pernet_device(&loopback_net_ops))
		goto out;

	if (register_pernet_device(&default_device_ops))
		goto out;

	open_softirq(NET_TX_SOFTIRQ, net_tx_action);
	open_softirq(NET_RX_SOFTIRQ, net_rx_action);

	rc = cpuhp_setup_state_nocalls(CPUHP_NET_DEV_DEAD, "net/dev:dead",
				       NULL, dev_cpu_dead);
	WARN_ON(rc < 0);
	dst_subsys_init();
	rc = 0;
out:
	return rc;
}

subsys_initcall(net_dev_init);<|MERGE_RESOLUTION|>--- conflicted
+++ resolved
@@ -3448,10 +3448,7 @@
 
 int netdev_tstamp_prequeue __read_mostly = 1;
 int netdev_budget __read_mostly = 300;
-<<<<<<< HEAD
-=======
 unsigned int __read_mostly netdev_budget_usecs = 2000;
->>>>>>> 2ac97f0f
 int weight_p __read_mostly = 64;           /* old backlog weight */
 int dev_weight_rx_bias __read_mostly = 1;  /* bias for backlog weight */
 int dev_weight_tx_bias __read_mostly = 1;  /* bias for output_queue quota */
@@ -5252,12 +5249,7 @@
 					LINUX_MIB_BUSYPOLLRXPACKETS, work);
 		local_bh_enable();
 
-<<<<<<< HEAD
-		if (nonblock || !skb_queue_empty(&sk->sk_receive_queue) ||
-		    busy_loop_timeout(end_time))
-=======
 		if (!loop_end || loop_end(loop_end_arg, start_time))
->>>>>>> 2ac97f0f
 			break;
 
 		if (unlikely(need_resched())) {
