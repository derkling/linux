/*
 * 	NET3	Protocol independent device support routines.
 *
 *		This program is free software; you can redistribute it and/or
 *		modify it under the terms of the GNU General Public License
 *		as published by the Free Software Foundation; either version
 *		2 of the License, or (at your option) any later version.
 *
 *	Derived from the non IP parts of dev.c 1.0.19
 * 		Authors:	Ross Biro
 *				Fred N. van Kempen, <waltje@uWalt.NL.Mugnet.ORG>
 *				Mark Evans, <evansmp@uhura.aston.ac.uk>
 *
 *	Additional Authors:
 *		Florian la Roche <rzsfl@rz.uni-sb.de>
 *		Alan Cox <gw4pts@gw4pts.ampr.org>
 *		David Hinds <dahinds@users.sourceforge.net>
 *		Alexey Kuznetsov <kuznet@ms2.inr.ac.ru>
 *		Adam Sulmicki <adam@cfar.umd.edu>
 *              Pekka Riikonen <priikone@poesidon.pspt.fi>
 *
 *	Changes:
 *              D.J. Barrow     :       Fixed bug where dev->refcnt gets set
 *              			to 2 if register_netdev gets called
 *              			before net_dev_init & also removed a
 *              			few lines of code in the process.
 *		Alan Cox	:	device private ioctl copies fields back.
 *		Alan Cox	:	Transmit queue code does relevant
 *					stunts to keep the queue safe.
 *		Alan Cox	:	Fixed double lock.
 *		Alan Cox	:	Fixed promisc NULL pointer trap
 *		????????	:	Support the full private ioctl range
 *		Alan Cox	:	Moved ioctl permission check into
 *					drivers
 *		Tim Kordas	:	SIOCADDMULTI/SIOCDELMULTI
 *		Alan Cox	:	100 backlog just doesn't cut it when
 *					you start doing multicast video 8)
 *		Alan Cox	:	Rewrote net_bh and list manager.
 *		Alan Cox	: 	Fix ETH_P_ALL echoback lengths.
 *		Alan Cox	:	Took out transmit every packet pass
 *					Saved a few bytes in the ioctl handler
 *		Alan Cox	:	Network driver sets packet type before
 *					calling netif_rx. Saves a function
 *					call a packet.
 *		Alan Cox	:	Hashed net_bh()
 *		Richard Kooijman:	Timestamp fixes.
 *		Alan Cox	:	Wrong field in SIOCGIFDSTADDR
 *		Alan Cox	:	Device lock protection.
 *		Alan Cox	: 	Fixed nasty side effect of device close
 *					changes.
 *		Rudi Cilibrasi	:	Pass the right thing to
 *					set_mac_address()
 *		Dave Miller	:	32bit quantity for the device lock to
 *					make it work out on a Sparc.
 *		Bjorn Ekwall	:	Added KERNELD hack.
 *		Alan Cox	:	Cleaned up the backlog initialise.
 *		Craig Metz	:	SIOCGIFCONF fix if space for under
 *					1 device.
 *	    Thomas Bogendoerfer :	Return ENODEV for dev_open, if there
 *					is no device open function.
 *		Andi Kleen	:	Fix error reporting for SIOCGIFCONF
 *	    Michael Chastain	:	Fix signed/unsigned for SIOCGIFCONF
 *		Cyrus Durgin	:	Cleaned for KMOD
 *		Adam Sulmicki   :	Bug Fix : Network Device Unload
 *					A network device unload needs to purge
 *					the backlog queue.
 *	Paul Rusty Russell	:	SIOCSIFNAME
 *              Pekka Riikonen  :	Netdev boot-time settings code
 *              Andrew Morton   :       Make unregister_netdevice wait
 *              			indefinitely on dev->refcnt
 * 		J Hadi Salim	:	- Backlog queue sampling
 *				        - netif_rx() feedback
 */

#include <asm/uaccess.h>
#include <asm/system.h>
#include <linux/bitops.h>
#include <linux/capability.h>
#include <linux/cpu.h>
#include <linux/types.h>
#include <linux/kernel.h>
#include <linux/hash.h>
#include <linux/slab.h>
#include <linux/sched.h>
#include <linux/mutex.h>
#include <linux/string.h>
#include <linux/mm.h>
#include <linux/socket.h>
#include <linux/sockios.h>
#include <linux/errno.h>
#include <linux/interrupt.h>
#include <linux/if_ether.h>
#include <linux/netdevice.h>
#include <linux/etherdevice.h>
#include <linux/ethtool.h>
#include <linux/notifier.h>
#include <linux/skbuff.h>
#include <net/net_namespace.h>
#include <net/sock.h>
#include <linux/rtnetlink.h>
#include <linux/proc_fs.h>
#include <linux/seq_file.h>
#include <linux/stat.h>
#include <net/dst.h>
#include <net/pkt_sched.h>
#include <net/checksum.h>
#include <net/xfrm.h>
#include <linux/highmem.h>
#include <linux/init.h>
#include <linux/kmod.h>
#include <linux/module.h>
#include <linux/netpoll.h>
#include <linux/rcupdate.h>
#include <linux/delay.h>
#include <net/wext.h>
#include <net/iw_handler.h>
#include <asm/current.h>
#include <linux/audit.h>
#include <linux/dmaengine.h>
#include <linux/err.h>
#include <linux/ctype.h>
#include <linux/if_arp.h>
#include <linux/if_vlan.h>
#include <linux/ip.h>
#include <net/ip.h>
#include <linux/ipv6.h>
#include <linux/in.h>
#include <linux/jhash.h>
#include <linux/random.h>
#include <trace/events/napi.h>
#include <trace/events/net.h>
#include <trace/events/skb.h>
#include <linux/pci.h>
#include <linux/inetdevice.h>

#include "net-sysfs.h"

/* Instead of increasing this, you should create a hash table. */
#define MAX_GRO_SKBS 8

/* This should be increased if a protocol with a bigger head is added. */
#define GRO_MAX_HEAD (MAX_HEADER + 128)

/*
 *	The list of packet types we will receive (as opposed to discard)
 *	and the routines to invoke.
 *
 *	Why 16. Because with 16 the only overlap we get on a hash of the
 *	low nibble of the protocol value is RARP/SNAP/X.25.
 *
 *      NOTE:  That is no longer true with the addition of VLAN tags.  Not
 *             sure which should go first, but I bet it won't make much
 *             difference if we are running VLANs.  The good news is that
 *             this protocol won't be in the list unless compiled in, so
 *             the average user (w/out VLANs) will not be adversely affected.
 *             --BLG
 *
 *		0800	IP
 *		8100    802.1Q VLAN
 *		0001	802.3
 *		0002	AX.25
 *		0004	802.2
 *		8035	RARP
 *		0005	SNAP
 *		0805	X.25
 *		0806	ARP
 *		8137	IPX
 *		0009	Localtalk
 *		86DD	IPv6
 */

#define PTYPE_HASH_SIZE	(16)
#define PTYPE_HASH_MASK	(PTYPE_HASH_SIZE - 1)

static DEFINE_SPINLOCK(ptype_lock);
static struct list_head ptype_base[PTYPE_HASH_SIZE] __read_mostly;
static struct list_head ptype_all __read_mostly;	/* Taps */

/*
 * The @dev_base_head list is protected by @dev_base_lock and the rtnl
 * semaphore.
 *
 * Pure readers hold dev_base_lock for reading, or rcu_read_lock()
 *
 * Writers must hold the rtnl semaphore while they loop through the
 * dev_base_head list, and hold dev_base_lock for writing when they do the
 * actual updates.  This allows pure readers to access the list even
 * while a writer is preparing to update it.
 *
 * To put it another way, dev_base_lock is held for writing only to
 * protect against pure readers; the rtnl semaphore provides the
 * protection against other writers.
 *
 * See, for example usages, register_netdevice() and
 * unregister_netdevice(), which must be called with the rtnl
 * semaphore held.
 */
DEFINE_RWLOCK(dev_base_lock);
EXPORT_SYMBOL(dev_base_lock);

static inline struct hlist_head *dev_name_hash(struct net *net, const char *name)
{
	unsigned hash = full_name_hash(name, strnlen(name, IFNAMSIZ));
	return &net->dev_name_head[hash_32(hash, NETDEV_HASHBITS)];
}

static inline struct hlist_head *dev_index_hash(struct net *net, int ifindex)
{
	return &net->dev_index_head[ifindex & (NETDEV_HASHENTRIES - 1)];
}

static inline void rps_lock(struct softnet_data *sd)
{
#ifdef CONFIG_RPS
	spin_lock(&sd->input_pkt_queue.lock);
#endif
}

static inline void rps_unlock(struct softnet_data *sd)
{
#ifdef CONFIG_RPS
	spin_unlock(&sd->input_pkt_queue.lock);
#endif
}

/* Device list insertion */
static int list_netdevice(struct net_device *dev)
{
	struct net *net = dev_net(dev);

	ASSERT_RTNL();

	write_lock_bh(&dev_base_lock);
	list_add_tail_rcu(&dev->dev_list, &net->dev_base_head);
	hlist_add_head_rcu(&dev->name_hlist, dev_name_hash(net, dev->name));
	hlist_add_head_rcu(&dev->index_hlist,
			   dev_index_hash(net, dev->ifindex));
	write_unlock_bh(&dev_base_lock);
	return 0;
}

/* Device list removal
 * caller must respect a RCU grace period before freeing/reusing dev
 */
static void unlist_netdevice(struct net_device *dev)
{
	ASSERT_RTNL();

	/* Unlink dev from the device chain */
	write_lock_bh(&dev_base_lock);
	list_del_rcu(&dev->dev_list);
	hlist_del_rcu(&dev->name_hlist);
	hlist_del_rcu(&dev->index_hlist);
	write_unlock_bh(&dev_base_lock);
}

/*
 *	Our notifier list
 */

static RAW_NOTIFIER_HEAD(netdev_chain);

/*
 *	Device drivers call our routines to queue packets here. We empty the
 *	queue in the local softnet handler.
 */

DEFINE_PER_CPU_ALIGNED(struct softnet_data, softnet_data);
EXPORT_PER_CPU_SYMBOL(softnet_data);

#ifdef CONFIG_LOCKDEP
/*
 * register_netdevice() inits txq->_xmit_lock and sets lockdep class
 * according to dev->type
 */
static const unsigned short netdev_lock_type[] =
	{ARPHRD_NETROM, ARPHRD_ETHER, ARPHRD_EETHER, ARPHRD_AX25,
	 ARPHRD_PRONET, ARPHRD_CHAOS, ARPHRD_IEEE802, ARPHRD_ARCNET,
	 ARPHRD_APPLETLK, ARPHRD_DLCI, ARPHRD_ATM, ARPHRD_METRICOM,
	 ARPHRD_IEEE1394, ARPHRD_EUI64, ARPHRD_INFINIBAND, ARPHRD_SLIP,
	 ARPHRD_CSLIP, ARPHRD_SLIP6, ARPHRD_CSLIP6, ARPHRD_RSRVD,
	 ARPHRD_ADAPT, ARPHRD_ROSE, ARPHRD_X25, ARPHRD_HWX25,
	 ARPHRD_PPP, ARPHRD_CISCO, ARPHRD_LAPB, ARPHRD_DDCMP,
	 ARPHRD_RAWHDLC, ARPHRD_TUNNEL, ARPHRD_TUNNEL6, ARPHRD_FRAD,
	 ARPHRD_SKIP, ARPHRD_LOOPBACK, ARPHRD_LOCALTLK, ARPHRD_FDDI,
	 ARPHRD_BIF, ARPHRD_SIT, ARPHRD_IPDDP, ARPHRD_IPGRE,
	 ARPHRD_PIMREG, ARPHRD_HIPPI, ARPHRD_ASH, ARPHRD_ECONET,
	 ARPHRD_IRDA, ARPHRD_FCPP, ARPHRD_FCAL, ARPHRD_FCPL,
	 ARPHRD_FCFABRIC, ARPHRD_IEEE802_TR, ARPHRD_IEEE80211,
	 ARPHRD_IEEE80211_PRISM, ARPHRD_IEEE80211_RADIOTAP, ARPHRD_PHONET,
	 ARPHRD_PHONET_PIPE, ARPHRD_IEEE802154,
	 ARPHRD_VOID, ARPHRD_NONE};

static const char *const netdev_lock_name[] =
	{"_xmit_NETROM", "_xmit_ETHER", "_xmit_EETHER", "_xmit_AX25",
	 "_xmit_PRONET", "_xmit_CHAOS", "_xmit_IEEE802", "_xmit_ARCNET",
	 "_xmit_APPLETLK", "_xmit_DLCI", "_xmit_ATM", "_xmit_METRICOM",
	 "_xmit_IEEE1394", "_xmit_EUI64", "_xmit_INFINIBAND", "_xmit_SLIP",
	 "_xmit_CSLIP", "_xmit_SLIP6", "_xmit_CSLIP6", "_xmit_RSRVD",
	 "_xmit_ADAPT", "_xmit_ROSE", "_xmit_X25", "_xmit_HWX25",
	 "_xmit_PPP", "_xmit_CISCO", "_xmit_LAPB", "_xmit_DDCMP",
	 "_xmit_RAWHDLC", "_xmit_TUNNEL", "_xmit_TUNNEL6", "_xmit_FRAD",
	 "_xmit_SKIP", "_xmit_LOOPBACK", "_xmit_LOCALTLK", "_xmit_FDDI",
	 "_xmit_BIF", "_xmit_SIT", "_xmit_IPDDP", "_xmit_IPGRE",
	 "_xmit_PIMREG", "_xmit_HIPPI", "_xmit_ASH", "_xmit_ECONET",
	 "_xmit_IRDA", "_xmit_FCPP", "_xmit_FCAL", "_xmit_FCPL",
	 "_xmit_FCFABRIC", "_xmit_IEEE802_TR", "_xmit_IEEE80211",
	 "_xmit_IEEE80211_PRISM", "_xmit_IEEE80211_RADIOTAP", "_xmit_PHONET",
	 "_xmit_PHONET_PIPE", "_xmit_IEEE802154",
	 "_xmit_VOID", "_xmit_NONE"};

static struct lock_class_key netdev_xmit_lock_key[ARRAY_SIZE(netdev_lock_type)];
static struct lock_class_key netdev_addr_lock_key[ARRAY_SIZE(netdev_lock_type)];

static inline unsigned short netdev_lock_pos(unsigned short dev_type)
{
	int i;

	for (i = 0; i < ARRAY_SIZE(netdev_lock_type); i++)
		if (netdev_lock_type[i] == dev_type)
			return i;
	/* the last key is used by default */
	return ARRAY_SIZE(netdev_lock_type) - 1;
}

static inline void netdev_set_xmit_lockdep_class(spinlock_t *lock,
						 unsigned short dev_type)
{
	int i;

	i = netdev_lock_pos(dev_type);
	lockdep_set_class_and_name(lock, &netdev_xmit_lock_key[i],
				   netdev_lock_name[i]);
}

static inline void netdev_set_addr_lockdep_class(struct net_device *dev)
{
	int i;

	i = netdev_lock_pos(dev->type);
	lockdep_set_class_and_name(&dev->addr_list_lock,
				   &netdev_addr_lock_key[i],
				   netdev_lock_name[i]);
}
#else
static inline void netdev_set_xmit_lockdep_class(spinlock_t *lock,
						 unsigned short dev_type)
{
}
static inline void netdev_set_addr_lockdep_class(struct net_device *dev)
{
}
#endif

/*******************************************************************************

		Protocol management and registration routines

*******************************************************************************/

/*
 *	Add a protocol ID to the list. Now that the input handler is
 *	smarter we can dispense with all the messy stuff that used to be
 *	here.
 *
 *	BEWARE!!! Protocol handlers, mangling input packets,
 *	MUST BE last in hash buckets and checking protocol handlers
 *	MUST start from promiscuous ptype_all chain in net_bh.
 *	It is true now, do not change it.
 *	Explanation follows: if protocol handler, mangling packet, will
 *	be the first on list, it is not able to sense, that packet
 *	is cloned and should be copied-on-write, so that it will
 *	change it and subsequent readers will get broken packet.
 *							--ANK (980803)
 */

static inline struct list_head *ptype_head(const struct packet_type *pt)
{
	if (pt->type == htons(ETH_P_ALL))
		return &ptype_all;
	else
		return &ptype_base[ntohs(pt->type) & PTYPE_HASH_MASK];
}

/**
 *	dev_add_pack - add packet handler
 *	@pt: packet type declaration
 *
 *	Add a protocol handler to the networking stack. The passed &packet_type
 *	is linked into kernel lists and may not be freed until it has been
 *	removed from the kernel lists.
 *
 *	This call does not sleep therefore it can not
 *	guarantee all CPU's that are in middle of receiving packets
 *	will see the new packet type (until the next received packet).
 */

void dev_add_pack(struct packet_type *pt)
{
	struct list_head *head = ptype_head(pt);

	spin_lock(&ptype_lock);
	list_add_rcu(&pt->list, head);
	spin_unlock(&ptype_lock);
}
EXPORT_SYMBOL(dev_add_pack);

/**
 *	__dev_remove_pack	 - remove packet handler
 *	@pt: packet type declaration
 *
 *	Remove a protocol handler that was previously added to the kernel
 *	protocol handlers by dev_add_pack(). The passed &packet_type is removed
 *	from the kernel lists and can be freed or reused once this function
 *	returns.
 *
 *      The packet type might still be in use by receivers
 *	and must not be freed until after all the CPU's have gone
 *	through a quiescent state.
 */
void __dev_remove_pack(struct packet_type *pt)
{
	struct list_head *head = ptype_head(pt);
	struct packet_type *pt1;

	spin_lock(&ptype_lock);

	list_for_each_entry(pt1, head, list) {
		if (pt == pt1) {
			list_del_rcu(&pt->list);
			goto out;
		}
	}

	printk(KERN_WARNING "dev_remove_pack: %p not found.\n", pt);
out:
	spin_unlock(&ptype_lock);
}
EXPORT_SYMBOL(__dev_remove_pack);

/**
 *	dev_remove_pack	 - remove packet handler
 *	@pt: packet type declaration
 *
 *	Remove a protocol handler that was previously added to the kernel
 *	protocol handlers by dev_add_pack(). The passed &packet_type is removed
 *	from the kernel lists and can be freed or reused once this function
 *	returns.
 *
 *	This call sleeps to guarantee that no CPU is looking at the packet
 *	type after return.
 */
void dev_remove_pack(struct packet_type *pt)
{
	__dev_remove_pack(pt);

	synchronize_net();
}
EXPORT_SYMBOL(dev_remove_pack);

/******************************************************************************

		      Device Boot-time Settings Routines

*******************************************************************************/

/* Boot time configuration table */
static struct netdev_boot_setup dev_boot_setup[NETDEV_BOOT_SETUP_MAX];

/**
 *	netdev_boot_setup_add	- add new setup entry
 *	@name: name of the device
 *	@map: configured settings for the device
 *
 *	Adds new setup entry to the dev_boot_setup list.  The function
 *	returns 0 on error and 1 on success.  This is a generic routine to
 *	all netdevices.
 */
static int netdev_boot_setup_add(char *name, struct ifmap *map)
{
	struct netdev_boot_setup *s;
	int i;

	s = dev_boot_setup;
	for (i = 0; i < NETDEV_BOOT_SETUP_MAX; i++) {
		if (s[i].name[0] == '\0' || s[i].name[0] == ' ') {
			memset(s[i].name, 0, sizeof(s[i].name));
			strlcpy(s[i].name, name, IFNAMSIZ);
			memcpy(&s[i].map, map, sizeof(s[i].map));
			break;
		}
	}

	return i >= NETDEV_BOOT_SETUP_MAX ? 0 : 1;
}

/**
 *	netdev_boot_setup_check	- check boot time settings
 *	@dev: the netdevice
 *
 * 	Check boot time settings for the device.
 *	The found settings are set for the device to be used
 *	later in the device probing.
 *	Returns 0 if no settings found, 1 if they are.
 */
int netdev_boot_setup_check(struct net_device *dev)
{
	struct netdev_boot_setup *s = dev_boot_setup;
	int i;

	for (i = 0; i < NETDEV_BOOT_SETUP_MAX; i++) {
		if (s[i].name[0] != '\0' && s[i].name[0] != ' ' &&
		    !strcmp(dev->name, s[i].name)) {
			dev->irq 	= s[i].map.irq;
			dev->base_addr 	= s[i].map.base_addr;
			dev->mem_start 	= s[i].map.mem_start;
			dev->mem_end 	= s[i].map.mem_end;
			return 1;
		}
	}
	return 0;
}
EXPORT_SYMBOL(netdev_boot_setup_check);


/**
 *	netdev_boot_base	- get address from boot time settings
 *	@prefix: prefix for network device
 *	@unit: id for network device
 *
 * 	Check boot time settings for the base address of device.
 *	The found settings are set for the device to be used
 *	later in the device probing.
 *	Returns 0 if no settings found.
 */
unsigned long netdev_boot_base(const char *prefix, int unit)
{
	const struct netdev_boot_setup *s = dev_boot_setup;
	char name[IFNAMSIZ];
	int i;

	sprintf(name, "%s%d", prefix, unit);

	/*
	 * If device already registered then return base of 1
	 * to indicate not to probe for this interface
	 */
	if (__dev_get_by_name(&init_net, name))
		return 1;

	for (i = 0; i < NETDEV_BOOT_SETUP_MAX; i++)
		if (!strcmp(name, s[i].name))
			return s[i].map.base_addr;
	return 0;
}

/*
 * Saves at boot time configured settings for any netdevice.
 */
int __init netdev_boot_setup(char *str)
{
	int ints[5];
	struct ifmap map;

	str = get_options(str, ARRAY_SIZE(ints), ints);
	if (!str || !*str)
		return 0;

	/* Save settings */
	memset(&map, 0, sizeof(map));
	if (ints[0] > 0)
		map.irq = ints[1];
	if (ints[0] > 1)
		map.base_addr = ints[2];
	if (ints[0] > 2)
		map.mem_start = ints[3];
	if (ints[0] > 3)
		map.mem_end = ints[4];

	/* Add new entry to the list */
	return netdev_boot_setup_add(str, &map);
}

__setup("netdev=", netdev_boot_setup);

/*******************************************************************************

			    Device Interface Subroutines

*******************************************************************************/

/**
 *	__dev_get_by_name	- find a device by its name
 *	@net: the applicable net namespace
 *	@name: name to find
 *
 *	Find an interface by name. Must be called under RTNL semaphore
 *	or @dev_base_lock. If the name is found a pointer to the device
 *	is returned. If the name is not found then %NULL is returned. The
 *	reference counters are not incremented so the caller must be
 *	careful with locks.
 */

struct net_device *__dev_get_by_name(struct net *net, const char *name)
{
	struct hlist_node *p;
	struct net_device *dev;
	struct hlist_head *head = dev_name_hash(net, name);

	hlist_for_each_entry(dev, p, head, name_hlist)
		if (!strncmp(dev->name, name, IFNAMSIZ))
			return dev;

	return NULL;
}
EXPORT_SYMBOL(__dev_get_by_name);

/**
 *	dev_get_by_name_rcu	- find a device by its name
 *	@net: the applicable net namespace
 *	@name: name to find
 *
 *	Find an interface by name.
 *	If the name is found a pointer to the device is returned.
 * 	If the name is not found then %NULL is returned.
 *	The reference counters are not incremented so the caller must be
 *	careful with locks. The caller must hold RCU lock.
 */

struct net_device *dev_get_by_name_rcu(struct net *net, const char *name)
{
	struct hlist_node *p;
	struct net_device *dev;
	struct hlist_head *head = dev_name_hash(net, name);

	hlist_for_each_entry_rcu(dev, p, head, name_hlist)
		if (!strncmp(dev->name, name, IFNAMSIZ))
			return dev;

	return NULL;
}
EXPORT_SYMBOL(dev_get_by_name_rcu);

/**
 *	dev_get_by_name		- find a device by its name
 *	@net: the applicable net namespace
 *	@name: name to find
 *
 *	Find an interface by name. This can be called from any
 *	context and does its own locking. The returned handle has
 *	the usage count incremented and the caller must use dev_put() to
 *	release it when it is no longer needed. %NULL is returned if no
 *	matching device is found.
 */

struct net_device *dev_get_by_name(struct net *net, const char *name)
{
	struct net_device *dev;

	rcu_read_lock();
	dev = dev_get_by_name_rcu(net, name);
	if (dev)
		dev_hold(dev);
	rcu_read_unlock();
	return dev;
}
EXPORT_SYMBOL(dev_get_by_name);

/**
 *	__dev_get_by_index - find a device by its ifindex
 *	@net: the applicable net namespace
 *	@ifindex: index of device
 *
 *	Search for an interface by index. Returns %NULL if the device
 *	is not found or a pointer to the device. The device has not
 *	had its reference counter increased so the caller must be careful
 *	about locking. The caller must hold either the RTNL semaphore
 *	or @dev_base_lock.
 */

struct net_device *__dev_get_by_index(struct net *net, int ifindex)
{
	struct hlist_node *p;
	struct net_device *dev;
	struct hlist_head *head = dev_index_hash(net, ifindex);

	hlist_for_each_entry(dev, p, head, index_hlist)
		if (dev->ifindex == ifindex)
			return dev;

	return NULL;
}
EXPORT_SYMBOL(__dev_get_by_index);

/**
 *	dev_get_by_index_rcu - find a device by its ifindex
 *	@net: the applicable net namespace
 *	@ifindex: index of device
 *
 *	Search for an interface by index. Returns %NULL if the device
 *	is not found or a pointer to the device. The device has not
 *	had its reference counter increased so the caller must be careful
 *	about locking. The caller must hold RCU lock.
 */

struct net_device *dev_get_by_index_rcu(struct net *net, int ifindex)
{
	struct hlist_node *p;
	struct net_device *dev;
	struct hlist_head *head = dev_index_hash(net, ifindex);

	hlist_for_each_entry_rcu(dev, p, head, index_hlist)
		if (dev->ifindex == ifindex)
			return dev;

	return NULL;
}
EXPORT_SYMBOL(dev_get_by_index_rcu);


/**
 *	dev_get_by_index - find a device by its ifindex
 *	@net: the applicable net namespace
 *	@ifindex: index of device
 *
 *	Search for an interface by index. Returns NULL if the device
 *	is not found or a pointer to the device. The device returned has
 *	had a reference added and the pointer is safe until the user calls
 *	dev_put to indicate they have finished with it.
 */

struct net_device *dev_get_by_index(struct net *net, int ifindex)
{
	struct net_device *dev;

	rcu_read_lock();
	dev = dev_get_by_index_rcu(net, ifindex);
	if (dev)
		dev_hold(dev);
	rcu_read_unlock();
	return dev;
}
EXPORT_SYMBOL(dev_get_by_index);

/**
 *	dev_getbyhwaddr - find a device by its hardware address
 *	@net: the applicable net namespace
 *	@type: media type of device
 *	@ha: hardware address
 *
 *	Search for an interface by MAC address. Returns NULL if the device
 *	is not found or a pointer to the device. The caller must hold the
 *	rtnl semaphore. The returned device has not had its ref count increased
 *	and the caller must therefore be careful about locking
 *
 *	BUGS:
 *	If the API was consistent this would be __dev_get_by_hwaddr
 */

struct net_device *dev_getbyhwaddr(struct net *net, unsigned short type, char *ha)
{
	struct net_device *dev;

	ASSERT_RTNL();

	for_each_netdev(net, dev)
		if (dev->type == type &&
		    !memcmp(dev->dev_addr, ha, dev->addr_len))
			return dev;

	return NULL;
}
EXPORT_SYMBOL(dev_getbyhwaddr);

struct net_device *__dev_getfirstbyhwtype(struct net *net, unsigned short type)
{
	struct net_device *dev;

	ASSERT_RTNL();
	for_each_netdev(net, dev)
		if (dev->type == type)
			return dev;

	return NULL;
}
EXPORT_SYMBOL(__dev_getfirstbyhwtype);

struct net_device *dev_getfirstbyhwtype(struct net *net, unsigned short type)
{
	struct net_device *dev, *ret = NULL;

	rcu_read_lock();
	for_each_netdev_rcu(net, dev)
		if (dev->type == type) {
			dev_hold(dev);
			ret = dev;
			break;
		}
	rcu_read_unlock();
	return ret;
}
EXPORT_SYMBOL(dev_getfirstbyhwtype);

/**
 *	dev_get_by_flags_rcu - find any device with given flags
 *	@net: the applicable net namespace
 *	@if_flags: IFF_* values
 *	@mask: bitmask of bits in if_flags to check
 *
 *	Search for any interface with the given flags. Returns NULL if a device
 *	is not found or a pointer to the device. Must be called inside
 *	rcu_read_lock(), and result refcount is unchanged.
 */

struct net_device *dev_get_by_flags_rcu(struct net *net, unsigned short if_flags,
				    unsigned short mask)
{
	struct net_device *dev, *ret;

	ret = NULL;
	for_each_netdev_rcu(net, dev) {
		if (((dev->flags ^ if_flags) & mask) == 0) {
			ret = dev;
			break;
		}
	}
	return ret;
}
EXPORT_SYMBOL(dev_get_by_flags_rcu);

/**
 *	dev_valid_name - check if name is okay for network device
 *	@name: name string
 *
 *	Network device names need to be valid file names to
 *	to allow sysfs to work.  We also disallow any kind of
 *	whitespace.
 */
int dev_valid_name(const char *name)
{
	if (*name == '\0')
		return 0;
	if (strlen(name) >= IFNAMSIZ)
		return 0;
	if (!strcmp(name, ".") || !strcmp(name, ".."))
		return 0;

	while (*name) {
		if (*name == '/' || isspace(*name))
			return 0;
		name++;
	}
	return 1;
}
EXPORT_SYMBOL(dev_valid_name);

/**
 *	__dev_alloc_name - allocate a name for a device
 *	@net: network namespace to allocate the device name in
 *	@name: name format string
 *	@buf:  scratch buffer and result name string
 *
 *	Passed a format string - eg "lt%d" it will try and find a suitable
 *	id. It scans list of devices to build up a free map, then chooses
 *	the first empty slot. The caller must hold the dev_base or rtnl lock
 *	while allocating the name and adding the device in order to avoid
 *	duplicates.
 *	Limited to bits_per_byte * page size devices (ie 32K on most platforms).
 *	Returns the number of the unit assigned or a negative errno code.
 */

static int __dev_alloc_name(struct net *net, const char *name, char *buf)
{
	int i = 0;
	const char *p;
	const int max_netdevices = 8*PAGE_SIZE;
	unsigned long *inuse;
	struct net_device *d;

	p = strnchr(name, IFNAMSIZ-1, '%');
	if (p) {
		/*
		 * Verify the string as this thing may have come from
		 * the user.  There must be either one "%d" and no other "%"
		 * characters.
		 */
		if (p[1] != 'd' || strchr(p + 2, '%'))
			return -EINVAL;

		/* Use one page as a bit array of possible slots */
		inuse = (unsigned long *) get_zeroed_page(GFP_ATOMIC);
		if (!inuse)
			return -ENOMEM;

		for_each_netdev(net, d) {
			if (!sscanf(d->name, name, &i))
				continue;
			if (i < 0 || i >= max_netdevices)
				continue;

			/*  avoid cases where sscanf is not exact inverse of printf */
			snprintf(buf, IFNAMSIZ, name, i);
			if (!strncmp(buf, d->name, IFNAMSIZ))
				set_bit(i, inuse);
		}

		i = find_first_zero_bit(inuse, max_netdevices);
		free_page((unsigned long) inuse);
	}

	if (buf != name)
		snprintf(buf, IFNAMSIZ, name, i);
	if (!__dev_get_by_name(net, buf))
		return i;

	/* It is possible to run out of possible slots
	 * when the name is long and there isn't enough space left
	 * for the digits, or if all bits are used.
	 */
	return -ENFILE;
}

/**
 *	dev_alloc_name - allocate a name for a device
 *	@dev: device
 *	@name: name format string
 *
 *	Passed a format string - eg "lt%d" it will try and find a suitable
 *	id. It scans list of devices to build up a free map, then chooses
 *	the first empty slot. The caller must hold the dev_base or rtnl lock
 *	while allocating the name and adding the device in order to avoid
 *	duplicates.
 *	Limited to bits_per_byte * page size devices (ie 32K on most platforms).
 *	Returns the number of the unit assigned or a negative errno code.
 */

int dev_alloc_name(struct net_device *dev, const char *name)
{
	char buf[IFNAMSIZ];
	struct net *net;
	int ret;

	BUG_ON(!dev_net(dev));
	net = dev_net(dev);
	ret = __dev_alloc_name(net, name, buf);
	if (ret >= 0)
		strlcpy(dev->name, buf, IFNAMSIZ);
	return ret;
}
EXPORT_SYMBOL(dev_alloc_name);

static int dev_get_valid_name(struct net_device *dev, const char *name, bool fmt)
{
	struct net *net;

	BUG_ON(!dev_net(dev));
	net = dev_net(dev);

	if (!dev_valid_name(name))
		return -EINVAL;

	if (fmt && strchr(name, '%'))
		return dev_alloc_name(dev, name);
	else if (__dev_get_by_name(net, name))
		return -EEXIST;
	else if (dev->name != name)
		strlcpy(dev->name, name, IFNAMSIZ);

	return 0;
}

/**
 *	dev_change_name - change name of a device
 *	@dev: device
 *	@newname: name (or format string) must be at least IFNAMSIZ
 *
 *	Change name of a device, can pass format strings "eth%d".
 *	for wildcarding.
 */
int dev_change_name(struct net_device *dev, const char *newname)
{
	char oldname[IFNAMSIZ];
	int err = 0;
	int ret;
	struct net *net;

	ASSERT_RTNL();
	BUG_ON(!dev_net(dev));

	net = dev_net(dev);
	if (dev->flags & IFF_UP)
		return -EBUSY;

	if (strncmp(newname, dev->name, IFNAMSIZ) == 0)
		return 0;

	memcpy(oldname, dev->name, IFNAMSIZ);

	err = dev_get_valid_name(dev, newname, 1);
	if (err < 0)
		return err;

rollback:
	ret = device_rename(&dev->dev, dev->name);
	if (ret) {
		memcpy(dev->name, oldname, IFNAMSIZ);
		return ret;
	}

	write_lock_bh(&dev_base_lock);
	hlist_del(&dev->name_hlist);
	write_unlock_bh(&dev_base_lock);

	synchronize_rcu();

	write_lock_bh(&dev_base_lock);
	hlist_add_head_rcu(&dev->name_hlist, dev_name_hash(net, dev->name));
	write_unlock_bh(&dev_base_lock);

	ret = call_netdevice_notifiers(NETDEV_CHANGENAME, dev);
	ret = notifier_to_errno(ret);

	if (ret) {
		/* err >= 0 after dev_alloc_name() or stores the first errno */
		if (err >= 0) {
			err = ret;
			memcpy(dev->name, oldname, IFNAMSIZ);
			goto rollback;
		} else {
			printk(KERN_ERR
			       "%s: name change rollback failed: %d.\n",
			       dev->name, ret);
		}
	}

	return err;
}

/**
 *	dev_set_alias - change ifalias of a device
 *	@dev: device
 *	@alias: name up to IFALIASZ
 *	@len: limit of bytes to copy from info
 *
 *	Set ifalias for a device,
 */
int dev_set_alias(struct net_device *dev, const char *alias, size_t len)
{
	ASSERT_RTNL();

	if (len >= IFALIASZ)
		return -EINVAL;

	if (!len) {
		if (dev->ifalias) {
			kfree(dev->ifalias);
			dev->ifalias = NULL;
		}
		return 0;
	}

	dev->ifalias = krealloc(dev->ifalias, len + 1, GFP_KERNEL);
	if (!dev->ifalias)
		return -ENOMEM;

	strlcpy(dev->ifalias, alias, len+1);
	return len;
}


/**
 *	netdev_features_change - device changes features
 *	@dev: device to cause notification
 *
 *	Called to indicate a device has changed features.
 */
void netdev_features_change(struct net_device *dev)
{
	call_netdevice_notifiers(NETDEV_FEAT_CHANGE, dev);
}
EXPORT_SYMBOL(netdev_features_change);

/**
 *	netdev_state_change - device changes state
 *	@dev: device to cause notification
 *
 *	Called to indicate a device has changed state. This function calls
 *	the notifier chains for netdev_chain and sends a NEWLINK message
 *	to the routing socket.
 */
void netdev_state_change(struct net_device *dev)
{
	if (dev->flags & IFF_UP) {
		call_netdevice_notifiers(NETDEV_CHANGE, dev);
		rtmsg_ifinfo(RTM_NEWLINK, dev, 0);
	}
}
EXPORT_SYMBOL(netdev_state_change);

int netdev_bonding_change(struct net_device *dev, unsigned long event)
{
	return call_netdevice_notifiers(event, dev);
}
EXPORT_SYMBOL(netdev_bonding_change);

/**
 *	dev_load 	- load a network module
 *	@net: the applicable net namespace
 *	@name: name of interface
 *
 *	If a network interface is not present and the process has suitable
 *	privileges this function loads the module. If module loading is not
 *	available in this kernel then it becomes a nop.
 */

void dev_load(struct net *net, const char *name)
{
	struct net_device *dev;

	rcu_read_lock();
	dev = dev_get_by_name_rcu(net, name);
	rcu_read_unlock();

	if (!dev && capable(CAP_NET_ADMIN))
		request_module("%s", name);
}
EXPORT_SYMBOL(dev_load);

static int __dev_open(struct net_device *dev)
{
	const struct net_device_ops *ops = dev->netdev_ops;
	int ret;

	ASSERT_RTNL();

	/*
	 *	Is it even present?
	 */
	if (!netif_device_present(dev))
		return -ENODEV;

	ret = call_netdevice_notifiers(NETDEV_PRE_UP, dev);
	ret = notifier_to_errno(ret);
	if (ret)
		return ret;

	/*
	 *	Call device private open method
	 */
	set_bit(__LINK_STATE_START, &dev->state);

	if (ops->ndo_validate_addr)
		ret = ops->ndo_validate_addr(dev);

	if (!ret && ops->ndo_open)
		ret = ops->ndo_open(dev);

	/*
	 *	If it went open OK then:
	 */

	if (ret)
		clear_bit(__LINK_STATE_START, &dev->state);
	else {
		/*
		 *	Set the flags.
		 */
		dev->flags |= IFF_UP;

		/*
		 *	Enable NET_DMA
		 */
		net_dmaengine_get();

		/*
		 *	Initialize multicasting status
		 */
		dev_set_rx_mode(dev);

		/*
		 *	Wakeup transmit queue engine
		 */
		dev_activate(dev);
	}

	return ret;
}

/**
 *	dev_open	- prepare an interface for use.
 *	@dev:	device to open
 *
 *	Takes a device from down to up state. The device's private open
 *	function is invoked and then the multicast lists are loaded. Finally
 *	the device is moved into the up state and a %NETDEV_UP message is
 *	sent to the netdev notifier chain.
 *
 *	Calling this function on an active interface is a nop. On a failure
 *	a negative errno code is returned.
 */
int dev_open(struct net_device *dev)
{
	int ret;

	/*
	 *	Is it already up?
	 */
	if (dev->flags & IFF_UP)
		return 0;

	/*
	 *	Open device
	 */
	ret = __dev_open(dev);
	if (ret < 0)
		return ret;

	/*
	 *	... and announce new interface.
	 */
	rtmsg_ifinfo(RTM_NEWLINK, dev, IFF_UP|IFF_RUNNING);
	call_netdevice_notifiers(NETDEV_UP, dev);

	return ret;
}
EXPORT_SYMBOL(dev_open);

static int __dev_close(struct net_device *dev)
{
	const struct net_device_ops *ops = dev->netdev_ops;

	ASSERT_RTNL();
	might_sleep();

	/*
	 *	Tell people we are going down, so that they can
	 *	prepare to death, when device is still operating.
	 */
	call_netdevice_notifiers(NETDEV_GOING_DOWN, dev);

	clear_bit(__LINK_STATE_START, &dev->state);

	/* Synchronize to scheduled poll. We cannot touch poll list,
	 * it can be even on different cpu. So just clear netif_running().
	 *
	 * dev->stop() will invoke napi_disable() on all of it's
	 * napi_struct instances on this device.
	 */
	smp_mb__after_clear_bit(); /* Commit netif_running(). */

	dev_deactivate(dev);

	/*
	 *	Call the device specific close. This cannot fail.
	 *	Only if device is UP
	 *
	 *	We allow it to be called even after a DETACH hot-plug
	 *	event.
	 */
	if (ops->ndo_stop)
		ops->ndo_stop(dev);

	/*
	 *	Device is now down.
	 */

	dev->flags &= ~IFF_UP;

	/*
	 *	Shutdown NET_DMA
	 */
	net_dmaengine_put();

	return 0;
}

/**
 *	dev_close - shutdown an interface.
 *	@dev: device to shutdown
 *
 *	This function moves an active device into down state. A
 *	%NETDEV_GOING_DOWN is sent to the netdev notifier chain. The device
 *	is then deactivated and finally a %NETDEV_DOWN is sent to the notifier
 *	chain.
 */
int dev_close(struct net_device *dev)
{
	if (!(dev->flags & IFF_UP))
		return 0;

	__dev_close(dev);

	/*
	 * Tell people we are down
	 */
	rtmsg_ifinfo(RTM_NEWLINK, dev, IFF_UP|IFF_RUNNING);
	call_netdevice_notifiers(NETDEV_DOWN, dev);

	return 0;
}
EXPORT_SYMBOL(dev_close);


/**
 *	dev_disable_lro - disable Large Receive Offload on a device
 *	@dev: device
 *
 *	Disable Large Receive Offload (LRO) on a net device.  Must be
 *	called under RTNL.  This is needed if received packets may be
 *	forwarded to another interface.
 */
void dev_disable_lro(struct net_device *dev)
{
	if (dev->ethtool_ops && dev->ethtool_ops->get_flags &&
	    dev->ethtool_ops->set_flags) {
		u32 flags = dev->ethtool_ops->get_flags(dev);
		if (flags & ETH_FLAG_LRO) {
			flags &= ~ETH_FLAG_LRO;
			dev->ethtool_ops->set_flags(dev, flags);
		}
	}
	WARN_ON(dev->features & NETIF_F_LRO);
}
EXPORT_SYMBOL(dev_disable_lro);


static int dev_boot_phase = 1;

/*
 *	Device change register/unregister. These are not inline or static
 *	as we export them to the world.
 */

/**
 *	register_netdevice_notifier - register a network notifier block
 *	@nb: notifier
 *
 *	Register a notifier to be called when network device events occur.
 *	The notifier passed is linked into the kernel structures and must
 *	not be reused until it has been unregistered. A negative errno code
 *	is returned on a failure.
 *
 * 	When registered all registration and up events are replayed
 *	to the new notifier to allow device to have a race free
 *	view of the network device list.
 */

int register_netdevice_notifier(struct notifier_block *nb)
{
	struct net_device *dev;
	struct net_device *last;
	struct net *net;
	int err;

	rtnl_lock();
	err = raw_notifier_chain_register(&netdev_chain, nb);
	if (err)
		goto unlock;
	if (dev_boot_phase)
		goto unlock;
	for_each_net(net) {
		for_each_netdev(net, dev) {
			err = nb->notifier_call(nb, NETDEV_REGISTER, dev);
			err = notifier_to_errno(err);
			if (err)
				goto rollback;

			if (!(dev->flags & IFF_UP))
				continue;

			nb->notifier_call(nb, NETDEV_UP, dev);
		}
	}

unlock:
	rtnl_unlock();
	return err;

rollback:
	last = dev;
	for_each_net(net) {
		for_each_netdev(net, dev) {
			if (dev == last)
				break;

			if (dev->flags & IFF_UP) {
				nb->notifier_call(nb, NETDEV_GOING_DOWN, dev);
				nb->notifier_call(nb, NETDEV_DOWN, dev);
			}
			nb->notifier_call(nb, NETDEV_UNREGISTER, dev);
			nb->notifier_call(nb, NETDEV_UNREGISTER_BATCH, dev);
		}
	}

	raw_notifier_chain_unregister(&netdev_chain, nb);
	goto unlock;
}
EXPORT_SYMBOL(register_netdevice_notifier);

/**
 *	unregister_netdevice_notifier - unregister a network notifier block
 *	@nb: notifier
 *
 *	Unregister a notifier previously registered by
 *	register_netdevice_notifier(). The notifier is unlinked into the
 *	kernel structures and may then be reused. A negative errno code
 *	is returned on a failure.
 */

int unregister_netdevice_notifier(struct notifier_block *nb)
{
	int err;

	rtnl_lock();
	err = raw_notifier_chain_unregister(&netdev_chain, nb);
	rtnl_unlock();
	return err;
}
EXPORT_SYMBOL(unregister_netdevice_notifier);

/**
 *	call_netdevice_notifiers - call all network notifier blocks
 *      @val: value passed unmodified to notifier function
 *      @dev: net_device pointer passed unmodified to notifier function
 *
 *	Call all network notifier blocks.  Parameters and return value
 *	are as for raw_notifier_call_chain().
 */

int call_netdevice_notifiers(unsigned long val, struct net_device *dev)
{
	ASSERT_RTNL();
	return raw_notifier_call_chain(&netdev_chain, val, dev);
}

/* When > 0 there are consumers of rx skb time stamps */
static atomic_t netstamp_needed = ATOMIC_INIT(0);

void net_enable_timestamp(void)
{
	atomic_inc(&netstamp_needed);
}
EXPORT_SYMBOL(net_enable_timestamp);

void net_disable_timestamp(void)
{
	atomic_dec(&netstamp_needed);
}
EXPORT_SYMBOL(net_disable_timestamp);

static inline void net_timestamp_set(struct sk_buff *skb)
{
	if (atomic_read(&netstamp_needed))
		__net_timestamp(skb);
	else
		skb->tstamp.tv64 = 0;
}

static inline void net_timestamp_check(struct sk_buff *skb)
{
	if (!skb->tstamp.tv64 && atomic_read(&netstamp_needed))
		__net_timestamp(skb);
}

/**
 * dev_forward_skb - loopback an skb to another netif
 *
 * @dev: destination network device
 * @skb: buffer to forward
 *
 * return values:
 *	NET_RX_SUCCESS	(no congestion)
 *	NET_RX_DROP     (packet was dropped, but freed)
 *
 * dev_forward_skb can be used for injecting an skb from the
 * start_xmit function of one device into the receive queue
 * of another device.
 *
 * The receiving device may be in another namespace, so
 * we have to clear all information in the skb that could
 * impact namespace isolation.
 */
int dev_forward_skb(struct net_device *dev, struct sk_buff *skb)
{
	skb_orphan(skb);
	nf_reset(skb);

	if (unlikely(!(dev->flags & IFF_UP) ||
		     (skb->len > (dev->mtu + dev->hard_header_len + VLAN_HLEN)))) {
		atomic_long_inc(&dev->rx_dropped);
		kfree_skb(skb);
		return NET_RX_DROP;
	}
	skb_set_dev(skb, dev);
	skb->tstamp.tv64 = 0;
	skb->pkt_type = PACKET_HOST;
	skb->protocol = eth_type_trans(skb, dev);
	return netif_rx(skb);
}
EXPORT_SYMBOL_GPL(dev_forward_skb);

/*
 *	Support routine. Sends outgoing frames to any network
 *	taps currently in use.
 */

static void dev_queue_xmit_nit(struct sk_buff *skb, struct net_device *dev)
{
	struct packet_type *ptype;

#ifdef CONFIG_NET_CLS_ACT
	if (!(skb->tstamp.tv64 && (G_TC_FROM(skb->tc_verd) & AT_INGRESS)))
		net_timestamp_set(skb);
#else
	net_timestamp_set(skb);
#endif

	rcu_read_lock();
	list_for_each_entry_rcu(ptype, &ptype_all, list) {
		/* Never send packets back to the socket
		 * they originated from - MvS (miquels@drinkel.ow.org)
		 */
		if ((ptype->dev == dev || !ptype->dev) &&
		    (ptype->af_packet_priv == NULL ||
		     (struct sock *)ptype->af_packet_priv != skb->sk)) {
			struct sk_buff *skb2 = skb_clone(skb, GFP_ATOMIC);
			if (!skb2)
				break;

			/* skb->nh should be correctly
			   set by sender, so that the second statement is
			   just protection against buggy protocols.
			 */
			skb_reset_mac_header(skb2);

			if (skb_network_header(skb2) < skb2->data ||
			    skb2->network_header > skb2->tail) {
				if (net_ratelimit())
					printk(KERN_CRIT "protocol %04x is "
					       "buggy, dev %s\n",
					       ntohs(skb2->protocol),
					       dev->name);
				skb_reset_network_header(skb2);
			}

			skb2->transport_header = skb2->network_header;
			skb2->pkt_type = PACKET_OUTGOING;
			ptype->func(skb2, skb->dev, ptype, skb->dev);
		}
	}
	rcu_read_unlock();
}

/*
 * Routine to help set real_num_tx_queues. To avoid skbs mapped to queues
 * greater then real_num_tx_queues stale skbs on the qdisc must be flushed.
 */
int netif_set_real_num_tx_queues(struct net_device *dev, unsigned int txq)
{
	if (txq < 1 || txq > dev->num_tx_queues)
		return -EINVAL;

	if (dev->reg_state == NETREG_REGISTERED) {
		ASSERT_RTNL();

		if (txq < dev->real_num_tx_queues)
			qdisc_reset_all_tx_gt(dev, txq);
	}

	dev->real_num_tx_queues = txq;
	return 0;
}
EXPORT_SYMBOL(netif_set_real_num_tx_queues);

#ifdef CONFIG_RPS
/**
 *	netif_set_real_num_rx_queues - set actual number of RX queues used
 *	@dev: Network device
 *	@rxq: Actual number of RX queues
 *
 *	This must be called either with the rtnl_lock held or before
 *	registration of the net device.  Returns 0 on success, or a
 *	negative error code.  If called before registration, it always
 *	succeeds.
 */
int netif_set_real_num_rx_queues(struct net_device *dev, unsigned int rxq)
{
	int rc;

	if (rxq < 1 || rxq > dev->num_rx_queues)
		return -EINVAL;

	if (dev->reg_state == NETREG_REGISTERED) {
		ASSERT_RTNL();

		rc = net_rx_queue_update_kobjects(dev, dev->real_num_rx_queues,
						  rxq);
		if (rc)
			return rc;
	}

	dev->real_num_rx_queues = rxq;
	return 0;
}
EXPORT_SYMBOL(netif_set_real_num_rx_queues);
#endif

static inline void __netif_reschedule(struct Qdisc *q)
{
	struct softnet_data *sd;
	unsigned long flags;

	local_irq_save(flags);
	sd = &__get_cpu_var(softnet_data);
	q->next_sched = NULL;
	*sd->output_queue_tailp = q;
	sd->output_queue_tailp = &q->next_sched;
	raise_softirq_irqoff(NET_TX_SOFTIRQ);
	local_irq_restore(flags);
}

void __netif_schedule(struct Qdisc *q)
{
	if (!test_and_set_bit(__QDISC_STATE_SCHED, &q->state))
		__netif_reschedule(q);
}
EXPORT_SYMBOL(__netif_schedule);

void dev_kfree_skb_irq(struct sk_buff *skb)
{
	if (atomic_dec_and_test(&skb->users)) {
		struct softnet_data *sd;
		unsigned long flags;

		local_irq_save(flags);
		sd = &__get_cpu_var(softnet_data);
		skb->next = sd->completion_queue;
		sd->completion_queue = skb;
		raise_softirq_irqoff(NET_TX_SOFTIRQ);
		local_irq_restore(flags);
	}
}
EXPORT_SYMBOL(dev_kfree_skb_irq);

void dev_kfree_skb_any(struct sk_buff *skb)
{
	if (in_irq() || irqs_disabled())
		dev_kfree_skb_irq(skb);
	else
		dev_kfree_skb(skb);
}
EXPORT_SYMBOL(dev_kfree_skb_any);


/**
 * netif_device_detach - mark device as removed
 * @dev: network device
 *
 * Mark device as removed from system and therefore no longer available.
 */
void netif_device_detach(struct net_device *dev)
{
	if (test_and_clear_bit(__LINK_STATE_PRESENT, &dev->state) &&
	    netif_running(dev)) {
		netif_tx_stop_all_queues(dev);
	}
}
EXPORT_SYMBOL(netif_device_detach);

/**
 * netif_device_attach - mark device as attached
 * @dev: network device
 *
 * Mark device as attached from system and restart if needed.
 */
void netif_device_attach(struct net_device *dev)
{
	if (!test_and_set_bit(__LINK_STATE_PRESENT, &dev->state) &&
	    netif_running(dev)) {
		netif_tx_wake_all_queues(dev);
		__netdev_watchdog_up(dev);
	}
}
EXPORT_SYMBOL(netif_device_attach);

static bool can_checksum_protocol(unsigned long features, __be16 protocol)
{
	return ((features & NETIF_F_NO_CSUM) ||
		((features & NETIF_F_V4_CSUM) &&
		 protocol == htons(ETH_P_IP)) ||
		((features & NETIF_F_V6_CSUM) &&
		 protocol == htons(ETH_P_IPV6)) ||
		((features & NETIF_F_FCOE_CRC) &&
		 protocol == htons(ETH_P_FCOE)));
}

static bool dev_can_checksum(struct net_device *dev, struct sk_buff *skb)
{
	__be16 protocol = skb->protocol;
	int features = dev->features;

	if (vlan_tx_tag_present(skb)) {
		features &= dev->vlan_features;
	} else if (protocol == htons(ETH_P_8021Q)) {
		struct vlan_ethhdr *veh = (struct vlan_ethhdr *)skb->data;
		protocol = veh->h_vlan_encapsulated_proto;
		features &= dev->vlan_features;
	}

	return can_checksum_protocol(features, protocol);
}

/**
 * skb_dev_set -- assign a new device to a buffer
 * @skb: buffer for the new device
 * @dev: network device
 *
 * If an skb is owned by a device already, we have to reset
 * all data private to the namespace a device belongs to
 * before assigning it a new device.
 */
#ifdef CONFIG_NET_NS
void skb_set_dev(struct sk_buff *skb, struct net_device *dev)
{
	skb_dst_drop(skb);
	if (skb->dev && !net_eq(dev_net(skb->dev), dev_net(dev))) {
		secpath_reset(skb);
		nf_reset(skb);
		skb_init_secmark(skb);
		skb->mark = 0;
		skb->priority = 0;
		skb->nf_trace = 0;
		skb->ipvs_property = 0;
#ifdef CONFIG_NET_SCHED
		skb->tc_index = 0;
#endif
	}
	skb->dev = dev;
}
EXPORT_SYMBOL(skb_set_dev);
#endif /* CONFIG_NET_NS */

/*
 * Invalidate hardware checksum when packet is to be mangled, and
 * complete checksum manually on outgoing path.
 */
int skb_checksum_help(struct sk_buff *skb)
{
	__wsum csum;
	int ret = 0, offset;

	if (skb->ip_summed == CHECKSUM_COMPLETE)
		goto out_set_summed;

	if (unlikely(skb_shinfo(skb)->gso_size)) {
		/* Let GSO fix up the checksum. */
		goto out_set_summed;
	}

	offset = skb->csum_start - skb_headroom(skb);
	BUG_ON(offset >= skb_headlen(skb));
	csum = skb_checksum(skb, offset, skb->len - offset, 0);

	offset += skb->csum_offset;
	BUG_ON(offset + sizeof(__sum16) > skb_headlen(skb));

	if (skb_cloned(skb) &&
	    !skb_clone_writable(skb, offset + sizeof(__sum16))) {
		ret = pskb_expand_head(skb, 0, 0, GFP_ATOMIC);
		if (ret)
			goto out;
	}

	*(__sum16 *)(skb->data + offset) = csum_fold(csum);
out_set_summed:
	skb->ip_summed = CHECKSUM_NONE;
out:
	return ret;
}
EXPORT_SYMBOL(skb_checksum_help);

/**
 *	skb_gso_segment - Perform segmentation on skb.
 *	@skb: buffer to segment
 *	@features: features for the output path (see dev->features)
 *
 *	This function segments the given skb and returns a list of segments.
 *
 *	It may return NULL if the skb requires no segmentation.  This is
 *	only possible when GSO is used for verifying header integrity.
 */
struct sk_buff *skb_gso_segment(struct sk_buff *skb, int features)
{
	struct sk_buff *segs = ERR_PTR(-EPROTONOSUPPORT);
	struct packet_type *ptype;
	__be16 type = skb->protocol;
	int err;

	if (type == htons(ETH_P_8021Q)) {
		struct vlan_ethhdr *veh;

		if (unlikely(!pskb_may_pull(skb, VLAN_ETH_HLEN)))
			return ERR_PTR(-EINVAL);

		veh = (struct vlan_ethhdr *)skb->data;
		type = veh->h_vlan_encapsulated_proto;
	}

	skb_reset_mac_header(skb);
	skb->mac_len = skb->network_header - skb->mac_header;
	__skb_pull(skb, skb->mac_len);

	if (unlikely(skb->ip_summed != CHECKSUM_PARTIAL)) {
		struct net_device *dev = skb->dev;
		struct ethtool_drvinfo info = {};

		if (dev && dev->ethtool_ops && dev->ethtool_ops->get_drvinfo)
			dev->ethtool_ops->get_drvinfo(dev, &info);

		WARN(1, "%s: caps=(0x%lx, 0x%lx) len=%d data_len=%d "
			"ip_summed=%d",
		     info.driver, dev ? dev->features : 0L,
		     skb->sk ? skb->sk->sk_route_caps : 0L,
		     skb->len, skb->data_len, skb->ip_summed);

		if (skb_header_cloned(skb) &&
		    (err = pskb_expand_head(skb, 0, 0, GFP_ATOMIC)))
			return ERR_PTR(err);
	}

	rcu_read_lock();
	list_for_each_entry_rcu(ptype,
			&ptype_base[ntohs(type) & PTYPE_HASH_MASK], list) {
		if (ptype->type == type && !ptype->dev && ptype->gso_segment) {
			if (unlikely(skb->ip_summed != CHECKSUM_PARTIAL)) {
				err = ptype->gso_send_check(skb);
				segs = ERR_PTR(err);
				if (err || skb_gso_ok(skb, features))
					break;
				__skb_push(skb, (skb->data -
						 skb_network_header(skb)));
			}
			segs = ptype->gso_segment(skb, features);
			break;
		}
	}
	rcu_read_unlock();

	__skb_push(skb, skb->data - skb_mac_header(skb));

	return segs;
}
EXPORT_SYMBOL(skb_gso_segment);

/* Take action when hardware reception checksum errors are detected. */
#ifdef CONFIG_BUG
void netdev_rx_csum_fault(struct net_device *dev)
{
	if (net_ratelimit()) {
		printk(KERN_ERR "%s: hw csum failure.\n",
			dev ? dev->name : "<unknown>");
		dump_stack();
	}
}
EXPORT_SYMBOL(netdev_rx_csum_fault);
#endif

/* Actually, we should eliminate this check as soon as we know, that:
 * 1. IOMMU is present and allows to map all the memory.
 * 2. No high memory really exists on this machine.
 */

static int illegal_highdma(struct net_device *dev, struct sk_buff *skb)
{
#ifdef CONFIG_HIGHMEM
	int i;
	if (!(dev->features & NETIF_F_HIGHDMA)) {
		for (i = 0; i < skb_shinfo(skb)->nr_frags; i++)
			if (PageHighMem(skb_shinfo(skb)->frags[i].page))
				return 1;
	}

	if (PCI_DMA_BUS_IS_PHYS) {
		struct device *pdev = dev->dev.parent;

		if (!pdev)
			return 0;
		for (i = 0; i < skb_shinfo(skb)->nr_frags; i++) {
			dma_addr_t addr = page_to_phys(skb_shinfo(skb)->frags[i].page);
			if (!pdev->dma_mask || addr + PAGE_SIZE - 1 > *pdev->dma_mask)
				return 1;
		}
	}
#endif
	return 0;
}

struct dev_gso_cb {
	void (*destructor)(struct sk_buff *skb);
};

#define DEV_GSO_CB(skb) ((struct dev_gso_cb *)(skb)->cb)

static void dev_gso_skb_destructor(struct sk_buff *skb)
{
	struct dev_gso_cb *cb;

	do {
		struct sk_buff *nskb = skb->next;

		skb->next = nskb->next;
		nskb->next = NULL;
		kfree_skb(nskb);
	} while (skb->next);

	cb = DEV_GSO_CB(skb);
	if (cb->destructor)
		cb->destructor(skb);
}

/**
 *	dev_gso_segment - Perform emulated hardware segmentation on skb.
 *	@skb: buffer to segment
 *
 *	This function segments the given skb and stores the list of segments
 *	in skb->next.
 */
static int dev_gso_segment(struct sk_buff *skb)
{
	struct net_device *dev = skb->dev;
	struct sk_buff *segs;
	int features = dev->features & ~(illegal_highdma(dev, skb) ?
					 NETIF_F_SG : 0);

	segs = skb_gso_segment(skb, features);

	/* Verifying header integrity only. */
	if (!segs)
		return 0;

	if (IS_ERR(segs))
		return PTR_ERR(segs);

	skb->next = segs;
	DEV_GSO_CB(skb)->destructor = skb->destructor;
	skb->destructor = dev_gso_skb_destructor;

	return 0;
}

/*
 * Try to orphan skb early, right before transmission by the device.
 * We cannot orphan skb if tx timestamp is requested or the sk-reference
 * is needed on driver level for other reasons, e.g. see net/can/raw.c
 */
static inline void skb_orphan_try(struct sk_buff *skb)
{
	struct sock *sk = skb->sk;

	if (sk && !skb_shinfo(skb)->tx_flags) {
		/* skb_tx_hash() wont be able to get sk.
		 * We copy sk_hash into skb->rxhash
		 */
		if (!skb->rxhash)
			skb->rxhash = sk->sk_hash;
		skb_orphan(skb);
	}
}

/*
 * Returns true if either:
 *	1. skb has frag_list and the device doesn't support FRAGLIST, or
 *	2. skb is fragmented and the device does not support SG, or if
 *	   at least one of fragments is in highmem and device does not
 *	   support DMA from it.
 */
static inline int skb_needs_linearize(struct sk_buff *skb,
				      struct net_device *dev)
{
<<<<<<< HEAD
	return skb_is_nonlinear(skb) &&
	       ((skb_has_frags(skb) && !(dev->features & NETIF_F_FRAGLIST)) ||
	        (skb_shinfo(skb)->nr_frags && (!(dev->features & NETIF_F_SG) ||
=======
	int features = dev->features;

	if (skb->protocol == htons(ETH_P_8021Q) || vlan_tx_tag_present(skb))
		features &= dev->vlan_features;

	return skb_is_nonlinear(skb) &&
	       ((skb_has_frag_list(skb) && !(features & NETIF_F_FRAGLIST)) ||
		(skb_shinfo(skb)->nr_frags && (!(features & NETIF_F_SG) ||
>>>>>>> 45f53cc9
					      illegal_highdma(dev, skb))));
}

int dev_hard_start_xmit(struct sk_buff *skb, struct net_device *dev,
			struct netdev_queue *txq)
{
	const struct net_device_ops *ops = dev->netdev_ops;
	int rc = NETDEV_TX_OK;

	if (likely(!skb->next)) {
		if (!list_empty(&ptype_all))
			dev_queue_xmit_nit(skb, dev);

		/*
		 * If device doesnt need skb->dst, release it right now while
		 * its hot in this cpu cache
		 */
		if (dev->priv_flags & IFF_XMIT_DST_RELEASE)
			skb_dst_drop(skb);

		skb_orphan_try(skb);

		if (vlan_tx_tag_present(skb) &&
		    !(dev->features & NETIF_F_HW_VLAN_TX)) {
			skb = __vlan_put_tag(skb, vlan_tx_tag_get(skb));
			if (unlikely(!skb))
				goto out;

			skb->vlan_tci = 0;
		}

		if (netif_needs_gso(dev, skb)) {
			if (unlikely(dev_gso_segment(skb)))
				goto out_kfree_skb;
			if (skb->next)
				goto gso;
		} else {
			if (skb_needs_linearize(skb, dev) &&
			    __skb_linearize(skb))
				goto out_kfree_skb;

			/* If packet is not checksummed and device does not
			 * support checksumming for this protocol, complete
			 * checksumming here.
			 */
			if (skb->ip_summed == CHECKSUM_PARTIAL) {
				skb_set_transport_header(skb, skb->csum_start -
					      skb_headroom(skb));
				if (!dev_can_checksum(dev, skb) &&
				     skb_checksum_help(skb))
					goto out_kfree_skb;
			}
		}

		rc = ops->ndo_start_xmit(skb, dev);
		trace_net_dev_xmit(skb, rc);
		if (rc == NETDEV_TX_OK)
			txq_trans_update(txq);
		return rc;
	}

gso:
	do {
		struct sk_buff *nskb = skb->next;

		skb->next = nskb->next;
		nskb->next = NULL;

		/*
		 * If device doesnt need nskb->dst, release it right now while
		 * its hot in this cpu cache
		 */
		if (dev->priv_flags & IFF_XMIT_DST_RELEASE)
			skb_dst_drop(nskb);

		rc = ops->ndo_start_xmit(nskb, dev);
		trace_net_dev_xmit(nskb, rc);
		if (unlikely(rc != NETDEV_TX_OK)) {
			if (rc & ~NETDEV_TX_MASK)
				goto out_kfree_gso_skb;
			nskb->next = skb->next;
			skb->next = nskb;
			return rc;
		}
		txq_trans_update(txq);
		if (unlikely(netif_tx_queue_stopped(txq) && skb->next))
			return NETDEV_TX_BUSY;
	} while (skb->next);

out_kfree_gso_skb:
	if (likely(skb->next == NULL))
		skb->destructor = DEV_GSO_CB(skb)->destructor;
out_kfree_skb:
	kfree_skb(skb);
out:
	return rc;
}

static u32 hashrnd __read_mostly;

u16 skb_tx_hash(const struct net_device *dev, const struct sk_buff *skb)
{
	u32 hash;

	if (skb_rx_queue_recorded(skb)) {
		hash = skb_get_rx_queue(skb);
		while (unlikely(hash >= dev->real_num_tx_queues))
			hash -= dev->real_num_tx_queues;
		return hash;
	}

	if (skb->sk && skb->sk->sk_hash)
		hash = skb->sk->sk_hash;
	else
		hash = (__force u16) skb->protocol ^ skb->rxhash;
	hash = jhash_1word(hash, hashrnd);

	return (u16) (((u64) hash * dev->real_num_tx_queues) >> 32);
}
EXPORT_SYMBOL(skb_tx_hash);

static inline u16 dev_cap_txqueue(struct net_device *dev, u16 queue_index)
{
	if (unlikely(queue_index >= dev->real_num_tx_queues)) {
		if (net_ratelimit()) {
			pr_warning("%s selects TX queue %d, but "
				"real number of TX queues is %d\n",
				dev->name, queue_index, dev->real_num_tx_queues);
		}
		return 0;
	}
	return queue_index;
}

static struct netdev_queue *dev_pick_tx(struct net_device *dev,
					struct sk_buff *skb)
{
	int queue_index;
	const struct net_device_ops *ops = dev->netdev_ops;

	if (ops->ndo_select_queue) {
		queue_index = ops->ndo_select_queue(dev, skb);
		queue_index = dev_cap_txqueue(dev, queue_index);
	} else {
		struct sock *sk = skb->sk;
		queue_index = sk_tx_queue_get(sk);
		if (queue_index < 0) {

			queue_index = 0;
			if (dev->real_num_tx_queues > 1)
				queue_index = skb_tx_hash(dev, skb);

			if (sk) {
				struct dst_entry *dst = rcu_dereference_check(sk->sk_dst_cache, 1);

				if (dst && skb_dst(skb) == dst)
					sk_tx_queue_set(sk, queue_index);
			}
		}
	}

	skb_set_queue_mapping(skb, queue_index);
	return netdev_get_tx_queue(dev, queue_index);
}

static inline int __dev_xmit_skb(struct sk_buff *skb, struct Qdisc *q,
				 struct net_device *dev,
				 struct netdev_queue *txq)
{
	spinlock_t *root_lock = qdisc_lock(q);
	bool contended = qdisc_is_running(q);
	int rc;

	/*
	 * Heuristic to force contended enqueues to serialize on a
	 * separate lock before trying to get qdisc main lock.
	 * This permits __QDISC_STATE_RUNNING owner to get the lock more often
	 * and dequeue packets faster.
	 */
	if (unlikely(contended))
		spin_lock(&q->busylock);

	spin_lock(root_lock);
	if (unlikely(test_bit(__QDISC_STATE_DEACTIVATED, &q->state))) {
		kfree_skb(skb);
		rc = NET_XMIT_DROP;
	} else if ((q->flags & TCQ_F_CAN_BYPASS) && !qdisc_qlen(q) &&
		   qdisc_run_begin(q)) {
		/*
		 * This is a work-conserving queue; there are no old skbs
		 * waiting to be sent out; and the qdisc is not running -
		 * xmit the skb directly.
		 */
		if (!(dev->priv_flags & IFF_XMIT_DST_RELEASE))
			skb_dst_force(skb);
		__qdisc_update_bstats(q, skb->len);
		if (sch_direct_xmit(skb, q, dev, txq, root_lock)) {
			if (unlikely(contended)) {
				spin_unlock(&q->busylock);
				contended = false;
			}
			__qdisc_run(q);
		} else
			qdisc_run_end(q);

		rc = NET_XMIT_SUCCESS;
	} else {
		skb_dst_force(skb);
		rc = qdisc_enqueue_root(skb, q);
		if (qdisc_run_begin(q)) {
			if (unlikely(contended)) {
				spin_unlock(&q->busylock);
				contended = false;
			}
			__qdisc_run(q);
		}
	}
	spin_unlock(root_lock);
	if (unlikely(contended))
		spin_unlock(&q->busylock);
	return rc;
}

<<<<<<< HEAD
=======
static DEFINE_PER_CPU(int, xmit_recursion);
#define RECURSION_LIMIT 10

>>>>>>> 45f53cc9
/**
 *	dev_queue_xmit - transmit a buffer
 *	@skb: buffer to transmit
 *
 *	Queue a buffer for transmission to a network device. The caller must
 *	have set the device and priority and built the buffer before calling
 *	this function. The function can be called from an interrupt.
 *
 *	A negative errno code is returned on a failure. A success does not
 *	guarantee the frame will be transmitted as it may be dropped due
 *	to congestion or traffic shaping.
 *
 * -----------------------------------------------------------------------------------
 *      I notice this method can also return errors from the queue disciplines,
 *      including NET_XMIT_DROP, which is a positive value.  So, errors can also
 *      be positive.
 *
 *      Regardless of the return value, the skb is consumed, so it is currently
 *      difficult to retry a send to this method.  (You can bump the ref count
 *      before sending to hold a reference for retry if you are careful.)
 *
 *      When calling this method, interrupts MUST be enabled.  This is because
 *      the BH enable code must have IRQs enabled so that it will not deadlock.
 *          --BLG
 */
int dev_queue_xmit(struct sk_buff *skb)
{
	struct net_device *dev = skb->dev;
	struct netdev_queue *txq;
	struct Qdisc *q;
	int rc = -ENOMEM;

	/* Disable soft irqs for various locks below. Also
	 * stops preemption for RCU.
	 */
	rcu_read_lock_bh();

	txq = dev_pick_tx(dev, skb);
	q = rcu_dereference_bh(txq->qdisc);

#ifdef CONFIG_NET_CLS_ACT
	skb->tc_verd = SET_TC_AT(skb->tc_verd, AT_EGRESS);
#endif
	trace_net_dev_queue(skb);
	if (q->enqueue) {
		rc = __dev_xmit_skb(skb, q, dev, txq);
		goto out;
	}

	/* The device has no queue. Common case for software devices:
	   loopback, all the sorts of tunnels...

	   Really, it is unlikely that netif_tx_lock protection is necessary
	   here.  (f.e. loopback and IP tunnels are clean ignoring statistics
	   counters.)
	   However, it is possible, that they rely on protection
	   made by us here.

	   Check this and shot the lock. It is not prone from deadlocks.
	   Either shot noqueue qdisc, it is even simpler 8)
	 */
	if (dev->flags & IFF_UP) {
		int cpu = smp_processor_id(); /* ok because BHs are off */

		if (txq->xmit_lock_owner != cpu) {

			if (__this_cpu_read(xmit_recursion) > RECURSION_LIMIT)
				goto recursion_alert;

			HARD_TX_LOCK(dev, txq, cpu);

			if (!netif_tx_queue_stopped(txq)) {
				__this_cpu_inc(xmit_recursion);
				rc = dev_hard_start_xmit(skb, dev, txq);
				__this_cpu_dec(xmit_recursion);
				if (dev_xmit_complete(rc)) {
					HARD_TX_UNLOCK(dev, txq);
					goto out;
				}
			}
			HARD_TX_UNLOCK(dev, txq);
			if (net_ratelimit())
				printk(KERN_CRIT "Virtual device %s asks to "
				       "queue packet!\n", dev->name);
		} else {
			/* Recursion is detected! It is possible,
			 * unfortunately
			 */
recursion_alert:
			if (net_ratelimit())
				printk(KERN_CRIT "Dead loop on virtual device "
				       "%s, fix it urgently!\n", dev->name);
		}
	}

	rc = -ENETDOWN;
	rcu_read_unlock_bh();

	kfree_skb(skb);
	return rc;
out:
	rcu_read_unlock_bh();
	return rc;
}
EXPORT_SYMBOL(dev_queue_xmit);


/*=======================================================================
			Receiver routines
  =======================================================================*/

int netdev_max_backlog __read_mostly = 1000;
int netdev_tstamp_prequeue __read_mostly = 1;
int netdev_budget __read_mostly = 300;
int weight_p __read_mostly = 64;            /* old backlog weight */

/* Called with irq disabled */
static inline void ____napi_schedule(struct softnet_data *sd,
				     struct napi_struct *napi)
{
	list_add_tail(&napi->poll_list, &sd->poll_list);
	__raise_softirq_irqoff(NET_RX_SOFTIRQ);
}

/*
 * __skb_get_rxhash: calculate a flow hash based on src/dst addresses
 * and src/dst port numbers. Returns a non-zero hash number on success
 * and 0 on failure.
 */
__u32 __skb_get_rxhash(struct sk_buff *skb)
{
	int nhoff, hash = 0, poff;
	struct ipv6hdr *ip6;
	struct iphdr *ip;
	u8 ip_proto;
	u32 addr1, addr2, ihl;
	union {
		u32 v32;
		u16 v16[2];
	} ports;

	nhoff = skb_network_offset(skb);

	switch (skb->protocol) {
	case __constant_htons(ETH_P_IP):
		if (!pskb_may_pull(skb, sizeof(*ip) + nhoff))
			goto done;

		ip = (struct iphdr *) (skb->data + nhoff);
		if (ip->frag_off & htons(IP_MF | IP_OFFSET))
			ip_proto = 0;
		else
			ip_proto = ip->protocol;
		addr1 = (__force u32) ip->saddr;
		addr2 = (__force u32) ip->daddr;
		ihl = ip->ihl;
		break;
	case __constant_htons(ETH_P_IPV6):
		if (!pskb_may_pull(skb, sizeof(*ip6) + nhoff))
			goto done;

		ip6 = (struct ipv6hdr *) (skb->data + nhoff);
		ip_proto = ip6->nexthdr;
		addr1 = (__force u32) ip6->saddr.s6_addr32[3];
		addr2 = (__force u32) ip6->daddr.s6_addr32[3];
		ihl = (40 >> 2);
		break;
	default:
		goto done;
	}

	ports.v32 = 0;
	poff = proto_ports_offset(ip_proto);
	if (poff >= 0) {
		nhoff += ihl * 4 + poff;
		if (pskb_may_pull(skb, nhoff + 4)) {
			ports.v32 = * (__force u32 *) (skb->data + nhoff);
			if (ports.v16[1] < ports.v16[0])
				swap(ports.v16[0], ports.v16[1]);
		}
	}

	/* get a consistent hash (same value on both flow directions) */
	if (addr2 < addr1)
		swap(addr1, addr2);

	hash = jhash_3words(addr1, addr2, ports.v32, hashrnd);
	if (!hash)
		hash = 1;

done:
	return hash;
}
EXPORT_SYMBOL(__skb_get_rxhash);

#ifdef CONFIG_RPS

/* One global table that all flow-based protocols share. */
struct rps_sock_flow_table __rcu *rps_sock_flow_table __read_mostly;
EXPORT_SYMBOL(rps_sock_flow_table);

/*
 * get_rps_cpu is called from netif_receive_skb and returns the target
 * CPU from the RPS map of the receiving queue for a given skb.
 * rcu_read_lock must be held on entry.
 */
static int get_rps_cpu(struct net_device *dev, struct sk_buff *skb,
		       struct rps_dev_flow **rflowp)
{
	struct netdev_rx_queue *rxqueue;
	struct rps_map *map;
	struct rps_dev_flow_table *flow_table;
	struct rps_sock_flow_table *sock_flow_table;
	int cpu = -1;
	u16 tcpu;

	if (skb_rx_queue_recorded(skb)) {
		u16 index = skb_get_rx_queue(skb);
		if (unlikely(index >= dev->real_num_rx_queues)) {
			WARN_ONCE(dev->real_num_rx_queues > 1,
				  "%s received packet on queue %u, but number "
				  "of RX queues is %u\n",
				  dev->name, index, dev->real_num_rx_queues);
			goto done;
		}
		rxqueue = dev->_rx + index;
	} else
		rxqueue = dev->_rx;

	map = rcu_dereference(rxqueue->rps_map);
	if (map) {
		if (map->len == 1) {
			tcpu = map->cpus[0];
			if (cpu_online(tcpu))
				cpu = tcpu;
			goto done;
		}
	} else if (!rcu_dereference_raw(rxqueue->rps_flow_table)) {
		goto done;
	}

	skb_reset_network_header(skb);
	if (!skb_get_rxhash(skb))
		goto done;

	flow_table = rcu_dereference(rxqueue->rps_flow_table);
	sock_flow_table = rcu_dereference(rps_sock_flow_table);
	if (flow_table && sock_flow_table) {
		u16 next_cpu;
		struct rps_dev_flow *rflow;

		rflow = &flow_table->flows[skb->rxhash & flow_table->mask];
		tcpu = rflow->cpu;

		next_cpu = sock_flow_table->ents[skb->rxhash &
		    sock_flow_table->mask];

		/*
		 * If the desired CPU (where last recvmsg was done) is
		 * different from current CPU (one in the rx-queue flow
		 * table entry), switch if one of the following holds:
		 *   - Current CPU is unset (equal to RPS_NO_CPU).
		 *   - Current CPU is offline.
		 *   - The current CPU's queue tail has advanced beyond the
		 *     last packet that was enqueued using this table entry.
		 *     This guarantees that all previous packets for the flow
		 *     have been dequeued, thus preserving in order delivery.
		 */
		if (unlikely(tcpu != next_cpu) &&
		    (tcpu == RPS_NO_CPU || !cpu_online(tcpu) ||
		     ((int)(per_cpu(softnet_data, tcpu).input_queue_head -
		      rflow->last_qtail)) >= 0)) {
			tcpu = rflow->cpu = next_cpu;
			if (tcpu != RPS_NO_CPU)
				rflow->last_qtail = per_cpu(softnet_data,
				    tcpu).input_queue_head;
		}
		if (tcpu != RPS_NO_CPU && cpu_online(tcpu)) {
			*rflowp = rflow;
			cpu = tcpu;
			goto done;
		}
	}

	if (map) {
		tcpu = map->cpus[((u64) skb->rxhash * map->len) >> 32];

		if (cpu_online(tcpu)) {
			cpu = tcpu;
			goto done;
		}
	}

done:
	return cpu;
}

/* Called from hardirq (IPI) context */
static void rps_trigger_softirq(void *data)
{
	struct softnet_data *sd = data;

	____napi_schedule(sd, &sd->backlog);
	sd->received_rps++;
}

#endif /* CONFIG_RPS */

/*
 * Check if this softnet_data structure is another cpu one
 * If yes, queue it to our IPI list and return 1
 * If no, return 0
 */
static int rps_ipi_queued(struct softnet_data *sd)
{
#ifdef CONFIG_RPS
	struct softnet_data *mysd = &__get_cpu_var(softnet_data);

	if (sd != mysd) {
		sd->rps_ipi_next = mysd->rps_ipi_list;
		mysd->rps_ipi_list = sd;

		__raise_softirq_irqoff(NET_RX_SOFTIRQ);
		return 1;
	}
#endif /* CONFIG_RPS */
	return 0;
}

/*
 * enqueue_to_backlog is called to queue an skb to a per CPU backlog
 * queue (may be a remote CPU queue).
 */
static int enqueue_to_backlog(struct sk_buff *skb, int cpu,
			      unsigned int *qtail)
{
	struct softnet_data *sd;
	unsigned long flags;

	sd = &per_cpu(softnet_data, cpu);

	local_irq_save(flags);

	rps_lock(sd);
	if (skb_queue_len(&sd->input_pkt_queue) <= netdev_max_backlog) {
		if (skb_queue_len(&sd->input_pkt_queue)) {
enqueue:
			__skb_queue_tail(&sd->input_pkt_queue, skb);
			input_queue_tail_incr_save(sd, qtail);
			rps_unlock(sd);
			local_irq_restore(flags);
			return NET_RX_SUCCESS;
		}

		/* Schedule NAPI for backlog device
		 * We can use non atomic operation since we own the queue lock
		 */
		if (!__test_and_set_bit(NAPI_STATE_SCHED, &sd->backlog.state)) {
			if (!rps_ipi_queued(sd))
				____napi_schedule(sd, &sd->backlog);
		}
		goto enqueue;
	}

	sd->dropped++;
	rps_unlock(sd);

	local_irq_restore(flags);

	atomic_long_inc(&skb->dev->rx_dropped);
	kfree_skb(skb);
	return NET_RX_DROP;
}

/**
 *	netif_rx	-	post buffer to the network code
 *	@skb: buffer to post
 *
 *	This function receives a packet from a device driver and queues it for
 *	the upper (protocol) levels to process.  It always succeeds. The buffer
 *	may be dropped during processing for congestion control or by the
 *	protocol layers.
 *
 *	return values:
 *	NET_RX_SUCCESS	(no congestion)
 *	NET_RX_DROP     (packet was dropped)
 *
 */

int netif_rx(struct sk_buff *skb)
{
	int ret;

	/* if netpoll wants it, pretend we never saw it */
	if (netpoll_rx(skb))
		return NET_RX_DROP;

	if (netdev_tstamp_prequeue)
		net_timestamp_check(skb);

	trace_netif_rx(skb);
#ifdef CONFIG_RPS
	{
		struct rps_dev_flow voidflow, *rflow = &voidflow;
		int cpu;

		preempt_disable();
		rcu_read_lock();

		cpu = get_rps_cpu(skb->dev, skb, &rflow);
		if (cpu < 0)
			cpu = smp_processor_id();

		ret = enqueue_to_backlog(skb, cpu, &rflow->last_qtail);

		rcu_read_unlock();
		preempt_enable();
	}
#else
	{
		unsigned int qtail;
		ret = enqueue_to_backlog(skb, get_cpu(), &qtail);
		put_cpu();
	}
#endif
	return ret;
}
EXPORT_SYMBOL(netif_rx);

int netif_rx_ni(struct sk_buff *skb)
{
	int err;

	preempt_disable();
	err = netif_rx(skb);
	if (local_softirq_pending())
		do_softirq();
	preempt_enable();

	return err;
}
EXPORT_SYMBOL(netif_rx_ni);

static void net_tx_action(struct softirq_action *h)
{
	struct softnet_data *sd = &__get_cpu_var(softnet_data);

	if (sd->completion_queue) {
		struct sk_buff *clist;

		local_irq_disable();
		clist = sd->completion_queue;
		sd->completion_queue = NULL;
		local_irq_enable();

		while (clist) {
			struct sk_buff *skb = clist;
			clist = clist->next;

			WARN_ON(atomic_read(&skb->users));
			trace_kfree_skb(skb, net_tx_action);
			__kfree_skb(skb);
		}
	}

	if (sd->output_queue) {
		struct Qdisc *head;

		local_irq_disable();
		head = sd->output_queue;
		sd->output_queue = NULL;
		sd->output_queue_tailp = &sd->output_queue;
		local_irq_enable();

		while (head) {
			struct Qdisc *q = head;
			spinlock_t *root_lock;

			head = head->next_sched;

			root_lock = qdisc_lock(q);
			if (spin_trylock(root_lock)) {
				smp_mb__before_clear_bit();
				clear_bit(__QDISC_STATE_SCHED,
					  &q->state);
				qdisc_run(q);
				spin_unlock(root_lock);
			} else {
				if (!test_bit(__QDISC_STATE_DEACTIVATED,
					      &q->state)) {
					__netif_reschedule(q);
				} else {
					smp_mb__before_clear_bit();
					clear_bit(__QDISC_STATE_SCHED,
						  &q->state);
				}
			}
		}
	}
}

static inline int deliver_skb(struct sk_buff *skb,
			      struct packet_type *pt_prev,
			      struct net_device *orig_dev)
{
	atomic_inc(&skb->users);
	return pt_prev->func(skb, skb->dev, pt_prev, orig_dev);
}

#if (defined(CONFIG_BRIDGE) || defined(CONFIG_BRIDGE_MODULE)) && \
    (defined(CONFIG_ATM_LANE) || defined(CONFIG_ATM_LANE_MODULE))
/* This hook is defined here for ATM LANE */
int (*br_fdb_test_addr_hook)(struct net_device *dev,
			     unsigned char *addr) __read_mostly;
EXPORT_SYMBOL_GPL(br_fdb_test_addr_hook);
#endif

#ifdef CONFIG_NET_CLS_ACT
/* TODO: Maybe we should just force sch_ingress to be compiled in
 * when CONFIG_NET_CLS_ACT is? otherwise some useless instructions
 * a compare and 2 stores extra right now if we dont have it on
 * but have CONFIG_NET_CLS_ACT
 * NOTE: This doesnt stop any functionality; if you dont have
 * the ingress scheduler, you just cant add policies on ingress.
 *
 */
static int ing_filter(struct sk_buff *skb, struct netdev_queue *rxq)
{
	struct net_device *dev = skb->dev;
	u32 ttl = G_TC_RTTL(skb->tc_verd);
	int result = TC_ACT_OK;
	struct Qdisc *q;

	if (unlikely(MAX_RED_LOOP < ttl++)) {
		if (net_ratelimit())
			pr_warning( "Redir loop detected Dropping packet (%d->%d)\n",
			       skb->skb_iif, dev->ifindex);
		return TC_ACT_SHOT;
	}

	skb->tc_verd = SET_TC_RTTL(skb->tc_verd, ttl);
	skb->tc_verd = SET_TC_AT(skb->tc_verd, AT_INGRESS);

	q = rxq->qdisc;
	if (q != &noop_qdisc) {
		spin_lock(qdisc_lock(q));
		if (likely(!test_bit(__QDISC_STATE_DEACTIVATED, &q->state)))
			result = qdisc_enqueue_root(skb, q);
		spin_unlock(qdisc_lock(q));
	}

	return result;
}

static inline struct sk_buff *handle_ing(struct sk_buff *skb,
					 struct packet_type **pt_prev,
					 int *ret, struct net_device *orig_dev)
{
	struct netdev_queue *rxq = rcu_dereference(skb->dev->ingress_queue);

	if (!rxq || rxq->qdisc == &noop_qdisc)
		goto out;

	if (*pt_prev) {
		*ret = deliver_skb(skb, *pt_prev, orig_dev);
		*pt_prev = NULL;
	}

	switch (ing_filter(skb, rxq)) {
	case TC_ACT_SHOT:
	case TC_ACT_STOLEN:
		kfree_skb(skb);
		return NULL;
	}

out:
	skb->tc_verd = 0;
	return skb;
}
#endif

/**
 *	netdev_rx_handler_register - register receive handler
 *	@dev: device to register a handler for
 *	@rx_handler: receive handler to register
 *	@rx_handler_data: data pointer that is used by rx handler
 *
 *	Register a receive hander for a device. This handler will then be
 *	called from __netif_receive_skb. A negative errno code is returned
 *	on a failure.
 *
 *	The caller must hold the rtnl_mutex.
 */
int netdev_rx_handler_register(struct net_device *dev,
			       rx_handler_func_t *rx_handler,
			       void *rx_handler_data)
{
	ASSERT_RTNL();

	if (dev->rx_handler)
		return -EBUSY;

	rcu_assign_pointer(dev->rx_handler_data, rx_handler_data);
	rcu_assign_pointer(dev->rx_handler, rx_handler);

	return 0;
}
EXPORT_SYMBOL_GPL(netdev_rx_handler_register);

/**
 *	netdev_rx_handler_unregister - unregister receive handler
 *	@dev: device to unregister a handler from
 *
 *	Unregister a receive hander from a device.
 *
 *	The caller must hold the rtnl_mutex.
 */
void netdev_rx_handler_unregister(struct net_device *dev)
{

	ASSERT_RTNL();
	rcu_assign_pointer(dev->rx_handler, NULL);
	rcu_assign_pointer(dev->rx_handler_data, NULL);
}
EXPORT_SYMBOL_GPL(netdev_rx_handler_unregister);

/**
 *	netdev_rx_handler_register - register receive handler
 *	@dev: device to register a handler for
 *	@rx_handler: receive handler to register
 *	@rx_handler_data: data pointer that is used by rx handler
 *
 *	Register a receive hander for a device. This handler will then be
 *	called from __netif_receive_skb. A negative errno code is returned
 *	on a failure.
 *
 *	The caller must hold the rtnl_mutex.
 */
int netdev_rx_handler_register(struct net_device *dev,
			       rx_handler_func_t *rx_handler,
			       void *rx_handler_data)
{
	ASSERT_RTNL();

	if (dev->rx_handler)
		return -EBUSY;

	rcu_assign_pointer(dev->rx_handler_data, rx_handler_data);
	rcu_assign_pointer(dev->rx_handler, rx_handler);

	return 0;
}
EXPORT_SYMBOL_GPL(netdev_rx_handler_register);

/**
 *	netdev_rx_handler_unregister - unregister receive handler
 *	@dev: device to unregister a handler from
 *
 *	Unregister a receive hander from a device.
 *
 *	The caller must hold the rtnl_mutex.
 */
void netdev_rx_handler_unregister(struct net_device *dev)
{

	ASSERT_RTNL();
	rcu_assign_pointer(dev->rx_handler, NULL);
	rcu_assign_pointer(dev->rx_handler_data, NULL);
}
EXPORT_SYMBOL_GPL(netdev_rx_handler_unregister);

static inline void skb_bond_set_mac_by_master(struct sk_buff *skb,
					      struct net_device *master)
{
	if (skb->pkt_type == PACKET_HOST) {
		u16 *dest = (u16 *) eth_hdr(skb)->h_dest;

		memcpy(dest, master->dev_addr, ETH_ALEN);
	}
}

/* On bonding slaves other than the currently active slave, suppress
 * duplicates except for 802.3ad ETH_P_SLOW, alb non-mcast/bcast, and
 * ARP on active-backup slaves with arp_validate enabled.
 */
int __skb_bond_should_drop(struct sk_buff *skb, struct net_device *master)
{
	struct net_device *dev = skb->dev;

	if (master->priv_flags & IFF_MASTER_ARPMON)
		dev->last_rx = jiffies;

	if ((master->priv_flags & IFF_MASTER_ALB) &&
	    (master->priv_flags & IFF_BRIDGE_PORT)) {
		/* Do address unmangle. The local destination address
		 * will be always the one master has. Provides the right
		 * functionality in a bridge.
		 */
		skb_bond_set_mac_by_master(skb, master);
	}

	if (dev->priv_flags & IFF_SLAVE_INACTIVE) {
		if ((dev->priv_flags & IFF_SLAVE_NEEDARP) &&
		    skb->protocol == __cpu_to_be16(ETH_P_ARP))
			return 0;

		if (master->priv_flags & IFF_MASTER_ALB) {
			if (skb->pkt_type != PACKET_BROADCAST &&
			    skb->pkt_type != PACKET_MULTICAST)
				return 0;
		}
		if (master->priv_flags & IFF_MASTER_8023AD &&
		    skb->protocol == __cpu_to_be16(ETH_P_SLOW))
			return 0;

		return 1;
	}
	return 0;
}
EXPORT_SYMBOL(__skb_bond_should_drop);

static int __netif_receive_skb(struct sk_buff *skb)
{
	struct packet_type *ptype, *pt_prev;
	rx_handler_func_t *rx_handler;
	struct net_device *orig_dev;
	struct net_device *master;
	struct net_device *null_or_orig;
	struct net_device *orig_or_bond;
	int ret = NET_RX_DROP;
	__be16 type;

	if (!netdev_tstamp_prequeue)
		net_timestamp_check(skb);

	trace_netif_receive_skb(skb);

	/* if we've gotten here through NAPI, check netpoll */
	if (netpoll_receive_skb(skb))
		return NET_RX_DROP;

	if (!skb->skb_iif)
		skb->skb_iif = skb->dev->ifindex;

	/*
	 * bonding note: skbs received on inactive slaves should only
	 * be delivered to pkt handlers that are exact matches.  Also
	 * the deliver_no_wcard flag will be set.  If packet handlers
	 * are sensitive to duplicate packets these skbs will need to
	 * be dropped at the handler.
	 */
	null_or_orig = NULL;
	orig_dev = skb->dev;
	master = ACCESS_ONCE(orig_dev->master);
	if (skb->deliver_no_wcard)
		null_or_orig = orig_dev;
	else if (master) {
		if (skb_bond_should_drop(skb, master)) {
			skb->deliver_no_wcard = 1;
			null_or_orig = orig_dev; /* deliver only exact match */
		} else
			skb->dev = master;
	}

	__this_cpu_inc(softnet_data.processed);
	skb_reset_network_header(skb);
	skb_reset_transport_header(skb);
	skb->mac_len = skb->network_header - skb->mac_header;

	pt_prev = NULL;

	rcu_read_lock();

#ifdef CONFIG_NET_CLS_ACT
	if (skb->tc_verd & TC_NCLS) {
		skb->tc_verd = CLR_TC_NCLS(skb->tc_verd);
		goto ncls;
	}
#endif

	list_for_each_entry_rcu(ptype, &ptype_all, list) {
		if (ptype->dev == null_or_orig || ptype->dev == skb->dev ||
		    ptype->dev == orig_dev) {
			if (pt_prev)
				ret = deliver_skb(skb, pt_prev, orig_dev);
			pt_prev = ptype;
		}
	}

#ifdef CONFIG_NET_CLS_ACT
	skb = handle_ing(skb, &pt_prev, &ret, orig_dev);
	if (!skb)
		goto out;
ncls:
#endif

	/* Handle special case of bridge or macvlan */
	rx_handler = rcu_dereference(skb->dev->rx_handler);
	if (rx_handler) {
		if (pt_prev) {
			ret = deliver_skb(skb, pt_prev, orig_dev);
			pt_prev = NULL;
		}
		skb = rx_handler(skb);
		if (!skb)
			goto out;
	}
<<<<<<< HEAD
=======

	if (vlan_tx_tag_present(skb)) {
		if (pt_prev) {
			ret = deliver_skb(skb, pt_prev, orig_dev);
			pt_prev = NULL;
		}
		if (vlan_hwaccel_do_receive(&skb)) {
			ret = __netif_receive_skb(skb);
			goto out;
		} else if (unlikely(!skb))
			goto out;
	}
>>>>>>> 45f53cc9

	/*
	 * Make sure frames received on VLAN interfaces stacked on
	 * bonding interfaces still make their way to any base bonding
	 * device that may have registered for a specific ptype.  The
	 * handler may have to adjust skb->dev and orig_dev.
	 */
	orig_or_bond = orig_dev;
	if ((skb->dev->priv_flags & IFF_802_1Q_VLAN) &&
	    (vlan_dev_real_dev(skb->dev)->priv_flags & IFF_BONDING)) {
		orig_or_bond = vlan_dev_real_dev(skb->dev);
	}

	type = skb->protocol;
	list_for_each_entry_rcu(ptype,
			&ptype_base[ntohs(type) & PTYPE_HASH_MASK], list) {
		if (ptype->type == type && (ptype->dev == null_or_orig ||
		     ptype->dev == skb->dev || ptype->dev == orig_dev ||
		     ptype->dev == orig_or_bond)) {
			if (pt_prev)
				ret = deliver_skb(skb, pt_prev, orig_dev);
			pt_prev = ptype;
		}
	}

	if (pt_prev) {
		ret = pt_prev->func(skb, skb->dev, pt_prev, orig_dev);
	} else {
		atomic_long_inc(&skb->dev->rx_dropped);
		kfree_skb(skb);
		/* Jamal, now you will not able to escape explaining
		 * me how you were going to use this. :-)
		 */
		ret = NET_RX_DROP;
	}

out:
	rcu_read_unlock();
	return ret;
}

/**
 *	netif_receive_skb - process receive buffer from network
 *	@skb: buffer to process
 *
 *	netif_receive_skb() is the main receive data processing function.
 *	It always succeeds. The buffer may be dropped during processing
 *	for congestion control or by the protocol layers.
 *
 *	This function may only be called from softirq context and interrupts
 *	should be enabled.
 *
 *	Return values (usually ignored):
 *	NET_RX_SUCCESS: no congestion
 *	NET_RX_DROP: packet was dropped
 */
int netif_receive_skb(struct sk_buff *skb)
{
	if (netdev_tstamp_prequeue)
		net_timestamp_check(skb);

	if (skb_defer_rx_timestamp(skb))
		return NET_RX_SUCCESS;

#ifdef CONFIG_RPS
	{
		struct rps_dev_flow voidflow, *rflow = &voidflow;
		int cpu, ret;

		rcu_read_lock();

		cpu = get_rps_cpu(skb->dev, skb, &rflow);

		if (cpu >= 0) {
			ret = enqueue_to_backlog(skb, cpu, &rflow->last_qtail);
			rcu_read_unlock();
		} else {
			rcu_read_unlock();
			ret = __netif_receive_skb(skb);
		}

		return ret;
	}
#else
	return __netif_receive_skb(skb);
#endif
}
EXPORT_SYMBOL(netif_receive_skb);

/* Network device is going away, flush any packets still pending
 * Called with irqs disabled.
 */
static void flush_backlog(void *arg)
{
	struct net_device *dev = arg;
	struct softnet_data *sd = &__get_cpu_var(softnet_data);
	struct sk_buff *skb, *tmp;

	rps_lock(sd);
	skb_queue_walk_safe(&sd->input_pkt_queue, skb, tmp) {
		if (skb->dev == dev) {
			__skb_unlink(skb, &sd->input_pkt_queue);
			kfree_skb(skb);
			input_queue_head_incr(sd);
		}
	}
	rps_unlock(sd);

	skb_queue_walk_safe(&sd->process_queue, skb, tmp) {
		if (skb->dev == dev) {
			__skb_unlink(skb, &sd->process_queue);
			kfree_skb(skb);
			input_queue_head_incr(sd);
		}
	}
}

static int napi_gro_complete(struct sk_buff *skb)
{
	struct packet_type *ptype;
	__be16 type = skb->protocol;
	struct list_head *head = &ptype_base[ntohs(type) & PTYPE_HASH_MASK];
	int err = -ENOENT;

	if (NAPI_GRO_CB(skb)->count == 1) {
		skb_shinfo(skb)->gso_size = 0;
		goto out;
	}

	rcu_read_lock();
	list_for_each_entry_rcu(ptype, head, list) {
		if (ptype->type != type || ptype->dev || !ptype->gro_complete)
			continue;

		err = ptype->gro_complete(skb);
		break;
	}
	rcu_read_unlock();

	if (err) {
		WARN_ON(&ptype->list == head);
		kfree_skb(skb);
		return NET_RX_SUCCESS;
	}

out:
	return netif_receive_skb(skb);
}

inline void napi_gro_flush(struct napi_struct *napi)
{
	struct sk_buff *skb, *next;

	for (skb = napi->gro_list; skb; skb = next) {
		next = skb->next;
		skb->next = NULL;
		napi_gro_complete(skb);
	}

	napi->gro_count = 0;
	napi->gro_list = NULL;
}
EXPORT_SYMBOL(napi_gro_flush);

enum gro_result dev_gro_receive(struct napi_struct *napi, struct sk_buff *skb)
{
	struct sk_buff **pp = NULL;
	struct packet_type *ptype;
	__be16 type = skb->protocol;
	struct list_head *head = &ptype_base[ntohs(type) & PTYPE_HASH_MASK];
	int same_flow;
	int mac_len;
	enum gro_result ret;

	if (!(skb->dev->features & NETIF_F_GRO) || netpoll_rx_on(skb))
		goto normal;

	if (skb_is_gso(skb) || skb_has_frag_list(skb))
		goto normal;

	rcu_read_lock();
	list_for_each_entry_rcu(ptype, head, list) {
		if (ptype->type != type || ptype->dev || !ptype->gro_receive)
			continue;

		skb_set_network_header(skb, skb_gro_offset(skb));
		mac_len = skb->network_header - skb->mac_header;
		skb->mac_len = mac_len;
		NAPI_GRO_CB(skb)->same_flow = 0;
		NAPI_GRO_CB(skb)->flush = 0;
		NAPI_GRO_CB(skb)->free = 0;

		pp = ptype->gro_receive(&napi->gro_list, skb);
		break;
	}
	rcu_read_unlock();

	if (&ptype->list == head)
		goto normal;

	same_flow = NAPI_GRO_CB(skb)->same_flow;
	ret = NAPI_GRO_CB(skb)->free ? GRO_MERGED_FREE : GRO_MERGED;

	if (pp) {
		struct sk_buff *nskb = *pp;

		*pp = nskb->next;
		nskb->next = NULL;
		napi_gro_complete(nskb);
		napi->gro_count--;
	}

	if (same_flow)
		goto ok;

	if (NAPI_GRO_CB(skb)->flush || napi->gro_count >= MAX_GRO_SKBS)
		goto normal;

	napi->gro_count++;
	NAPI_GRO_CB(skb)->count = 1;
	skb_shinfo(skb)->gso_size = skb_gro_len(skb);
	skb->next = napi->gro_list;
	napi->gro_list = skb;
	ret = GRO_HELD;

pull:
	if (skb_headlen(skb) < skb_gro_offset(skb)) {
		int grow = skb_gro_offset(skb) - skb_headlen(skb);

		BUG_ON(skb->end - skb->tail < grow);

		memcpy(skb_tail_pointer(skb), NAPI_GRO_CB(skb)->frag0, grow);

		skb->tail += grow;
		skb->data_len -= grow;

		skb_shinfo(skb)->frags[0].page_offset += grow;
		skb_shinfo(skb)->frags[0].size -= grow;

		if (unlikely(!skb_shinfo(skb)->frags[0].size)) {
			put_page(skb_shinfo(skb)->frags[0].page);
			memmove(skb_shinfo(skb)->frags,
				skb_shinfo(skb)->frags + 1,
				--skb_shinfo(skb)->nr_frags * sizeof(skb_frag_t));
		}
	}

ok:
	return ret;

normal:
	ret = GRO_NORMAL;
	goto pull;
}
EXPORT_SYMBOL(dev_gro_receive);

static inline gro_result_t
__napi_gro_receive(struct napi_struct *napi, struct sk_buff *skb)
{
	struct sk_buff *p;

	for (p = napi->gro_list; p; p = p->next) {
		unsigned long diffs;

		diffs = (unsigned long)p->dev ^ (unsigned long)skb->dev;
		diffs |= p->vlan_tci ^ skb->vlan_tci;
		diffs |= compare_ether_header(skb_mac_header(p),
					      skb_gro_mac_header(skb));
		NAPI_GRO_CB(p)->same_flow = !diffs;
		NAPI_GRO_CB(p)->flush = 0;
	}

	return dev_gro_receive(napi, skb);
}

gro_result_t napi_skb_finish(gro_result_t ret, struct sk_buff *skb)
{
	switch (ret) {
	case GRO_NORMAL:
		if (netif_receive_skb(skb))
			ret = GRO_DROP;
		break;

	case GRO_DROP:
	case GRO_MERGED_FREE:
		kfree_skb(skb);
		break;

	case GRO_HELD:
	case GRO_MERGED:
		break;
	}

	return ret;
}
EXPORT_SYMBOL(napi_skb_finish);

void skb_gro_reset_offset(struct sk_buff *skb)
{
	NAPI_GRO_CB(skb)->data_offset = 0;
	NAPI_GRO_CB(skb)->frag0 = NULL;
	NAPI_GRO_CB(skb)->frag0_len = 0;

	if (skb->mac_header == skb->tail &&
	    !PageHighMem(skb_shinfo(skb)->frags[0].page)) {
		NAPI_GRO_CB(skb)->frag0 =
			page_address(skb_shinfo(skb)->frags[0].page) +
			skb_shinfo(skb)->frags[0].page_offset;
		NAPI_GRO_CB(skb)->frag0_len = skb_shinfo(skb)->frags[0].size;
	}
}
EXPORT_SYMBOL(skb_gro_reset_offset);

gro_result_t napi_gro_receive(struct napi_struct *napi, struct sk_buff *skb)
{
	skb_gro_reset_offset(skb);

	return napi_skb_finish(__napi_gro_receive(napi, skb), skb);
}
EXPORT_SYMBOL(napi_gro_receive);

static void napi_reuse_skb(struct napi_struct *napi, struct sk_buff *skb)
{
	__skb_pull(skb, skb_headlen(skb));
	skb_reserve(skb, NET_IP_ALIGN - skb_headroom(skb));
	skb->vlan_tci = 0;

	napi->skb = skb;
}

struct sk_buff *napi_get_frags(struct napi_struct *napi)
{
	struct sk_buff *skb = napi->skb;

	if (!skb) {
		skb = netdev_alloc_skb_ip_align(napi->dev, GRO_MAX_HEAD);
		if (skb)
			napi->skb = skb;
	}
	return skb;
}
EXPORT_SYMBOL(napi_get_frags);

gro_result_t napi_frags_finish(struct napi_struct *napi, struct sk_buff *skb,
			       gro_result_t ret)
{
	switch (ret) {
	case GRO_NORMAL:
	case GRO_HELD:
		skb->protocol = eth_type_trans(skb, skb->dev);

		if (ret == GRO_HELD)
			skb_gro_pull(skb, -ETH_HLEN);
		else if (netif_receive_skb(skb))
			ret = GRO_DROP;
		break;

	case GRO_DROP:
	case GRO_MERGED_FREE:
		napi_reuse_skb(napi, skb);
		break;

	case GRO_MERGED:
		break;
	}

	return ret;
}
EXPORT_SYMBOL(napi_frags_finish);

struct sk_buff *napi_frags_skb(struct napi_struct *napi)
{
	struct sk_buff *skb = napi->skb;
	struct ethhdr *eth;
	unsigned int hlen;
	unsigned int off;

	napi->skb = NULL;

	skb_reset_mac_header(skb);
	skb_gro_reset_offset(skb);

	off = skb_gro_offset(skb);
	hlen = off + sizeof(*eth);
	eth = skb_gro_header_fast(skb, off);
	if (skb_gro_header_hard(skb, hlen)) {
		eth = skb_gro_header_slow(skb, hlen, off);
		if (unlikely(!eth)) {
			napi_reuse_skb(napi, skb);
			skb = NULL;
			goto out;
		}
	}

	skb_gro_pull(skb, sizeof(*eth));

	/*
	 * This works because the only protocols we care about don't require
	 * special handling.  We'll fix it up properly at the end.
	 */
	skb->protocol = eth->h_proto;

out:
	return skb;
}
EXPORT_SYMBOL(napi_frags_skb);

gro_result_t napi_gro_frags(struct napi_struct *napi)
{
	struct sk_buff *skb = napi_frags_skb(napi);

	if (!skb)
		return GRO_DROP;

	return napi_frags_finish(napi, skb, __napi_gro_receive(napi, skb));
}
EXPORT_SYMBOL(napi_gro_frags);

/*
 * net_rps_action sends any pending IPI's for rps.
 * Note: called with local irq disabled, but exits with local irq enabled.
 */
static void net_rps_action_and_irq_enable(struct softnet_data *sd)
{
#ifdef CONFIG_RPS
	struct softnet_data *remsd = sd->rps_ipi_list;

	if (remsd) {
		sd->rps_ipi_list = NULL;

		local_irq_enable();

		/* Send pending IPI's to kick RPS processing on remote cpus. */
		while (remsd) {
			struct softnet_data *next = remsd->rps_ipi_next;

			if (cpu_online(remsd->cpu))
				__smp_call_function_single(remsd->cpu,
							   &remsd->csd, 0);
			remsd = next;
		}
	} else
#endif
		local_irq_enable();
}

static int process_backlog(struct napi_struct *napi, int quota)
{
	int work = 0;
	struct softnet_data *sd = container_of(napi, struct softnet_data, backlog);

#ifdef CONFIG_RPS
	/* Check if we have pending ipi, its better to send them now,
	 * not waiting net_rx_action() end.
	 */
	if (sd->rps_ipi_list) {
		local_irq_disable();
		net_rps_action_and_irq_enable(sd);
	}
#endif
	napi->weight = weight_p;
	local_irq_disable();
	while (work < quota) {
		struct sk_buff *skb;
		unsigned int qlen;

		while ((skb = __skb_dequeue(&sd->process_queue))) {
			local_irq_enable();
			__netif_receive_skb(skb);
			local_irq_disable();
			input_queue_head_incr(sd);
			if (++work >= quota) {
				local_irq_enable();
				return work;
			}
		}

		rps_lock(sd);
		qlen = skb_queue_len(&sd->input_pkt_queue);
		if (qlen)
			skb_queue_splice_tail_init(&sd->input_pkt_queue,
						   &sd->process_queue);

		if (qlen < quota - work) {
			/*
			 * Inline a custom version of __napi_complete().
			 * only current cpu owns and manipulates this napi,
			 * and NAPI_STATE_SCHED is the only possible flag set on backlog.
			 * we can use a plain write instead of clear_bit(),
			 * and we dont need an smp_mb() memory barrier.
			 */
			list_del(&napi->poll_list);
			napi->state = 0;

			quota = work + qlen;
		}
		rps_unlock(sd);
	}
	local_irq_enable();

	return work;
}

/**
 * __napi_schedule - schedule for receive
 * @n: entry to schedule
 *
 * The entry's receive function will be scheduled to run
 */
void __napi_schedule(struct napi_struct *n)
{
	unsigned long flags;

	local_irq_save(flags);
	____napi_schedule(&__get_cpu_var(softnet_data), n);
	local_irq_restore(flags);
}
EXPORT_SYMBOL(__napi_schedule);

void __napi_complete(struct napi_struct *n)
{
	BUG_ON(!test_bit(NAPI_STATE_SCHED, &n->state));
	BUG_ON(n->gro_list);

	list_del(&n->poll_list);
	smp_mb__before_clear_bit();
	clear_bit(NAPI_STATE_SCHED, &n->state);
}
EXPORT_SYMBOL(__napi_complete);

void napi_complete(struct napi_struct *n)
{
	unsigned long flags;

	/*
	 * don't let napi dequeue from the cpu poll list
	 * just in case its running on a different cpu
	 */
	if (unlikely(test_bit(NAPI_STATE_NPSVC, &n->state)))
		return;

	napi_gro_flush(n);
	local_irq_save(flags);
	__napi_complete(n);
	local_irq_restore(flags);
}
EXPORT_SYMBOL(napi_complete);

void netif_napi_add(struct net_device *dev, struct napi_struct *napi,
		    int (*poll)(struct napi_struct *, int), int weight)
{
	INIT_LIST_HEAD(&napi->poll_list);
	napi->gro_count = 0;
	napi->gro_list = NULL;
	napi->skb = NULL;
	napi->poll = poll;
	napi->weight = weight;
	list_add(&napi->dev_list, &dev->napi_list);
	napi->dev = dev;
#ifdef CONFIG_NETPOLL
	spin_lock_init(&napi->poll_lock);
	napi->poll_owner = -1;
#endif
	set_bit(NAPI_STATE_SCHED, &napi->state);
}
EXPORT_SYMBOL(netif_napi_add);

void netif_napi_del(struct napi_struct *napi)
{
	struct sk_buff *skb, *next;

	list_del_init(&napi->dev_list);
	napi_free_frags(napi);

	for (skb = napi->gro_list; skb; skb = next) {
		next = skb->next;
		skb->next = NULL;
		kfree_skb(skb);
	}

	napi->gro_list = NULL;
	napi->gro_count = 0;
}
EXPORT_SYMBOL(netif_napi_del);

static void net_rx_action(struct softirq_action *h)
{
	struct softnet_data *sd = &__get_cpu_var(softnet_data);
	unsigned long time_limit = jiffies + 2;
	int budget = netdev_budget;
	void *have;

	local_irq_disable();

	while (!list_empty(&sd->poll_list)) {
		struct napi_struct *n;
		int work, weight;

		/* If softirq window is exhuasted then punt.
		 * Allow this to run for 2 jiffies since which will allow
		 * an average latency of 1.5/HZ.
		 */
		if (unlikely(budget <= 0 || time_after(jiffies, time_limit)))
			goto softnet_break;

		local_irq_enable();

		/* Even though interrupts have been re-enabled, this
		 * access is safe because interrupts can only add new
		 * entries to the tail of this list, and only ->poll()
		 * calls can remove this head entry from the list.
		 */
		n = list_first_entry(&sd->poll_list, struct napi_struct, poll_list);

		have = netpoll_poll_lock(n);

		weight = n->weight;

		/* This NAPI_STATE_SCHED test is for avoiding a race
		 * with netpoll's poll_napi().  Only the entity which
		 * obtains the lock and sees NAPI_STATE_SCHED set will
		 * actually make the ->poll() call.  Therefore we avoid
		 * accidently calling ->poll() when NAPI is not scheduled.
		 */
		work = 0;
		if (test_bit(NAPI_STATE_SCHED, &n->state)) {
			work = n->poll(n, weight);
			trace_napi_poll(n);
		}

		WARN_ON_ONCE(work > weight);

		budget -= work;

		local_irq_disable();

		/* Drivers must not modify the NAPI state if they
		 * consume the entire weight.  In such cases this code
		 * still "owns" the NAPI instance and therefore can
		 * move the instance around on the list at-will.
		 */
		if (unlikely(work == weight)) {
			if (unlikely(napi_disable_pending(n))) {
				local_irq_enable();
				napi_complete(n);
				local_irq_disable();
			} else
				list_move_tail(&n->poll_list, &sd->poll_list);
		}

		netpoll_poll_unlock(have);
	}
out:
	net_rps_action_and_irq_enable(sd);

#ifdef CONFIG_NET_DMA
	/*
	 * There may not be any more sk_buffs coming right now, so push
	 * any pending DMA copies to hardware
	 */
	dma_issue_pending_all();
#endif

	return;

softnet_break:
	sd->time_squeeze++;
	__raise_softirq_irqoff(NET_RX_SOFTIRQ);
	goto out;
}

static gifconf_func_t *gifconf_list[NPROTO];

/**
 *	register_gifconf	-	register a SIOCGIF handler
 *	@family: Address family
 *	@gifconf: Function handler
 *
 *	Register protocol dependent address dumping routines. The handler
 *	that is passed must not be freed or reused until it has been replaced
 *	by another handler.
 */
int register_gifconf(unsigned int family, gifconf_func_t *gifconf)
{
	if (family >= NPROTO)
		return -EINVAL;
	gifconf_list[family] = gifconf;
	return 0;
}
EXPORT_SYMBOL(register_gifconf);


/*
 *	Map an interface index to its name (SIOCGIFNAME)
 */

/*
 *	We need this ioctl for efficient implementation of the
 *	if_indextoname() function required by the IPv6 API.  Without
 *	it, we would have to search all the interfaces to find a
 *	match.  --pb
 */

static int dev_ifname(struct net *net, struct ifreq __user *arg)
{
	struct net_device *dev;
	struct ifreq ifr;

	/*
	 *	Fetch the caller's info block.
	 */

	if (copy_from_user(&ifr, arg, sizeof(struct ifreq)))
		return -EFAULT;

	rcu_read_lock();
	dev = dev_get_by_index_rcu(net, ifr.ifr_ifindex);
	if (!dev) {
		rcu_read_unlock();
		return -ENODEV;
	}

	strcpy(ifr.ifr_name, dev->name);
	rcu_read_unlock();

	if (copy_to_user(arg, &ifr, sizeof(struct ifreq)))
		return -EFAULT;
	return 0;
}

/*
 *	Perform a SIOCGIFCONF call. This structure will change
 *	size eventually, and there is nothing I can do about it.
 *	Thus we will need a 'compatibility mode'.
 */

static int dev_ifconf(struct net *net, char __user *arg)
{
	struct ifconf ifc;
	struct net_device *dev;
	char __user *pos;
	int len;
	int total;
	int i;

	/*
	 *	Fetch the caller's info block.
	 */

	if (copy_from_user(&ifc, arg, sizeof(struct ifconf)))
		return -EFAULT;

	pos = ifc.ifc_buf;
	len = ifc.ifc_len;

	/*
	 *	Loop over the interfaces, and write an info block for each.
	 */

	total = 0;
	for_each_netdev(net, dev) {
		for (i = 0; i < NPROTO; i++) {
			if (gifconf_list[i]) {
				int done;
				if (!pos)
					done = gifconf_list[i](dev, NULL, 0);
				else
					done = gifconf_list[i](dev, pos + total,
							       len - total);
				if (done < 0)
					return -EFAULT;
				total += done;
			}
		}
	}

	/*
	 *	All done.  Write the updated control block back to the caller.
	 */
	ifc.ifc_len = total;

	/*
	 * 	Both BSD and Solaris return 0 here, so we do too.
	 */
	return copy_to_user(arg, &ifc, sizeof(struct ifconf)) ? -EFAULT : 0;
}

#ifdef CONFIG_PROC_FS
/*
 *	This is invoked by the /proc filesystem handler to display a device
 *	in detail.
 */
void *dev_seq_start(struct seq_file *seq, loff_t *pos)
	__acquires(RCU)
{
	struct net *net = seq_file_net(seq);
	loff_t off;
	struct net_device *dev;

	rcu_read_lock();
	if (!*pos)
		return SEQ_START_TOKEN;

	off = 1;
	for_each_netdev_rcu(net, dev)
		if (off++ == *pos)
			return dev;

	return NULL;
}

void *dev_seq_next(struct seq_file *seq, void *v, loff_t *pos)
{
	struct net_device *dev = (v == SEQ_START_TOKEN) ?
				  first_net_device(seq_file_net(seq)) :
				  next_net_device((struct net_device *)v);

	++*pos;
	return rcu_dereference(dev);
}

void dev_seq_stop(struct seq_file *seq, void *v)
	__releases(RCU)
{
	rcu_read_unlock();
}

static void dev_seq_printf_stats(struct seq_file *seq, struct net_device *dev)
{
	struct rtnl_link_stats64 temp;
	const struct rtnl_link_stats64 *stats = dev_get_stats(dev, &temp);

	seq_printf(seq, "%6s: %7llu %7llu %4llu %4llu %4llu %5llu %10llu %9llu "
		   "%8llu %7llu %4llu %4llu %4llu %5llu %7llu %10llu\n",
		   dev->name, stats->rx_bytes, stats->rx_packets,
		   stats->rx_errors,
		   stats->rx_dropped + stats->rx_missed_errors,
		   stats->rx_fifo_errors,
		   stats->rx_length_errors + stats->rx_over_errors +
		    stats->rx_crc_errors + stats->rx_frame_errors,
		   stats->rx_compressed, stats->multicast,
		   stats->tx_bytes, stats->tx_packets,
		   stats->tx_errors, stats->tx_dropped,
		   stats->tx_fifo_errors, stats->collisions,
		   stats->tx_carrier_errors +
		    stats->tx_aborted_errors +
		    stats->tx_window_errors +
		    stats->tx_heartbeat_errors,
		   stats->tx_compressed);
}

/*
 *	Called from the PROCfs module. This now uses the new arbitrary sized
 *	/proc/net interface to create /proc/net/dev
 */
static int dev_seq_show(struct seq_file *seq, void *v)
{
	if (v == SEQ_START_TOKEN)
		seq_puts(seq, "Inter-|   Receive                            "
			      "                    |  Transmit\n"
			      " face |bytes    packets errs drop fifo frame "
			      "compressed multicast|bytes    packets errs "
			      "drop fifo colls carrier compressed\n");
	else
		dev_seq_printf_stats(seq, v);
	return 0;
}

static struct softnet_data *softnet_get_online(loff_t *pos)
{
	struct softnet_data *sd = NULL;

	while (*pos < nr_cpu_ids)
		if (cpu_online(*pos)) {
			sd = &per_cpu(softnet_data, *pos);
			break;
		} else
			++*pos;
	return sd;
}

static void *softnet_seq_start(struct seq_file *seq, loff_t *pos)
{
	return softnet_get_online(pos);
}

static void *softnet_seq_next(struct seq_file *seq, void *v, loff_t *pos)
{
	++*pos;
	return softnet_get_online(pos);
}

static void softnet_seq_stop(struct seq_file *seq, void *v)
{
}

static int softnet_seq_show(struct seq_file *seq, void *v)
{
	struct softnet_data *sd = v;

	seq_printf(seq, "%08x %08x %08x %08x %08x %08x %08x %08x %08x %08x\n",
		   sd->processed, sd->dropped, sd->time_squeeze, 0,
		   0, 0, 0, 0, /* was fastroute */
		   sd->cpu_collision, sd->received_rps);
	return 0;
}

static const struct seq_operations dev_seq_ops = {
	.start = dev_seq_start,
	.next  = dev_seq_next,
	.stop  = dev_seq_stop,
	.show  = dev_seq_show,
};

static int dev_seq_open(struct inode *inode, struct file *file)
{
	return seq_open_net(inode, file, &dev_seq_ops,
			    sizeof(struct seq_net_private));
}

static const struct file_operations dev_seq_fops = {
	.owner	 = THIS_MODULE,
	.open    = dev_seq_open,
	.read    = seq_read,
	.llseek  = seq_lseek,
	.release = seq_release_net,
};

static const struct seq_operations softnet_seq_ops = {
	.start = softnet_seq_start,
	.next  = softnet_seq_next,
	.stop  = softnet_seq_stop,
	.show  = softnet_seq_show,
};

static int softnet_seq_open(struct inode *inode, struct file *file)
{
	return seq_open(file, &softnet_seq_ops);
}

static const struct file_operations softnet_seq_fops = {
	.owner	 = THIS_MODULE,
	.open    = softnet_seq_open,
	.read    = seq_read,
	.llseek  = seq_lseek,
	.release = seq_release,
};

static void *ptype_get_idx(loff_t pos)
{
	struct packet_type *pt = NULL;
	loff_t i = 0;
	int t;

	list_for_each_entry_rcu(pt, &ptype_all, list) {
		if (i == pos)
			return pt;
		++i;
	}

	for (t = 0; t < PTYPE_HASH_SIZE; t++) {
		list_for_each_entry_rcu(pt, &ptype_base[t], list) {
			if (i == pos)
				return pt;
			++i;
		}
	}
	return NULL;
}

static void *ptype_seq_start(struct seq_file *seq, loff_t *pos)
	__acquires(RCU)
{
	rcu_read_lock();
	return *pos ? ptype_get_idx(*pos - 1) : SEQ_START_TOKEN;
}

static void *ptype_seq_next(struct seq_file *seq, void *v, loff_t *pos)
{
	struct packet_type *pt;
	struct list_head *nxt;
	int hash;

	++*pos;
	if (v == SEQ_START_TOKEN)
		return ptype_get_idx(0);

	pt = v;
	nxt = pt->list.next;
	if (pt->type == htons(ETH_P_ALL)) {
		if (nxt != &ptype_all)
			goto found;
		hash = 0;
		nxt = ptype_base[0].next;
	} else
		hash = ntohs(pt->type) & PTYPE_HASH_MASK;

	while (nxt == &ptype_base[hash]) {
		if (++hash >= PTYPE_HASH_SIZE)
			return NULL;
		nxt = ptype_base[hash].next;
	}
found:
	return list_entry(nxt, struct packet_type, list);
}

static void ptype_seq_stop(struct seq_file *seq, void *v)
	__releases(RCU)
{
	rcu_read_unlock();
}

static int ptype_seq_show(struct seq_file *seq, void *v)
{
	struct packet_type *pt = v;

	if (v == SEQ_START_TOKEN)
		seq_puts(seq, "Type Device      Function\n");
	else if (pt->dev == NULL || dev_net(pt->dev) == seq_file_net(seq)) {
		if (pt->type == htons(ETH_P_ALL))
			seq_puts(seq, "ALL ");
		else
			seq_printf(seq, "%04x", ntohs(pt->type));

		seq_printf(seq, " %-8s %pF\n",
			   pt->dev ? pt->dev->name : "", pt->func);
	}

	return 0;
}

static const struct seq_operations ptype_seq_ops = {
	.start = ptype_seq_start,
	.next  = ptype_seq_next,
	.stop  = ptype_seq_stop,
	.show  = ptype_seq_show,
};

static int ptype_seq_open(struct inode *inode, struct file *file)
{
	return seq_open_net(inode, file, &ptype_seq_ops,
			sizeof(struct seq_net_private));
}

static const struct file_operations ptype_seq_fops = {
	.owner	 = THIS_MODULE,
	.open    = ptype_seq_open,
	.read    = seq_read,
	.llseek  = seq_lseek,
	.release = seq_release_net,
};


static int __net_init dev_proc_net_init(struct net *net)
{
	int rc = -ENOMEM;

	if (!proc_net_fops_create(net, "dev", S_IRUGO, &dev_seq_fops))
		goto out;
	if (!proc_net_fops_create(net, "softnet_stat", S_IRUGO, &softnet_seq_fops))
		goto out_dev;
	if (!proc_net_fops_create(net, "ptype", S_IRUGO, &ptype_seq_fops))
		goto out_softnet;

	if (wext_proc_init(net))
		goto out_ptype;
	rc = 0;
out:
	return rc;
out_ptype:
	proc_net_remove(net, "ptype");
out_softnet:
	proc_net_remove(net, "softnet_stat");
out_dev:
	proc_net_remove(net, "dev");
	goto out;
}

static void __net_exit dev_proc_net_exit(struct net *net)
{
	wext_proc_exit(net);

	proc_net_remove(net, "ptype");
	proc_net_remove(net, "softnet_stat");
	proc_net_remove(net, "dev");
}

static struct pernet_operations __net_initdata dev_proc_ops = {
	.init = dev_proc_net_init,
	.exit = dev_proc_net_exit,
};

static int __init dev_proc_init(void)
{
	return register_pernet_subsys(&dev_proc_ops);
}
#else
#define dev_proc_init() 0
#endif	/* CONFIG_PROC_FS */


/**
 *	netdev_set_master	-	set up master/slave pair
 *	@slave: slave device
 *	@master: new master device
 *
 *	Changes the master device of the slave. Pass %NULL to break the
 *	bonding. The caller must hold the RTNL semaphore. On a failure
 *	a negative errno code is returned. On success the reference counts
 *	are adjusted, %RTM_NEWLINK is sent to the routing socket and the
 *	function returns zero.
 */
int netdev_set_master(struct net_device *slave, struct net_device *master)
{
	struct net_device *old = slave->master;

	ASSERT_RTNL();

	if (master) {
		if (old)
			return -EBUSY;
		dev_hold(master);
	}

	slave->master = master;

	if (old) {
		synchronize_net();
		dev_put(old);
	}
	if (master)
		slave->flags |= IFF_SLAVE;
	else
		slave->flags &= ~IFF_SLAVE;

	rtmsg_ifinfo(RTM_NEWLINK, slave, IFF_SLAVE);
	return 0;
}
EXPORT_SYMBOL(netdev_set_master);

static void dev_change_rx_flags(struct net_device *dev, int flags)
{
	const struct net_device_ops *ops = dev->netdev_ops;

	if ((dev->flags & IFF_UP) && ops->ndo_change_rx_flags)
		ops->ndo_change_rx_flags(dev, flags);
}

static int __dev_set_promiscuity(struct net_device *dev, int inc)
{
	unsigned short old_flags = dev->flags;
	uid_t uid;
	gid_t gid;

	ASSERT_RTNL();

	dev->flags |= IFF_PROMISC;
	dev->promiscuity += inc;
	if (dev->promiscuity == 0) {
		/*
		 * Avoid overflow.
		 * If inc causes overflow, untouch promisc and return error.
		 */
		if (inc < 0)
			dev->flags &= ~IFF_PROMISC;
		else {
			dev->promiscuity -= inc;
			printk(KERN_WARNING "%s: promiscuity touches roof, "
				"set promiscuity failed, promiscuity feature "
				"of device might be broken.\n", dev->name);
			return -EOVERFLOW;
		}
	}
	if (dev->flags != old_flags) {
		printk(KERN_INFO "device %s %s promiscuous mode\n",
		       dev->name, (dev->flags & IFF_PROMISC) ? "entered" :
							       "left");
		if (audit_enabled) {
			current_uid_gid(&uid, &gid);
			audit_log(current->audit_context, GFP_ATOMIC,
				AUDIT_ANOM_PROMISCUOUS,
				"dev=%s prom=%d old_prom=%d auid=%u uid=%u gid=%u ses=%u",
				dev->name, (dev->flags & IFF_PROMISC),
				(old_flags & IFF_PROMISC),
				audit_get_loginuid(current),
				uid, gid,
				audit_get_sessionid(current));
		}

		dev_change_rx_flags(dev, IFF_PROMISC);
	}
	return 0;
}

/**
 *	dev_set_promiscuity	- update promiscuity count on a device
 *	@dev: device
 *	@inc: modifier
 *
 *	Add or remove promiscuity from a device. While the count in the device
 *	remains above zero the interface remains promiscuous. Once it hits zero
 *	the device reverts back to normal filtering operation. A negative inc
 *	value is used to drop promiscuity on the device.
 *	Return 0 if successful or a negative errno code on error.
 */
int dev_set_promiscuity(struct net_device *dev, int inc)
{
	unsigned short old_flags = dev->flags;
	int err;

	err = __dev_set_promiscuity(dev, inc);
	if (err < 0)
		return err;
	if (dev->flags != old_flags)
		dev_set_rx_mode(dev);
	return err;
}
EXPORT_SYMBOL(dev_set_promiscuity);

/**
 *	dev_set_allmulti	- update allmulti count on a device
 *	@dev: device
 *	@inc: modifier
 *
 *	Add or remove reception of all multicast frames to a device. While the
 *	count in the device remains above zero the interface remains listening
 *	to all interfaces. Once it hits zero the device reverts back to normal
 *	filtering operation. A negative @inc value is used to drop the counter
 *	when releasing a resource needing all multicasts.
 *	Return 0 if successful or a negative errno code on error.
 */

int dev_set_allmulti(struct net_device *dev, int inc)
{
	unsigned short old_flags = dev->flags;

	ASSERT_RTNL();

	dev->flags |= IFF_ALLMULTI;
	dev->allmulti += inc;
	if (dev->allmulti == 0) {
		/*
		 * Avoid overflow.
		 * If inc causes overflow, untouch allmulti and return error.
		 */
		if (inc < 0)
			dev->flags &= ~IFF_ALLMULTI;
		else {
			dev->allmulti -= inc;
			printk(KERN_WARNING "%s: allmulti touches roof, "
				"set allmulti failed, allmulti feature of "
				"device might be broken.\n", dev->name);
			return -EOVERFLOW;
		}
	}
	if (dev->flags ^ old_flags) {
		dev_change_rx_flags(dev, IFF_ALLMULTI);
		dev_set_rx_mode(dev);
	}
	return 0;
}
EXPORT_SYMBOL(dev_set_allmulti);

/*
 *	Upload unicast and multicast address lists to device and
 *	configure RX filtering. When the device doesn't support unicast
 *	filtering it is put in promiscuous mode while unicast addresses
 *	are present.
 */
void __dev_set_rx_mode(struct net_device *dev)
{
	const struct net_device_ops *ops = dev->netdev_ops;

	/* dev_open will call this function so the list will stay sane. */
	if (!(dev->flags&IFF_UP))
		return;

	if (!netif_device_present(dev))
		return;

	if (ops->ndo_set_rx_mode)
		ops->ndo_set_rx_mode(dev);
	else {
		/* Unicast addresses changes may only happen under the rtnl,
		 * therefore calling __dev_set_promiscuity here is safe.
		 */
		if (!netdev_uc_empty(dev) && !dev->uc_promisc) {
			__dev_set_promiscuity(dev, 1);
			dev->uc_promisc = 1;
		} else if (netdev_uc_empty(dev) && dev->uc_promisc) {
			__dev_set_promiscuity(dev, -1);
			dev->uc_promisc = 0;
		}

		if (ops->ndo_set_multicast_list)
			ops->ndo_set_multicast_list(dev);
	}
}

void dev_set_rx_mode(struct net_device *dev)
{
	netif_addr_lock_bh(dev);
	__dev_set_rx_mode(dev);
	netif_addr_unlock_bh(dev);
}

/**
 *	dev_get_flags - get flags reported to userspace
 *	@dev: device
 *
 *	Get the combination of flag bits exported through APIs to userspace.
 */
unsigned dev_get_flags(const struct net_device *dev)
{
	unsigned flags;

	flags = (dev->flags & ~(IFF_PROMISC |
				IFF_ALLMULTI |
				IFF_RUNNING |
				IFF_LOWER_UP |
				IFF_DORMANT)) |
		(dev->gflags & (IFF_PROMISC |
				IFF_ALLMULTI));

	if (netif_running(dev)) {
		if (netif_oper_up(dev))
			flags |= IFF_RUNNING;
		if (netif_carrier_ok(dev))
			flags |= IFF_LOWER_UP;
		if (netif_dormant(dev))
			flags |= IFF_DORMANT;
	}

	return flags;
}
EXPORT_SYMBOL(dev_get_flags);

int __dev_change_flags(struct net_device *dev, unsigned int flags)
{
	int old_flags = dev->flags;
	int ret;

	ASSERT_RTNL();

	/*
	 *	Set the flags on our device.
	 */

	dev->flags = (flags & (IFF_DEBUG | IFF_NOTRAILERS | IFF_NOARP |
			       IFF_DYNAMIC | IFF_MULTICAST | IFF_PORTSEL |
			       IFF_AUTOMEDIA)) |
		     (dev->flags & (IFF_UP | IFF_VOLATILE | IFF_PROMISC |
				    IFF_ALLMULTI));

	/*
	 *	Load in the correct multicast list now the flags have changed.
	 */

	if ((old_flags ^ flags) & IFF_MULTICAST)
		dev_change_rx_flags(dev, IFF_MULTICAST);

	dev_set_rx_mode(dev);

	/*
	 *	Have we downed the interface. We handle IFF_UP ourselves
	 *	according to user attempts to set it, rather than blindly
	 *	setting it.
	 */

	ret = 0;
	if ((old_flags ^ flags) & IFF_UP) {	/* Bit is different  ? */
		ret = ((old_flags & IFF_UP) ? __dev_close : __dev_open)(dev);

		if (!ret)
			dev_set_rx_mode(dev);
	}

	if ((flags ^ dev->gflags) & IFF_PROMISC) {
		int inc = (flags & IFF_PROMISC) ? 1 : -1;

		dev->gflags ^= IFF_PROMISC;
		dev_set_promiscuity(dev, inc);
	}

	/* NOTE: order of synchronization of IFF_PROMISC and IFF_ALLMULTI
	   is important. Some (broken) drivers set IFF_PROMISC, when
	   IFF_ALLMULTI is requested not asking us and not reporting.
	 */
	if ((flags ^ dev->gflags) & IFF_ALLMULTI) {
		int inc = (flags & IFF_ALLMULTI) ? 1 : -1;

		dev->gflags ^= IFF_ALLMULTI;
		dev_set_allmulti(dev, inc);
	}

	return ret;
}

void __dev_notify_flags(struct net_device *dev, unsigned int old_flags)
{
	unsigned int changes = dev->flags ^ old_flags;

	if (changes & IFF_UP) {
		if (dev->flags & IFF_UP)
			call_netdevice_notifiers(NETDEV_UP, dev);
		else
			call_netdevice_notifiers(NETDEV_DOWN, dev);
	}

	if (dev->flags & IFF_UP &&
	    (changes & ~(IFF_UP | IFF_PROMISC | IFF_ALLMULTI | IFF_VOLATILE)))
		call_netdevice_notifiers(NETDEV_CHANGE, dev);
}

/**
 *	dev_change_flags - change device settings
 *	@dev: device
 *	@flags: device state flags
 *
 *	Change settings on device based state flags. The flags are
 *	in the userspace exported format.
 */
int dev_change_flags(struct net_device *dev, unsigned flags)
{
	int ret, changes;
	int old_flags = dev->flags;

	ret = __dev_change_flags(dev, flags);
	if (ret < 0)
		return ret;

	changes = old_flags ^ dev->flags;
	if (changes)
		rtmsg_ifinfo(RTM_NEWLINK, dev, changes);

	__dev_notify_flags(dev, old_flags);
	return ret;
}
EXPORT_SYMBOL(dev_change_flags);

/**
 *	dev_set_mtu - Change maximum transfer unit
 *	@dev: device
 *	@new_mtu: new transfer unit
 *
 *	Change the maximum transfer size of the network device.
 */
int dev_set_mtu(struct net_device *dev, int new_mtu)
{
	const struct net_device_ops *ops = dev->netdev_ops;
	int err;

	if (new_mtu == dev->mtu)
		return 0;

	/*	MTU must be positive.	 */
	if (new_mtu < 0)
		return -EINVAL;

	if (!netif_device_present(dev))
		return -ENODEV;

	err = 0;
	if (ops->ndo_change_mtu)
		err = ops->ndo_change_mtu(dev, new_mtu);
	else
		dev->mtu = new_mtu;

	if (!err && dev->flags & IFF_UP)
		call_netdevice_notifiers(NETDEV_CHANGEMTU, dev);
	return err;
}
EXPORT_SYMBOL(dev_set_mtu);

/**
 *	dev_set_mac_address - Change Media Access Control Address
 *	@dev: device
 *	@sa: new address
 *
 *	Change the hardware (MAC) address of the device
 */
int dev_set_mac_address(struct net_device *dev, struct sockaddr *sa)
{
	const struct net_device_ops *ops = dev->netdev_ops;
	int err;

	if (!ops->ndo_set_mac_address)
		return -EOPNOTSUPP;
	if (sa->sa_family != dev->type)
		return -EINVAL;
	if (!netif_device_present(dev))
		return -ENODEV;
	err = ops->ndo_set_mac_address(dev, sa);
	if (!err)
		call_netdevice_notifiers(NETDEV_CHANGEADDR, dev);
	return err;
}
EXPORT_SYMBOL(dev_set_mac_address);

/*
 *	Perform the SIOCxIFxxx calls, inside rcu_read_lock()
 */
static int dev_ifsioc_locked(struct net *net, struct ifreq *ifr, unsigned int cmd)
{
	int err;
	struct net_device *dev = dev_get_by_name_rcu(net, ifr->ifr_name);

	if (!dev)
		return -ENODEV;

	switch (cmd) {
	case SIOCGIFFLAGS:	/* Get interface flags */
		ifr->ifr_flags = (short) dev_get_flags(dev);
		return 0;

	case SIOCGIFMETRIC:	/* Get the metric on the interface
				   (currently unused) */
		ifr->ifr_metric = 0;
		return 0;

	case SIOCGIFMTU:	/* Get the MTU of a device */
		ifr->ifr_mtu = dev->mtu;
		return 0;

	case SIOCGIFHWADDR:
		if (!dev->addr_len)
			memset(ifr->ifr_hwaddr.sa_data, 0, sizeof ifr->ifr_hwaddr.sa_data);
		else
			memcpy(ifr->ifr_hwaddr.sa_data, dev->dev_addr,
			       min(sizeof ifr->ifr_hwaddr.sa_data, (size_t) dev->addr_len));
		ifr->ifr_hwaddr.sa_family = dev->type;
		return 0;

	case SIOCGIFSLAVE:
		err = -EINVAL;
		break;

	case SIOCGIFMAP:
		ifr->ifr_map.mem_start = dev->mem_start;
		ifr->ifr_map.mem_end   = dev->mem_end;
		ifr->ifr_map.base_addr = dev->base_addr;
		ifr->ifr_map.irq       = dev->irq;
		ifr->ifr_map.dma       = dev->dma;
		ifr->ifr_map.port      = dev->if_port;
		return 0;

	case SIOCGIFINDEX:
		ifr->ifr_ifindex = dev->ifindex;
		return 0;

	case SIOCGIFTXQLEN:
		ifr->ifr_qlen = dev->tx_queue_len;
		return 0;

	default:
		/* dev_ioctl() should ensure this case
		 * is never reached
		 */
		WARN_ON(1);
		err = -EINVAL;
		break;

	}
	return err;
}

/*
 *	Perform the SIOCxIFxxx calls, inside rtnl_lock()
 */
static int dev_ifsioc(struct net *net, struct ifreq *ifr, unsigned int cmd)
{
	int err;
	struct net_device *dev = __dev_get_by_name(net, ifr->ifr_name);
	const struct net_device_ops *ops;

	if (!dev)
		return -ENODEV;

	ops = dev->netdev_ops;

	switch (cmd) {
	case SIOCSIFFLAGS:	/* Set interface flags */
		return dev_change_flags(dev, ifr->ifr_flags);

	case SIOCSIFMETRIC:	/* Set the metric on the interface
				   (currently unused) */
		return -EOPNOTSUPP;

	case SIOCSIFMTU:	/* Set the MTU of a device */
		return dev_set_mtu(dev, ifr->ifr_mtu);

	case SIOCSIFHWADDR:
		return dev_set_mac_address(dev, &ifr->ifr_hwaddr);

	case SIOCSIFHWBROADCAST:
		if (ifr->ifr_hwaddr.sa_family != dev->type)
			return -EINVAL;
		memcpy(dev->broadcast, ifr->ifr_hwaddr.sa_data,
		       min(sizeof ifr->ifr_hwaddr.sa_data, (size_t) dev->addr_len));
		call_netdevice_notifiers(NETDEV_CHANGEADDR, dev);
		return 0;

	case SIOCSIFMAP:
		if (ops->ndo_set_config) {
			if (!netif_device_present(dev))
				return -ENODEV;
			return ops->ndo_set_config(dev, &ifr->ifr_map);
		}
		return -EOPNOTSUPP;

	case SIOCADDMULTI:
		if ((!ops->ndo_set_multicast_list && !ops->ndo_set_rx_mode) ||
		    ifr->ifr_hwaddr.sa_family != AF_UNSPEC)
			return -EINVAL;
		if (!netif_device_present(dev))
			return -ENODEV;
		return dev_mc_add_global(dev, ifr->ifr_hwaddr.sa_data);

	case SIOCDELMULTI:
		if ((!ops->ndo_set_multicast_list && !ops->ndo_set_rx_mode) ||
		    ifr->ifr_hwaddr.sa_family != AF_UNSPEC)
			return -EINVAL;
		if (!netif_device_present(dev))
			return -ENODEV;
		return dev_mc_del_global(dev, ifr->ifr_hwaddr.sa_data);

	case SIOCSIFTXQLEN:
		if (ifr->ifr_qlen < 0)
			return -EINVAL;
		dev->tx_queue_len = ifr->ifr_qlen;
		return 0;

	case SIOCSIFNAME:
		ifr->ifr_newname[IFNAMSIZ-1] = '\0';
		return dev_change_name(dev, ifr->ifr_newname);

	/*
	 *	Unknown or private ioctl
	 */
	default:
		if ((cmd >= SIOCDEVPRIVATE &&
		    cmd <= SIOCDEVPRIVATE + 15) ||
		    cmd == SIOCBONDENSLAVE ||
		    cmd == SIOCBONDRELEASE ||
		    cmd == SIOCBONDSETHWADDR ||
		    cmd == SIOCBONDSLAVEINFOQUERY ||
		    cmd == SIOCBONDINFOQUERY ||
		    cmd == SIOCBONDCHANGEACTIVE ||
		    cmd == SIOCGMIIPHY ||
		    cmd == SIOCGMIIREG ||
		    cmd == SIOCSMIIREG ||
		    cmd == SIOCBRADDIF ||
		    cmd == SIOCBRDELIF ||
		    cmd == SIOCSHWTSTAMP ||
		    cmd == SIOCWANDEV) {
			err = -EOPNOTSUPP;
			if (ops->ndo_do_ioctl) {
				if (netif_device_present(dev))
					err = ops->ndo_do_ioctl(dev, ifr, cmd);
				else
					err = -ENODEV;
			}
		} else
			err = -EINVAL;

	}
	return err;
}

/*
 *	This function handles all "interface"-type I/O control requests. The actual
 *	'doing' part of this is dev_ifsioc above.
 */

/**
 *	dev_ioctl	-	network device ioctl
 *	@net: the applicable net namespace
 *	@cmd: command to issue
 *	@arg: pointer to a struct ifreq in user space
 *
 *	Issue ioctl functions to devices. This is normally called by the
 *	user space syscall interfaces but can sometimes be useful for
 *	other purposes. The return value is the return from the syscall if
 *	positive or a negative errno code on error.
 */

int dev_ioctl(struct net *net, unsigned int cmd, void __user *arg)
{
	struct ifreq ifr;
	int ret;
	char *colon;

	/* One special case: SIOCGIFCONF takes ifconf argument
	   and requires shared lock, because it sleeps writing
	   to user space.
	 */

	if (cmd == SIOCGIFCONF) {
		rtnl_lock();
		ret = dev_ifconf(net, (char __user *) arg);
		rtnl_unlock();
		return ret;
	}
	if (cmd == SIOCGIFNAME)
		return dev_ifname(net, (struct ifreq __user *)arg);

	if (copy_from_user(&ifr, arg, sizeof(struct ifreq)))
		return -EFAULT;

	ifr.ifr_name[IFNAMSIZ-1] = 0;

	colon = strchr(ifr.ifr_name, ':');
	if (colon)
		*colon = 0;

	/*
	 *	See which interface the caller is talking about.
	 */

	switch (cmd) {
	/*
	 *	These ioctl calls:
	 *	- can be done by all.
	 *	- atomic and do not require locking.
	 *	- return a value
	 */
	case SIOCGIFFLAGS:
	case SIOCGIFMETRIC:
	case SIOCGIFMTU:
	case SIOCGIFHWADDR:
	case SIOCGIFSLAVE:
	case SIOCGIFMAP:
	case SIOCGIFINDEX:
	case SIOCGIFTXQLEN:
		dev_load(net, ifr.ifr_name);
		rcu_read_lock();
		ret = dev_ifsioc_locked(net, &ifr, cmd);
		rcu_read_unlock();
		if (!ret) {
			if (colon)
				*colon = ':';
			if (copy_to_user(arg, &ifr,
					 sizeof(struct ifreq)))
				ret = -EFAULT;
		}
		return ret;

	case SIOCETHTOOL:
		dev_load(net, ifr.ifr_name);
		rtnl_lock();
		ret = dev_ethtool(net, &ifr);
		rtnl_unlock();
		if (!ret) {
			if (colon)
				*colon = ':';
			if (copy_to_user(arg, &ifr,
					 sizeof(struct ifreq)))
				ret = -EFAULT;
		}
		return ret;

	/*
	 *	These ioctl calls:
	 *	- require superuser power.
	 *	- require strict serialization.
	 *	- return a value
	 */
	case SIOCGMIIPHY:
	case SIOCGMIIREG:
	case SIOCSIFNAME:
		if (!capable(CAP_NET_ADMIN))
			return -EPERM;
		dev_load(net, ifr.ifr_name);
		rtnl_lock();
		ret = dev_ifsioc(net, &ifr, cmd);
		rtnl_unlock();
		if (!ret) {
			if (colon)
				*colon = ':';
			if (copy_to_user(arg, &ifr,
					 sizeof(struct ifreq)))
				ret = -EFAULT;
		}
		return ret;

	/*
	 *	These ioctl calls:
	 *	- require superuser power.
	 *	- require strict serialization.
	 *	- do not return a value
	 */
	case SIOCSIFFLAGS:
	case SIOCSIFMETRIC:
	case SIOCSIFMTU:
	case SIOCSIFMAP:
	case SIOCSIFHWADDR:
	case SIOCSIFSLAVE:
	case SIOCADDMULTI:
	case SIOCDELMULTI:
	case SIOCSIFHWBROADCAST:
	case SIOCSIFTXQLEN:
	case SIOCSMIIREG:
	case SIOCBONDENSLAVE:
	case SIOCBONDRELEASE:
	case SIOCBONDSETHWADDR:
	case SIOCBONDCHANGEACTIVE:
	case SIOCBRADDIF:
	case SIOCBRDELIF:
	case SIOCSHWTSTAMP:
		if (!capable(CAP_NET_ADMIN))
			return -EPERM;
		/* fall through */
	case SIOCBONDSLAVEINFOQUERY:
	case SIOCBONDINFOQUERY:
		dev_load(net, ifr.ifr_name);
		rtnl_lock();
		ret = dev_ifsioc(net, &ifr, cmd);
		rtnl_unlock();
		return ret;

	case SIOCGIFMEM:
		/* Get the per device memory space. We can add this but
		 * currently do not support it */
	case SIOCSIFMEM:
		/* Set the per device memory buffer space.
		 * Not applicable in our case */
	case SIOCSIFLINK:
		return -EINVAL;

	/*
	 *	Unknown or private ioctl.
	 */
	default:
		if (cmd == SIOCWANDEV ||
		    (cmd >= SIOCDEVPRIVATE &&
		     cmd <= SIOCDEVPRIVATE + 15)) {
			dev_load(net, ifr.ifr_name);
			rtnl_lock();
			ret = dev_ifsioc(net, &ifr, cmd);
			rtnl_unlock();
			if (!ret && copy_to_user(arg, &ifr,
						 sizeof(struct ifreq)))
				ret = -EFAULT;
			return ret;
		}
		/* Take care of Wireless Extensions */
		if (cmd >= SIOCIWFIRST && cmd <= SIOCIWLAST)
			return wext_handle_ioctl(net, &ifr, cmd, arg);
		return -EINVAL;
	}
}


/**
 *	dev_new_index	-	allocate an ifindex
 *	@net: the applicable net namespace
 *
 *	Returns a suitable unique value for a new device interface
 *	number.  The caller must hold the rtnl semaphore or the
 *	dev_base_lock to be sure it remains unique.
 */
static int dev_new_index(struct net *net)
{
	static int ifindex;
	for (;;) {
		if (++ifindex <= 0)
			ifindex = 1;
		if (!__dev_get_by_index(net, ifindex))
			return ifindex;
	}
}

/* Delayed registration/unregisteration */
static LIST_HEAD(net_todo_list);

static void net_set_todo(struct net_device *dev)
{
	list_add_tail(&dev->todo_list, &net_todo_list);
}

static void rollback_registered_many(struct list_head *head)
{
	struct net_device *dev, *tmp;

	BUG_ON(dev_boot_phase);
	ASSERT_RTNL();

	list_for_each_entry_safe(dev, tmp, head, unreg_list) {
		/* Some devices call without registering
		 * for initialization unwind. Remove those
		 * devices and proceed with the remaining.
		 */
		if (dev->reg_state == NETREG_UNINITIALIZED) {
			pr_debug("unregister_netdevice: device %s/%p never "
				 "was registered\n", dev->name, dev);

			WARN_ON(1);
			list_del(&dev->unreg_list);
			continue;
		}

		BUG_ON(dev->reg_state != NETREG_REGISTERED);

		/* If device is running, close it first. */
		dev_close(dev);

		/* And unlink it from device chain. */
		unlist_netdevice(dev);

		dev->reg_state = NETREG_UNREGISTERING;
	}

	synchronize_net();

	list_for_each_entry(dev, head, unreg_list) {
		/* Shutdown queueing discipline. */
		dev_shutdown(dev);


		/* Notify protocols, that we are about to destroy
		   this device. They should clean all the things.
		*/
		call_netdevice_notifiers(NETDEV_UNREGISTER, dev);

		if (!dev->rtnl_link_ops ||
		    dev->rtnl_link_state == RTNL_LINK_INITIALIZED)
			rtmsg_ifinfo(RTM_DELLINK, dev, ~0U);

		/*
		 *	Flush the unicast and multicast chains
		 */
		dev_uc_flush(dev);
		dev_mc_flush(dev);

		if (dev->netdev_ops->ndo_uninit)
			dev->netdev_ops->ndo_uninit(dev);

		/* Notifier chain MUST detach us from master device. */
		WARN_ON(dev->master);

		/* Remove entries from kobject tree */
		netdev_unregister_kobject(dev);
	}

	/* Process any work delayed until the end of the batch */
	dev = list_first_entry(head, struct net_device, unreg_list);
	call_netdevice_notifiers(NETDEV_UNREGISTER_BATCH, dev);

	rcu_barrier();

	list_for_each_entry(dev, head, unreg_list)
		dev_put(dev);
}

static void rollback_registered(struct net_device *dev)
{
	LIST_HEAD(single);

	list_add(&dev->unreg_list, &single);
	rollback_registered_many(&single);
}

unsigned long netdev_fix_features(unsigned long features, const char *name)
{
	/* Fix illegal SG+CSUM combinations. */
	if ((features & NETIF_F_SG) &&
	    !(features & NETIF_F_ALL_CSUM)) {
		if (name)
			printk(KERN_NOTICE "%s: Dropping NETIF_F_SG since no "
			       "checksum feature.\n", name);
		features &= ~NETIF_F_SG;
	}

	/* TSO requires that SG is present as well. */
	if ((features & NETIF_F_TSO) && !(features & NETIF_F_SG)) {
		if (name)
			printk(KERN_NOTICE "%s: Dropping NETIF_F_TSO since no "
			       "SG feature.\n", name);
		features &= ~NETIF_F_TSO;
	}

	if (features & NETIF_F_UFO) {
		if (!(features & NETIF_F_GEN_CSUM)) {
			if (name)
				printk(KERN_ERR "%s: Dropping NETIF_F_UFO "
				       "since no NETIF_F_HW_CSUM feature.\n",
				       name);
			features &= ~NETIF_F_UFO;
		}

		if (!(features & NETIF_F_SG)) {
			if (name)
				printk(KERN_ERR "%s: Dropping NETIF_F_UFO "
				       "since no NETIF_F_SG feature.\n", name);
			features &= ~NETIF_F_UFO;
		}
	}

	return features;
}
EXPORT_SYMBOL(netdev_fix_features);

/**
 *	netif_stacked_transfer_operstate -	transfer operstate
 *	@rootdev: the root or lower level device to transfer state from
 *	@dev: the device to transfer operstate to
 *
 *	Transfer operational state from root to device. This is normally
 *	called when a stacking relationship exists between the root
 *	device and the device(a leaf device).
 */
void netif_stacked_transfer_operstate(const struct net_device *rootdev,
					struct net_device *dev)
{
	if (rootdev->operstate == IF_OPER_DORMANT)
		netif_dormant_on(dev);
	else
		netif_dormant_off(dev);

	if (netif_carrier_ok(rootdev)) {
		if (!netif_carrier_ok(dev))
			netif_carrier_on(dev);
	} else {
		if (netif_carrier_ok(dev))
			netif_carrier_off(dev);
	}
}
EXPORT_SYMBOL(netif_stacked_transfer_operstate);

static int netif_alloc_rx_queues(struct net_device *dev)
{
#ifdef CONFIG_RPS
	unsigned int i, count = dev->num_rx_queues;
	struct netdev_rx_queue *rx;

	BUG_ON(count < 1);

	rx = kcalloc(count, sizeof(struct netdev_rx_queue), GFP_KERNEL);
	if (!rx) {
		pr_err("netdev: Unable to allocate %u rx queues.\n", count);
		return -ENOMEM;
	}
	dev->_rx = rx;

	/*
	 * Set a pointer to first element in the array which holds the
	 * reference count.
	 */
	for (i = 0; i < count; i++)
		rx[i].first = rx;
#endif
	return 0;
}

static int netif_alloc_netdev_queues(struct net_device *dev)
{
	unsigned int count = dev->num_tx_queues;
	struct netdev_queue *tx;

	BUG_ON(count < 1);

	tx = kcalloc(count, sizeof(struct netdev_queue), GFP_KERNEL);
	if (!tx) {
		pr_err("netdev: Unable to allocate %u tx queues.\n",
		       count);
		return -ENOMEM;
	}
	dev->_tx = tx;
	return 0;
}

static void netdev_init_one_queue(struct net_device *dev,
				  struct netdev_queue *queue,
				  void *_unused)
{
	queue->dev = dev;

	/* Initialize queue lock */
	spin_lock_init(&queue->_xmit_lock);
	netdev_set_xmit_lockdep_class(&queue->_xmit_lock, dev->type);
	queue->xmit_lock_owner = -1;
}

static void netdev_init_queues(struct net_device *dev)
{
	netdev_for_each_tx_queue(dev, netdev_init_one_queue, NULL);
	spin_lock_init(&dev->tx_global_lock);
}

/**
 *	register_netdevice	- register a network device
 *	@dev: device to register
 *
 *	Take a completed network device structure and add it to the kernel
 *	interfaces. A %NETDEV_REGISTER message is sent to the netdev notifier
 *	chain. 0 is returned on success. A negative errno code is returned
 *	on a failure to set up the device, or if the name is a duplicate.
 *
 *	Callers must hold the rtnl semaphore. You may want
 *	register_netdev() instead of this.
 *
 *	BUGS:
 *	The locking appears insufficient to guarantee two parallel registers
 *	will not get the same name.
 */

int register_netdevice(struct net_device *dev)
{
	int ret;
	struct net *net = dev_net(dev);

	BUG_ON(dev_boot_phase);
	ASSERT_RTNL();

	might_sleep();

	/* When net_device's are persistent, this will be fatal. */
	BUG_ON(dev->reg_state != NETREG_UNINITIALIZED);
	BUG_ON(!net);

	spin_lock_init(&dev->addr_list_lock);
	netdev_set_addr_lockdep_class(dev);

	dev->iflink = -1;

	ret = netif_alloc_rx_queues(dev);
	if (ret)
		goto out;

	ret = netif_alloc_netdev_queues(dev);
	if (ret)
		goto out;

	netdev_init_queues(dev);

	/* Init, if this function is available */
	if (dev->netdev_ops->ndo_init) {
		ret = dev->netdev_ops->ndo_init(dev);
		if (ret) {
			if (ret > 0)
				ret = -EIO;
			goto out;
		}
	}

	ret = dev_get_valid_name(dev, dev->name, 0);
	if (ret)
		goto err_uninit;

	dev->ifindex = dev_new_index(net);
	if (dev->iflink == -1)
		dev->iflink = dev->ifindex;

	/* Fix illegal checksum combinations */
	if ((dev->features & NETIF_F_HW_CSUM) &&
	    (dev->features & (NETIF_F_IP_CSUM|NETIF_F_IPV6_CSUM))) {
		printk(KERN_NOTICE "%s: mixed HW and IP checksum settings.\n",
		       dev->name);
		dev->features &= ~(NETIF_F_IP_CSUM|NETIF_F_IPV6_CSUM);
	}

	if ((dev->features & NETIF_F_NO_CSUM) &&
	    (dev->features & (NETIF_F_HW_CSUM|NETIF_F_IP_CSUM|NETIF_F_IPV6_CSUM))) {
		printk(KERN_NOTICE "%s: mixed no checksumming and other settings.\n",
		       dev->name);
		dev->features &= ~(NETIF_F_IP_CSUM|NETIF_F_IPV6_CSUM|NETIF_F_HW_CSUM);
	}

	dev->features = netdev_fix_features(dev->features, dev->name);

	/* Enable software GSO if SG is supported. */
	if (dev->features & NETIF_F_SG)
		dev->features |= NETIF_F_GSO;

	/* Enable GRO and NETIF_F_HIGHDMA for vlans by default,
	 * vlan_dev_init() will do the dev->features check, so these features
	 * are enabled only if supported by underlying device.
	 */
	dev->vlan_features |= (NETIF_F_GRO | NETIF_F_HIGHDMA);

	ret = call_netdevice_notifiers(NETDEV_POST_INIT, dev);
	ret = notifier_to_errno(ret);
	if (ret)
		goto err_uninit;

	ret = netdev_register_kobject(dev);
	if (ret)
		goto err_uninit;
	dev->reg_state = NETREG_REGISTERED;

	/*
	 *	Default initial state at registry is that the
	 *	device is present.
	 */

	set_bit(__LINK_STATE_PRESENT, &dev->state);

	dev_init_scheduler(dev);
	dev_hold(dev);
	list_netdevice(dev);

	/* Notify protocols, that a new device appeared. */
	ret = call_netdevice_notifiers(NETDEV_REGISTER, dev);
	ret = notifier_to_errno(ret);
	if (ret) {
		rollback_registered(dev);
		dev->reg_state = NETREG_UNREGISTERED;
	}
	/*
	 *	Prevent userspace races by waiting until the network
	 *	device is fully setup before sending notifications.
	 */
	if (!dev->rtnl_link_ops ||
	    dev->rtnl_link_state == RTNL_LINK_INITIALIZED)
		rtmsg_ifinfo(RTM_NEWLINK, dev, ~0U);

out:
	return ret;

err_uninit:
	if (dev->netdev_ops->ndo_uninit)
		dev->netdev_ops->ndo_uninit(dev);
	goto out;
}
EXPORT_SYMBOL(register_netdevice);

/**
 *	init_dummy_netdev	- init a dummy network device for NAPI
 *	@dev: device to init
 *
 *	This takes a network device structure and initialize the minimum
 *	amount of fields so it can be used to schedule NAPI polls without
 *	registering a full blown interface. This is to be used by drivers
 *	that need to tie several hardware interfaces to a single NAPI
 *	poll scheduler due to HW limitations.
 */
int init_dummy_netdev(struct net_device *dev)
{
	/* Clear everything. Note we don't initialize spinlocks
	 * are they aren't supposed to be taken by any of the
	 * NAPI code and this dummy netdev is supposed to be
	 * only ever used for NAPI polls
	 */
	memset(dev, 0, sizeof(struct net_device));

	/* make sure we BUG if trying to hit standard
	 * register/unregister code path
	 */
	dev->reg_state = NETREG_DUMMY;

	/* NAPI wants this */
	INIT_LIST_HEAD(&dev->napi_list);

	/* a dummy interface is started by default */
	set_bit(__LINK_STATE_PRESENT, &dev->state);
	set_bit(__LINK_STATE_START, &dev->state);

	/* Note : We dont allocate pcpu_refcnt for dummy devices,
	 * because users of this 'device' dont need to change
	 * its refcount.
	 */

	return 0;
}
EXPORT_SYMBOL_GPL(init_dummy_netdev);


/**
 *	register_netdev	- register a network device
 *	@dev: device to register
 *
 *	Take a completed network device structure and add it to the kernel
 *	interfaces. A %NETDEV_REGISTER message is sent to the netdev notifier
 *	chain. 0 is returned on success. A negative errno code is returned
 *	on a failure to set up the device, or if the name is a duplicate.
 *
 *	This is a wrapper around register_netdevice that takes the rtnl semaphore
 *	and expands the device name if you passed a format string to
 *	alloc_netdev.
 */
int register_netdev(struct net_device *dev)
{
	int err;

	rtnl_lock();

	/*
	 * If the name is a format string the caller wants us to do a
	 * name allocation.
	 */
	if (strchr(dev->name, '%')) {
		err = dev_alloc_name(dev, dev->name);
		if (err < 0)
			goto out;
	}

	err = register_netdevice(dev);
out:
	rtnl_unlock();
	return err;
}
EXPORT_SYMBOL(register_netdev);

int netdev_refcnt_read(const struct net_device *dev)
{
	int i, refcnt = 0;

	for_each_possible_cpu(i)
		refcnt += *per_cpu_ptr(dev->pcpu_refcnt, i);
	return refcnt;
}
EXPORT_SYMBOL(netdev_refcnt_read);

/*
 * netdev_wait_allrefs - wait until all references are gone.
 *
 * This is called when unregistering network devices.
 *
 * Any protocol or device that holds a reference should register
 * for netdevice notification, and cleanup and put back the
 * reference if they receive an UNREGISTER event.
 * We can get stuck here if buggy protocols don't correctly
 * call dev_put.
 */
static void netdev_wait_allrefs(struct net_device *dev)
{
	unsigned long rebroadcast_time, warning_time;
	int refcnt;

	linkwatch_forget_dev(dev);

	rebroadcast_time = warning_time = jiffies;
	refcnt = netdev_refcnt_read(dev);

	while (refcnt != 0) {
		if (time_after(jiffies, rebroadcast_time + 1 * HZ)) {
			rtnl_lock();

			/* Rebroadcast unregister notification */
			call_netdevice_notifiers(NETDEV_UNREGISTER, dev);
			/* don't resend NETDEV_UNREGISTER_BATCH, _BATCH users
			 * should have already handle it the first time */

			if (test_bit(__LINK_STATE_LINKWATCH_PENDING,
				     &dev->state)) {
				/* We must not have linkwatch events
				 * pending on unregister. If this
				 * happens, we simply run the queue
				 * unscheduled, resulting in a noop
				 * for this device.
				 */
				linkwatch_run_queue();
			}

			__rtnl_unlock();

			rebroadcast_time = jiffies;
		}

		msleep(250);

		refcnt = netdev_refcnt_read(dev);

		if (time_after(jiffies, warning_time + 10 * HZ)) {
			printk(KERN_EMERG "unregister_netdevice: "
			       "waiting for %s to become free. Usage "
			       "count = %d\n",
			       dev->name, refcnt);
			warning_time = jiffies;
		}
	}
}

/* The sequence is:
 *
 *	rtnl_lock();
 *	...
 *	register_netdevice(x1);
 *	register_netdevice(x2);
 *	...
 *	unregister_netdevice(y1);
 *	unregister_netdevice(y2);
 *      ...
 *	rtnl_unlock();
 *	free_netdev(y1);
 *	free_netdev(y2);
 *
 * We are invoked by rtnl_unlock().
 * This allows us to deal with problems:
 * 1) We can delete sysfs objects which invoke hotplug
 *    without deadlocking with linkwatch via keventd.
 * 2) Since we run with the RTNL semaphore not held, we can sleep
 *    safely in order to wait for the netdev refcnt to drop to zero.
 *
 * We must not return until all unregister events added during
 * the interval the lock was held have been completed.
 */
void netdev_run_todo(void)
{
	struct list_head list;

	/* Snapshot list, allow later requests */
	list_replace_init(&net_todo_list, &list);

	__rtnl_unlock();

	while (!list_empty(&list)) {
		struct net_device *dev
			= list_first_entry(&list, struct net_device, todo_list);
		list_del(&dev->todo_list);

		if (unlikely(dev->reg_state != NETREG_UNREGISTERING)) {
			printk(KERN_ERR "network todo '%s' but state %d\n",
			       dev->name, dev->reg_state);
			dump_stack();
			continue;
		}

		dev->reg_state = NETREG_UNREGISTERED;

		on_each_cpu(flush_backlog, dev, 1);

		netdev_wait_allrefs(dev);

		/* paranoia */
		BUG_ON(netdev_refcnt_read(dev));
		WARN_ON(rcu_dereference_raw(dev->ip_ptr));
		WARN_ON(rcu_dereference_raw(dev->ip6_ptr));
		WARN_ON(dev->dn_ptr);

		if (dev->destructor)
			dev->destructor(dev);

		/* Free network device */
		kobject_put(&dev->dev.kobj);
	}
}

/**
 *	dev_txq_stats_fold - fold tx_queues stats
 *	@dev: device to get statistics from
 *	@stats: struct rtnl_link_stats64 to hold results
 */
void dev_txq_stats_fold(const struct net_device *dev,
			struct rtnl_link_stats64 *stats)
{
	u64 tx_bytes = 0, tx_packets = 0, tx_dropped = 0;
	unsigned int i;
	struct netdev_queue *txq;

	for (i = 0; i < dev->num_tx_queues; i++) {
		txq = netdev_get_tx_queue(dev, i);
		spin_lock_bh(&txq->_xmit_lock);
		tx_bytes   += txq->tx_bytes;
		tx_packets += txq->tx_packets;
		tx_dropped += txq->tx_dropped;
		spin_unlock_bh(&txq->_xmit_lock);
	}
	if (tx_bytes || tx_packets || tx_dropped) {
		stats->tx_bytes   = tx_bytes;
		stats->tx_packets = tx_packets;
		stats->tx_dropped = tx_dropped;
	}
}
EXPORT_SYMBOL(dev_txq_stats_fold);

/* Convert net_device_stats to rtnl_link_stats64.  They have the same
 * fields in the same order, with only the type differing.
 */
static void netdev_stats_to_stats64(struct rtnl_link_stats64 *stats64,
				    const struct net_device_stats *netdev_stats)
{
#if BITS_PER_LONG == 64
        BUILD_BUG_ON(sizeof(*stats64) != sizeof(*netdev_stats));
        memcpy(stats64, netdev_stats, sizeof(*stats64));
#else
	size_t i, n = sizeof(*stats64) / sizeof(u64);
	const unsigned long *src = (const unsigned long *)netdev_stats;
	u64 *dst = (u64 *)stats64;

	BUILD_BUG_ON(sizeof(*netdev_stats) / sizeof(unsigned long) !=
		     sizeof(*stats64) / sizeof(u64));
	for (i = 0; i < n; i++)
		dst[i] = src[i];
#endif
}

/**
 *	dev_get_stats	- get network device statistics
 *	@dev: device to get statistics from
 *	@storage: place to store stats
 *
 *	Get network statistics from device. Return @storage.
 *	The device driver may provide its own method by setting
 *	dev->netdev_ops->get_stats64 or dev->netdev_ops->get_stats;
 *	otherwise the internal statistics structure is used.
 */
struct rtnl_link_stats64 *dev_get_stats(struct net_device *dev,
					struct rtnl_link_stats64 *storage)
{
	const struct net_device_ops *ops = dev->netdev_ops;

	if (ops->ndo_get_stats64) {
		memset(storage, 0, sizeof(*storage));
<<<<<<< HEAD
		return ops->ndo_get_stats64(dev, storage);
	}
	if (ops->ndo_get_stats) {
		netdev_stats_to_stats64(storage, ops->ndo_get_stats(dev));
		return storage;
	}
	netdev_stats_to_stats64(storage, &dev->stats);
	dev_txq_stats_fold(dev, storage);
=======
		ops->ndo_get_stats64(dev, storage);
	} else if (ops->ndo_get_stats) {
		netdev_stats_to_stats64(storage, ops->ndo_get_stats(dev));
	} else {
		netdev_stats_to_stats64(storage, &dev->stats);
		dev_txq_stats_fold(dev, storage);
	}
	storage->rx_dropped += atomic_long_read(&dev->rx_dropped);
>>>>>>> 45f53cc9
	return storage;
}
EXPORT_SYMBOL(dev_get_stats);

struct netdev_queue *dev_ingress_queue_create(struct net_device *dev)
{
	struct netdev_queue *queue = dev_ingress_queue(dev);

#ifdef CONFIG_NET_CLS_ACT
	if (queue)
		return queue;
	queue = kzalloc(sizeof(*queue), GFP_KERNEL);
	if (!queue)
		return NULL;
	netdev_init_one_queue(dev, queue, NULL);
	queue->qdisc = &noop_qdisc;
	queue->qdisc_sleeping = &noop_qdisc;
	rcu_assign_pointer(dev->ingress_queue, queue);
#endif
	return queue;
}

/**
 *	alloc_netdev_mq - allocate network device
 *	@sizeof_priv:	size of private data to allocate space for
 *	@name:		device name format string
 *	@setup:		callback to initialize device
 *	@queue_count:	the number of subqueues to allocate
 *
 *	Allocates a struct net_device with private data area for driver use
 *	and performs basic initialization.  Also allocates subquue structs
 *	for each queue on the device at the end of the netdevice.
 */
struct net_device *alloc_netdev_mq(int sizeof_priv, const char *name,
		void (*setup)(struct net_device *), unsigned int queue_count)
{
	struct net_device *dev;
	size_t alloc_size;
	struct net_device *p;

	BUG_ON(strlen(name) >= sizeof(dev->name));

	if (queue_count < 1) {
		pr_err("alloc_netdev: Unable to allocate device "
		       "with zero queues.\n");
		return NULL;
	}

	alloc_size = sizeof(struct net_device);
	if (sizeof_priv) {
		/* ensure 32-byte alignment of private area */
		alloc_size = ALIGN(alloc_size, NETDEV_ALIGN);
		alloc_size += sizeof_priv;
	}
	/* ensure 32-byte alignment of whole construct */
	alloc_size += NETDEV_ALIGN - 1;

	p = kzalloc(alloc_size, GFP_KERNEL);
	if (!p) {
		printk(KERN_ERR "alloc_netdev: Unable to allocate device.\n");
		return NULL;
	}

	dev = PTR_ALIGN(p, NETDEV_ALIGN);
	dev->padded = (char *)dev - (char *)p;

	dev->pcpu_refcnt = alloc_percpu(int);
	if (!dev->pcpu_refcnt)
		goto free_p;

	if (dev_addr_init(dev))
		goto free_pcpu;

	dev_mc_init(dev);
	dev_uc_init(dev);

	dev_net_set(dev, &init_net);

	dev->num_tx_queues = queue_count;
	dev->real_num_tx_queues = queue_count;

#ifdef CONFIG_RPS
	dev->num_rx_queues = queue_count;
	dev->real_num_rx_queues = queue_count;
#endif

	dev->gso_max_size = GSO_MAX_SIZE;

	INIT_LIST_HEAD(&dev->ethtool_ntuple_list.list);
	dev->ethtool_ntuple_list.count = 0;
	INIT_LIST_HEAD(&dev->napi_list);
	INIT_LIST_HEAD(&dev->unreg_list);
	INIT_LIST_HEAD(&dev->link_watch_list);
	dev->priv_flags = IFF_XMIT_DST_RELEASE;
	setup(dev);
	strcpy(dev->name, name);
	return dev;

free_pcpu:
	free_percpu(dev->pcpu_refcnt);
free_p:
	kfree(p);
	return NULL;
}
EXPORT_SYMBOL(alloc_netdev_mq);

/**
 *	free_netdev - free network device
 *	@dev: device
 *
 *	This function does the last stage of destroying an allocated device
 * 	interface. The reference to the device object is released.
 *	If this is the last reference then it will be freed.
 */
void free_netdev(struct net_device *dev)
{
	struct napi_struct *p, *n;

	release_net(dev_net(dev));

	kfree(dev->_tx);

	kfree(rcu_dereference_raw(dev->ingress_queue));

	/* Flush device addresses */
	dev_addr_flush(dev);

	/* Clear ethtool n-tuple list */
	ethtool_ntuple_flush(dev);

	list_for_each_entry_safe(p, n, &dev->napi_list, dev_list)
		netif_napi_del(p);

	free_percpu(dev->pcpu_refcnt);
	dev->pcpu_refcnt = NULL;

	/*  Compatibility with error handling in drivers */
	if (dev->reg_state == NETREG_UNINITIALIZED) {
		kfree((char *)dev - dev->padded);
		return;
	}

	BUG_ON(dev->reg_state != NETREG_UNREGISTERED);
	dev->reg_state = NETREG_RELEASED;

	/* will free via device release */
	put_device(&dev->dev);
}
EXPORT_SYMBOL(free_netdev);

/**
 *	synchronize_net -  Synchronize with packet receive processing
 *
 *	Wait for packets currently being received to be done.
 *	Does not block later packets from starting.
 */
void synchronize_net(void)
{
	might_sleep();
	synchronize_rcu();
}
EXPORT_SYMBOL(synchronize_net);

/**
 *	unregister_netdevice_queue - remove device from the kernel
 *	@dev: device
 *	@head: list
 *
 *	This function shuts down a device interface and removes it
 *	from the kernel tables.
 *	If head not NULL, device is queued to be unregistered later.
 *
 *	Callers must hold the rtnl semaphore.  You may want
 *	unregister_netdev() instead of this.
 */

void unregister_netdevice_queue(struct net_device *dev, struct list_head *head)
{
	ASSERT_RTNL();

	if (head) {
		list_move_tail(&dev->unreg_list, head);
	} else {
		rollback_registered(dev);
		/* Finish processing unregister after unlock */
		net_set_todo(dev);
	}
}
EXPORT_SYMBOL(unregister_netdevice_queue);

/**
 *	unregister_netdevice_many - unregister many devices
 *	@head: list of devices
 */
void unregister_netdevice_many(struct list_head *head)
{
	struct net_device *dev;

	if (!list_empty(head)) {
		rollback_registered_many(head);
		list_for_each_entry(dev, head, unreg_list)
			net_set_todo(dev);
	}
}
EXPORT_SYMBOL(unregister_netdevice_many);

/**
 *	unregister_netdev - remove device from the kernel
 *	@dev: device
 *
 *	This function shuts down a device interface and removes it
 *	from the kernel tables.
 *
 *	This is just a wrapper for unregister_netdevice that takes
 *	the rtnl semaphore.  In general you want to use this and not
 *	unregister_netdevice.
 */
void unregister_netdev(struct net_device *dev)
{
	rtnl_lock();
	unregister_netdevice(dev);
	rtnl_unlock();
}
EXPORT_SYMBOL(unregister_netdev);

/**
 *	dev_change_net_namespace - move device to different nethost namespace
 *	@dev: device
 *	@net: network namespace
 *	@pat: If not NULL name pattern to try if the current device name
 *	      is already taken in the destination network namespace.
 *
 *	This function shuts down a device interface and moves it
 *	to a new network namespace. On success 0 is returned, on
 *	a failure a netagive errno code is returned.
 *
 *	Callers must hold the rtnl semaphore.
 */

int dev_change_net_namespace(struct net_device *dev, struct net *net, const char *pat)
{
	int err;

	ASSERT_RTNL();

	/* Don't allow namespace local devices to be moved. */
	err = -EINVAL;
	if (dev->features & NETIF_F_NETNS_LOCAL)
		goto out;

	/* Ensure the device has been registrered */
	err = -EINVAL;
	if (dev->reg_state != NETREG_REGISTERED)
		goto out;

	/* Get out if there is nothing todo */
	err = 0;
	if (net_eq(dev_net(dev), net))
		goto out;

	/* Pick the destination device name, and ensure
	 * we can use it in the destination network namespace.
	 */
	err = -EEXIST;
	if (__dev_get_by_name(net, dev->name)) {
		/* We get here if we can't use the current device name */
		if (!pat)
			goto out;
		if (dev_get_valid_name(dev, pat, 1))
			goto out;
	}

	/*
	 * And now a mini version of register_netdevice unregister_netdevice.
	 */

	/* If device is running close it first. */
	dev_close(dev);

	/* And unlink it from device chain */
	err = -ENODEV;
	unlist_netdevice(dev);

	synchronize_net();

	/* Shutdown queueing discipline. */
	dev_shutdown(dev);

	/* Notify protocols, that we are about to destroy
	   this device. They should clean all the things.

	   Note that dev->reg_state stays at NETREG_REGISTERED.
	   This is wanted because this way 8021q and macvlan know
	   the device is just moving and can keep their slaves up.
	*/
	call_netdevice_notifiers(NETDEV_UNREGISTER, dev);
	call_netdevice_notifiers(NETDEV_UNREGISTER_BATCH, dev);

	/*
	 *	Flush the unicast and multicast chains
	 */
	dev_uc_flush(dev);
	dev_mc_flush(dev);

	/* Actually switch the network namespace */
	dev_net_set(dev, net);

	/* If there is an ifindex conflict assign a new one */
	if (__dev_get_by_index(net, dev->ifindex)) {
		int iflink = (dev->iflink == dev->ifindex);
		dev->ifindex = dev_new_index(net);
		if (iflink)
			dev->iflink = dev->ifindex;
	}

	/* Fixup kobjects */
	err = device_rename(&dev->dev, dev->name);
	WARN_ON(err);

	/* Add the device back in the hashes */
	list_netdevice(dev);

	/* Notify protocols, that a new device appeared. */
	call_netdevice_notifiers(NETDEV_REGISTER, dev);

	/*
	 *	Prevent userspace races by waiting until the network
	 *	device is fully setup before sending notifications.
	 */
	rtmsg_ifinfo(RTM_NEWLINK, dev, ~0U);

	synchronize_net();
	err = 0;
out:
	return err;
}
EXPORT_SYMBOL_GPL(dev_change_net_namespace);

static int dev_cpu_callback(struct notifier_block *nfb,
			    unsigned long action,
			    void *ocpu)
{
	struct sk_buff **list_skb;
	struct sk_buff *skb;
	unsigned int cpu, oldcpu = (unsigned long)ocpu;
	struct softnet_data *sd, *oldsd;

	if (action != CPU_DEAD && action != CPU_DEAD_FROZEN)
		return NOTIFY_OK;

	local_irq_disable();
	cpu = smp_processor_id();
	sd = &per_cpu(softnet_data, cpu);
	oldsd = &per_cpu(softnet_data, oldcpu);

	/* Find end of our completion_queue. */
	list_skb = &sd->completion_queue;
	while (*list_skb)
		list_skb = &(*list_skb)->next;
	/* Append completion queue from offline CPU. */
	*list_skb = oldsd->completion_queue;
	oldsd->completion_queue = NULL;

	/* Append output queue from offline CPU. */
	if (oldsd->output_queue) {
		*sd->output_queue_tailp = oldsd->output_queue;
		sd->output_queue_tailp = oldsd->output_queue_tailp;
		oldsd->output_queue = NULL;
		oldsd->output_queue_tailp = &oldsd->output_queue;
	}

	raise_softirq_irqoff(NET_TX_SOFTIRQ);
	local_irq_enable();

	/* Process offline CPU's input_pkt_queue */
	while ((skb = __skb_dequeue(&oldsd->process_queue))) {
		netif_rx(skb);
		input_queue_head_incr(oldsd);
	}
	while ((skb = __skb_dequeue(&oldsd->input_pkt_queue))) {
		netif_rx(skb);
		input_queue_head_incr(oldsd);
	}

	return NOTIFY_OK;
}


/**
 *	netdev_increment_features - increment feature set by one
 *	@all: current feature set
 *	@one: new feature set
 *	@mask: mask feature set
 *
 *	Computes a new feature set after adding a device with feature set
 *	@one to the master device with current feature set @all.  Will not
 *	enable anything that is off in @mask. Returns the new feature set.
 */
unsigned long netdev_increment_features(unsigned long all, unsigned long one,
					unsigned long mask)
{
	/* If device needs checksumming, downgrade to it. */
	if (all & NETIF_F_NO_CSUM && !(one & NETIF_F_NO_CSUM))
		all ^= NETIF_F_NO_CSUM | (one & NETIF_F_ALL_CSUM);
	else if (mask & NETIF_F_ALL_CSUM) {
		/* If one device supports v4/v6 checksumming, set for all. */
		if (one & (NETIF_F_IP_CSUM | NETIF_F_IPV6_CSUM) &&
		    !(all & NETIF_F_GEN_CSUM)) {
			all &= ~NETIF_F_ALL_CSUM;
			all |= one & (NETIF_F_IP_CSUM | NETIF_F_IPV6_CSUM);
		}

		/* If one device supports hw checksumming, set for all. */
		if (one & NETIF_F_GEN_CSUM && !(all & NETIF_F_GEN_CSUM)) {
			all &= ~NETIF_F_ALL_CSUM;
			all |= NETIF_F_HW_CSUM;
		}
	}

	one |= NETIF_F_ALL_CSUM;

	one |= all & NETIF_F_ONE_FOR_ALL;
	all &= one | NETIF_F_LLTX | NETIF_F_GSO | NETIF_F_UFO;
	all |= one & mask & NETIF_F_ONE_FOR_ALL;

	return all;
}
EXPORT_SYMBOL(netdev_increment_features);

static struct hlist_head *netdev_create_hash(void)
{
	int i;
	struct hlist_head *hash;

	hash = kmalloc(sizeof(*hash) * NETDEV_HASHENTRIES, GFP_KERNEL);
	if (hash != NULL)
		for (i = 0; i < NETDEV_HASHENTRIES; i++)
			INIT_HLIST_HEAD(&hash[i]);

	return hash;
}

/* Initialize per network namespace state */
static int __net_init netdev_init(struct net *net)
{
	INIT_LIST_HEAD(&net->dev_base_head);

	net->dev_name_head = netdev_create_hash();
	if (net->dev_name_head == NULL)
		goto err_name;

	net->dev_index_head = netdev_create_hash();
	if (net->dev_index_head == NULL)
		goto err_idx;

	return 0;

err_idx:
	kfree(net->dev_name_head);
err_name:
	return -ENOMEM;
}

/**
 *	netdev_drivername - network driver for the device
 *	@dev: network device
 *	@buffer: buffer for resulting name
 *	@len: size of buffer
 *
 *	Determine network driver for device.
 */
char *netdev_drivername(const struct net_device *dev, char *buffer, int len)
{
	const struct device_driver *driver;
	const struct device *parent;

	if (len <= 0 || !buffer)
		return buffer;
	buffer[0] = 0;

	parent = dev->dev.parent;

	if (!parent)
		return buffer;

	driver = parent->driver;
	if (driver && driver->name)
		strlcpy(buffer, driver->name, len);
	return buffer;
}

static int __netdev_printk(const char *level, const struct net_device *dev,
			   struct va_format *vaf)
{
	int r;

	if (dev && dev->dev.parent)
		r = dev_printk(level, dev->dev.parent, "%s: %pV",
			       netdev_name(dev), vaf);
	else if (dev)
		r = printk("%s%s: %pV", level, netdev_name(dev), vaf);
	else
		r = printk("%s(NULL net_device): %pV", level, vaf);

	return r;
}

int netdev_printk(const char *level, const struct net_device *dev,
		  const char *format, ...)
{
	struct va_format vaf;
	va_list args;
	int r;

	va_start(args, format);

	vaf.fmt = format;
	vaf.va = &args;

	r = __netdev_printk(level, dev, &vaf);
	va_end(args);

	return r;
}
EXPORT_SYMBOL(netdev_printk);

#define define_netdev_printk_level(func, level)			\
int func(const struct net_device *dev, const char *fmt, ...)	\
{								\
	int r;							\
	struct va_format vaf;					\
	va_list args;						\
								\
	va_start(args, fmt);					\
								\
	vaf.fmt = fmt;						\
	vaf.va = &args;						\
								\
	r = __netdev_printk(level, dev, &vaf);			\
	va_end(args);						\
								\
	return r;						\
}								\
EXPORT_SYMBOL(func);

define_netdev_printk_level(netdev_emerg, KERN_EMERG);
define_netdev_printk_level(netdev_alert, KERN_ALERT);
define_netdev_printk_level(netdev_crit, KERN_CRIT);
define_netdev_printk_level(netdev_err, KERN_ERR);
define_netdev_printk_level(netdev_warn, KERN_WARNING);
define_netdev_printk_level(netdev_notice, KERN_NOTICE);
define_netdev_printk_level(netdev_info, KERN_INFO);

static void __net_exit netdev_exit(struct net *net)
{
	kfree(net->dev_name_head);
	kfree(net->dev_index_head);
}

static struct pernet_operations __net_initdata netdev_net_ops = {
	.init = netdev_init,
	.exit = netdev_exit,
};

static void __net_exit default_device_exit(struct net *net)
{
	struct net_device *dev, *aux;
	/*
	 * Push all migratable network devices back to the
	 * initial network namespace
	 */
	rtnl_lock();
	for_each_netdev_safe(net, dev, aux) {
		int err;
		char fb_name[IFNAMSIZ];

		/* Ignore unmoveable devices (i.e. loopback) */
		if (dev->features & NETIF_F_NETNS_LOCAL)
			continue;

		/* Leave virtual devices for the generic cleanup */
		if (dev->rtnl_link_ops)
			continue;

		/* Push remaing network devices to init_net */
		snprintf(fb_name, IFNAMSIZ, "dev%d", dev->ifindex);
		err = dev_change_net_namespace(dev, &init_net, fb_name);
		if (err) {
			printk(KERN_EMERG "%s: failed to move %s to init_net: %d\n",
				__func__, dev->name, err);
			BUG();
		}
	}
	rtnl_unlock();
}

static void __net_exit default_device_exit_batch(struct list_head *net_list)
{
	/* At exit all network devices most be removed from a network
	 * namespace.  Do this in the reverse order of registeration.
	 * Do this across as many network namespaces as possible to
	 * improve batching efficiency.
	 */
	struct net_device *dev;
	struct net *net;
	LIST_HEAD(dev_kill_list);

	rtnl_lock();
	list_for_each_entry(net, net_list, exit_list) {
		for_each_netdev_reverse(net, dev) {
			if (dev->rtnl_link_ops)
				dev->rtnl_link_ops->dellink(dev, &dev_kill_list);
			else
				unregister_netdevice_queue(dev, &dev_kill_list);
		}
	}
	unregister_netdevice_many(&dev_kill_list);
	rtnl_unlock();
}

static struct pernet_operations __net_initdata default_device_ops = {
	.exit = default_device_exit,
	.exit_batch = default_device_exit_batch,
};

/*
 *	Initialize the DEV module. At boot time this walks the device list and
 *	unhooks any devices that fail to initialise (normally hardware not
 *	present) and leaves us with a valid list of present and active devices.
 *
 */

/*
 *       This is called single threaded during boot, so no need
 *       to take the rtnl semaphore.
 */
static int __init net_dev_init(void)
{
	int i, rc = -ENOMEM;

	BUG_ON(!dev_boot_phase);

	if (dev_proc_init())
		goto out;

	if (netdev_kobject_init())
		goto out;

	INIT_LIST_HEAD(&ptype_all);
	for (i = 0; i < PTYPE_HASH_SIZE; i++)
		INIT_LIST_HEAD(&ptype_base[i]);

	if (register_pernet_subsys(&netdev_net_ops))
		goto out;

	/*
	 *	Initialise the packet receive queues.
	 */

	for_each_possible_cpu(i) {
		struct softnet_data *sd = &per_cpu(softnet_data, i);

		memset(sd, 0, sizeof(*sd));
		skb_queue_head_init(&sd->input_pkt_queue);
		skb_queue_head_init(&sd->process_queue);
		sd->completion_queue = NULL;
		INIT_LIST_HEAD(&sd->poll_list);
		sd->output_queue = NULL;
		sd->output_queue_tailp = &sd->output_queue;
#ifdef CONFIG_RPS
		sd->csd.func = rps_trigger_softirq;
		sd->csd.info = sd;
		sd->csd.flags = 0;
		sd->cpu = i;
#endif

		sd->backlog.poll = process_backlog;
		sd->backlog.weight = weight_p;
		sd->backlog.gro_list = NULL;
		sd->backlog.gro_count = 0;
	}

	dev_boot_phase = 0;

	/* The loopback device is special if any other network devices
	 * is present in a network namespace the loopback device must
	 * be present. Since we now dynamically allocate and free the
	 * loopback device ensure this invariant is maintained by
	 * keeping the loopback device as the first device on the
	 * list of network devices.  Ensuring the loopback devices
	 * is the first device that appears and the last network device
	 * that disappears.
	 */
	if (register_pernet_device(&loopback_net_ops))
		goto out;

	if (register_pernet_device(&default_device_ops))
		goto out;

	open_softirq(NET_TX_SOFTIRQ, net_tx_action);
	open_softirq(NET_RX_SOFTIRQ, net_rx_action);

	hotcpu_notifier(dev_cpu_callback, 0);
	dst_init();
	dev_mcast_init();
	rc = 0;
out:
	return rc;
}

subsys_initcall(net_dev_init);

static int __init initialize_hashrnd(void)
{
	get_random_bytes(&hashrnd, sizeof(hashrnd));
	return 0;
}

late_initcall_sync(initialize_hashrnd);
<|MERGE_RESOLUTION|>--- conflicted
+++ resolved
@@ -1977,11 +1977,6 @@
 static inline int skb_needs_linearize(struct sk_buff *skb,
 				      struct net_device *dev)
 {
-<<<<<<< HEAD
-	return skb_is_nonlinear(skb) &&
-	       ((skb_has_frags(skb) && !(dev->features & NETIF_F_FRAGLIST)) ||
-	        (skb_shinfo(skb)->nr_frags && (!(dev->features & NETIF_F_SG) ||
-=======
 	int features = dev->features;
 
 	if (skb->protocol == htons(ETH_P_8021Q) || vlan_tx_tag_present(skb))
@@ -1990,7 +1985,6 @@
 	return skb_is_nonlinear(skb) &&
 	       ((skb_has_frag_list(skb) && !(features & NETIF_F_FRAGLIST)) ||
 		(skb_shinfo(skb)->nr_frags && (!(features & NETIF_F_SG) ||
->>>>>>> 45f53cc9
 					      illegal_highdma(dev, skb))));
 }
 
@@ -2214,12 +2208,9 @@
 	return rc;
 }
 
-<<<<<<< HEAD
-=======
 static DEFINE_PER_CPU(int, xmit_recursion);
 #define RECURSION_LIMIT 10
 
->>>>>>> 45f53cc9
 /**
  *	dev_queue_xmit - transmit a buffer
  *	@skb: buffer to transmit
@@ -2846,51 +2837,6 @@
 }
 EXPORT_SYMBOL_GPL(netdev_rx_handler_unregister);
 
-/**
- *	netdev_rx_handler_register - register receive handler
- *	@dev: device to register a handler for
- *	@rx_handler: receive handler to register
- *	@rx_handler_data: data pointer that is used by rx handler
- *
- *	Register a receive hander for a device. This handler will then be
- *	called from __netif_receive_skb. A negative errno code is returned
- *	on a failure.
- *
- *	The caller must hold the rtnl_mutex.
- */
-int netdev_rx_handler_register(struct net_device *dev,
-			       rx_handler_func_t *rx_handler,
-			       void *rx_handler_data)
-{
-	ASSERT_RTNL();
-
-	if (dev->rx_handler)
-		return -EBUSY;
-
-	rcu_assign_pointer(dev->rx_handler_data, rx_handler_data);
-	rcu_assign_pointer(dev->rx_handler, rx_handler);
-
-	return 0;
-}
-EXPORT_SYMBOL_GPL(netdev_rx_handler_register);
-
-/**
- *	netdev_rx_handler_unregister - unregister receive handler
- *	@dev: device to unregister a handler from
- *
- *	Unregister a receive hander from a device.
- *
- *	The caller must hold the rtnl_mutex.
- */
-void netdev_rx_handler_unregister(struct net_device *dev)
-{
-
-	ASSERT_RTNL();
-	rcu_assign_pointer(dev->rx_handler, NULL);
-	rcu_assign_pointer(dev->rx_handler_data, NULL);
-}
-EXPORT_SYMBOL_GPL(netdev_rx_handler_unregister);
-
 static inline void skb_bond_set_mac_by_master(struct sk_buff *skb,
 					      struct net_device *master)
 {
@@ -3027,8 +2973,6 @@
 		if (!skb)
 			goto out;
 	}
-<<<<<<< HEAD
-=======
 
 	if (vlan_tx_tag_present(skb)) {
 		if (pt_prev) {
@@ -3041,7 +2985,6 @@
 		} else if (unlikely(!skb))
 			goto out;
 	}
->>>>>>> 45f53cc9
 
 	/*
 	 * Make sure frames received on VLAN interfaces stacked on
@@ -5546,16 +5489,6 @@
 
 	if (ops->ndo_get_stats64) {
 		memset(storage, 0, sizeof(*storage));
-<<<<<<< HEAD
-		return ops->ndo_get_stats64(dev, storage);
-	}
-	if (ops->ndo_get_stats) {
-		netdev_stats_to_stats64(storage, ops->ndo_get_stats(dev));
-		return storage;
-	}
-	netdev_stats_to_stats64(storage, &dev->stats);
-	dev_txq_stats_fold(dev, storage);
-=======
 		ops->ndo_get_stats64(dev, storage);
 	} else if (ops->ndo_get_stats) {
 		netdev_stats_to_stats64(storage, ops->ndo_get_stats(dev));
@@ -5564,7 +5497,6 @@
 		dev_txq_stats_fold(dev, storage);
 	}
 	storage->rx_dropped += atomic_long_read(&dev->rx_dropped);
->>>>>>> 45f53cc9
 	return storage;
 }
 EXPORT_SYMBOL(dev_get_stats);
