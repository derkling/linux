--- conflicted
+++ resolved
@@ -346,11 +346,7 @@
 		schedule_delayed_work(&npinfo->tx_work,0);
 	}
 }
-<<<<<<< HEAD
-EXPORT_SYMBOL(netpoll_send_skb);
-=======
 EXPORT_SYMBOL(netpoll_send_skb_on_dev);
->>>>>>> 45f53cc9
 
 void netpoll_send_udp(struct netpoll *np, const char *msg, int len)
 {
@@ -926,40 +922,23 @@
 
 		/* avoid racing with NAPI reading npinfo */
 		synchronize_rcu_bh();
-<<<<<<< HEAD
 
 		skb_queue_purge(&npinfo->arp_tx);
 		skb_queue_purge(&npinfo->txq);
 		cancel_rearming_delayed_work(&npinfo->tx_work);
 
-=======
-
-		skb_queue_purge(&npinfo->arp_tx);
-		skb_queue_purge(&npinfo->txq);
-		cancel_rearming_delayed_work(&npinfo->tx_work);
-
->>>>>>> 45f53cc9
 		/* clean after last, unfinished work */
 		__skb_queue_purge(&npinfo->txq);
 		kfree(npinfo);
 	}
 }
 EXPORT_SYMBOL_GPL(__netpoll_cleanup);
-<<<<<<< HEAD
 
 void netpoll_cleanup(struct netpoll *np)
 {
 	if (!np->dev)
 		return;
 
-=======
-
-void netpoll_cleanup(struct netpoll *np)
-{
-	if (!np->dev)
-		return;
-
->>>>>>> 45f53cc9
 	rtnl_lock();
 	__netpoll_cleanup(np);
 	rtnl_unlock();
