/*
 *	Routines having to do with the 'struct sk_buff' memory handlers.
 *
 *	Authors:	Alan Cox <alan@lxorguk.ukuu.org.uk>
 *			Florian La Roche <rzsfl@rz.uni-sb.de>
 *
 *	Fixes:
 *		Alan Cox	:	Fixed the worst of the load
 *					balancer bugs.
 *		Dave Platt	:	Interrupt stacking fix.
 *	Richard Kooijman	:	Timestamp fixes.
 *		Alan Cox	:	Changed buffer format.
 *		Alan Cox	:	destructor hook for AF_UNIX etc.
 *		Linus Torvalds	:	Better skb_clone.
 *		Alan Cox	:	Added skb_copy.
 *		Alan Cox	:	Added all the changed routines Linus
 *					only put in the headers
 *		Ray VanTassle	:	Fixed --skb->lock in free
 *		Alan Cox	:	skb_copy copy arp field
 *		Andi Kleen	:	slabified it.
 *		Robert Olsson	:	Removed skb_head_pool
 *
 *	NOTE:
 *		The __skb_ routines should be called with interrupts
 *	disabled, or you better be *real* sure that the operation is atomic
 *	with respect to whatever list is being frobbed (e.g. via lock_sock()
 *	or via disabling bottom half handlers, etc).
 *
 *	This program is free software; you can redistribute it and/or
 *	modify it under the terms of the GNU General Public License
 *	as published by the Free Software Foundation; either version
 *	2 of the License, or (at your option) any later version.
 */

/*
 *	The functions in this file will not compile correctly with gcc 2.4.x
 */

#include <linux/module.h>
#include <linux/types.h>
#include <linux/kernel.h>
#include <linux/kmemcheck.h>
#include <linux/mm.h>
#include <linux/interrupt.h>
#include <linux/in.h>
#include <linux/inet.h>
#include <linux/slab.h>
#include <linux/netdevice.h>
#ifdef CONFIG_NET_CLS_ACT
#include <net/pkt_sched.h>
#endif
#include <linux/string.h>
#include <linux/skbuff.h>
#include <linux/splice.h>
#include <linux/cache.h>
#include <linux/rtnetlink.h>
#include <linux/init.h>
#include <linux/scatterlist.h>
#include <linux/errqueue.h>

#include <net/protocol.h>
#include <net/dst.h>
#include <net/sock.h>
#include <net/checksum.h>
#include <net/xfrm.h>

#include <asm/uaccess.h>
#include <asm/system.h>
#include <trace/events/skb.h>

#include "kmap_skb.h"

static struct kmem_cache *skbuff_head_cache __read_mostly;
static struct kmem_cache *skbuff_fclone_cache __read_mostly;

static void sock_pipe_buf_release(struct pipe_inode_info *pipe,
				  struct pipe_buffer *buf)
{
	put_page(buf->page);
}

static void sock_pipe_buf_get(struct pipe_inode_info *pipe,
				struct pipe_buffer *buf)
{
	get_page(buf->page);
}

static int sock_pipe_buf_steal(struct pipe_inode_info *pipe,
			       struct pipe_buffer *buf)
{
	return 1;
}


/* Pipe buffer operations for a socket. */
static const struct pipe_buf_operations sock_pipe_buf_ops = {
	.can_merge = 0,
	.map = generic_pipe_buf_map,
	.unmap = generic_pipe_buf_unmap,
	.confirm = generic_pipe_buf_confirm,
	.release = sock_pipe_buf_release,
	.steal = sock_pipe_buf_steal,
	.get = sock_pipe_buf_get,
};

/*
 *	Keep out-of-line to prevent kernel bloat.
 *	__builtin_return_address is not used because it is not always
 *	reliable.
 */

/**
 *	skb_over_panic	- 	private function
 *	@skb: buffer
 *	@sz: size
 *	@here: address
 *
 *	Out of line support code for skb_put(). Not user callable.
 */
static void skb_over_panic(struct sk_buff *skb, int sz, void *here)
{
	printk(KERN_EMERG "skb_over_panic: text:%p len:%d put:%d head:%p "
			  "data:%p tail:%#lx end:%#lx dev:%s\n",
	       here, skb->len, sz, skb->head, skb->data,
	       (unsigned long)skb->tail, (unsigned long)skb->end,
	       skb->dev ? skb->dev->name : "<NULL>");
	BUG();
}

/**
 *	skb_under_panic	- 	private function
 *	@skb: buffer
 *	@sz: size
 *	@here: address
 *
 *	Out of line support code for skb_push(). Not user callable.
 */

static void skb_under_panic(struct sk_buff *skb, int sz, void *here)
{
	printk(KERN_EMERG "skb_under_panic: text:%p len:%d put:%d head:%p "
			  "data:%p tail:%#lx end:%#lx dev:%s\n",
	       here, skb->len, sz, skb->head, skb->data,
	       (unsigned long)skb->tail, (unsigned long)skb->end,
	       skb->dev ? skb->dev->name : "<NULL>");
	BUG();
}

/* 	Allocate a new skbuff. We do this ourselves so we can fill in a few
 *	'private' fields and also do memory statistics to find all the
 *	[BEEP] leaks.
 *
 */

/**
 *	__alloc_skb	-	allocate a network buffer
 *	@size: size to allocate
 *	@gfp_mask: allocation mask
 *	@fclone: allocate from fclone cache instead of head cache
 *		and allocate a cloned (child) skb
 *	@node: numa node to allocate memory on
 *
 *	Allocate a new &sk_buff. The returned buffer has no headroom and a
 *	tail room of size bytes. The object has a reference count of one.
 *	The return is the buffer. On a failure the return is %NULL.
 *
 *	Buffers may only be allocated from interrupts using a @gfp_mask of
 *	%GFP_ATOMIC.
 */
struct sk_buff *__alloc_skb(unsigned int size, gfp_t gfp_mask,
			    int fclone, int node)
{
	struct kmem_cache *cache;
	struct skb_shared_info *shinfo;
	struct sk_buff *skb;
	u8 *data;

	cache = fclone ? skbuff_fclone_cache : skbuff_head_cache;

	/* Get the HEAD */
	skb = kmem_cache_alloc_node(cache, gfp_mask & ~__GFP_DMA, node);
	if (!skb)
		goto out;
	prefetchw(skb);

	size = SKB_DATA_ALIGN(size);
	data = kmalloc_node_track_caller(size + sizeof(struct skb_shared_info),
			gfp_mask, node);
	if (!data)
		goto nodata;
	prefetchw(data + size);

	/*
	 * Only clear those fields we need to clear, not those that we will
	 * actually initialise below. Hence, don't put any more fields after
	 * the tail pointer in struct sk_buff!
	 */
	memset(skb, 0, offsetof(struct sk_buff, tail));
	skb->truesize = size + sizeof(struct sk_buff);
	atomic_set(&skb->users, 1);
	skb->head = data;
	skb->data = data;
	skb_reset_tail_pointer(skb);
	skb->end = skb->tail + size;
#ifdef NET_SKBUFF_DATA_USES_OFFSET
	skb->mac_header = ~0U;
#endif

	/* make sure we initialize shinfo sequentially */
	shinfo = skb_shinfo(skb);
	memset(shinfo, 0, offsetof(struct skb_shared_info, dataref));
	atomic_set(&shinfo->dataref, 1);

	if (fclone) {
		struct sk_buff *child = skb + 1;
		atomic_t *fclone_ref = (atomic_t *) (child + 1);

		kmemcheck_annotate_bitfield(child, flags1);
		kmemcheck_annotate_bitfield(child, flags2);
		skb->fclone = SKB_FCLONE_ORIG;
		atomic_set(fclone_ref, 1);

		child->fclone = SKB_FCLONE_UNAVAILABLE;
	}
out:
	return skb;
nodata:
	kmem_cache_free(cache, skb);
	skb = NULL;
	goto out;
}
EXPORT_SYMBOL(__alloc_skb);

/**
 *	__netdev_alloc_skb - allocate an skbuff for rx on a specific device
 *	@dev: network device to receive on
 *	@length: length to allocate
 *	@gfp_mask: get_free_pages mask, passed to alloc_skb
 *
 *	Allocate a new &sk_buff and assign it a usage count of one. The
 *	buffer has unspecified headroom built in. Users should allocate
 *	the headroom they think they need without accounting for the
 *	built in space. The built in space is used for optimisations.
 *
 *	%NULL is returned if there is no free memory.
 */
struct sk_buff *__netdev_alloc_skb(struct net_device *dev,
		unsigned int length, gfp_t gfp_mask)
{
	struct sk_buff *skb;

	skb = __alloc_skb(length + NET_SKB_PAD, gfp_mask, 0, NUMA_NO_NODE);
	if (likely(skb)) {
		skb_reserve(skb, NET_SKB_PAD);
		skb->dev = dev;
	}
	return skb;
}
EXPORT_SYMBOL(__netdev_alloc_skb);

void skb_add_rx_frag(struct sk_buff *skb, int i, struct page *page, int off,
		int size)
{
	skb_fill_page_desc(skb, i, page, off, size);
	skb->len += size;
	skb->data_len += size;
	skb->truesize += size;
}
EXPORT_SYMBOL(skb_add_rx_frag);

/**
 *	dev_alloc_skb - allocate an skbuff for receiving
 *	@length: length to allocate
 *
 *	Allocate a new &sk_buff and assign it a usage count of one. The
 *	buffer has unspecified headroom built in. Users should allocate
 *	the headroom they think they need without accounting for the
 *	built in space. The built in space is used for optimisations.
 *
 *	%NULL is returned if there is no free memory. Although this function
 *	allocates memory it can be called from an interrupt.
 */
struct sk_buff *dev_alloc_skb(unsigned int length)
{
	/*
	 * There is more code here than it seems:
	 * __dev_alloc_skb is an inline
	 */
	return __dev_alloc_skb(length, GFP_ATOMIC);
}
EXPORT_SYMBOL(dev_alloc_skb);

static void skb_drop_list(struct sk_buff **listp)
{
	struct sk_buff *list = *listp;

	*listp = NULL;

	do {
		struct sk_buff *this = list;
		list = list->next;
		kfree_skb(this);
	} while (list);
}

static inline void skb_drop_fraglist(struct sk_buff *skb)
{
	skb_drop_list(&skb_shinfo(skb)->frag_list);
}

static void skb_clone_fraglist(struct sk_buff *skb)
{
	struct sk_buff *list;

	skb_walk_frags(skb, list)
		skb_get(list);
}

static void skb_release_data(struct sk_buff *skb)
{
	if (!skb->cloned ||
	    !atomic_sub_return(skb->nohdr ? (1 << SKB_DATAREF_SHIFT) + 1 : 1,
			       &skb_shinfo(skb)->dataref)) {
		if (skb_shinfo(skb)->nr_frags) {
			int i;
			for (i = 0; i < skb_shinfo(skb)->nr_frags; i++)
				put_page(skb_shinfo(skb)->frags[i].page);
		}

		if (skb_has_frag_list(skb))
			skb_drop_fraglist(skb);

		kfree(skb->head);
	}
}

/*
 *	Free an skbuff by memory without cleaning the state.
 */
static void kfree_skbmem(struct sk_buff *skb)
{
	struct sk_buff *other;
	atomic_t *fclone_ref;

	switch (skb->fclone) {
	case SKB_FCLONE_UNAVAILABLE:
		kmem_cache_free(skbuff_head_cache, skb);
		break;

	case SKB_FCLONE_ORIG:
		fclone_ref = (atomic_t *) (skb + 2);
		if (atomic_dec_and_test(fclone_ref))
			kmem_cache_free(skbuff_fclone_cache, skb);
		break;

	case SKB_FCLONE_CLONE:
		fclone_ref = (atomic_t *) (skb + 1);
		other = skb - 1;

		/* The clone portion is available for
		 * fast-cloning again.
		 */
		skb->fclone = SKB_FCLONE_UNAVAILABLE;

		if (atomic_dec_and_test(fclone_ref))
			kmem_cache_free(skbuff_fclone_cache, other);
		break;
	}
}

static void skb_release_head_state(struct sk_buff *skb)
{
	skb_dst_drop(skb);
#ifdef CONFIG_XFRM
	secpath_put(skb->sp);
#endif
	if (skb->destructor) {
		WARN_ON(in_irq());
		skb->destructor(skb);
	}
#if defined(CONFIG_NF_CONNTRACK) || defined(CONFIG_NF_CONNTRACK_MODULE)
	nf_conntrack_put(skb->nfct);
	nf_conntrack_put_reasm(skb->nfct_reasm);
#endif
#ifdef CONFIG_BRIDGE_NETFILTER
	nf_bridge_put(skb->nf_bridge);
#endif
/* XXX: IS this still necessary? - JHS */
#ifdef CONFIG_NET_SCHED
	skb->tc_index = 0;
#ifdef CONFIG_NET_CLS_ACT
	skb->tc_verd = 0;
#endif
#endif
}

/* Free everything but the sk_buff shell. */
static void skb_release_all(struct sk_buff *skb)
{
	skb_release_head_state(skb);
	skb_release_data(skb);
}

/**
 *	__kfree_skb - private function
 *	@skb: buffer
 *
 *	Free an sk_buff. Release anything attached to the buffer.
 *	Clean the state. This is an internal helper function. Users should
 *	always call kfree_skb
 */

void __kfree_skb(struct sk_buff *skb)
{
	skb_release_all(skb);
	kfree_skbmem(skb);
}
EXPORT_SYMBOL(__kfree_skb);

/**
 *	kfree_skb - free an sk_buff
 *	@skb: buffer to free
 *
 *	Drop a reference to the buffer and free it if the usage count has
 *	hit zero.
 */
void kfree_skb(struct sk_buff *skb)
{
	if (unlikely(!skb))
		return;
	if (likely(atomic_read(&skb->users) == 1))
		smp_rmb();
	else if (likely(!atomic_dec_and_test(&skb->users)))
		return;
	trace_kfree_skb(skb, __builtin_return_address(0));
	__kfree_skb(skb);
}
EXPORT_SYMBOL(kfree_skb);

/**
 *	consume_skb - free an skbuff
 *	@skb: buffer to free
 *
 *	Drop a ref to the buffer and free it if the usage count has hit zero
 *	Functions identically to kfree_skb, but kfree_skb assumes that the frame
 *	is being dropped after a failure and notes that
 */
void consume_skb(struct sk_buff *skb)
{
	if (unlikely(!skb))
		return;
	if (likely(atomic_read(&skb->users) == 1))
		smp_rmb();
	else if (likely(!atomic_dec_and_test(&skb->users)))
		return;
	trace_consume_skb(skb);
	__kfree_skb(skb);
}
EXPORT_SYMBOL(consume_skb);

/**
 *	skb_recycle_check - check if skb can be reused for receive
 *	@skb: buffer
 *	@skb_size: minimum receive buffer size
 *
 *	Checks that the skb passed in is not shared or cloned, and
 *	that it is linear and its head portion at least as large as
 *	skb_size so that it can be recycled as a receive buffer.
 *	If these conditions are met, this function does any necessary
 *	reference count dropping and cleans up the skbuff as if it
 *	just came from __alloc_skb().
 */
bool skb_recycle_check(struct sk_buff *skb, int skb_size)
{
	struct skb_shared_info *shinfo;

	if (irqs_disabled())
		return false;

	if (skb_is_nonlinear(skb) || skb->fclone != SKB_FCLONE_UNAVAILABLE)
		return false;

	skb_size = SKB_DATA_ALIGN(skb_size + NET_SKB_PAD);
	if (skb_end_pointer(skb) - skb->head < skb_size)
		return false;

	if (skb_shared(skb) || skb_cloned(skb))
		return false;

	skb_release_head_state(skb);

	shinfo = skb_shinfo(skb);
	memset(shinfo, 0, offsetof(struct skb_shared_info, dataref));
	atomic_set(&shinfo->dataref, 1);

	memset(skb, 0, offsetof(struct sk_buff, tail));
	skb->data = skb->head + NET_SKB_PAD;
	skb_reset_tail_pointer(skb);

	return true;
}
EXPORT_SYMBOL(skb_recycle_check);

static void __copy_skb_header(struct sk_buff *new, const struct sk_buff *old)
{
	new->tstamp		= old->tstamp;
	new->dev		= old->dev;
	new->transport_header	= old->transport_header;
	new->network_header	= old->network_header;
	new->mac_header		= old->mac_header;
	skb_dst_copy(new, old);
	new->rxhash		= old->rxhash;
#ifdef CONFIG_XFRM
	new->sp			= secpath_get(old->sp);
#endif
	memcpy(new->cb, old->cb, sizeof(old->cb));
	new->csum		= old->csum;
	new->local_df		= old->local_df;
	new->pkt_type		= old->pkt_type;
	new->ip_summed		= old->ip_summed;
	skb_copy_queue_mapping(new, old);
	new->priority		= old->priority;
	new->deliver_no_wcard	= old->deliver_no_wcard;
#if defined(CONFIG_IP_VS) || defined(CONFIG_IP_VS_MODULE)
	new->ipvs_property	= old->ipvs_property;
#endif
	new->protocol		= old->protocol;
	new->mark		= old->mark;
	new->skb_iif		= old->skb_iif;
	__nf_copy(new, old);
#if defined(CONFIG_NETFILTER_XT_TARGET_TRACE) || \
    defined(CONFIG_NETFILTER_XT_TARGET_TRACE_MODULE)
	new->nf_trace		= old->nf_trace;
#endif
#ifdef CONFIG_NET_SCHED
	new->tc_index		= old->tc_index;
#ifdef CONFIG_NET_CLS_ACT
	new->tc_verd		= old->tc_verd;
#endif
#endif
	new->vlan_tci		= old->vlan_tci;

	skb_copy_secmark(new, old);
}

/*
 * You should not add any new code to this function.  Add it to
 * __copy_skb_header above instead.
 */
static struct sk_buff *__skb_clone(struct sk_buff *n, struct sk_buff *skb)
{
#define C(x) n->x = skb->x

	n->next = n->prev = NULL;
	n->sk = NULL;
	__copy_skb_header(n, skb);

	C(len);
	C(data_len);
	C(mac_len);
	n->hdr_len = skb->nohdr ? skb_headroom(skb) : skb->hdr_len;
	n->cloned = 1;
	n->nohdr = 0;
	n->destructor = NULL;
	C(tail);
	C(end);
	C(head);
	C(data);
	C(truesize);
	atomic_set(&n->users, 1);

	atomic_inc(&(skb_shinfo(skb)->dataref));
	skb->cloned = 1;

	return n;
#undef C
}

/**
 *	skb_morph	-	morph one skb into another
 *	@dst: the skb to receive the contents
 *	@src: the skb to supply the contents
 *
 *	This is identical to skb_clone except that the target skb is
 *	supplied by the user.
 *
 *	The target skb is returned upon exit.
 */
struct sk_buff *skb_morph(struct sk_buff *dst, struct sk_buff *src)
{
	skb_release_all(dst);
	return __skb_clone(dst, src);
}
EXPORT_SYMBOL_GPL(skb_morph);

/**
 *	skb_clone	-	duplicate an sk_buff
 *	@skb: buffer to clone
 *	@gfp_mask: allocation priority
 *
 *	Duplicate an &sk_buff. The new one is not owned by a socket. Both
 *	copies share the same packet data but not structure. The new
 *	buffer has a reference count of 1. If the allocation fails the
 *	function returns %NULL otherwise the new buffer is returned.
 *
 *	If this function is called from an interrupt gfp_mask() must be
 *	%GFP_ATOMIC.
 */

struct sk_buff *skb_clone(struct sk_buff *skb, gfp_t gfp_mask)
{
	struct sk_buff *n;

	n = skb + 1;
	if (skb->fclone == SKB_FCLONE_ORIG &&
	    n->fclone == SKB_FCLONE_UNAVAILABLE) {
		atomic_t *fclone_ref = (atomic_t *) (n + 1);
		n->fclone = SKB_FCLONE_CLONE;
		atomic_inc(fclone_ref);
	} else {
		n = kmem_cache_alloc(skbuff_head_cache, gfp_mask);
		if (!n)
			return NULL;

		kmemcheck_annotate_bitfield(n, flags1);
		kmemcheck_annotate_bitfield(n, flags2);
		n->fclone = SKB_FCLONE_UNAVAILABLE;
	}

	return __skb_clone(n, skb);
}
EXPORT_SYMBOL(skb_clone);

static void copy_skb_header(struct sk_buff *new, const struct sk_buff *old)
{
#ifndef NET_SKBUFF_DATA_USES_OFFSET
	/*
	 *	Shift between the two data areas in bytes
	 */
	unsigned long offset = new->data - old->data;
#endif

	__copy_skb_header(new, old);

#ifndef NET_SKBUFF_DATA_USES_OFFSET
	/* {transport,network,mac}_header are relative to skb->head */
	new->transport_header += offset;
	new->network_header   += offset;
	if (skb_mac_header_was_set(new))
		new->mac_header	      += offset;
#endif
	skb_shinfo(new)->gso_size = skb_shinfo(old)->gso_size;
	skb_shinfo(new)->gso_segs = skb_shinfo(old)->gso_segs;
	skb_shinfo(new)->gso_type = skb_shinfo(old)->gso_type;
}

/**
 *	skb_copy	-	create private copy of an sk_buff
 *	@skb: buffer to copy
 *	@gfp_mask: allocation priority
 *
 *	Make a copy of both an &sk_buff and its data. This is used when the
 *	caller wishes to modify the data and needs a private copy of the
 *	data to alter. Returns %NULL on failure or the pointer to the buffer
 *	on success. The returned buffer has a reference count of 1.
 *
 *	As by-product this function converts non-linear &sk_buff to linear
 *	one, so that &sk_buff becomes completely private and caller is allowed
 *	to modify all the data of returned buffer. This means that this
 *	function is not recommended for use in circumstances when only
 *	header is going to be modified. Use pskb_copy() instead.
 */

struct sk_buff *skb_copy(const struct sk_buff *skb, gfp_t gfp_mask)
{
	int headerlen = skb_headroom(skb);
	unsigned int size = (skb_end_pointer(skb) - skb->head) + skb->data_len;
	struct sk_buff *n = alloc_skb(size, gfp_mask);

	if (!n)
		return NULL;

	/* Set the data pointer */
	skb_reserve(n, headerlen);
	/* Set the tail pointer and length */
	skb_put(n, skb->len);

	if (skb_copy_bits(skb, -headerlen, n->head, headerlen + skb->len))
		BUG();

	copy_skb_header(n, skb);
	return n;
}
EXPORT_SYMBOL(skb_copy);

/**
 *	pskb_copy	-	create copy of an sk_buff with private head.
 *	@skb: buffer to copy
 *	@gfp_mask: allocation priority
 *
 *	Make a copy of both an &sk_buff and part of its data, located
 *	in header. Fragmented data remain shared. This is used when
 *	the caller wishes to modify only header of &sk_buff and needs
 *	private copy of the header to alter. Returns %NULL on failure
 *	or the pointer to the buffer on success.
 *	The returned buffer has a reference count of 1.
 */

struct sk_buff *pskb_copy(struct sk_buff *skb, gfp_t gfp_mask)
{
	unsigned int size = skb_end_pointer(skb) - skb->head;
	struct sk_buff *n = alloc_skb(size, gfp_mask);

	if (!n)
		goto out;

	/* Set the data pointer */
	skb_reserve(n, skb_headroom(skb));
	/* Set the tail pointer and length */
	skb_put(n, skb_headlen(skb));
	/* Copy the bytes */
	skb_copy_from_linear_data(skb, n->data, n->len);

	n->truesize += skb->data_len;
	n->data_len  = skb->data_len;
	n->len	     = skb->len;

	if (skb_shinfo(skb)->nr_frags) {
		int i;

		for (i = 0; i < skb_shinfo(skb)->nr_frags; i++) {
			skb_shinfo(n)->frags[i] = skb_shinfo(skb)->frags[i];
			get_page(skb_shinfo(n)->frags[i].page);
		}
		skb_shinfo(n)->nr_frags = i;
	}

	if (skb_has_frag_list(skb)) {
		skb_shinfo(n)->frag_list = skb_shinfo(skb)->frag_list;
		skb_clone_fraglist(n);
	}

	copy_skb_header(n, skb);
out:
	return n;
}
EXPORT_SYMBOL(pskb_copy);

/**
 *	pskb_expand_head - reallocate header of &sk_buff
 *	@skb: buffer to reallocate
 *	@nhead: room to add at head
 *	@ntail: room to add at tail
 *	@gfp_mask: allocation priority
 *
 *	Expands (or creates identical copy, if &nhead and &ntail are zero)
 *	header of skb. &sk_buff itself is not changed. &sk_buff MUST have
 *	reference count of 1. Returns zero in the case of success or error,
 *	if expansion failed. In the last case, &sk_buff is not changed.
 *
 *	All the pointers pointing into skb header may change and must be
 *	reloaded after call to this function.
 */

int pskb_expand_head(struct sk_buff *skb, int nhead, int ntail,
		     gfp_t gfp_mask)
{
	int i;
	u8 *data;
	int size = nhead + (skb_end_pointer(skb) - skb->head) + ntail;
	long off;
	bool fastpath;

	BUG_ON(nhead < 0);

	if (skb_shared(skb))
		BUG();

	size = SKB_DATA_ALIGN(size);

	data = kmalloc(size + sizeof(struct skb_shared_info), gfp_mask);
	if (!data)
		goto nodata;

	/* Copy only real data... and, alas, header. This should be
<<<<<<< HEAD
	 * optimized for the cases when header is void. */
#ifdef NET_SKBUFF_DATA_USES_OFFSET
	memcpy(data + nhead, skb->head, skb->tail);
#else
	memcpy(data + nhead, skb->head, skb->tail - skb->head);
#endif
	memcpy(data + size, skb_end_pointer(skb),
	       offsetof(struct skb_shared_info, frags[skb_shinfo(skb)->nr_frags]));
=======
	 * optimized for the cases when header is void.
	 */
	memcpy(data + nhead, skb->head, skb_tail_pointer(skb) - skb->head);
>>>>>>> 45f53cc9

	memcpy((struct skb_shared_info *)(data + size),
	       skb_shinfo(skb),
	       offsetof(struct skb_shared_info, frags[skb_shinfo(skb)->nr_frags]));

	/* Check if we can avoid taking references on fragments if we own
	 * the last reference on skb->head. (see skb_release_data())
	 */
	if (!skb->cloned)
		fastpath = true;
	else {
		int delta = skb->nohdr ? (1 << SKB_DATAREF_SHIFT) + 1 : 1;

		fastpath = atomic_read(&skb_shinfo(skb)->dataref) == delta;
	}

	if (fastpath) {
		kfree(skb->head);
	} else {
		for (i = 0; i < skb_shinfo(skb)->nr_frags; i++)
			get_page(skb_shinfo(skb)->frags[i].page);

		if (skb_has_frag_list(skb))
			skb_clone_fraglist(skb);

		skb_release_data(skb);
	}
	off = (data + nhead) - skb->head;

	skb->head     = data;
	skb->data    += off;
#ifdef NET_SKBUFF_DATA_USES_OFFSET
	skb->end      = size;
	off           = nhead;
#else
	skb->end      = skb->head + size;
#endif
	/* {transport,network,mac}_header and tail are relative to skb->head */
	skb->tail	      += off;
	skb->transport_header += off;
	skb->network_header   += off;
	if (skb_mac_header_was_set(skb))
		skb->mac_header += off;
	/* Only adjust this if it actually is csum_start rather than csum */
	if (skb->ip_summed == CHECKSUM_PARTIAL)
		skb->csum_start += nhead;
	skb->cloned   = 0;
	skb->hdr_len  = 0;
	skb->nohdr    = 0;
	atomic_set(&skb_shinfo(skb)->dataref, 1);
	return 0;

nodata:
	return -ENOMEM;
}
EXPORT_SYMBOL(pskb_expand_head);

/* Make private copy of skb with writable head and some headroom */

struct sk_buff *skb_realloc_headroom(struct sk_buff *skb, unsigned int headroom)
{
	struct sk_buff *skb2;
	int delta = headroom - skb_headroom(skb);

	if (delta <= 0)
		skb2 = pskb_copy(skb, GFP_ATOMIC);
	else {
		skb2 = skb_clone(skb, GFP_ATOMIC);
		if (skb2 && pskb_expand_head(skb2, SKB_DATA_ALIGN(delta), 0,
					     GFP_ATOMIC)) {
			kfree_skb(skb2);
			skb2 = NULL;
		}
	}
	return skb2;
}
EXPORT_SYMBOL(skb_realloc_headroom);

/**
 *	skb_copy_expand	-	copy and expand sk_buff
 *	@skb: buffer to copy
 *	@newheadroom: new free bytes at head
 *	@newtailroom: new free bytes at tail
 *	@gfp_mask: allocation priority
 *
 *	Make a copy of both an &sk_buff and its data and while doing so
 *	allocate additional space.
 *
 *	This is used when the caller wishes to modify the data and needs a
 *	private copy of the data to alter as well as more space for new fields.
 *	Returns %NULL on failure or the pointer to the buffer
 *	on success. The returned buffer has a reference count of 1.
 *
 *	You must pass %GFP_ATOMIC as the allocation priority if this function
 *	is called from an interrupt.
 */
struct sk_buff *skb_copy_expand(const struct sk_buff *skb,
				int newheadroom, int newtailroom,
				gfp_t gfp_mask)
{
	/*
	 *	Allocate the copy buffer
	 */
	struct sk_buff *n = alloc_skb(newheadroom + skb->len + newtailroom,
				      gfp_mask);
	int oldheadroom = skb_headroom(skb);
	int head_copy_len, head_copy_off;
	int off;

	if (!n)
		return NULL;

	skb_reserve(n, newheadroom);

	/* Set the tail pointer and length */
	skb_put(n, skb->len);

	head_copy_len = oldheadroom;
	head_copy_off = 0;
	if (newheadroom <= head_copy_len)
		head_copy_len = newheadroom;
	else
		head_copy_off = newheadroom - head_copy_len;

	/* Copy the linear header and data. */
	if (skb_copy_bits(skb, -head_copy_len, n->head + head_copy_off,
			  skb->len + head_copy_len))
		BUG();

	copy_skb_header(n, skb);

	off                  = newheadroom - oldheadroom;
	if (n->ip_summed == CHECKSUM_PARTIAL)
		n->csum_start += off;
#ifdef NET_SKBUFF_DATA_USES_OFFSET
	n->transport_header += off;
	n->network_header   += off;
	if (skb_mac_header_was_set(skb))
		n->mac_header += off;
#endif

	return n;
}
EXPORT_SYMBOL(skb_copy_expand);

/**
 *	skb_pad			-	zero pad the tail of an skb
 *	@skb: buffer to pad
 *	@pad: space to pad
 *
 *	Ensure that a buffer is followed by a padding area that is zero
 *	filled. Used by network drivers which may DMA or transfer data
 *	beyond the buffer end onto the wire.
 *
 *	May return error in out of memory cases. The skb is freed on error.
 */

int skb_pad(struct sk_buff *skb, int pad)
{
	int err;
	int ntail;

	/* If the skbuff is non linear tailroom is always zero.. */
	if (!skb_cloned(skb) && skb_tailroom(skb) >= pad) {
		memset(skb->data+skb->len, 0, pad);
		return 0;
	}

	ntail = skb->data_len + pad - (skb->end - skb->tail);
	if (likely(skb_cloned(skb) || ntail > 0)) {
		err = pskb_expand_head(skb, 0, ntail, GFP_ATOMIC);
		if (unlikely(err))
			goto free_skb;
	}

	/* FIXME: The use of this function with non-linear skb's really needs
	 * to be audited.
	 */
	err = skb_linearize(skb);
	if (unlikely(err))
		goto free_skb;

	memset(skb->data + skb->len, 0, pad);
	return 0;

free_skb:
	kfree_skb(skb);
	return err;
}
EXPORT_SYMBOL(skb_pad);

/**
 *	skb_put - add data to a buffer
 *	@skb: buffer to use
 *	@len: amount of data to add
 *
 *	This function extends the used data area of the buffer. If this would
 *	exceed the total buffer size the kernel will panic. A pointer to the
 *	first byte of the extra data is returned.
 */
unsigned char *skb_put(struct sk_buff *skb, unsigned int len)
{
	unsigned char *tmp = skb_tail_pointer(skb);
	SKB_LINEAR_ASSERT(skb);
	skb->tail += len;
	skb->len  += len;
	if (unlikely(skb->tail > skb->end))
		skb_over_panic(skb, len, __builtin_return_address(0));
	return tmp;
}
EXPORT_SYMBOL(skb_put);

/**
 *	skb_push - add data to the start of a buffer
 *	@skb: buffer to use
 *	@len: amount of data to add
 *
 *	This function extends the used data area of the buffer at the buffer
 *	start. If this would exceed the total buffer headroom the kernel will
 *	panic. A pointer to the first byte of the extra data is returned.
 */
unsigned char *skb_push(struct sk_buff *skb, unsigned int len)
{
	skb->data -= len;
	skb->len  += len;
	if (unlikely(skb->data<skb->head))
		skb_under_panic(skb, len, __builtin_return_address(0));
	return skb->data;
}
EXPORT_SYMBOL(skb_push);

/**
 *	skb_pull - remove data from the start of a buffer
 *	@skb: buffer to use
 *	@len: amount of data to remove
 *
 *	This function removes data from the start of a buffer, returning
 *	the memory to the headroom. A pointer to the next data in the buffer
 *	is returned. Once the data has been pulled future pushes will overwrite
 *	the old data.
 */
unsigned char *skb_pull(struct sk_buff *skb, unsigned int len)
{
	return skb_pull_inline(skb, len);
}
EXPORT_SYMBOL(skb_pull);

/**
 *	skb_trim - remove end from a buffer
 *	@skb: buffer to alter
 *	@len: new length
 *
 *	Cut the length of a buffer down by removing data from the tail. If
 *	the buffer is already under the length specified it is not modified.
 *	The skb must be linear.
 */
void skb_trim(struct sk_buff *skb, unsigned int len)
{
	if (skb->len > len)
		__skb_trim(skb, len);
}
EXPORT_SYMBOL(skb_trim);

/* Trims skb to length len. It can change skb pointers.
 */

int ___pskb_trim(struct sk_buff *skb, unsigned int len)
{
	struct sk_buff **fragp;
	struct sk_buff *frag;
	int offset = skb_headlen(skb);
	int nfrags = skb_shinfo(skb)->nr_frags;
	int i;
	int err;

	if (skb_cloned(skb) &&
	    unlikely((err = pskb_expand_head(skb, 0, 0, GFP_ATOMIC))))
		return err;

	i = 0;
	if (offset >= len)
		goto drop_pages;

	for (; i < nfrags; i++) {
		int end = offset + skb_shinfo(skb)->frags[i].size;

		if (end < len) {
			offset = end;
			continue;
		}

		skb_shinfo(skb)->frags[i++].size = len - offset;

drop_pages:
		skb_shinfo(skb)->nr_frags = i;

		for (; i < nfrags; i++)
			put_page(skb_shinfo(skb)->frags[i].page);

		if (skb_has_frag_list(skb))
			skb_drop_fraglist(skb);
		goto done;
	}

	for (fragp = &skb_shinfo(skb)->frag_list; (frag = *fragp);
	     fragp = &frag->next) {
		int end = offset + frag->len;

		if (skb_shared(frag)) {
			struct sk_buff *nfrag;

			nfrag = skb_clone(frag, GFP_ATOMIC);
			if (unlikely(!nfrag))
				return -ENOMEM;

			nfrag->next = frag->next;
			kfree_skb(frag);
			frag = nfrag;
			*fragp = frag;
		}

		if (end < len) {
			offset = end;
			continue;
		}

		if (end > len &&
		    unlikely((err = pskb_trim(frag, len - offset))))
			return err;

		if (frag->next)
			skb_drop_list(&frag->next);
		break;
	}

done:
	if (len > skb_headlen(skb)) {
		skb->data_len -= skb->len - len;
		skb->len       = len;
	} else {
		skb->len       = len;
		skb->data_len  = 0;
		skb_set_tail_pointer(skb, len);
	}

	return 0;
}
EXPORT_SYMBOL(___pskb_trim);

/**
 *	__pskb_pull_tail - advance tail of skb header
 *	@skb: buffer to reallocate
 *	@delta: number of bytes to advance tail
 *
 *	The function makes a sense only on a fragmented &sk_buff,
 *	it expands header moving its tail forward and copying necessary
 *	data from fragmented part.
 *
 *	&sk_buff MUST have reference count of 1.
 *
 *	Returns %NULL (and &sk_buff does not change) if pull failed
 *	or value of new tail of skb in the case of success.
 *
 *	All the pointers pointing into skb header may change and must be
 *	reloaded after call to this function.
 */

/* Moves tail of skb head forward, copying data from fragmented part,
 * when it is necessary.
 * 1. It may fail due to malloc failure.
 * 2. It may change skb pointers.
 *
 * It is pretty complicated. Luckily, it is called only in exceptional cases.
 */
unsigned char *__pskb_pull_tail(struct sk_buff *skb, int delta)
{
	/* If skb has not enough free space at tail, get new one
	 * plus 128 bytes for future expansions. If we have enough
	 * room at tail, reallocate without expansion only if skb is cloned.
	 */
	int i, k, eat = (skb->tail + delta) - skb->end;

	if (eat > 0 || skb_cloned(skb)) {
		if (pskb_expand_head(skb, 0, eat > 0 ? eat + 128 : 0,
				     GFP_ATOMIC))
			return NULL;
	}

	if (skb_copy_bits(skb, skb_headlen(skb), skb_tail_pointer(skb), delta))
		BUG();

	/* Optimization: no fragments, no reasons to preestimate
	 * size of pulled pages. Superb.
	 */
	if (!skb_has_frag_list(skb))
		goto pull_pages;

	/* Estimate size of pulled pages. */
	eat = delta;
	for (i = 0; i < skb_shinfo(skb)->nr_frags; i++) {
		if (skb_shinfo(skb)->frags[i].size >= eat)
			goto pull_pages;
		eat -= skb_shinfo(skb)->frags[i].size;
	}

	/* If we need update frag list, we are in troubles.
	 * Certainly, it possible to add an offset to skb data,
	 * but taking into account that pulling is expected to
	 * be very rare operation, it is worth to fight against
	 * further bloating skb head and crucify ourselves here instead.
	 * Pure masohism, indeed. 8)8)
	 */
	if (eat) {
		struct sk_buff *list = skb_shinfo(skb)->frag_list;
		struct sk_buff *clone = NULL;
		struct sk_buff *insp = NULL;

		do {
			BUG_ON(!list);

			if (list->len <= eat) {
				/* Eaten as whole. */
				eat -= list->len;
				list = list->next;
				insp = list;
			} else {
				/* Eaten partially. */

				if (skb_shared(list)) {
					/* Sucks! We need to fork list. :-( */
					clone = skb_clone(list, GFP_ATOMIC);
					if (!clone)
						return NULL;
					insp = list->next;
					list = clone;
				} else {
					/* This may be pulled without
					 * problems. */
					insp = list;
				}
				if (!pskb_pull(list, eat)) {
					kfree_skb(clone);
					return NULL;
				}
				break;
			}
		} while (eat);

		/* Free pulled out fragments. */
		while ((list = skb_shinfo(skb)->frag_list) != insp) {
			skb_shinfo(skb)->frag_list = list->next;
			kfree_skb(list);
		}
		/* And insert new clone at head. */
		if (clone) {
			clone->next = list;
			skb_shinfo(skb)->frag_list = clone;
		}
	}
	/* Success! Now we may commit changes to skb data. */

pull_pages:
	eat = delta;
	k = 0;
	for (i = 0; i < skb_shinfo(skb)->nr_frags; i++) {
		if (skb_shinfo(skb)->frags[i].size <= eat) {
			put_page(skb_shinfo(skb)->frags[i].page);
			eat -= skb_shinfo(skb)->frags[i].size;
		} else {
			skb_shinfo(skb)->frags[k] = skb_shinfo(skb)->frags[i];
			if (eat) {
				skb_shinfo(skb)->frags[k].page_offset += eat;
				skb_shinfo(skb)->frags[k].size -= eat;
				eat = 0;
			}
			k++;
		}
	}
	skb_shinfo(skb)->nr_frags = k;

	skb->tail     += delta;
	skb->data_len -= delta;

	return skb_tail_pointer(skb);
}
EXPORT_SYMBOL(__pskb_pull_tail);

/* Copy some data bits from skb to kernel buffer. */

int skb_copy_bits(const struct sk_buff *skb, int offset, void *to, int len)
{
	int start = skb_headlen(skb);
	struct sk_buff *frag_iter;
	int i, copy;

	if (offset > (int)skb->len - len)
		goto fault;

	/* Copy header. */
	if ((copy = start - offset) > 0) {
		if (copy > len)
			copy = len;
		skb_copy_from_linear_data_offset(skb, offset, to, copy);
		if ((len -= copy) == 0)
			return 0;
		offset += copy;
		to     += copy;
	}

	for (i = 0; i < skb_shinfo(skb)->nr_frags; i++) {
		int end;

		WARN_ON(start > offset + len);

		end = start + skb_shinfo(skb)->frags[i].size;
		if ((copy = end - offset) > 0) {
			u8 *vaddr;

			if (copy > len)
				copy = len;

			vaddr = kmap_skb_frag(&skb_shinfo(skb)->frags[i]);
			memcpy(to,
			       vaddr + skb_shinfo(skb)->frags[i].page_offset+
			       offset - start, copy);
			kunmap_skb_frag(vaddr);

			if ((len -= copy) == 0)
				return 0;
			offset += copy;
			to     += copy;
		}
		start = end;
	}

	skb_walk_frags(skb, frag_iter) {
		int end;

		WARN_ON(start > offset + len);

		end = start + frag_iter->len;
		if ((copy = end - offset) > 0) {
			if (copy > len)
				copy = len;
			if (skb_copy_bits(frag_iter, offset - start, to, copy))
				goto fault;
			if ((len -= copy) == 0)
				return 0;
			offset += copy;
			to     += copy;
		}
		start = end;
	}
	if (!len)
		return 0;

fault:
	return -EFAULT;
}
EXPORT_SYMBOL(skb_copy_bits);

/*
 * Callback from splice_to_pipe(), if we need to release some pages
 * at the end of the spd in case we error'ed out in filling the pipe.
 */
static void sock_spd_release(struct splice_pipe_desc *spd, unsigned int i)
{
	put_page(spd->pages[i]);
}

static inline struct page *linear_to_page(struct page *page, unsigned int *len,
					  unsigned int *offset,
					  struct sk_buff *skb, struct sock *sk)
{
	struct page *p = sk->sk_sndmsg_page;
	unsigned int off;

	if (!p) {
new_page:
		p = sk->sk_sndmsg_page = alloc_pages(sk->sk_allocation, 0);
		if (!p)
			return NULL;

		off = sk->sk_sndmsg_off = 0;
		/* hold one ref to this page until it's full */
	} else {
		unsigned int mlen;

		off = sk->sk_sndmsg_off;
		mlen = PAGE_SIZE - off;
		if (mlen < 64 && mlen < *len) {
			put_page(p);
			goto new_page;
		}

		*len = min_t(unsigned int, *len, mlen);
	}

	memcpy(page_address(p) + off, page_address(page) + *offset, *len);
	sk->sk_sndmsg_off += *len;
	*offset = off;
	get_page(p);

	return p;
}

/*
 * Fill page/offset/length into spd, if it can hold more pages.
 */
static inline int spd_fill_page(struct splice_pipe_desc *spd,
				struct pipe_inode_info *pipe, struct page *page,
				unsigned int *len, unsigned int offset,
				struct sk_buff *skb, int linear,
				struct sock *sk)
{
	if (unlikely(spd->nr_pages == pipe->buffers))
		return 1;

	if (linear) {
		page = linear_to_page(page, len, &offset, skb, sk);
		if (!page)
			return 1;
	} else
		get_page(page);

	spd->pages[spd->nr_pages] = page;
	spd->partial[spd->nr_pages].len = *len;
	spd->partial[spd->nr_pages].offset = offset;
	spd->nr_pages++;

	return 0;
}

static inline void __segment_seek(struct page **page, unsigned int *poff,
				  unsigned int *plen, unsigned int off)
{
	unsigned long n;

	*poff += off;
	n = *poff / PAGE_SIZE;
	if (n)
		*page = nth_page(*page, n);

	*poff = *poff % PAGE_SIZE;
	*plen -= off;
}

static inline int __splice_segment(struct page *page, unsigned int poff,
				   unsigned int plen, unsigned int *off,
				   unsigned int *len, struct sk_buff *skb,
				   struct splice_pipe_desc *spd, int linear,
				   struct sock *sk,
				   struct pipe_inode_info *pipe)
{
	if (!*len)
		return 1;

	/* skip this segment if already processed */
	if (*off >= plen) {
		*off -= plen;
		return 0;
	}

	/* ignore any bits we already processed */
	if (*off) {
		__segment_seek(&page, &poff, &plen, *off);
		*off = 0;
	}

	do {
		unsigned int flen = min(*len, plen);

		/* the linear region may spread across several pages  */
		flen = min_t(unsigned int, flen, PAGE_SIZE - poff);

		if (spd_fill_page(spd, pipe, page, &flen, poff, skb, linear, sk))
			return 1;

		__segment_seek(&page, &poff, &plen, flen);
		*len -= flen;

	} while (*len && plen);

	return 0;
}

/*
 * Map linear and fragment data from the skb to spd. It reports failure if the
 * pipe is full or if we already spliced the requested length.
 */
static int __skb_splice_bits(struct sk_buff *skb, struct pipe_inode_info *pipe,
			     unsigned int *offset, unsigned int *len,
			     struct splice_pipe_desc *spd, struct sock *sk)
{
	int seg;

	/*
	 * map the linear part
	 */
	if (__splice_segment(virt_to_page(skb->data),
			     (unsigned long) skb->data & (PAGE_SIZE - 1),
			     skb_headlen(skb),
			     offset, len, skb, spd, 1, sk, pipe))
		return 1;

	/*
	 * then map the fragments
	 */
	for (seg = 0; seg < skb_shinfo(skb)->nr_frags; seg++) {
		const skb_frag_t *f = &skb_shinfo(skb)->frags[seg];

		if (__splice_segment(f->page, f->page_offset, f->size,
				     offset, len, skb, spd, 0, sk, pipe))
			return 1;
	}

	return 0;
}

/*
 * Map data from the skb to a pipe. Should handle both the linear part,
 * the fragments, and the frag list. It does NOT handle frag lists within
 * the frag list, if such a thing exists. We'd probably need to recurse to
 * handle that cleanly.
 */
int skb_splice_bits(struct sk_buff *skb, unsigned int offset,
		    struct pipe_inode_info *pipe, unsigned int tlen,
		    unsigned int flags)
{
	struct partial_page partial[PIPE_DEF_BUFFERS];
	struct page *pages[PIPE_DEF_BUFFERS];
	struct splice_pipe_desc spd = {
		.pages = pages,
		.partial = partial,
		.flags = flags,
		.ops = &sock_pipe_buf_ops,
		.spd_release = sock_spd_release,
	};
	struct sk_buff *frag_iter;
	struct sock *sk = skb->sk;
	int ret = 0;

	if (splice_grow_spd(pipe, &spd))
		return -ENOMEM;

	/*
	 * __skb_splice_bits() only fails if the output has no room left,
	 * so no point in going over the frag_list for the error case.
	 */
	if (__skb_splice_bits(skb, pipe, &offset, &tlen, &spd, sk))
		goto done;
	else if (!tlen)
		goto done;

	/*
	 * now see if we have a frag_list to map
	 */
	skb_walk_frags(skb, frag_iter) {
		if (!tlen)
			break;
		if (__skb_splice_bits(frag_iter, pipe, &offset, &tlen, &spd, sk))
			break;
	}

done:
	if (spd.nr_pages) {
		/*
		 * Drop the socket lock, otherwise we have reverse
		 * locking dependencies between sk_lock and i_mutex
		 * here as compared to sendfile(). We enter here
		 * with the socket lock held, and splice_to_pipe() will
		 * grab the pipe inode lock. For sendfile() emulation,
		 * we call into ->sendpage() with the i_mutex lock held
		 * and networking will grab the socket lock.
		 */
		release_sock(sk);
		ret = splice_to_pipe(pipe, &spd);
		lock_sock(sk);
	}

	splice_shrink_spd(pipe, &spd);
	return ret;
}

/**
 *	skb_store_bits - store bits from kernel buffer to skb
 *	@skb: destination buffer
 *	@offset: offset in destination
 *	@from: source buffer
 *	@len: number of bytes to copy
 *
 *	Copy the specified number of bytes from the source buffer to the
 *	destination skb.  This function handles all the messy bits of
 *	traversing fragment lists and such.
 */

int skb_store_bits(struct sk_buff *skb, int offset, const void *from, int len)
{
	int start = skb_headlen(skb);
	struct sk_buff *frag_iter;
	int i, copy;

	if (offset > (int)skb->len - len)
		goto fault;

	if ((copy = start - offset) > 0) {
		if (copy > len)
			copy = len;
		skb_copy_to_linear_data_offset(skb, offset, from, copy);
		if ((len -= copy) == 0)
			return 0;
		offset += copy;
		from += copy;
	}

	for (i = 0; i < skb_shinfo(skb)->nr_frags; i++) {
		skb_frag_t *frag = &skb_shinfo(skb)->frags[i];
		int end;

		WARN_ON(start > offset + len);

		end = start + frag->size;
		if ((copy = end - offset) > 0) {
			u8 *vaddr;

			if (copy > len)
				copy = len;

			vaddr = kmap_skb_frag(frag);
			memcpy(vaddr + frag->page_offset + offset - start,
			       from, copy);
			kunmap_skb_frag(vaddr);

			if ((len -= copy) == 0)
				return 0;
			offset += copy;
			from += copy;
		}
		start = end;
	}

	skb_walk_frags(skb, frag_iter) {
		int end;

		WARN_ON(start > offset + len);

		end = start + frag_iter->len;
		if ((copy = end - offset) > 0) {
			if (copy > len)
				copy = len;
			if (skb_store_bits(frag_iter, offset - start,
					   from, copy))
				goto fault;
			if ((len -= copy) == 0)
				return 0;
			offset += copy;
			from += copy;
		}
		start = end;
	}
	if (!len)
		return 0;

fault:
	return -EFAULT;
}
EXPORT_SYMBOL(skb_store_bits);

/* Checksum skb data. */

__wsum skb_checksum(const struct sk_buff *skb, int offset,
			  int len, __wsum csum)
{
	int start = skb_headlen(skb);
	int i, copy = start - offset;
	struct sk_buff *frag_iter;
	int pos = 0;

	/* Checksum header. */
	if (copy > 0) {
		if (copy > len)
			copy = len;
		csum = csum_partial(skb->data + offset, copy, csum);
		if ((len -= copy) == 0)
			return csum;
		offset += copy;
		pos	= copy;
	}

	for (i = 0; i < skb_shinfo(skb)->nr_frags; i++) {
		int end;

		WARN_ON(start > offset + len);

		end = start + skb_shinfo(skb)->frags[i].size;
		if ((copy = end - offset) > 0) {
			__wsum csum2;
			u8 *vaddr;
			skb_frag_t *frag = &skb_shinfo(skb)->frags[i];

			if (copy > len)
				copy = len;
			vaddr = kmap_skb_frag(frag);
			csum2 = csum_partial(vaddr + frag->page_offset +
					     offset - start, copy, 0);
			kunmap_skb_frag(vaddr);
			csum = csum_block_add(csum, csum2, pos);
			if (!(len -= copy))
				return csum;
			offset += copy;
			pos    += copy;
		}
		start = end;
	}

	skb_walk_frags(skb, frag_iter) {
		int end;

		WARN_ON(start > offset + len);

		end = start + frag_iter->len;
		if ((copy = end - offset) > 0) {
			__wsum csum2;
			if (copy > len)
				copy = len;
			csum2 = skb_checksum(frag_iter, offset - start,
					     copy, 0);
			csum = csum_block_add(csum, csum2, pos);
			if ((len -= copy) == 0)
				return csum;
			offset += copy;
			pos    += copy;
		}
		start = end;
	}
	BUG_ON(len);

	return csum;
}
EXPORT_SYMBOL(skb_checksum);

/* Both of above in one bottle. */

__wsum skb_copy_and_csum_bits(const struct sk_buff *skb, int offset,
				    u8 *to, int len, __wsum csum)
{
	int start = skb_headlen(skb);
	int i, copy = start - offset;
	struct sk_buff *frag_iter;
	int pos = 0;

	/* Copy header. */
	if (copy > 0) {
		if (copy > len)
			copy = len;
		csum = csum_partial_copy_nocheck(skb->data + offset, to,
						 copy, csum);
		if ((len -= copy) == 0)
			return csum;
		offset += copy;
		to     += copy;
		pos	= copy;
	}

	for (i = 0; i < skb_shinfo(skb)->nr_frags; i++) {
		int end;

		WARN_ON(start > offset + len);

		end = start + skb_shinfo(skb)->frags[i].size;
		if ((copy = end - offset) > 0) {
			__wsum csum2;
			u8 *vaddr;
			skb_frag_t *frag = &skb_shinfo(skb)->frags[i];

			if (copy > len)
				copy = len;
			vaddr = kmap_skb_frag(frag);
			csum2 = csum_partial_copy_nocheck(vaddr +
							  frag->page_offset +
							  offset - start, to,
							  copy, 0);
			kunmap_skb_frag(vaddr);
			csum = csum_block_add(csum, csum2, pos);
			if (!(len -= copy))
				return csum;
			offset += copy;
			to     += copy;
			pos    += copy;
		}
		start = end;
	}

	skb_walk_frags(skb, frag_iter) {
		__wsum csum2;
		int end;

		WARN_ON(start > offset + len);

		end = start + frag_iter->len;
		if ((copy = end - offset) > 0) {
			if (copy > len)
				copy = len;
			csum2 = skb_copy_and_csum_bits(frag_iter,
						       offset - start,
						       to, copy, 0);
			csum = csum_block_add(csum, csum2, pos);
			if ((len -= copy) == 0)
				return csum;
			offset += copy;
			to     += copy;
			pos    += copy;
		}
		start = end;
	}
	BUG_ON(len);
	return csum;
}
EXPORT_SYMBOL(skb_copy_and_csum_bits);

void skb_copy_and_csum_dev(const struct sk_buff *skb, u8 *to)
{
	__wsum csum;
	long csstart;

	if (skb->ip_summed == CHECKSUM_PARTIAL)
		csstart = skb->csum_start - skb_headroom(skb);
	else
		csstart = skb_headlen(skb);

	BUG_ON(csstart > skb_headlen(skb));

	skb_copy_from_linear_data(skb, to, csstart);

	csum = 0;
	if (csstart != skb->len)
		csum = skb_copy_and_csum_bits(skb, csstart, to + csstart,
					      skb->len - csstart, 0);

	if (skb->ip_summed == CHECKSUM_PARTIAL) {
		long csstuff = csstart + skb->csum_offset;

		*((__sum16 *)(to + csstuff)) = csum_fold(csum);
	}
}
EXPORT_SYMBOL(skb_copy_and_csum_dev);

/**
 *	skb_dequeue - remove from the head of the queue
 *	@list: list to dequeue from
 *
 *	Remove the head of the list. The list lock is taken so the function
 *	may be used safely with other locking list functions. The head item is
 *	returned or %NULL if the list is empty.
 */

struct sk_buff *skb_dequeue(struct sk_buff_head *list)
{
	unsigned long flags;
	struct sk_buff *result;

	spin_lock_irqsave(&list->lock, flags);
	result = __skb_dequeue(list);
	spin_unlock_irqrestore(&list->lock, flags);
	return result;
}
EXPORT_SYMBOL(skb_dequeue);

/**
 *	skb_dequeue_tail - remove from the tail of the queue
 *	@list: list to dequeue from
 *
 *	Remove the tail of the list. The list lock is taken so the function
 *	may be used safely with other locking list functions. The tail item is
 *	returned or %NULL if the list is empty.
 */
struct sk_buff *skb_dequeue_tail(struct sk_buff_head *list)
{
	unsigned long flags;
	struct sk_buff *result;

	spin_lock_irqsave(&list->lock, flags);
	result = __skb_dequeue_tail(list);
	spin_unlock_irqrestore(&list->lock, flags);
	return result;
}
EXPORT_SYMBOL(skb_dequeue_tail);

/**
 *	skb_queue_purge - empty a list
 *	@list: list to empty
 *
 *	Delete all buffers on an &sk_buff list. Each buffer is removed from
 *	the list and one reference dropped. This function takes the list
 *	lock and is atomic with respect to other list locking functions.
 */
void skb_queue_purge(struct sk_buff_head *list)
{
	struct sk_buff *skb;
	while ((skb = skb_dequeue(list)) != NULL)
		kfree_skb(skb);
}
EXPORT_SYMBOL(skb_queue_purge);

/**
 *	skb_queue_head - queue a buffer at the list head
 *	@list: list to use
 *	@newsk: buffer to queue
 *
 *	Queue a buffer at the start of the list. This function takes the
 *	list lock and can be used safely with other locking &sk_buff functions
 *	safely.
 *
 *	A buffer cannot be placed on two lists at the same time.
 */
void skb_queue_head(struct sk_buff_head *list, struct sk_buff *newsk)
{
	unsigned long flags;

	spin_lock_irqsave(&list->lock, flags);
	__skb_queue_head(list, newsk);
	spin_unlock_irqrestore(&list->lock, flags);
}
EXPORT_SYMBOL(skb_queue_head);

/**
 *	skb_queue_tail - queue a buffer at the list tail
 *	@list: list to use
 *	@newsk: buffer to queue
 *
 *	Queue a buffer at the tail of the list. This function takes the
 *	list lock and can be used safely with other locking &sk_buff functions
 *	safely.
 *
 *	A buffer cannot be placed on two lists at the same time.
 */
void skb_queue_tail(struct sk_buff_head *list, struct sk_buff *newsk)
{
	unsigned long flags;

	spin_lock_irqsave(&list->lock, flags);
	__skb_queue_tail(list, newsk);
	spin_unlock_irqrestore(&list->lock, flags);
}
EXPORT_SYMBOL(skb_queue_tail);

/**
 *	skb_unlink	-	remove a buffer from a list
 *	@skb: buffer to remove
 *	@list: list to use
 *
 *	Remove a packet from a list. The list locks are taken and this
 *	function is atomic with respect to other list locked calls
 *
 *	You must know what list the SKB is on.
 */
void skb_unlink(struct sk_buff *skb, struct sk_buff_head *list)
{
	unsigned long flags;

	spin_lock_irqsave(&list->lock, flags);
	__skb_unlink(skb, list);
	spin_unlock_irqrestore(&list->lock, flags);
}
EXPORT_SYMBOL(skb_unlink);

/**
 *	skb_append	-	append a buffer
 *	@old: buffer to insert after
 *	@newsk: buffer to insert
 *	@list: list to use
 *
 *	Place a packet after a given packet in a list. The list locks are taken
 *	and this function is atomic with respect to other list locked calls.
 *	A buffer cannot be placed on two lists at the same time.
 */
void skb_append(struct sk_buff *old, struct sk_buff *newsk, struct sk_buff_head *list)
{
	unsigned long flags;

	spin_lock_irqsave(&list->lock, flags);
	__skb_queue_after(list, old, newsk);
	spin_unlock_irqrestore(&list->lock, flags);
}
EXPORT_SYMBOL(skb_append);

/**
 *	skb_insert	-	insert a buffer
 *	@old: buffer to insert before
 *	@newsk: buffer to insert
 *	@list: list to use
 *
 *	Place a packet before a given packet in a list. The list locks are
 * 	taken and this function is atomic with respect to other list locked
 *	calls.
 *
 *	A buffer cannot be placed on two lists at the same time.
 */
void skb_insert(struct sk_buff *old, struct sk_buff *newsk, struct sk_buff_head *list)
{
	unsigned long flags;

	spin_lock_irqsave(&list->lock, flags);
	__skb_insert(newsk, old->prev, old, list);
	spin_unlock_irqrestore(&list->lock, flags);
}
EXPORT_SYMBOL(skb_insert);

static inline void skb_split_inside_header(struct sk_buff *skb,
					   struct sk_buff* skb1,
					   const u32 len, const int pos)
{
	int i;

	skb_copy_from_linear_data_offset(skb, len, skb_put(skb1, pos - len),
					 pos - len);
	/* And move data appendix as is. */
	for (i = 0; i < skb_shinfo(skb)->nr_frags; i++)
		skb_shinfo(skb1)->frags[i] = skb_shinfo(skb)->frags[i];

	skb_shinfo(skb1)->nr_frags = skb_shinfo(skb)->nr_frags;
	skb_shinfo(skb)->nr_frags  = 0;
	skb1->data_len		   = skb->data_len;
	skb1->len		   += skb1->data_len;
	skb->data_len		   = 0;
	skb->len		   = len;
	skb_set_tail_pointer(skb, len);
}

static inline void skb_split_no_header(struct sk_buff *skb,
				       struct sk_buff* skb1,
				       const u32 len, int pos)
{
	int i, k = 0;
	const int nfrags = skb_shinfo(skb)->nr_frags;

	skb_shinfo(skb)->nr_frags = 0;
	skb1->len		  = skb1->data_len = skb->len - len;
	skb->len		  = len;
	skb->data_len		  = len - pos;

	for (i = 0; i < nfrags; i++) {
		int size = skb_shinfo(skb)->frags[i].size;

		if (pos + size > len) {
			skb_shinfo(skb1)->frags[k] = skb_shinfo(skb)->frags[i];

			if (pos < len) {
				/* Split frag.
				 * We have two variants in this case:
				 * 1. Move all the frag to the second
				 *    part, if it is possible. F.e.
				 *    this approach is mandatory for TUX,
				 *    where splitting is expensive.
				 * 2. Split is accurately. We make this.
				 */
				get_page(skb_shinfo(skb)->frags[i].page);
				skb_shinfo(skb1)->frags[0].page_offset += len - pos;
				skb_shinfo(skb1)->frags[0].size -= len - pos;
				skb_shinfo(skb)->frags[i].size	= len - pos;
				skb_shinfo(skb)->nr_frags++;
			}
			k++;
		} else
			skb_shinfo(skb)->nr_frags++;
		pos += size;
	}
	skb_shinfo(skb1)->nr_frags = k;
}

/**
 * skb_split - Split fragmented skb to two parts at length len.
 * @skb: the buffer to split
 * @skb1: the buffer to receive the second part
 * @len: new length for skb
 */
void skb_split(struct sk_buff *skb, struct sk_buff *skb1, const u32 len)
{
	int pos = skb_headlen(skb);

	if (len < pos)	/* Split line is inside header. */
		skb_split_inside_header(skb, skb1, len, pos);
	else		/* Second chunk has no header, nothing to copy. */
		skb_split_no_header(skb, skb1, len, pos);
}
EXPORT_SYMBOL(skb_split);

/* Shifting from/to a cloned skb is a no-go.
 *
 * Caller cannot keep skb_shinfo related pointers past calling here!
 */
static int skb_prepare_for_shift(struct sk_buff *skb)
{
	return skb_cloned(skb) && pskb_expand_head(skb, 0, 0, GFP_ATOMIC);
}

/**
 * skb_shift - Shifts paged data partially from skb to another
 * @tgt: buffer into which tail data gets added
 * @skb: buffer from which the paged data comes from
 * @shiftlen: shift up to this many bytes
 *
 * Attempts to shift up to shiftlen worth of bytes, which may be less than
 * the length of the skb, from tgt to skb. Returns number bytes shifted.
 * It's up to caller to free skb if everything was shifted.
 *
 * If @tgt runs out of frags, the whole operation is aborted.
 *
 * Skb cannot include anything else but paged data while tgt is allowed
 * to have non-paged data as well.
 *
 * TODO: full sized shift could be optimized but that would need
 * specialized skb free'er to handle frags without up-to-date nr_frags.
 */
int skb_shift(struct sk_buff *tgt, struct sk_buff *skb, int shiftlen)
{
	int from, to, merge, todo;
	struct skb_frag_struct *fragfrom, *fragto;

	BUG_ON(shiftlen > skb->len);
	BUG_ON(skb_headlen(skb));	/* Would corrupt stream */

	todo = shiftlen;
	from = 0;
	to = skb_shinfo(tgt)->nr_frags;
	fragfrom = &skb_shinfo(skb)->frags[from];

	/* Actual merge is delayed until the point when we know we can
	 * commit all, so that we don't have to undo partial changes
	 */
	if (!to ||
	    !skb_can_coalesce(tgt, to, fragfrom->page, fragfrom->page_offset)) {
		merge = -1;
	} else {
		merge = to - 1;

		todo -= fragfrom->size;
		if (todo < 0) {
			if (skb_prepare_for_shift(skb) ||
			    skb_prepare_for_shift(tgt))
				return 0;

			/* All previous frag pointers might be stale! */
			fragfrom = &skb_shinfo(skb)->frags[from];
			fragto = &skb_shinfo(tgt)->frags[merge];

			fragto->size += shiftlen;
			fragfrom->size -= shiftlen;
			fragfrom->page_offset += shiftlen;

			goto onlymerged;
		}

		from++;
	}

	/* Skip full, not-fitting skb to avoid expensive operations */
	if ((shiftlen == skb->len) &&
	    (skb_shinfo(skb)->nr_frags - from) > (MAX_SKB_FRAGS - to))
		return 0;

	if (skb_prepare_for_shift(skb) || skb_prepare_for_shift(tgt))
		return 0;

	while ((todo > 0) && (from < skb_shinfo(skb)->nr_frags)) {
		if (to == MAX_SKB_FRAGS)
			return 0;

		fragfrom = &skb_shinfo(skb)->frags[from];
		fragto = &skb_shinfo(tgt)->frags[to];

		if (todo >= fragfrom->size) {
			*fragto = *fragfrom;
			todo -= fragfrom->size;
			from++;
			to++;

		} else {
			get_page(fragfrom->page);
			fragto->page = fragfrom->page;
			fragto->page_offset = fragfrom->page_offset;
			fragto->size = todo;

			fragfrom->page_offset += todo;
			fragfrom->size -= todo;
			todo = 0;

			to++;
			break;
		}
	}

	/* Ready to "commit" this state change to tgt */
	skb_shinfo(tgt)->nr_frags = to;

	if (merge >= 0) {
		fragfrom = &skb_shinfo(skb)->frags[0];
		fragto = &skb_shinfo(tgt)->frags[merge];

		fragto->size += fragfrom->size;
		put_page(fragfrom->page);
	}

	/* Reposition in the original skb */
	to = 0;
	while (from < skb_shinfo(skb)->nr_frags)
		skb_shinfo(skb)->frags[to++] = skb_shinfo(skb)->frags[from++];
	skb_shinfo(skb)->nr_frags = to;

	BUG_ON(todo > 0 && !skb_shinfo(skb)->nr_frags);

onlymerged:
	/* Most likely the tgt won't ever need its checksum anymore, skb on
	 * the other hand might need it if it needs to be resent
	 */
	tgt->ip_summed = CHECKSUM_PARTIAL;
	skb->ip_summed = CHECKSUM_PARTIAL;

	/* Yak, is it really working this way? Some helper please? */
	skb->len -= shiftlen;
	skb->data_len -= shiftlen;
	skb->truesize -= shiftlen;
	tgt->len += shiftlen;
	tgt->data_len += shiftlen;
	tgt->truesize += shiftlen;

	return shiftlen;
}

/**
 * skb_prepare_seq_read - Prepare a sequential read of skb data
 * @skb: the buffer to read
 * @from: lower offset of data to be read
 * @to: upper offset of data to be read
 * @st: state variable
 *
 * Initializes the specified state variable. Must be called before
 * invoking skb_seq_read() for the first time.
 */
void skb_prepare_seq_read(struct sk_buff *skb, unsigned int from,
			  unsigned int to, struct skb_seq_state *st)
{
	st->lower_offset = from;
	st->upper_offset = to;
	st->root_skb = st->cur_skb = skb;
	st->frag_idx = st->stepped_offset = 0;
	st->frag_data = NULL;
}
EXPORT_SYMBOL(skb_prepare_seq_read);

/**
 * skb_seq_read - Sequentially read skb data
 * @consumed: number of bytes consumed by the caller so far
 * @data: destination pointer for data to be returned
 * @st: state variable
 *
 * Reads a block of skb data at &consumed relative to the
 * lower offset specified to skb_prepare_seq_read(). Assigns
 * the head of the data block to &data and returns the length
 * of the block or 0 if the end of the skb data or the upper
 * offset has been reached.
 *
 * The caller is not required to consume all of the data
 * returned, i.e. &consumed is typically set to the number
 * of bytes already consumed and the next call to
 * skb_seq_read() will return the remaining part of the block.
 *
 * Note 1: The size of each block of data returned can be arbitary,
 *       this limitation is the cost for zerocopy seqeuental
 *       reads of potentially non linear data.
 *
 * Note 2: Fragment lists within fragments are not implemented
 *       at the moment, state->root_skb could be replaced with
 *       a stack for this purpose.
 */
unsigned int skb_seq_read(unsigned int consumed, const u8 **data,
			  struct skb_seq_state *st)
{
	unsigned int block_limit, abs_offset = consumed + st->lower_offset;
	skb_frag_t *frag;

	if (unlikely(abs_offset >= st->upper_offset))
		return 0;

next_skb:
	block_limit = skb_headlen(st->cur_skb) + st->stepped_offset;

	if (abs_offset < block_limit && !st->frag_data) {
		*data = st->cur_skb->data + (abs_offset - st->stepped_offset);
		return block_limit - abs_offset;
	}

	if (st->frag_idx == 0 && !st->frag_data)
		st->stepped_offset += skb_headlen(st->cur_skb);

	while (st->frag_idx < skb_shinfo(st->cur_skb)->nr_frags) {
		frag = &skb_shinfo(st->cur_skb)->frags[st->frag_idx];
		block_limit = frag->size + st->stepped_offset;

		if (abs_offset < block_limit) {
			if (!st->frag_data)
				st->frag_data = kmap_skb_frag(frag);

			*data = (u8 *) st->frag_data + frag->page_offset +
				(abs_offset - st->stepped_offset);

			return block_limit - abs_offset;
		}

		if (st->frag_data) {
			kunmap_skb_frag(st->frag_data);
			st->frag_data = NULL;
		}

		st->frag_idx++;
		st->stepped_offset += frag->size;
	}

	if (st->frag_data) {
		kunmap_skb_frag(st->frag_data);
		st->frag_data = NULL;
	}

	if (st->root_skb == st->cur_skb && skb_has_frag_list(st->root_skb)) {
		st->cur_skb = skb_shinfo(st->root_skb)->frag_list;
		st->frag_idx = 0;
		goto next_skb;
	} else if (st->cur_skb->next) {
		st->cur_skb = st->cur_skb->next;
		st->frag_idx = 0;
		goto next_skb;
	}

	return 0;
}
EXPORT_SYMBOL(skb_seq_read);

/**
 * skb_abort_seq_read - Abort a sequential read of skb data
 * @st: state variable
 *
 * Must be called if skb_seq_read() was not called until it
 * returned 0.
 */
void skb_abort_seq_read(struct skb_seq_state *st)
{
	if (st->frag_data)
		kunmap_skb_frag(st->frag_data);
}
EXPORT_SYMBOL(skb_abort_seq_read);

#define TS_SKB_CB(state)	((struct skb_seq_state *) &((state)->cb))

static unsigned int skb_ts_get_next_block(unsigned int offset, const u8 **text,
					  struct ts_config *conf,
					  struct ts_state *state)
{
	return skb_seq_read(offset, text, TS_SKB_CB(state));
}

static void skb_ts_finish(struct ts_config *conf, struct ts_state *state)
{
	skb_abort_seq_read(TS_SKB_CB(state));
}

/**
 * skb_find_text - Find a text pattern in skb data
 * @skb: the buffer to look in
 * @from: search offset
 * @to: search limit
 * @config: textsearch configuration
 * @state: uninitialized textsearch state variable
 *
 * Finds a pattern in the skb data according to the specified
 * textsearch configuration. Use textsearch_next() to retrieve
 * subsequent occurrences of the pattern. Returns the offset
 * to the first occurrence or UINT_MAX if no match was found.
 */
unsigned int skb_find_text(struct sk_buff *skb, unsigned int from,
			   unsigned int to, struct ts_config *config,
			   struct ts_state *state)
{
	unsigned int ret;

	config->get_next_block = skb_ts_get_next_block;
	config->finish = skb_ts_finish;

	skb_prepare_seq_read(skb, from, to, TS_SKB_CB(state));

	ret = textsearch_find(config, state);
	return (ret <= to - from ? ret : UINT_MAX);
}
EXPORT_SYMBOL(skb_find_text);

/**
 * skb_append_datato_frags: - append the user data to a skb
 * @sk: sock  structure
 * @skb: skb structure to be appened with user data.
 * @getfrag: call back function to be used for getting the user data
 * @from: pointer to user message iov
 * @length: length of the iov message
 *
 * Description: This procedure append the user data in the fragment part
 * of the skb if any page alloc fails user this procedure returns  -ENOMEM
 */
int skb_append_datato_frags(struct sock *sk, struct sk_buff *skb,
			int (*getfrag)(void *from, char *to, int offset,
					int len, int odd, struct sk_buff *skb),
			void *from, int length)
{
	int frg_cnt = 0;
	skb_frag_t *frag = NULL;
	struct page *page = NULL;
	int copy, left;
	int offset = 0;
	int ret;

	do {
		/* Return error if we don't have space for new frag */
		frg_cnt = skb_shinfo(skb)->nr_frags;
		if (frg_cnt >= MAX_SKB_FRAGS)
			return -EFAULT;

		/* allocate a new page for next frag */
		page = alloc_pages(sk->sk_allocation, 0);

		/* If alloc_page fails just return failure and caller will
		 * free previous allocated pages by doing kfree_skb()
		 */
		if (page == NULL)
			return -ENOMEM;

		/* initialize the next frag */
		sk->sk_sndmsg_page = page;
		sk->sk_sndmsg_off = 0;
		skb_fill_page_desc(skb, frg_cnt, page, 0, 0);
		skb->truesize += PAGE_SIZE;
		atomic_add(PAGE_SIZE, &sk->sk_wmem_alloc);

		/* get the new initialized frag */
		frg_cnt = skb_shinfo(skb)->nr_frags;
		frag = &skb_shinfo(skb)->frags[frg_cnt - 1];

		/* copy the user data to page */
		left = PAGE_SIZE - frag->page_offset;
		copy = (length > left)? left : length;

		ret = getfrag(from, (page_address(frag->page) +
			    frag->page_offset + frag->size),
			    offset, copy, 0, skb);
		if (ret < 0)
			return -EFAULT;

		/* copy was successful so update the size parameters */
		sk->sk_sndmsg_off += copy;
		frag->size += copy;
		skb->len += copy;
		skb->data_len += copy;
		offset += copy;
		length -= copy;

	} while (length > 0);

	return 0;
}
EXPORT_SYMBOL(skb_append_datato_frags);

/**
 *	skb_pull_rcsum - pull skb and update receive checksum
 *	@skb: buffer to update
 *	@len: length of data pulled
 *
 *	This function performs an skb_pull on the packet and updates
 *	the CHECKSUM_COMPLETE checksum.  It should be used on
 *	receive path processing instead of skb_pull unless you know
 *	that the checksum difference is zero (e.g., a valid IP header)
 *	or you are setting ip_summed to CHECKSUM_NONE.
 */
unsigned char *skb_pull_rcsum(struct sk_buff *skb, unsigned int len)
{
	BUG_ON(len > skb->len);
	skb->len -= len;
	BUG_ON(skb->len < skb->data_len);
	skb_postpull_rcsum(skb, skb->data, len);
	return skb->data += len;
}
EXPORT_SYMBOL_GPL(skb_pull_rcsum);

/**
 *	skb_segment - Perform protocol segmentation on skb.
 *	@skb: buffer to segment
 *	@features: features for the output path (see dev->features)
 *
 *	This function performs segmentation on the given skb.  It returns
 *	a pointer to the first in a list of new skbs for the segments.
 *	In case of error it returns ERR_PTR(err).
 */
struct sk_buff *skb_segment(struct sk_buff *skb, int features)
{
	struct sk_buff *segs = NULL;
	struct sk_buff *tail = NULL;
	struct sk_buff *fskb = skb_shinfo(skb)->frag_list;
	unsigned int mss = skb_shinfo(skb)->gso_size;
	unsigned int doffset = skb->data - skb_mac_header(skb);
	unsigned int offset = doffset;
	unsigned int headroom;
	unsigned int len;
	int sg = features & NETIF_F_SG;
	int nfrags = skb_shinfo(skb)->nr_frags;
	int err = -ENOMEM;
	int i = 0;
	int pos;

	__skb_push(skb, doffset);
	headroom = skb_headroom(skb);
	pos = skb_headlen(skb);

	do {
		struct sk_buff *nskb;
		skb_frag_t *frag;
		int hsize;
		int size;

		len = skb->len - offset;
		if (len > mss)
			len = mss;

		hsize = skb_headlen(skb) - offset;
		if (hsize < 0)
			hsize = 0;
		if (hsize > len || !sg)
			hsize = len;

		if (!hsize && i >= nfrags) {
			BUG_ON(fskb->len != len);

			pos += len;
			nskb = skb_clone(fskb, GFP_ATOMIC);
			fskb = fskb->next;

			if (unlikely(!nskb))
				goto err;

			hsize = skb_end_pointer(nskb) - nskb->head;
			if (skb_cow_head(nskb, doffset + headroom)) {
				kfree_skb(nskb);
				goto err;
			}

			nskb->truesize += skb_end_pointer(nskb) - nskb->head -
					  hsize;
			skb_release_head_state(nskb);
			__skb_push(nskb, doffset);
		} else {
			nskb = alloc_skb(hsize + doffset + headroom,
					 GFP_ATOMIC);

			if (unlikely(!nskb))
				goto err;

			skb_reserve(nskb, headroom);
			__skb_put(nskb, doffset);
		}

		if (segs)
			tail->next = nskb;
		else
			segs = nskb;
		tail = nskb;

		__copy_skb_header(nskb, skb);
		nskb->mac_len = skb->mac_len;

		/* nskb and skb might have different headroom */
		if (nskb->ip_summed == CHECKSUM_PARTIAL)
			nskb->csum_start += skb_headroom(nskb) - headroom;

		skb_reset_mac_header(nskb);
		skb_set_network_header(nskb, skb->mac_len);
		nskb->transport_header = (nskb->network_header +
					  skb_network_header_len(skb));
		skb_copy_from_linear_data(skb, nskb->data, doffset);

		if (fskb != skb_shinfo(skb)->frag_list)
			continue;

		if (!sg) {
			nskb->ip_summed = CHECKSUM_NONE;
			nskb->csum = skb_copy_and_csum_bits(skb, offset,
							    skb_put(nskb, len),
							    len, 0);
			continue;
		}

		frag = skb_shinfo(nskb)->frags;

		skb_copy_from_linear_data_offset(skb, offset,
						 skb_put(nskb, hsize), hsize);

		while (pos < offset + len && i < nfrags) {
			*frag = skb_shinfo(skb)->frags[i];
			get_page(frag->page);
			size = frag->size;

			if (pos < offset) {
				frag->page_offset += offset - pos;
				frag->size -= offset - pos;
			}

			skb_shinfo(nskb)->nr_frags++;

			if (pos + size <= offset + len) {
				i++;
				pos += size;
			} else {
				frag->size -= pos + size - (offset + len);
				goto skip_fraglist;
			}

			frag++;
		}

		if (pos < offset + len) {
			struct sk_buff *fskb2 = fskb;

			BUG_ON(pos + fskb->len != offset + len);

			pos += fskb->len;
			fskb = fskb->next;

			if (fskb2->next) {
				fskb2 = skb_clone(fskb2, GFP_ATOMIC);
				if (!fskb2)
					goto err;
			} else
				skb_get(fskb2);

			SKB_FRAG_ASSERT(nskb);
			skb_shinfo(nskb)->frag_list = fskb2;
		}

skip_fraglist:
		nskb->data_len = len - hsize;
		nskb->len += nskb->data_len;
		nskb->truesize += nskb->data_len;
	} while ((offset += len) < skb->len);

	return segs;

err:
	while ((skb = segs)) {
		segs = skb->next;
		kfree_skb(skb);
	}
	return ERR_PTR(err);
}
EXPORT_SYMBOL_GPL(skb_segment);

int skb_gro_receive(struct sk_buff **head, struct sk_buff *skb)
{
	struct sk_buff *p = *head;
	struct sk_buff *nskb;
	struct skb_shared_info *skbinfo = skb_shinfo(skb);
	struct skb_shared_info *pinfo = skb_shinfo(p);
	unsigned int headroom;
	unsigned int len = skb_gro_len(skb);
	unsigned int offset = skb_gro_offset(skb);
	unsigned int headlen = skb_headlen(skb);

	if (p->len + len >= 65536)
		return -E2BIG;

	if (pinfo->frag_list)
		goto merge;
	else if (headlen <= offset) {
		skb_frag_t *frag;
		skb_frag_t *frag2;
		int i = skbinfo->nr_frags;
		int nr_frags = pinfo->nr_frags + i;

		offset -= headlen;

		if (nr_frags > MAX_SKB_FRAGS)
			return -E2BIG;

		pinfo->nr_frags = nr_frags;
		skbinfo->nr_frags = 0;

		frag = pinfo->frags + nr_frags;
		frag2 = skbinfo->frags + i;
		do {
			*--frag = *--frag2;
		} while (--i);

		frag->page_offset += offset;
		frag->size -= offset;

		skb->truesize -= skb->data_len;
		skb->len -= skb->data_len;
		skb->data_len = 0;

		NAPI_GRO_CB(skb)->free = 1;
		goto done;
	} else if (skb_gro_len(p) != pinfo->gso_size)
		return -E2BIG;

	headroom = skb_headroom(p);
	nskb = alloc_skb(headroom + skb_gro_offset(p), GFP_ATOMIC);
	if (unlikely(!nskb))
		return -ENOMEM;

	__copy_skb_header(nskb, p);
	nskb->mac_len = p->mac_len;

	skb_reserve(nskb, headroom);
	__skb_put(nskb, skb_gro_offset(p));

	skb_set_mac_header(nskb, skb_mac_header(p) - p->data);
	skb_set_network_header(nskb, skb_network_offset(p));
	skb_set_transport_header(nskb, skb_transport_offset(p));

	__skb_pull(p, skb_gro_offset(p));
	memcpy(skb_mac_header(nskb), skb_mac_header(p),
	       p->data - skb_mac_header(p));

	*NAPI_GRO_CB(nskb) = *NAPI_GRO_CB(p);
	skb_shinfo(nskb)->frag_list = p;
	skb_shinfo(nskb)->gso_size = pinfo->gso_size;
	pinfo->gso_size = 0;
	skb_header_release(p);
	nskb->prev = p;

	nskb->data_len += p->len;
	nskb->truesize += p->len;
	nskb->len += p->len;

	*head = nskb;
	nskb->next = p->next;
	p->next = NULL;

	p = nskb;

merge:
	if (offset > headlen) {
		skbinfo->frags[0].page_offset += offset - headlen;
		skbinfo->frags[0].size -= offset - headlen;
		offset = headlen;
	}

	__skb_pull(skb, offset);

	p->prev->next = skb;
	p->prev = skb;
	skb_header_release(skb);

done:
	NAPI_GRO_CB(p)->count++;
	p->data_len += len;
	p->truesize += len;
	p->len += len;

	NAPI_GRO_CB(skb)->same_flow = 1;
	return 0;
}
EXPORT_SYMBOL_GPL(skb_gro_receive);

void __init skb_init(void)
{
	skbuff_head_cache = kmem_cache_create("skbuff_head_cache",
					      sizeof(struct sk_buff),
					      0,
					      SLAB_HWCACHE_ALIGN|SLAB_PANIC,
					      NULL);
	skbuff_fclone_cache = kmem_cache_create("skbuff_fclone_cache",
						(2*sizeof(struct sk_buff)) +
						sizeof(atomic_t),
						0,
						SLAB_HWCACHE_ALIGN|SLAB_PANIC,
						NULL);
}

/**
 *	skb_to_sgvec - Fill a scatter-gather list from a socket buffer
 *	@skb: Socket buffer containing the buffers to be mapped
 *	@sg: The scatter-gather list to map into
 *	@offset: The offset into the buffer's contents to start mapping
 *	@len: Length of buffer space to be mapped
 *
 *	Fill the specified scatter-gather list with mappings/pointers into a
 *	region of the buffer space attached to a socket buffer.
 */
static int
__skb_to_sgvec(struct sk_buff *skb, struct scatterlist *sg, int offset, int len)
{
	int start = skb_headlen(skb);
	int i, copy = start - offset;
	struct sk_buff *frag_iter;
	int elt = 0;

	if (copy > 0) {
		if (copy > len)
			copy = len;
		sg_set_buf(sg, skb->data + offset, copy);
		elt++;
		if ((len -= copy) == 0)
			return elt;
		offset += copy;
	}

	for (i = 0; i < skb_shinfo(skb)->nr_frags; i++) {
		int end;

		WARN_ON(start > offset + len);

		end = start + skb_shinfo(skb)->frags[i].size;
		if ((copy = end - offset) > 0) {
			skb_frag_t *frag = &skb_shinfo(skb)->frags[i];

			if (copy > len)
				copy = len;
			sg_set_page(&sg[elt], frag->page, copy,
					frag->page_offset+offset-start);
			elt++;
			if (!(len -= copy))
				return elt;
			offset += copy;
		}
		start = end;
	}

	skb_walk_frags(skb, frag_iter) {
		int end;

		WARN_ON(start > offset + len);

		end = start + frag_iter->len;
		if ((copy = end - offset) > 0) {
			if (copy > len)
				copy = len;
			elt += __skb_to_sgvec(frag_iter, sg+elt, offset - start,
					      copy);
			if ((len -= copy) == 0)
				return elt;
			offset += copy;
		}
		start = end;
	}
	BUG_ON(len);
	return elt;
}

int skb_to_sgvec(struct sk_buff *skb, struct scatterlist *sg, int offset, int len)
{
	int nsg = __skb_to_sgvec(skb, sg, offset, len);

	sg_mark_end(&sg[nsg - 1]);

	return nsg;
}
EXPORT_SYMBOL_GPL(skb_to_sgvec);

/**
 *	skb_cow_data - Check that a socket buffer's data buffers are writable
 *	@skb: The socket buffer to check.
 *	@tailbits: Amount of trailing space to be added
 *	@trailer: Returned pointer to the skb where the @tailbits space begins
 *
 *	Make sure that the data buffers attached to a socket buffer are
 *	writable. If they are not, private copies are made of the data buffers
 *	and the socket buffer is set to use these instead.
 *
 *	If @tailbits is given, make sure that there is space to write @tailbits
 *	bytes of data beyond current end of socket buffer.  @trailer will be
 *	set to point to the skb in which this space begins.
 *
 *	The number of scatterlist elements required to completely map the
 *	COW'd and extended socket buffer will be returned.
 */
int skb_cow_data(struct sk_buff *skb, int tailbits, struct sk_buff **trailer)
{
	int copyflag;
	int elt;
	struct sk_buff *skb1, **skb_p;

	/* If skb is cloned or its head is paged, reallocate
	 * head pulling out all the pages (pages are considered not writable
	 * at the moment even if they are anonymous).
	 */
	if ((skb_cloned(skb) || skb_shinfo(skb)->nr_frags) &&
	    __pskb_pull_tail(skb, skb_pagelen(skb)-skb_headlen(skb)) == NULL)
		return -ENOMEM;

	/* Easy case. Most of packets will go this way. */
	if (!skb_has_frag_list(skb)) {
		/* A little of trouble, not enough of space for trailer.
		 * This should not happen, when stack is tuned to generate
		 * good frames. OK, on miss we reallocate and reserve even more
		 * space, 128 bytes is fair. */

		if (skb_tailroom(skb) < tailbits &&
		    pskb_expand_head(skb, 0, tailbits-skb_tailroom(skb)+128, GFP_ATOMIC))
			return -ENOMEM;

		/* Voila! */
		*trailer = skb;
		return 1;
	}

	/* Misery. We are in troubles, going to mincer fragments... */

	elt = 1;
	skb_p = &skb_shinfo(skb)->frag_list;
	copyflag = 0;

	while ((skb1 = *skb_p) != NULL) {
		int ntail = 0;

		/* The fragment is partially pulled by someone,
		 * this can happen on input. Copy it and everything
		 * after it. */

		if (skb_shared(skb1))
			copyflag = 1;

		/* If the skb is the last, worry about trailer. */

		if (skb1->next == NULL && tailbits) {
			if (skb_shinfo(skb1)->nr_frags ||
			    skb_has_frag_list(skb1) ||
			    skb_tailroom(skb1) < tailbits)
				ntail = tailbits + 128;
		}

		if (copyflag ||
		    skb_cloned(skb1) ||
		    ntail ||
		    skb_shinfo(skb1)->nr_frags ||
		    skb_has_frag_list(skb1)) {
			struct sk_buff *skb2;

			/* Fuck, we are miserable poor guys... */
			if (ntail == 0)
				skb2 = skb_copy(skb1, GFP_ATOMIC);
			else
				skb2 = skb_copy_expand(skb1,
						       skb_headroom(skb1),
						       ntail,
						       GFP_ATOMIC);
			if (unlikely(skb2 == NULL))
				return -ENOMEM;

			if (skb1->sk)
				skb_set_owner_w(skb2, skb1->sk);

			/* Looking around. Are we still alive?
			 * OK, link new skb, drop old one */

			skb2->next = skb1->next;
			*skb_p = skb2;
			kfree_skb(skb1);
			skb1 = skb2;
		}
		elt++;
		*trailer = skb1;
		skb_p = &skb1->next;
	}

	return elt;
}
EXPORT_SYMBOL_GPL(skb_cow_data);

static void sock_rmem_free(struct sk_buff *skb)
{
	struct sock *sk = skb->sk;

	atomic_sub(skb->truesize, &sk->sk_rmem_alloc);
}

/*
 * Note: We dont mem charge error packets (no sk_forward_alloc changes)
 */
int sock_queue_err_skb(struct sock *sk, struct sk_buff *skb)
{
	if (atomic_read(&sk->sk_rmem_alloc) + skb->truesize >=
	    (unsigned)sk->sk_rcvbuf)
		return -ENOMEM;

	skb_orphan(skb);
	skb->sk = sk;
	skb->destructor = sock_rmem_free;
	atomic_add(skb->truesize, &sk->sk_rmem_alloc);

	skb_queue_tail(&sk->sk_error_queue, skb);
	if (!sock_flag(sk, SOCK_DEAD))
		sk->sk_data_ready(sk, skb->len);
	return 0;
}
EXPORT_SYMBOL(sock_queue_err_skb);

void skb_tstamp_tx(struct sk_buff *orig_skb,
		struct skb_shared_hwtstamps *hwtstamps)
{
	struct sock *sk = orig_skb->sk;
	struct sock_exterr_skb *serr;
	struct sk_buff *skb;
	int err;

	if (!sk)
		return;

	skb = skb_clone(orig_skb, GFP_ATOMIC);
	if (!skb)
		return;

	if (hwtstamps) {
		*skb_hwtstamps(skb) =
			*hwtstamps;
	} else {
		/*
		 * no hardware time stamps available,
		 * so keep the shared tx_flags and only
		 * store software time stamp
		 */
		skb->tstamp = ktime_get_real();
	}

	serr = SKB_EXT_ERR(skb);
	memset(serr, 0, sizeof(*serr));
	serr->ee.ee_errno = ENOMSG;
	serr->ee.ee_origin = SO_EE_ORIGIN_TIMESTAMPING;

	err = sock_queue_err_skb(sk, skb);

	if (err)
		kfree_skb(skb);
}
EXPORT_SYMBOL_GPL(skb_tstamp_tx);


/**
 * skb_partial_csum_set - set up and verify partial csum values for packet
 * @skb: the skb to set
 * @start: the number of bytes after skb->data to start checksumming.
 * @off: the offset from start to place the checksum.
 *
 * For untrusted partially-checksummed packets, we need to make sure the values
 * for skb->csum_start and skb->csum_offset are valid so we don't oops.
 *
 * This function checks and sets those values and skb->ip_summed: if this
 * returns false you should drop the packet.
 */
bool skb_partial_csum_set(struct sk_buff *skb, u16 start, u16 off)
{
	if (unlikely(start > skb_headlen(skb)) ||
	    unlikely((int)start + off > skb_headlen(skb) - 2)) {
		if (net_ratelimit())
			printk(KERN_WARNING
			       "bad partial csum: csum=%u/%u len=%u\n",
			       start, off, skb_headlen(skb));
		return false;
	}
	skb->ip_summed = CHECKSUM_PARTIAL;
	skb->csum_start = skb_headroom(skb) + start;
	skb->csum_offset = off;
	return true;
}
EXPORT_SYMBOL_GPL(skb_partial_csum_set);

void __skb_warn_lro_forwarding(const struct sk_buff *skb)
{
	if (net_ratelimit())
		pr_warning("%s: received packets cannot be forwarded"
			   " while LRO is enabled\n", skb->dev->name);
}
EXPORT_SYMBOL(__skb_warn_lro_forwarding);<|MERGE_RESOLUTION|>--- conflicted
+++ resolved
@@ -783,20 +783,9 @@
 		goto nodata;
 
 	/* Copy only real data... and, alas, header. This should be
-<<<<<<< HEAD
-	 * optimized for the cases when header is void. */
-#ifdef NET_SKBUFF_DATA_USES_OFFSET
-	memcpy(data + nhead, skb->head, skb->tail);
-#else
-	memcpy(data + nhead, skb->head, skb->tail - skb->head);
-#endif
-	memcpy(data + size, skb_end_pointer(skb),
-	       offsetof(struct skb_shared_info, frags[skb_shinfo(skb)->nr_frags]));
-=======
 	 * optimized for the cases when header is void.
 	 */
 	memcpy(data + nhead, skb->head, skb_tail_pointer(skb) - skb->head);
->>>>>>> 45f53cc9
 
 	memcpy((struct skb_shared_info *)(data + size),
 	       skb_shinfo(skb),
