--- conflicted
+++ resolved
@@ -50,10 +50,7 @@
 	struct rtable *rt = NULL;
 	struct rt6_info *rt6 = NULL;
 	struct mpls_dev *out_mdev;
-<<<<<<< HEAD
-=======
 	struct net *net;
->>>>>>> 2ac97f0f
 	int err = 0;
 	bool bos;
 	int i;
@@ -61,21 +58,7 @@
 
 	/* Find the output device */
 	out_dev = dst->dev;
-<<<<<<< HEAD
-
-	/* Obtain the ttl */
-	if (dst->ops->family == AF_INET) {
-		ttl = ip_hdr(skb)->ttl;
-		rt = (struct rtable *)dst;
-	} else if (dst->ops->family == AF_INET6) {
-		ttl = ipv6_hdr(skb)->hop_limit;
-		rt6 = (struct rt6_info *)dst;
-	} else {
-		goto drop;
-	}
-=======
 	net = dev_net(out_dev);
->>>>>>> 2ac97f0f
 
 	skb_orphan(skb);
 
