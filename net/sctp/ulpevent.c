--- conflicted
+++ resolved
@@ -883,8 +883,6 @@
 	return event;
 }
 
-<<<<<<< HEAD
-=======
 struct sctp_ulpevent *sctp_ulpevent_make_assoc_reset_event(
 	const struct sctp_association *asoc, __u16 flags, __u32 local_tsn,
 	__u32 remote_tsn, gfp_t gfp)
@@ -941,7 +939,6 @@
 	return event;
 }
 
->>>>>>> 2ac97f0f
 /* Return the notification type, assuming this is a notification
  * event.
  */
