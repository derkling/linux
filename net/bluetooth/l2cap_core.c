--- conflicted
+++ resolved
@@ -1798,13 +1798,8 @@
 
 	auth_type = l2cap_get_auth_type(chan);
 
-<<<<<<< HEAD
-	if (chan->dcid == L2CAP_CID_LE_DATA)
+	if (bdaddr_type_is_le(dst_type))
 		hcon = hci_connect(hdev, LE_LINK, 0, dst, dst_type,
-=======
-	if (bdaddr_type_is_le(dst_type))
-		hcon = hci_connect(hdev, LE_LINK, dst, dst_type,
->>>>>>> ad81f054
 				   chan->sec_level, auth_type);
 	else
 		hcon = hci_connect(hdev, ACL_LINK, 0, dst, dst_type,
