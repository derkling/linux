/*
   BlueZ - Bluetooth protocol stack for Linux
   Copyright (C) 2000-2001 Qualcomm Incorporated

   Written 2000,2001 by Maxim Krasnyansky <maxk@qualcomm.com>

   This program is free software; you can redistribute it and/or modify
   it under the terms of the GNU General Public License version 2 as
   published by the Free Software Foundation;

   THE SOFTWARE IS PROVIDED "AS IS", WITHOUT WARRANTY OF ANY KIND, EXPRESS
   OR IMPLIED, INCLUDING BUT NOT LIMITED TO THE WARRANTIES OF MERCHANTABILITY,
   FITNESS FOR A PARTICULAR PURPOSE AND NONINFRINGEMENT OF THIRD PARTY RIGHTS.
   IN NO EVENT SHALL THE COPYRIGHT HOLDER(S) AND AUTHOR(S) BE LIABLE FOR ANY
   CLAIM, OR ANY SPECIAL INDIRECT OR CONSEQUENTIAL DAMAGES, OR ANY DAMAGES
   WHATSOEVER RESULTING FROM LOSS OF USE, DATA OR PROFITS, WHETHER IN AN
   ACTION OF CONTRACT, NEGLIGENCE OR OTHER TORTIOUS ACTION, ARISING OUT OF
   OR IN CONNECTION WITH THE USE OR PERFORMANCE OF THIS SOFTWARE.

   ALL LIABILITY, INCLUDING LIABILITY FOR INFRINGEMENT OF ANY PATENTS,
   COPYRIGHTS, TRADEMARKS OR OTHER RIGHTS, RELATING TO USE OF THIS
   SOFTWARE IS DISCLAIMED.
*/

/* Bluetooth SCO sockets. */

#include <linux/module.h>
#include <linux/debugfs.h>
#include <linux/seq_file.h>

#include <net/bluetooth/bluetooth.h>
#include <net/bluetooth/hci_core.h>
#include <net/bluetooth/sco.h>

static bool disable_esco;

static const struct proto_ops sco_sock_ops;

static struct bt_sock_list sco_sk_list = {
	.lock = __RW_LOCK_UNLOCKED(sco_sk_list.lock)
};

static void __sco_chan_add(struct sco_conn *conn, struct sock *sk, struct sock *parent);
static void sco_chan_del(struct sock *sk, int err);

static void sco_sock_close(struct sock *sk);
static void sco_sock_kill(struct sock *sk);

/* ---- SCO timers ---- */
static void sco_sock_timeout(unsigned long arg)
{
	struct sock *sk = (struct sock *) arg;

	BT_DBG("sock %p state %d", sk, sk->sk_state);

	bh_lock_sock(sk);
	sk->sk_err = ETIMEDOUT;
	sk->sk_state_change(sk);
	bh_unlock_sock(sk);

	sco_sock_kill(sk);
	sock_put(sk);
}

static void sco_sock_set_timer(struct sock *sk, long timeout)
{
	BT_DBG("sock %p state %d timeout %ld", sk, sk->sk_state, timeout);
	sk_reset_timer(sk, &sk->sk_timer, jiffies + timeout);
}

static void sco_sock_clear_timer(struct sock *sk)
{
	BT_DBG("sock %p state %d", sk, sk->sk_state);
	sk_stop_timer(sk, &sk->sk_timer);
}

/* ---- SCO connections ---- */
static struct sco_conn *sco_conn_add(struct hci_conn *hcon)
{
	struct hci_dev *hdev = hcon->hdev;
	struct sco_conn *conn = hcon->sco_data;

	if (conn)
		return conn;

	conn = kzalloc(sizeof(struct sco_conn), GFP_KERNEL);
	if (!conn)
		return NULL;

	spin_lock_init(&conn->lock);

	hcon->sco_data = conn;
	conn->hcon = hcon;

	conn->src = &hdev->bdaddr;
	conn->dst = &hcon->dst;

	if (hdev->sco_mtu > 0)
		conn->mtu = hdev->sco_mtu;
	else
		conn->mtu = 60;

	BT_DBG("hcon %p conn %p", hcon, conn);

	return conn;
}

static struct sock *sco_chan_get(struct sco_conn *conn)
{
	struct sock *sk = NULL;
	sco_conn_lock(conn);
	sk = conn->sk;
	sco_conn_unlock(conn);
	return sk;
}

static int sco_conn_del(struct hci_conn *hcon, int err)
{
	struct sco_conn *conn = hcon->sco_data;
	struct sock *sk;

	if (!conn)
		return 0;

	BT_DBG("hcon %p conn %p, err %d", hcon, conn, err);

	/* Kill socket */
	sk = sco_chan_get(conn);
	if (sk) {
		bh_lock_sock(sk);
		sco_sock_clear_timer(sk);
		sco_chan_del(sk, err);
		bh_unlock_sock(sk);
		sco_sock_kill(sk);
	}

	hcon->sco_data = NULL;
	kfree(conn);
	return 0;
}

static int sco_chan_add(struct sco_conn *conn, struct sock *sk,
			struct sock *parent)
{
	int err = 0;

	sco_conn_lock(conn);
	if (conn->sk)
		err = -EBUSY;
	else
		__sco_chan_add(conn, sk, parent);

	sco_conn_unlock(conn);
	return err;
}

static int sco_connect(struct sock *sk)
{
	bdaddr_t *src = &bt_sk(sk)->src;
	bdaddr_t *dst = &bt_sk(sk)->dst;
	__u16 pkt_type = sco_pi(sk)->pkt_type;
	struct sco_conn *conn;
	struct hci_conn *hcon;
	struct hci_dev  *hdev;
	int err, type;

	BT_DBG("%pMR -> %pMR", src, dst);

	hdev = hci_get_route(dst, src);
	if (!hdev)
		return -EHOSTUNREACH;

	hci_dev_lock(hdev);

	if (lmp_esco_capable(hdev) && !disable_esco)
		type = ESCO_LINK;
	else {
		type = SCO_LINK;
		pkt_type &= SCO_ESCO_MASK;
	}

	hcon = hci_connect(hdev, type, pkt_type, dst, BDADDR_BREDR,
			   BT_SECURITY_LOW, HCI_AT_NO_BONDING);
	if (IS_ERR(hcon)) {
		err = PTR_ERR(hcon);
		goto done;
	}

	conn = sco_conn_add(hcon);
	if (!conn) {
		hci_conn_drop(hcon);
		err = -ENOMEM;
		goto done;
	}

	/* Update source addr of the socket */
	bacpy(src, conn->src);

	err = sco_chan_add(conn, sk, NULL);
	if (err)
		goto done;

	if (hcon->state == BT_CONNECTED) {
		sco_sock_clear_timer(sk);
		sk->sk_state = BT_CONNECTED;
	} else {
		sk->sk_state = BT_CONNECT;
		sco_sock_set_timer(sk, sk->sk_sndtimeo);
	}

done:
	hci_dev_unlock(hdev);
	hci_dev_put(hdev);
	return err;
}

static int sco_send_frame(struct sock *sk, struct msghdr *msg, int len)
{
	struct sco_conn *conn = sco_pi(sk)->conn;
	struct sk_buff *skb;
	int err;

	/* Check outgoing MTU */
	if (len > conn->mtu)
		return -EINVAL;

	BT_DBG("sk %p len %d", sk, len);

	skb = bt_skb_send_alloc(sk, len, msg->msg_flags & MSG_DONTWAIT, &err);
	if (!skb)
		return err;

	if (memcpy_fromiovec(skb_put(skb, len), msg->msg_iov, len)) {
		kfree_skb(skb);
		return -EFAULT;
	}

	hci_send_sco(conn->hcon, skb);

	return len;
}

static void sco_recv_frame(struct sco_conn *conn, struct sk_buff *skb)
{
	struct sock *sk = sco_chan_get(conn);

	if (!sk)
		goto drop;

	BT_DBG("sk %p len %d", sk, skb->len);

	if (sk->sk_state != BT_CONNECTED)
		goto drop;

	if (!sock_queue_rcv_skb(sk, skb))
		return;

drop:
	kfree_skb(skb);
}

/* -------- Socket interface ---------- */
static struct sock *__sco_get_sock_listen_by_addr(bdaddr_t *ba)
{
	struct sock *sk;

	sk_for_each(sk, &sco_sk_list.head) {
		if (sk->sk_state != BT_LISTEN)
			continue;

		if (!bacmp(&bt_sk(sk)->src, ba))
			return sk;
	}

	return NULL;
}

/* Find socket listening on source bdaddr.
 * Returns closest match.
 */
static struct sock *sco_get_sock_listen(bdaddr_t *src)
{
	struct sock *sk = NULL, *sk1 = NULL;

	read_lock(&sco_sk_list.lock);

	sk_for_each(sk, &sco_sk_list.head) {
		if (sk->sk_state != BT_LISTEN)
			continue;

		/* Exact match. */
		if (!bacmp(&bt_sk(sk)->src, src))
			break;

		/* Closest match */
		if (!bacmp(&bt_sk(sk)->src, BDADDR_ANY))
			sk1 = sk;
	}

	read_unlock(&sco_sk_list.lock);

	return sk ? sk : sk1;
}

static void sco_sock_destruct(struct sock *sk)
{
	BT_DBG("sk %p", sk);

	skb_queue_purge(&sk->sk_receive_queue);
	skb_queue_purge(&sk->sk_write_queue);
}

static void sco_sock_cleanup_listen(struct sock *parent)
{
	struct sock *sk;

	BT_DBG("parent %p", parent);

	/* Close not yet accepted channels */
	while ((sk = bt_accept_dequeue(parent, NULL))) {
		sco_sock_close(sk);
		sco_sock_kill(sk);
	}

	parent->sk_state  = BT_CLOSED;
	sock_set_flag(parent, SOCK_ZAPPED);
}

/* Kill socket (only if zapped and orphan)
 * Must be called on unlocked socket.
 */
static void sco_sock_kill(struct sock *sk)
{
	if (!sock_flag(sk, SOCK_ZAPPED) || sk->sk_socket)
		return;

	BT_DBG("sk %p state %d", sk, sk->sk_state);

	/* Kill poor orphan */
	bt_sock_unlink(&sco_sk_list, sk);
	sock_set_flag(sk, SOCK_DEAD);
	sock_put(sk);
}

static void __sco_sock_close(struct sock *sk)
{
	BT_DBG("sk %p state %d socket %p", sk, sk->sk_state, sk->sk_socket);

	switch (sk->sk_state) {
	case BT_LISTEN:
		sco_sock_cleanup_listen(sk);
		break;

	case BT_CONNECTED:
	case BT_CONFIG:
		if (sco_pi(sk)->conn->hcon) {
			sk->sk_state = BT_DISCONN;
			sco_sock_set_timer(sk, SCO_DISCONN_TIMEOUT);
			hci_conn_drop(sco_pi(sk)->conn->hcon);
			sco_pi(sk)->conn->hcon = NULL;
		} else
			sco_chan_del(sk, ECONNRESET);
		break;

	case BT_CONNECT2:
	case BT_CONNECT:
	case BT_DISCONN:
		sco_chan_del(sk, ECONNRESET);
		break;

	default:
		sock_set_flag(sk, SOCK_ZAPPED);
		break;
	}
}

/* Must be called on unlocked socket. */
static void sco_sock_close(struct sock *sk)
{
	sco_sock_clear_timer(sk);
	lock_sock(sk);
	__sco_sock_close(sk);
	release_sock(sk);
	sco_sock_kill(sk);
}

static void sco_sock_init(struct sock *sk, struct sock *parent)
{
	BT_DBG("sk %p", sk);

	if (parent) {
		sk->sk_type = parent->sk_type;
		bt_sk(sk)->flags = bt_sk(parent)->flags;
		security_sk_clone(parent, sk);
	}
}

static struct proto sco_proto = {
	.name		= "SCO",
	.owner		= THIS_MODULE,
	.obj_size	= sizeof(struct sco_pinfo)
};

static struct sock *sco_sock_alloc(struct net *net, struct socket *sock, int proto, gfp_t prio)
{
	struct sock *sk;

	sk = sk_alloc(net, PF_BLUETOOTH, prio, &sco_proto);
	if (!sk)
		return NULL;

	sock_init_data(sock, sk);
	INIT_LIST_HEAD(&bt_sk(sk)->accept_q);

	sk->sk_destruct = sco_sock_destruct;
	sk->sk_sndtimeo = SCO_CONN_TIMEOUT;

	sock_reset_flag(sk, SOCK_ZAPPED);

	sk->sk_protocol = proto;
	sk->sk_state    = BT_OPEN;

	setup_timer(&sk->sk_timer, sco_sock_timeout, (unsigned long)sk);

	bt_sock_link(&sco_sk_list, sk);
	return sk;
}

static int sco_sock_create(struct net *net, struct socket *sock, int protocol,
			   int kern)
{
	struct sock *sk;

	BT_DBG("sock %p", sock);

	sock->state = SS_UNCONNECTED;

	if (sock->type != SOCK_SEQPACKET)
		return -ESOCKTNOSUPPORT;

	sock->ops = &sco_sock_ops;

	sk = sco_sock_alloc(net, sock, protocol, GFP_ATOMIC);
	if (!sk)
		return -ENOMEM;

	sco_sock_init(sk, NULL);
	return 0;
}

static int sco_sock_bind(struct socket *sock, struct sockaddr *addr, int alen)
{
	struct sockaddr_sco sa;
	struct sock *sk = sock->sk;
	int len, err = 0;

	BT_DBG("sk %p %pMR", sk, &sa.sco_bdaddr);

	if (!addr || addr->sa_family != AF_BLUETOOTH)
		return -EINVAL;

	memset(&sa, 0, sizeof(sa));
	len = min_t(unsigned int, sizeof(sa), alen);
	memcpy(&sa, addr, len);

	lock_sock(sk);

	if (sk->sk_state != BT_OPEN) {
		err = -EBADFD;
		goto done;
	}

	if (sk->sk_type != SOCK_SEQPACKET) {
		err = -EINVAL;
		goto done;
	}

	bacpy(&bt_sk(sk)->src, &sa.sco_bdaddr);
	sco_pi(sk)->pkt_type = sa.sco_pkt_type;

	sk->sk_state = BT_BOUND;

done:
	release_sock(sk);
	return err;
}

static int sco_sock_connect(struct socket *sock, struct sockaddr *addr, int alen, int flags)
{
	struct sock *sk = sock->sk;
<<<<<<< HEAD
	struct sockaddr_sco sa;
	int len, err = 0;
=======
	int err;
>>>>>>> 1db77221

	BT_DBG("sk %p", sk);

	if (!addr || addr->sa_family != AF_BLUETOOTH)
		return -EINVAL;

	memset(&sa, 0, sizeof(sa));
	len = min_t(unsigned int, sizeof(sa), alen);
	memcpy(&sa, addr, len);

	lock_sock(sk);

	if (sk->sk_type != SOCK_SEQPACKET) {
		err = -EINVAL;
		goto done;
	}

	if (sk->sk_state != BT_OPEN && sk->sk_state != BT_BOUND) {
		err = -EBADFD;
		goto done;
	}

	/* Set destination address and psm */
	bacpy(&bt_sk(sk)->dst, &sa.sco_bdaddr);
	sco_pi(sk)->pkt_type = sa.sco_pkt_type;

	err = sco_connect(sk);
	if (err)
		goto done;

	err = bt_sock_wait_state(sk, BT_CONNECTED,
				 sock_sndtimeo(sk, flags & O_NONBLOCK));

done:
	release_sock(sk);
	return err;
}

static int sco_sock_listen(struct socket *sock, int backlog)
{
	struct sock *sk = sock->sk;
	bdaddr_t *src = &bt_sk(sk)->src;
	int err = 0;

	BT_DBG("sk %p backlog %d", sk, backlog);

	lock_sock(sk);

	if (sk->sk_state != BT_BOUND) {
		err = -EBADFD;
		goto done;
	}

	if (sk->sk_type != SOCK_SEQPACKET) {
		err = -EINVAL;
		goto done;
	}

	write_lock(&sco_sk_list.lock);

	if (__sco_get_sock_listen_by_addr(src)) {
		err = -EADDRINUSE;
		goto unlock;
	}

	sk->sk_max_ack_backlog = backlog;
	sk->sk_ack_backlog = 0;

	sk->sk_state = BT_LISTEN;

unlock:
	write_unlock(&sco_sk_list.lock);

done:
	release_sock(sk);
	return err;
}

static int sco_sock_accept(struct socket *sock, struct socket *newsock, int flags)
{
	DECLARE_WAITQUEUE(wait, current);
	struct sock *sk = sock->sk, *ch;
	long timeo;
	int err = 0;

	lock_sock(sk);

	timeo = sock_rcvtimeo(sk, flags & O_NONBLOCK);

	BT_DBG("sk %p timeo %ld", sk, timeo);

	/* Wait for an incoming connection. (wake-one). */
	add_wait_queue_exclusive(sk_sleep(sk), &wait);
	while (1) {
		set_current_state(TASK_INTERRUPTIBLE);

		if (sk->sk_state != BT_LISTEN) {
			err = -EBADFD;
			break;
		}

		ch = bt_accept_dequeue(sk, newsock);
		if (ch)
			break;

		if (!timeo) {
			err = -EAGAIN;
			break;
		}

		if (signal_pending(current)) {
			err = sock_intr_errno(timeo);
			break;
		}

		release_sock(sk);
		timeo = schedule_timeout(timeo);
		lock_sock(sk);
	}
	__set_current_state(TASK_RUNNING);
	remove_wait_queue(sk_sleep(sk), &wait);

	if (err)
		goto done;

	newsock->state = SS_CONNECTED;

	BT_DBG("new socket %p", ch);

done:
	release_sock(sk);
	return err;
}

static int sco_sock_getname(struct socket *sock, struct sockaddr *addr, int *len, int peer)
{
	struct sockaddr_sco *sa = (struct sockaddr_sco *) addr;
	struct sock *sk = sock->sk;

	BT_DBG("sock %p, sk %p", sock, sk);

	addr->sa_family = AF_BLUETOOTH;
	*len = sizeof(struct sockaddr_sco);

	if (peer)
		bacpy(&sa->sco_bdaddr, &bt_sk(sk)->dst);
	else
		bacpy(&sa->sco_bdaddr, &bt_sk(sk)->src);
	sa->sco_pkt_type = sco_pi(sk)->pkt_type;

	return 0;
}

static int sco_sock_sendmsg(struct kiocb *iocb, struct socket *sock,
			    struct msghdr *msg, size_t len)
{
	struct sock *sk = sock->sk;
	int err;

	BT_DBG("sock %p, sk %p", sock, sk);

	err = sock_error(sk);
	if (err)
		return err;

	if (msg->msg_flags & MSG_OOB)
		return -EOPNOTSUPP;

	lock_sock(sk);

	if (sk->sk_state == BT_CONNECTED)
		err = sco_send_frame(sk, msg, len);
	else
		err = -ENOTCONN;

	release_sock(sk);
	return err;
}

static void sco_conn_defer_accept(struct hci_conn *conn, int mask)
{
	struct hci_dev *hdev = conn->hdev;

	BT_DBG("conn %p", conn);

	conn->state = BT_CONFIG;

	if (!lmp_esco_capable(hdev)) {
		struct hci_cp_accept_conn_req cp;

		bacpy(&cp.bdaddr, &conn->dst);

		if (lmp_rswitch_capable(hdev) && (mask & HCI_LM_MASTER))
			cp.role = 0x00; /* Become master */
		else
			cp.role = 0x01; /* Remain slave */

		hci_send_cmd(hdev, HCI_OP_ACCEPT_CONN_REQ, sizeof(cp), &cp);
	} else {
		struct hci_cp_accept_sync_conn_req cp;

		bacpy(&cp.bdaddr, &conn->dst);
		cp.pkt_type = cpu_to_le16(conn->pkt_type);

		cp.tx_bandwidth   = __constant_cpu_to_le32(0x00001f40);
		cp.rx_bandwidth   = __constant_cpu_to_le32(0x00001f40);
		cp.max_latency    = __constant_cpu_to_le16(0xffff);
		cp.content_format = cpu_to_le16(hdev->voice_setting);
		cp.retrans_effort = 0xff;

		hci_send_cmd(hdev, HCI_OP_ACCEPT_SYNC_CONN_REQ,
			     sizeof(cp), &cp);
	}
}

static int sco_sock_recvmsg(struct kiocb *iocb, struct socket *sock,
			    struct msghdr *msg, size_t len, int flags)
{
	struct sock *sk = sock->sk;
	struct sco_pinfo *pi = sco_pi(sk);

	lock_sock(sk);

	if (sk->sk_state == BT_CONNECT2 &&
	    test_bit(BT_SK_DEFER_SETUP, &bt_sk(sk)->flags)) {
		sco_conn_defer_accept(pi->conn->hcon, 0);
		sk->sk_state = BT_CONFIG;
		msg->msg_namelen = 0;

		release_sock(sk);
		return 0;
	}

	release_sock(sk);

	return bt_sock_recvmsg(iocb, sock, msg, len, flags);
}

static int sco_sock_setsockopt(struct socket *sock, int level, int optname, char __user *optval, unsigned int optlen)
{
	struct sock *sk = sock->sk;
	int err = 0;
	u32 opt;

	BT_DBG("sk %p", sk);

	lock_sock(sk);

	switch (optname) {

	case BT_DEFER_SETUP:
		if (sk->sk_state != BT_BOUND && sk->sk_state != BT_LISTEN) {
			err = -EINVAL;
			break;
		}

		if (get_user(opt, (u32 __user *) optval)) {
			err = -EFAULT;
			break;
		}

		if (opt)
			set_bit(BT_SK_DEFER_SETUP, &bt_sk(sk)->flags);
		else
			clear_bit(BT_SK_DEFER_SETUP, &bt_sk(sk)->flags);
		break;

	default:
		err = -ENOPROTOOPT;
		break;
	}

	release_sock(sk);
	return err;
}

static int sco_sock_getsockopt_old(struct socket *sock, int optname, char __user *optval, int __user *optlen)
{
	struct sock *sk = sock->sk;
	struct sco_options opts;
	struct sco_conninfo cinfo;
	int len, err = 0;

	BT_DBG("sk %p", sk);

	if (get_user(len, optlen))
		return -EFAULT;

	lock_sock(sk);

	switch (optname) {
	case SCO_OPTIONS:
		if (sk->sk_state != BT_CONNECTED) {
			err = -ENOTCONN;
			break;
		}

		opts.mtu = sco_pi(sk)->conn->mtu;

		BT_DBG("mtu %d", opts.mtu);

		len = min_t(unsigned int, len, sizeof(opts));
		if (copy_to_user(optval, (char *)&opts, len))
			err = -EFAULT;

		break;

	case SCO_CONNINFO:
		if (sk->sk_state != BT_CONNECTED) {
			err = -ENOTCONN;
			break;
		}

		memset(&cinfo, 0, sizeof(cinfo));
		cinfo.hci_handle = sco_pi(sk)->conn->hcon->handle;
		memcpy(cinfo.dev_class, sco_pi(sk)->conn->hcon->dev_class, 3);

		len = min_t(unsigned int, len, sizeof(cinfo));
		if (copy_to_user(optval, (char *)&cinfo, len))
			err = -EFAULT;

		break;

	default:
		err = -ENOPROTOOPT;
		break;
	}

	release_sock(sk);
	return err;
}

static int sco_sock_getsockopt(struct socket *sock, int level, int optname, char __user *optval, int __user *optlen)
{
	struct sock *sk = sock->sk;
	int len, err = 0;

	BT_DBG("sk %p", sk);

	if (level == SOL_SCO)
		return sco_sock_getsockopt_old(sock, optname, optval, optlen);

	if (get_user(len, optlen))
		return -EFAULT;

	lock_sock(sk);

	switch (optname) {

	case BT_DEFER_SETUP:
		if (sk->sk_state != BT_BOUND && sk->sk_state != BT_LISTEN) {
			err = -EINVAL;
			break;
		}

		if (put_user(test_bit(BT_SK_DEFER_SETUP, &bt_sk(sk)->flags),
			     (u32 __user *) optval))
			err = -EFAULT;

		break;

	default:
		err = -ENOPROTOOPT;
		break;
	}

	release_sock(sk);
	return err;
}

static int sco_sock_shutdown(struct socket *sock, int how)
{
	struct sock *sk = sock->sk;
	int err = 0;

	BT_DBG("sock %p, sk %p", sock, sk);

	if (!sk)
		return 0;

	lock_sock(sk);
	if (!sk->sk_shutdown) {
		sk->sk_shutdown = SHUTDOWN_MASK;
		sco_sock_clear_timer(sk);
		__sco_sock_close(sk);

		if (sock_flag(sk, SOCK_LINGER) && sk->sk_lingertime)
			err = bt_sock_wait_state(sk, BT_CLOSED,
						 sk->sk_lingertime);
	}
	release_sock(sk);
	return err;
}

static int sco_sock_release(struct socket *sock)
{
	struct sock *sk = sock->sk;
	int err = 0;

	BT_DBG("sock %p, sk %p", sock, sk);

	if (!sk)
		return 0;

	sco_sock_close(sk);

	if (sock_flag(sk, SOCK_LINGER) && sk->sk_lingertime) {
		lock_sock(sk);
		err = bt_sock_wait_state(sk, BT_CLOSED, sk->sk_lingertime);
		release_sock(sk);
	}

	sock_orphan(sk);
	sco_sock_kill(sk);
	return err;
}

static void __sco_chan_add(struct sco_conn *conn, struct sock *sk, struct sock *parent)
{
	BT_DBG("conn %p", conn);

	sco_pi(sk)->conn = conn;
	conn->sk = sk;

	if (parent)
		bt_accept_enqueue(parent, sk);
}

/* Delete channel.
 * Must be called on the locked socket. */
static void sco_chan_del(struct sock *sk, int err)
{
	struct sco_conn *conn;

	conn = sco_pi(sk)->conn;

	BT_DBG("sk %p, conn %p, err %d", sk, conn, err);

	if (conn) {
		sco_conn_lock(conn);
		conn->sk = NULL;
		sco_pi(sk)->conn = NULL;
		sco_conn_unlock(conn);

		if (conn->hcon)
			hci_conn_drop(conn->hcon);
	}

	sk->sk_state = BT_CLOSED;
	sk->sk_err   = err;
	sk->sk_state_change(sk);

	sock_set_flag(sk, SOCK_ZAPPED);
}

static void sco_conn_ready(struct sco_conn *conn)
{
	struct sock *parent;
	struct sock *sk = conn->sk;

	BT_DBG("conn %p", conn);

	if (sk) {
		sco_sock_clear_timer(sk);
		bh_lock_sock(sk);
		sk->sk_state = BT_CONNECTED;
		sk->sk_state_change(sk);
		bh_unlock_sock(sk);
	} else {
		sco_conn_lock(conn);

		parent = sco_get_sock_listen(conn->src);
		if (!parent) {
			sco_conn_unlock(conn);
			return;
		}

		bh_lock_sock(parent);

		sk = sco_sock_alloc(sock_net(parent), NULL,
				    BTPROTO_SCO, GFP_ATOMIC);
		if (!sk) {
			bh_unlock_sock(parent);
			sco_conn_unlock(conn);
			return;
		}

		sco_sock_init(sk, parent);

		bacpy(&bt_sk(sk)->src, conn->src);
		bacpy(&bt_sk(sk)->dst, conn->dst);

		hci_conn_hold(conn->hcon);
		__sco_chan_add(conn, sk, parent);

		if (test_bit(BT_SK_DEFER_SETUP, &bt_sk(parent)->flags))
			sk->sk_state = BT_CONNECT2;
		else
			sk->sk_state = BT_CONNECTED;

		/* Wake up parent */
		parent->sk_data_ready(parent, 1);

		bh_unlock_sock(parent);

		sco_conn_unlock(conn);
	}
}

/* ----- SCO interface with lower layer (HCI) ----- */
int sco_connect_ind(struct hci_dev *hdev, bdaddr_t *bdaddr, __u8 *flags)
{
	struct sock *sk;
	int lm = 0;

	BT_DBG("hdev %s, bdaddr %pMR", hdev->name, bdaddr);

	/* Find listening sockets */
	read_lock(&sco_sk_list.lock);
	sk_for_each(sk, &sco_sk_list.head) {
		if (sk->sk_state != BT_LISTEN)
			continue;

		if (!bacmp(&bt_sk(sk)->src, &hdev->bdaddr) ||
		    !bacmp(&bt_sk(sk)->src, BDADDR_ANY)) {
			lm |= HCI_LM_ACCEPT;

			if (test_bit(BT_SK_DEFER_SETUP, &bt_sk(sk)->flags))
				*flags |= HCI_PROTO_DEFER;
			break;
		}
	}
	read_unlock(&sco_sk_list.lock);

	return lm;
}

void sco_connect_cfm(struct hci_conn *hcon, __u8 status)
{
	BT_DBG("hcon %p bdaddr %pMR status %d", hcon, &hcon->dst, status);
	if (!status) {
		struct sco_conn *conn;

		conn = sco_conn_add(hcon);
		if (conn)
			sco_conn_ready(conn);
	} else
		sco_conn_del(hcon, bt_to_errno(status));
}

void sco_disconn_cfm(struct hci_conn *hcon, __u8 reason)
{
	BT_DBG("hcon %p reason %d", hcon, reason);

	sco_conn_del(hcon, bt_to_errno(reason));
}

int sco_recv_scodata(struct hci_conn *hcon, struct sk_buff *skb)
{
	struct sco_conn *conn = hcon->sco_data;

	if (!conn)
		goto drop;

	BT_DBG("conn %p len %d", conn, skb->len);

	if (skb->len) {
		sco_recv_frame(conn, skb);
		return 0;
	}

drop:
	kfree_skb(skb);
	return 0;
}

static int sco_debugfs_show(struct seq_file *f, void *p)
{
	struct sock *sk;

	read_lock(&sco_sk_list.lock);

	sk_for_each(sk, &sco_sk_list.head) {
		seq_printf(f, "%pMR %pMR %d\n", &bt_sk(sk)->src,
			   &bt_sk(sk)->dst, sk->sk_state);
	}

	read_unlock(&sco_sk_list.lock);

	return 0;
}

static int sco_debugfs_open(struct inode *inode, struct file *file)
{
	return single_open(file, sco_debugfs_show, inode->i_private);
}

static const struct file_operations sco_debugfs_fops = {
	.open		= sco_debugfs_open,
	.read		= seq_read,
	.llseek		= seq_lseek,
	.release	= single_release,
};

static struct dentry *sco_debugfs;

static const struct proto_ops sco_sock_ops = {
	.family		= PF_BLUETOOTH,
	.owner		= THIS_MODULE,
	.release	= sco_sock_release,
	.bind		= sco_sock_bind,
	.connect	= sco_sock_connect,
	.listen		= sco_sock_listen,
	.accept		= sco_sock_accept,
	.getname	= sco_sock_getname,
	.sendmsg	= sco_sock_sendmsg,
	.recvmsg	= sco_sock_recvmsg,
	.poll		= bt_sock_poll,
	.ioctl		= bt_sock_ioctl,
	.mmap		= sock_no_mmap,
	.socketpair	= sock_no_socketpair,
	.shutdown	= sco_sock_shutdown,
	.setsockopt	= sco_sock_setsockopt,
	.getsockopt	= sco_sock_getsockopt
};

static const struct net_proto_family sco_sock_family_ops = {
	.family	= PF_BLUETOOTH,
	.owner	= THIS_MODULE,
	.create	= sco_sock_create,
};

int __init sco_init(void)
{
	int err;

	err = proto_register(&sco_proto, 0);
	if (err < 0)
		return err;

	err = bt_sock_register(BTPROTO_SCO, &sco_sock_family_ops);
	if (err < 0) {
		BT_ERR("SCO socket registration failed");
		goto error;
	}

	err = bt_procfs_init(&init_net, "sco", &sco_sk_list, NULL);
	if (err < 0) {
		BT_ERR("Failed to create SCO proc file");
		bt_sock_unregister(BTPROTO_SCO);
		goto error;
	}

	if (bt_debugfs) {
		sco_debugfs = debugfs_create_file("sco", 0444, bt_debugfs,
						  NULL, &sco_debugfs_fops);
		if (!sco_debugfs)
			BT_ERR("Failed to create SCO debug file");
	}

	BT_INFO("SCO socket layer initialized");

	return 0;

error:
	proto_unregister(&sco_proto);
	return err;
}

void __exit sco_exit(void)
{
	bt_procfs_cleanup(&init_net, "sco");

	debugfs_remove(sco_debugfs);

	bt_sock_unregister(BTPROTO_SCO);

	proto_unregister(&sco_proto);
}

module_param(disable_esco, bool, 0644);
MODULE_PARM_DESC(disable_esco, "Disable eSCO connection creation");<|MERGE_RESOLUTION|>--- conflicted
+++ resolved
@@ -488,12 +488,8 @@
 static int sco_sock_connect(struct socket *sock, struct sockaddr *addr, int alen, int flags)
 {
 	struct sock *sk = sock->sk;
-<<<<<<< HEAD
 	struct sockaddr_sco sa;
 	int len, err = 0;
-=======
-	int err;
->>>>>>> 1db77221
 
 	BT_DBG("sk %p", sk);
 
