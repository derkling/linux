--- conflicted
+++ resolved
@@ -2047,15 +2047,6 @@
 	hci_conn_check_pending(hdev);
 }
 
-<<<<<<< HEAD
-static inline bool is_sco_active(struct hci_dev *hdev)
-{
-	if (hci_conn_hash_lookup_state(hdev, SCO_LINK, BT_CONNECTED) ||
-			(hci_conn_hash_lookup_state(hdev, ESCO_LINK,
-						    BT_CONNECTED)))
-		return true;
-	return false;
-=======
 void hci_conn_accept(struct hci_conn *conn, int mask)
 {
 	struct hci_dev *hdev = conn->hdev;
@@ -2090,7 +2081,6 @@
 		hci_send_cmd(hdev, HCI_OP_ACCEPT_SYNC_CONN_REQ,
 			     sizeof(cp), &cp);
 	}
->>>>>>> 5f243b9b
 }
 
 static void hci_conn_request_evt(struct hci_dev *hdev, struct sk_buff *skb)
