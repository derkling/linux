--- conflicted
+++ resolved
@@ -399,14 +399,11 @@
 	control |= pi->buffer_seq << L2CAP_CTRL_REQSEQ_SHIFT;
 
 	l2cap_send_sframe(pi, control);
-<<<<<<< HEAD
-=======
 }
 
 static inline int __l2cap_no_conn_pending(struct sock *sk)
 {
 	return !(l2cap_pi(sk)->conf_state & L2CAP_CONF_CONNECT_PEND);
->>>>>>> 772320e8
 }
 
 static void l2cap_do_start(struct sock *sk)
@@ -2595,15 +2592,9 @@
 			pi->remote_max_tx = rfc.max_transmit;
 			if (rfc.max_pdu_size > pi->conn->mtu - 10)
 				rfc.max_pdu_size = le16_to_cpu(pi->conn->mtu - 10);
-<<<<<<< HEAD
 
 			pi->remote_mps = le16_to_cpu(rfc.max_pdu_size);
 
-=======
-
-			pi->remote_mps = le16_to_cpu(rfc.max_pdu_size);
-
->>>>>>> 772320e8
 			rfc.retrans_timeout =
 				le16_to_cpu(L2CAP_DEFAULT_RETRANS_TO);
 			rfc.monitor_timeout =
@@ -3463,238 +3454,6 @@
 
 		if (pi->sdu_len > pi->imtu)
 			goto disconnect;
-<<<<<<< HEAD
-=======
-
-		pi->sdu = bt_skb_alloc(pi->sdu_len, GFP_ATOMIC);
-		if (!pi->sdu)
-			return -ENOMEM;
-
-		/* pull sdu_len bytes only after alloc, because of Local Busy
-		 * condition we have to be sure that this will be executed
-		 * only once, i.e., when alloc does not fail */
-		skb_pull(skb, 2);
-
-		memcpy(skb_put(pi->sdu, skb->len), skb->data, skb->len);
-
-		pi->conn_state |= L2CAP_CONN_SAR_SDU;
-		pi->partial_sdu_len = skb->len;
-		break;
-
-	case L2CAP_SDU_CONTINUE:
-		if (!(pi->conn_state & L2CAP_CONN_SAR_SDU))
-			goto disconnect;
-
-		if (!pi->sdu)
-			goto disconnect;
-
-		pi->partial_sdu_len += skb->len;
-		if (pi->partial_sdu_len > pi->sdu_len)
-			goto drop;
-
-		memcpy(skb_put(pi->sdu, skb->len), skb->data, skb->len);
-
-		break;
-
-	case L2CAP_SDU_END:
-		if (!(pi->conn_state & L2CAP_CONN_SAR_SDU))
-			goto disconnect;
-
-		if (!pi->sdu)
-			goto disconnect;
-
-		if (!(pi->conn_state & L2CAP_CONN_SAR_RETRY)) {
-			pi->partial_sdu_len += skb->len;
-
-			if (pi->partial_sdu_len > pi->imtu)
-				goto drop;
-
-			if (pi->partial_sdu_len != pi->sdu_len)
-				goto drop;
-
-			memcpy(skb_put(pi->sdu, skb->len), skb->data, skb->len);
-		}
-
-		_skb = skb_clone(pi->sdu, GFP_ATOMIC);
-		if (!_skb) {
-			pi->conn_state |= L2CAP_CONN_SAR_RETRY;
-			return -ENOMEM;
-		}
-
-		err = sock_queue_rcv_skb(sk, _skb);
-		if (err < 0) {
-			kfree_skb(_skb);
-			pi->conn_state |= L2CAP_CONN_SAR_RETRY;
-			return err;
-		}
-
-		pi->conn_state &= ~L2CAP_CONN_SAR_RETRY;
-		pi->conn_state &= ~L2CAP_CONN_SAR_SDU;
-
-		kfree_skb(pi->sdu);
-		break;
-	}
-
-	kfree_skb(skb);
-	return 0;
-
-drop:
-	kfree_skb(pi->sdu);
-	pi->sdu = NULL;
-
-disconnect:
-	l2cap_send_disconn_req(pi->conn, sk);
-	kfree_skb(skb);
-	return 0;
-}
-
-static void l2cap_busy_work(struct work_struct *work)
-{
-	DECLARE_WAITQUEUE(wait, current);
-	struct l2cap_pinfo *pi =
-		container_of(work, struct l2cap_pinfo, busy_work);
-	struct sock *sk = (struct sock *)pi;
-	int n_tries = 0, timeo = HZ/5, err;
-	struct sk_buff *skb;
-	u16 control;
-
-	lock_sock(sk);
-
-	add_wait_queue(sk_sleep(sk), &wait);
-	while ((skb = skb_peek(BUSY_QUEUE(sk)))) {
-		set_current_state(TASK_INTERRUPTIBLE);
-
-		if (n_tries++ > L2CAP_LOCAL_BUSY_TRIES) {
-			err = -EBUSY;
-			l2cap_send_disconn_req(pi->conn, sk);
-			goto done;
-		}
-
-		if (!timeo)
-			timeo = HZ/5;
-
-		if (signal_pending(current)) {
-			err = sock_intr_errno(timeo);
-			goto done;
-		}
-
-		release_sock(sk);
-		timeo = schedule_timeout(timeo);
-		lock_sock(sk);
-
-		err = sock_error(sk);
-		if (err)
-			goto done;
-
-		while ((skb = skb_dequeue(BUSY_QUEUE(sk)))) {
-			control = bt_cb(skb)->sar << L2CAP_CTRL_SAR_SHIFT;
-			err = l2cap_ertm_reassembly_sdu(sk, skb, control);
-			if (err < 0) {
-				skb_queue_head(BUSY_QUEUE(sk), skb);
-				break;
-			}
-
-			pi->buffer_seq = (pi->buffer_seq + 1) % 64;
-		}
-
-		if (!skb)
-			break;
-	}
-
-	if (!(pi->conn_state & L2CAP_CONN_RNR_SENT))
-		goto done;
-
-	control = pi->buffer_seq << L2CAP_CTRL_REQSEQ_SHIFT;
-	control |= L2CAP_SUPER_RCV_READY | L2CAP_CTRL_POLL;
-	l2cap_send_sframe(pi, control);
-	l2cap_pi(sk)->retry_count = 1;
-
-	del_timer(&pi->retrans_timer);
-	__mod_monitor_timer();
-
-	l2cap_pi(sk)->conn_state |= L2CAP_CONN_WAIT_F;
-
-done:
-	pi->conn_state &= ~L2CAP_CONN_LOCAL_BUSY;
-	pi->conn_state &= ~L2CAP_CONN_RNR_SENT;
-
-	set_current_state(TASK_RUNNING);
-	remove_wait_queue(sk_sleep(sk), &wait);
-
-	release_sock(sk);
-}
-
-static int l2cap_push_rx_skb(struct sock *sk, struct sk_buff *skb, u16 control)
-{
-	struct l2cap_pinfo *pi = l2cap_pi(sk);
-	int sctrl, err;
-
-	if (pi->conn_state & L2CAP_CONN_LOCAL_BUSY) {
-		bt_cb(skb)->sar = control >> L2CAP_CTRL_SAR_SHIFT;
-		__skb_queue_tail(BUSY_QUEUE(sk), skb);
-		return -EBUSY;
-	}
-
-	err = l2cap_ertm_reassembly_sdu(sk, skb, control);
-	if (err >= 0) {
-		pi->buffer_seq = (pi->buffer_seq + 1) % 64;
-		return err;
-	}
-
-	/* Busy Condition */
-	pi->conn_state |= L2CAP_CONN_LOCAL_BUSY;
-	bt_cb(skb)->sar = control >> L2CAP_CTRL_SAR_SHIFT;
-	__skb_queue_tail(BUSY_QUEUE(sk), skb);
-
-	sctrl = pi->buffer_seq << L2CAP_CTRL_REQSEQ_SHIFT;
-	sctrl |= L2CAP_SUPER_RCV_NOT_READY;
-	l2cap_send_sframe(pi, sctrl);
-
-	pi->conn_state |= L2CAP_CONN_RNR_SENT;
-
-	queue_work(_busy_wq, &pi->busy_work);
-
-	return err;
-}
-
-static int l2cap_streaming_reassembly_sdu(struct sock *sk, struct sk_buff *skb, u16 control)
-{
-	struct l2cap_pinfo *pi = l2cap_pi(sk);
-	struct sk_buff *_skb;
-	int err = -EINVAL;
-
-	/*
-	 * TODO: We have to notify the userland if some data is lost with the
-	 * Streaming Mode.
-	 */
-
-	switch (control & L2CAP_CTRL_SAR) {
-	case L2CAP_SDU_UNSEGMENTED:
-		if (pi->conn_state & L2CAP_CONN_SAR_SDU) {
-			kfree_skb(pi->sdu);
-			break;
-		}
-
-		err = sock_queue_rcv_skb(sk, skb);
-		if (!err)
-			return 0;
-
-		break;
-
-	case L2CAP_SDU_START:
-		if (pi->conn_state & L2CAP_CONN_SAR_SDU) {
-			kfree_skb(pi->sdu);
-			break;
-		}
-
-		pi->sdu_len = get_unaligned_le16(skb->data);
-		skb_pull(skb, 2);
-
-		if (pi->sdu_len > pi->imtu) {
-			err = -EMSGSIZE;
-			break;
-		}
->>>>>>> 772320e8
 
 		pi->sdu = bt_skb_alloc(pi->sdu_len, GFP_ATOMIC);
 		if (!pi->sdu)
