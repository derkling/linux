--- conflicted
+++ resolved
@@ -25,20 +25,7 @@
 static DEFINE_RWLOCK(cpu_pm_notifier_lock);
 static RAW_NOTIFIER_HEAD(cpu_pm_notifier_chain);
 
-<<<<<<< HEAD
-static int cpu_pm_notify_sw(enum cpu_pm_event event, int nr_to_call, int *nr_calls, void *arg)
-{
-	int ret;
-
-	ret = __raw_notifier_call_chain(&cpu_pm_notifier_chain, event, arg,
-		nr_to_call, nr_calls);
-
-	return notifier_to_errno(ret);
-}
-static int cpu_pm_notify(enum cpu_pm_event event, int nr_to_call, int *nr_calls)
-=======
 static int cpu_pm_notify(enum cpu_pm_event event, int nr_to_call, int *nr_calls, void *arg)
->>>>>>> 8b1ce5d2
 {
 	int ret;
 
@@ -115,14 +102,7 @@
 	int param = arg;
 
 	read_lock(&cpu_pm_notifier_lock);
-<<<<<<< HEAD
-	if (arg)
-		ret = cpu_pm_notify_sw(CPU_PM_ENTER, -1, &nr_calls, (void *)0xdead);
-	else
-		ret = cpu_pm_notify(CPU_PM_ENTER, -1, &nr_calls);
-=======
 	ret = cpu_pm_notify(CPU_PM_ENTER, -1, &nr_calls, &param);
->>>>>>> 8b1ce5d2
 	if (ret)
 		/*
 		 * Inform listeners (nr_calls - 1) about failure of CPU PM
