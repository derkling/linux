/*
 *  linux/kernel/printk.c
 *
 *  Copyright (C) 1991, 1992  Linus Torvalds
 *
 * Modified to make sys_syslog() more flexible: added commands to
 * return the last 4k of kernel messages, regardless of whether
 * they've been read or not.  Added option to suppress kernel printk's
 * to the console.  Added hook for sending the console messages
 * elsewhere, in preparation for a serial line console (someday).
 * Ted Ts'o, 2/11/93.
 * Modified for sysctl support, 1/8/97, Chris Horn.
 * Fixed SMP synchronization, 08/08/99, Manfred Spraul
 *     manfred@colorfullife.com
 * Rewrote bits to get rid of console_lock
 *	01Mar01 Andrew Morton
 */

#include <linux/kernel.h>
#include <linux/mm.h>
#include <linux/tty.h>
#include <linux/tty_driver.h>
#include <linux/console.h>
#include <linux/init.h>
#include <linux/jiffies.h>
#include <linux/nmi.h>
#include <linux/module.h>
#include <linux/moduleparam.h>
#include <linux/interrupt.h>			/* For in_interrupt() */
#include <linux/delay.h>
#include <linux/smp.h>
#include <linux/security.h>
#include <linux/bootmem.h>
#include <linux/memblock.h>
#include <linux/aio.h>
#include <linux/syscalls.h>
#include <linux/kexec.h>
#include <linux/kdb.h>
#include <linux/ratelimit.h>
#include <linux/kmsg_dump.h>
#include <linux/syslog.h>
#include <linux/cpu.h>
#include <linux/notifier.h>
#include <linux/rculist.h>
#include <linux/poll.h>
#include <linux/irq_work.h>
#include <linux/utsname.h>

#include <asm/uaccess.h>

#define CREATE_TRACE_POINTS
#include <trace/events/printk.h>

#include "console_cmdline.h"
#include "braille.h"

<<<<<<< HEAD
#ifdef CONFIG_EARLY_PRINTK_DIRECT
extern void printascii(char *);
#endif

/* printk's without a loglevel use this.. */
#define DEFAULT_MESSAGE_LOGLEVEL CONFIG_DEFAULT_MESSAGE_LOGLEVEL

/* We show everything that is MORE important than this.. */
#define MINIMUM_CONSOLE_LOGLEVEL 1 /* Minimum loglevel we let people use */
#define DEFAULT_CONSOLE_LOGLEVEL 7 /* anything MORE serious than KERN_DEBUG */

=======
>>>>>>> 7171511e
int console_printk[4] = {
	CONSOLE_LOGLEVEL_DEFAULT,	/* console_loglevel */
	DEFAULT_MESSAGE_LOGLEVEL,	/* default_message_loglevel */
	CONSOLE_LOGLEVEL_MIN,		/* minimum_console_loglevel */
	CONSOLE_LOGLEVEL_DEFAULT,	/* default_console_loglevel */
};

/* Deferred messaged from sched code are marked by this special level */
#define SCHED_MESSAGE_LOGLEVEL -2

/*
 * Low level drivers may need that to know if they can schedule in
 * their unblank() callback or not. So let's export it.
 */
int oops_in_progress;
EXPORT_SYMBOL(oops_in_progress);

/*
 * console_sem protects the console_drivers list, and also
 * provides serialisation for access to the entire console
 * driver system.
 */
static DEFINE_SEMAPHORE(console_sem);
struct console *console_drivers;
EXPORT_SYMBOL_GPL(console_drivers);

#ifdef CONFIG_LOCKDEP
static struct lockdep_map console_lock_dep_map = {
	.name = "console_lock"
};
#endif

/*
 * Helper macros to handle lockdep when locking/unlocking console_sem. We use
 * macros instead of functions so that _RET_IP_ contains useful information.
 */
#define down_console_sem() do { \
	down(&console_sem);\
	mutex_acquire(&console_lock_dep_map, 0, 0, _RET_IP_);\
} while (0)

static int __down_trylock_console_sem(unsigned long ip)
{
	if (down_trylock(&console_sem))
		return 1;
	mutex_acquire(&console_lock_dep_map, 0, 1, ip);
	return 0;
}
#define down_trylock_console_sem() __down_trylock_console_sem(_RET_IP_)

#define up_console_sem() do { \
	mutex_release(&console_lock_dep_map, 1, _RET_IP_);\
	up(&console_sem);\
} while (0)

/*
 * This is used for debugging the mess that is the VT code by
 * keeping track if we have the console semaphore held. It's
 * definitely not the perfect debug tool (we don't know if _WE_
 * hold it are racing, but it helps tracking those weird code
 * path in the console code where we end up in places I want
 * locked without the console sempahore held
 */
static int console_locked, console_suspended;

/*
 * If exclusive_console is non-NULL then only this console is to be printed to.
 */
static struct console *exclusive_console;

/*
 *	Array of consoles built from command line options (console=)
 */

#define MAX_CMDLINECONSOLES 8

static struct console_cmdline console_cmdline[MAX_CMDLINECONSOLES];

static int selected_console = -1;
static int preferred_console = -1;
int console_set_on_cmdline;
EXPORT_SYMBOL(console_set_on_cmdline);

/* Flag: console code may call schedule() */
static int console_may_schedule;

/*
 * The printk log buffer consists of a chain of concatenated variable
 * length records. Every record starts with a record header, containing
 * the overall length of the record.
 *
 * The heads to the first and last entry in the buffer, as well as the
 * sequence numbers of these both entries are maintained when messages
 * are stored..
 *
 * If the heads indicate available messages, the length in the header
 * tells the start next message. A length == 0 for the next message
 * indicates a wrap-around to the beginning of the buffer.
 *
 * Every record carries the monotonic timestamp in microseconds, as well as
 * the standard userspace syslog level and syslog facility. The usual
 * kernel messages use LOG_KERN; userspace-injected messages always carry
 * a matching syslog facility, by default LOG_USER. The origin of every
 * message can be reliably determined that way.
 *
 * The human readable log message directly follows the message header. The
 * length of the message text is stored in the header, the stored message
 * is not terminated.
 *
 * Optionally, a message can carry a dictionary of properties (key/value pairs),
 * to provide userspace with a machine-readable message context.
 *
 * Examples for well-defined, commonly used property names are:
 *   DEVICE=b12:8               device identifier
 *                                b12:8         block dev_t
 *                                c127:3        char dev_t
 *                                n8            netdev ifindex
 *                                +sound:card0  subsystem:devname
 *   SUBSYSTEM=pci              driver-core subsystem name
 *
 * Valid characters in property names are [a-zA-Z0-9.-_]. The plain text value
 * follows directly after a '=' character. Every property is terminated by
 * a '\0' character. The last property is not terminated.
 *
 * Example of a message structure:
 *   0000  ff 8f 00 00 00 00 00 00      monotonic time in nsec
 *   0008  34 00                        record is 52 bytes long
 *   000a        0b 00                  text is 11 bytes long
 *   000c              1f 00            dictionary is 23 bytes long
 *   000e                    03 00      LOG_KERN (facility) LOG_ERR (level)
 *   0010  69 74 27 73 20 61 20 6c      "it's a l"
 *         69 6e 65                     "ine"
 *   001b           44 45 56 49 43      "DEVIC"
 *         45 3d 62 38 3a 32 00 44      "E=b8:2\0D"
 *         52 49 56 45 52 3d 62 75      "RIVER=bu"
 *         67                           "g"
 *   0032     00 00 00                  padding to next message header
 *
 * The 'struct printk_log' buffer header must never be directly exported to
 * userspace, it is a kernel-private implementation detail that might
 * need to be changed in the future, when the requirements change.
 *
 * /dev/kmsg exports the structured data in the following line format:
 *   "level,sequnum,timestamp;<message text>\n"
 *
 * The optional key/value pairs are attached as continuation lines starting
 * with a space character and terminated by a newline. All possible
 * non-prinatable characters are escaped in the "\xff" notation.
 *
 * Users of the export format should ignore possible additional values
 * separated by ',', and find the message after the ';' character.
 */

enum log_flags {
	LOG_NOCONS	= 1,	/* already flushed, do not print to console */
	LOG_NEWLINE	= 2,	/* text ended with a newline */
	LOG_PREFIX	= 4,	/* text started with a prefix */
	LOG_CONT	= 8,	/* text is a fragment of a continuation line */
};

struct printk_log {
	u64 ts_nsec;		/* timestamp in nanoseconds */
	u16 len;		/* length of entire record */
	u16 text_len;		/* length of text buffer */
	u16 dict_len;		/* length of dictionary buffer */
	u8 facility;		/* syslog facility */
	u8 flags:5;		/* internal record flags */
	u8 level:3;		/* syslog level */
};

/*
 * The logbuf_lock protects kmsg buffer, indices, counters.  This can be taken
 * within the scheduler's rq lock. It must be released before calling
 * console_unlock() or anything else that might wake up a process.
 */
static DEFINE_RAW_SPINLOCK(logbuf_lock);

#ifdef CONFIG_PRINTK
DECLARE_WAIT_QUEUE_HEAD(log_wait);
/* the next printk record to read by syslog(READ) or /proc/kmsg */
static u64 syslog_seq;
static u32 syslog_idx;
static enum log_flags syslog_prev;
static size_t syslog_partial;

/* index and sequence number of the first record stored in the buffer */
static u64 log_first_seq;
static u32 log_first_idx;

/* index and sequence number of the next record to store in the buffer */
static u64 log_next_seq;
static u32 log_next_idx;

/* the next printk record to write to the console */
static u64 console_seq;
static u32 console_idx;
static enum log_flags console_prev;

/* the next printk record to read after the last 'clear' command */
static u64 clear_seq;
static u32 clear_idx;

#define PREFIX_MAX		32
#define LOG_LINE_MAX		1024 - PREFIX_MAX

/* record buffer */
#if defined(CONFIG_HAVE_EFFICIENT_UNALIGNED_ACCESS)
#define LOG_ALIGN 4
#else
#define LOG_ALIGN __alignof__(struct printk_log)
#endif
#define __LOG_BUF_LEN (1 << CONFIG_LOG_BUF_SHIFT)
static char __log_buf[__LOG_BUF_LEN] __aligned(LOG_ALIGN);
static char *log_buf = __log_buf;
static u32 log_buf_len = __LOG_BUF_LEN;

/* human readable text of the record */
static char *log_text(const struct printk_log *msg)
{
	return (char *)msg + sizeof(struct printk_log);
}

/* optional key/value pair dictionary attached to the record */
static char *log_dict(const struct printk_log *msg)
{
	return (char *)msg + sizeof(struct printk_log) + msg->text_len;
}

/* get record by index; idx must point to valid msg */
static struct printk_log *log_from_idx(u32 idx)
{
	struct printk_log *msg = (struct printk_log *)(log_buf + idx);

	/*
	 * A length == 0 record is the end of buffer marker. Wrap around and
	 * read the message at the start of the buffer.
	 */
	if (!msg->len)
		return (struct printk_log *)log_buf;
	return msg;
}

/* get next record; idx must point to valid msg */
static u32 log_next(u32 idx)
{
	struct printk_log *msg = (struct printk_log *)(log_buf + idx);

	/* length == 0 indicates the end of the buffer; wrap */
	/*
	 * A length == 0 record is the end of buffer marker. Wrap around and
	 * read the message at the start of the buffer as *this* one, and
	 * return the one after that.
	 */
	if (!msg->len) {
		msg = (struct printk_log *)log_buf;
		return msg->len;
	}
	return idx + msg->len;
}

/*
 * Check whether there is enough free space for the given message.
 *
 * The same values of first_idx and next_idx mean that the buffer
 * is either empty or full.
 *
 * If the buffer is empty, we must respect the position of the indexes.
 * They cannot be reset to the beginning of the buffer.
 */
static int logbuf_has_space(u32 msg_size, bool empty)
{
	u32 free;

	if (log_next_idx > log_first_idx || empty)
		free = max(log_buf_len - log_next_idx, log_first_idx);
	else
		free = log_first_idx - log_next_idx;

	/*
	 * We need space also for an empty header that signalizes wrapping
	 * of the buffer.
	 */
	return free >= msg_size + sizeof(struct printk_log);
}

static int log_make_free_space(u32 msg_size)
{
	while (log_first_seq < log_next_seq) {
		if (logbuf_has_space(msg_size, false))
			return 0;
		/* drop old messages until we have enough continuous space */
		log_first_idx = log_next(log_first_idx);
		log_first_seq++;
	}

	/* sequence numbers are equal, so the log buffer is empty */
	if (logbuf_has_space(msg_size, true))
		return 0;

	return -ENOMEM;
}

/* compute the message size including the padding bytes */
static u32 msg_used_size(u16 text_len, u16 dict_len, u32 *pad_len)
{
	u32 size;

	size = sizeof(struct printk_log) + text_len + dict_len;
	*pad_len = (-size) & (LOG_ALIGN - 1);
	size += *pad_len;

	return size;
}

/*
 * Define how much of the log buffer we could take at maximum. The value
 * must be greater than two. Note that only half of the buffer is available
 * when the index points to the middle.
 */
#define MAX_LOG_TAKE_PART 4
static const char trunc_msg[] = "<truncated>";

static u32 truncate_msg(u16 *text_len, u16 *trunc_msg_len,
			u16 *dict_len, u32 *pad_len)
{
	/*
	 * The message should not take the whole buffer. Otherwise, it might
	 * get removed too soon.
	 */
	u32 max_text_len = log_buf_len / MAX_LOG_TAKE_PART;
	if (*text_len > max_text_len)
		*text_len = max_text_len;
	/* enable the warning message */
	*trunc_msg_len = strlen(trunc_msg);
	/* disable the "dict" completely */
	*dict_len = 0;
	/* compute the size again, count also the warning message */
	return msg_used_size(*text_len + *trunc_msg_len, 0, pad_len);
}

/* insert record into the buffer, discard old ones, update heads */
static int log_store(int facility, int level,
		     enum log_flags flags, u64 ts_nsec,
		     const char *dict, u16 dict_len,
		     const char *text, u16 text_len)
{
	struct printk_log *msg;
	u32 size, pad_len;
	u16 trunc_msg_len = 0;

	/* number of '\0' padding bytes to next message */
	size = msg_used_size(text_len, dict_len, &pad_len);

	if (log_make_free_space(size)) {
		/* truncate the message if it is too long for empty buffer */
		size = truncate_msg(&text_len, &trunc_msg_len,
				    &dict_len, &pad_len);
		/* survive when the log buffer is too small for trunc_msg */
		if (log_make_free_space(size))
			return 0;
	}

	if (log_next_idx + size + sizeof(struct printk_log) > log_buf_len) {
		/*
		 * This message + an additional empty header does not fit
		 * at the end of the buffer. Add an empty header with len == 0
		 * to signify a wrap around.
		 */
		memset(log_buf + log_next_idx, 0, sizeof(struct printk_log));
		log_next_idx = 0;
	}

	/* fill message */
	msg = (struct printk_log *)(log_buf + log_next_idx);
	memcpy(log_text(msg), text, text_len);
	msg->text_len = text_len;
	if (trunc_msg_len) {
		memcpy(log_text(msg) + text_len, trunc_msg, trunc_msg_len);
		msg->text_len += trunc_msg_len;
	}
	memcpy(log_dict(msg), dict, dict_len);
	msg->dict_len = dict_len;
	msg->facility = facility;
	msg->level = level & 7;
	msg->flags = flags & 0x1f;
	if (ts_nsec > 0)
		msg->ts_nsec = ts_nsec;
	else
		msg->ts_nsec = local_clock();
	memset(log_dict(msg) + dict_len, 0, pad_len);
	msg->len = size;

	/* insert message */
	log_next_idx += msg->len;
	log_next_seq++;

	return msg->text_len;
}

#ifdef CONFIG_SECURITY_DMESG_RESTRICT
int dmesg_restrict = 1;
#else
int dmesg_restrict;
#endif

static int syslog_action_restricted(int type)
{
	if (dmesg_restrict)
		return 1;
	/*
	 * Unless restricted, we allow "read all" and "get buffer size"
	 * for everybody.
	 */
	return type != SYSLOG_ACTION_READ_ALL &&
	       type != SYSLOG_ACTION_SIZE_BUFFER;
}

static int check_syslog_permissions(int type, bool from_file)
{
	/*
	 * If this is from /proc/kmsg and we've already opened it, then we've
	 * already done the capabilities checks at open time.
	 */
	if (from_file && type != SYSLOG_ACTION_OPEN)
		return 0;

	if (syslog_action_restricted(type)) {
		if (capable(CAP_SYSLOG))
			return 0;
		/*
		 * For historical reasons, accept CAP_SYS_ADMIN too, with
		 * a warning.
		 */
		if (capable(CAP_SYS_ADMIN)) {
			pr_warn_once("%s (%d): Attempt to access syslog with "
				     "CAP_SYS_ADMIN but no CAP_SYSLOG "
				     "(deprecated).\n",
				 current->comm, task_pid_nr(current));
			return 0;
		}
		return -EPERM;
	}
	return security_syslog(type);
}


/* /dev/kmsg - userspace message inject/listen interface */
struct devkmsg_user {
	u64 seq;
	u32 idx;
	enum log_flags prev;
	struct mutex lock;
	char buf[8192];
};

static ssize_t devkmsg_writev(struct kiocb *iocb, const struct iovec *iv,
			      unsigned long count, loff_t pos)
{
	char *buf, *line;
	int i;
	int level = default_message_loglevel;
	int facility = 1;	/* LOG_USER */
	size_t len = iov_length(iv, count);
	ssize_t ret = len;

	if (len > LOG_LINE_MAX)
		return -EINVAL;
	buf = kmalloc(len+1, GFP_KERNEL);
	if (buf == NULL)
		return -ENOMEM;

	line = buf;
	for (i = 0; i < count; i++) {
		if (copy_from_user(line, iv[i].iov_base, iv[i].iov_len)) {
			ret = -EFAULT;
			goto out;
		}
		line += iv[i].iov_len;
	}

	/*
	 * Extract and skip the syslog prefix <[0-9]*>. Coming from userspace
	 * the decimal value represents 32bit, the lower 3 bit are the log
	 * level, the rest are the log facility.
	 *
	 * If no prefix or no userspace facility is specified, we
	 * enforce LOG_USER, to be able to reliably distinguish
	 * kernel-generated messages from userspace-injected ones.
	 */
	line = buf;
	if (line[0] == '<') {
		char *endp = NULL;

		i = simple_strtoul(line+1, &endp, 10);
		if (endp && endp[0] == '>') {
			level = i & 7;
			if (i >> 3)
				facility = i >> 3;
			endp++;
			len -= endp - line;
			line = endp;
		}
	}
	line[len] = '\0';

	printk_emit(facility, level, NULL, 0, "%s", line);
out:
	kfree(buf);
	return ret;
}

static ssize_t devkmsg_read(struct file *file, char __user *buf,
			    size_t count, loff_t *ppos)
{
	struct devkmsg_user *user = file->private_data;
	struct printk_log *msg;
	u64 ts_usec;
	size_t i;
	char cont = '-';
	size_t len;
	ssize_t ret;

	if (!user)
		return -EBADF;

	ret = mutex_lock_interruptible(&user->lock);
	if (ret)
		return ret;
	raw_spin_lock_irq(&logbuf_lock);
	while (user->seq == log_next_seq) {
		if (file->f_flags & O_NONBLOCK) {
			ret = -EAGAIN;
			raw_spin_unlock_irq(&logbuf_lock);
			goto out;
		}

		raw_spin_unlock_irq(&logbuf_lock);
		ret = wait_event_interruptible(log_wait,
					       user->seq != log_next_seq);
		if (ret)
			goto out;
		raw_spin_lock_irq(&logbuf_lock);
	}

	if (user->seq < log_first_seq) {
		/* our last seen message is gone, return error and reset */
		user->idx = log_first_idx;
		user->seq = log_first_seq;
		ret = -EPIPE;
		raw_spin_unlock_irq(&logbuf_lock);
		goto out;
	}

	msg = log_from_idx(user->idx);
	ts_usec = msg->ts_nsec;
	do_div(ts_usec, 1000);

	/*
	 * If we couldn't merge continuation line fragments during the print,
	 * export the stored flags to allow an optional external merge of the
	 * records. Merging the records isn't always neccessarily correct, like
	 * when we hit a race during printing. In most cases though, it produces
	 * better readable output. 'c' in the record flags mark the first
	 * fragment of a line, '+' the following.
	 */
	if (msg->flags & LOG_CONT && !(user->prev & LOG_CONT))
		cont = 'c';
	else if ((msg->flags & LOG_CONT) ||
		 ((user->prev & LOG_CONT) && !(msg->flags & LOG_PREFIX)))
		cont = '+';

	len = sprintf(user->buf, "%u,%llu,%llu,%c;",
		      (msg->facility << 3) | msg->level,
		      user->seq, ts_usec, cont);
	user->prev = msg->flags;

	/* escape non-printable characters */
	for (i = 0; i < msg->text_len; i++) {
		unsigned char c = log_text(msg)[i];

		if (c < ' ' || c >= 127 || c == '\\')
			len += sprintf(user->buf + len, "\\x%02x", c);
		else
			user->buf[len++] = c;
	}
	user->buf[len++] = '\n';

	if (msg->dict_len) {
		bool line = true;

		for (i = 0; i < msg->dict_len; i++) {
			unsigned char c = log_dict(msg)[i];

			if (line) {
				user->buf[len++] = ' ';
				line = false;
			}

			if (c == '\0') {
				user->buf[len++] = '\n';
				line = true;
				continue;
			}

			if (c < ' ' || c >= 127 || c == '\\') {
				len += sprintf(user->buf + len, "\\x%02x", c);
				continue;
			}

			user->buf[len++] = c;
		}
		user->buf[len++] = '\n';
	}

	user->idx = log_next(user->idx);
	user->seq++;
	raw_spin_unlock_irq(&logbuf_lock);

	if (len > count) {
		ret = -EINVAL;
		goto out;
	}

	if (copy_to_user(buf, user->buf, len)) {
		ret = -EFAULT;
		goto out;
	}
	ret = len;
out:
	mutex_unlock(&user->lock);
	return ret;
}

static loff_t devkmsg_llseek(struct file *file, loff_t offset, int whence)
{
	struct devkmsg_user *user = file->private_data;
	loff_t ret = 0;

	if (!user)
		return -EBADF;
	if (offset)
		return -ESPIPE;

	raw_spin_lock_irq(&logbuf_lock);
	switch (whence) {
	case SEEK_SET:
		/* the first record */
		user->idx = log_first_idx;
		user->seq = log_first_seq;
		break;
	case SEEK_DATA:
		/*
		 * The first record after the last SYSLOG_ACTION_CLEAR,
		 * like issued by 'dmesg -c'. Reading /dev/kmsg itself
		 * changes no global state, and does not clear anything.
		 */
		user->idx = clear_idx;
		user->seq = clear_seq;
		break;
	case SEEK_END:
		/* after the last record */
		user->idx = log_next_idx;
		user->seq = log_next_seq;
		break;
	default:
		ret = -EINVAL;
	}
	raw_spin_unlock_irq(&logbuf_lock);
	return ret;
}

static unsigned int devkmsg_poll(struct file *file, poll_table *wait)
{
	struct devkmsg_user *user = file->private_data;
	int ret = 0;

	if (!user)
		return POLLERR|POLLNVAL;

	poll_wait(file, &log_wait, wait);

	raw_spin_lock_irq(&logbuf_lock);
	if (user->seq < log_next_seq) {
		/* return error when data has vanished underneath us */
		if (user->seq < log_first_seq)
			ret = POLLIN|POLLRDNORM|POLLERR|POLLPRI;
		else
			ret = POLLIN|POLLRDNORM;
	}
	raw_spin_unlock_irq(&logbuf_lock);

	return ret;
}

static int devkmsg_open(struct inode *inode, struct file *file)
{
	struct devkmsg_user *user;
	int err;

	/* write-only does not need any file context */
	if ((file->f_flags & O_ACCMODE) == O_WRONLY)
		return 0;

	err = check_syslog_permissions(SYSLOG_ACTION_READ_ALL,
				       SYSLOG_FROM_READER);
	if (err)
		return err;

	user = kmalloc(sizeof(struct devkmsg_user), GFP_KERNEL);
	if (!user)
		return -ENOMEM;

	mutex_init(&user->lock);

	raw_spin_lock_irq(&logbuf_lock);
	user->idx = log_first_idx;
	user->seq = log_first_seq;
	raw_spin_unlock_irq(&logbuf_lock);

	file->private_data = user;
	return 0;
}

static int devkmsg_release(struct inode *inode, struct file *file)
{
	struct devkmsg_user *user = file->private_data;

	if (!user)
		return 0;

	mutex_destroy(&user->lock);
	kfree(user);
	return 0;
}

const struct file_operations kmsg_fops = {
	.open = devkmsg_open,
	.read = devkmsg_read,
	.aio_write = devkmsg_writev,
	.llseek = devkmsg_llseek,
	.poll = devkmsg_poll,
	.release = devkmsg_release,
};

#ifdef CONFIG_KEXEC
/*
 * This appends the listed symbols to /proc/vmcore
 *
 * /proc/vmcore is used by various utilities, like crash and makedumpfile to
 * obtain access to symbols that are otherwise very difficult to locate.  These
 * symbols are specifically used so that utilities can access and extract the
 * dmesg log from a vmcore file after a crash.
 */
void log_buf_kexec_setup(void)
{
	VMCOREINFO_SYMBOL(log_buf);
	VMCOREINFO_SYMBOL(log_buf_len);
	VMCOREINFO_SYMBOL(log_first_idx);
	VMCOREINFO_SYMBOL(log_next_idx);
	/*
	 * Export struct printk_log size and field offsets. User space tools can
	 * parse it and detect any changes to structure down the line.
	 */
	VMCOREINFO_STRUCT_SIZE(printk_log);
	VMCOREINFO_OFFSET(printk_log, ts_nsec);
	VMCOREINFO_OFFSET(printk_log, len);
	VMCOREINFO_OFFSET(printk_log, text_len);
	VMCOREINFO_OFFSET(printk_log, dict_len);
}
#endif

/* requested log_buf_len from kernel cmdline */
static unsigned long __initdata new_log_buf_len;

/* save requested log_buf_len since it's too early to process it */
static int __init log_buf_len_setup(char *str)
{
	unsigned size = memparse(str, &str);

	if (size)
		size = roundup_pow_of_two(size);
	if (size > log_buf_len)
		new_log_buf_len = size;

	return 0;
}
early_param("log_buf_len", log_buf_len_setup);

void __init setup_log_buf(int early)
{
	unsigned long flags;
	char *new_log_buf;
	int free;

	if (!new_log_buf_len)
		return;

	if (early) {
		new_log_buf =
			memblock_virt_alloc(new_log_buf_len, PAGE_SIZE);
	} else {
		new_log_buf = memblock_virt_alloc_nopanic(new_log_buf_len, 0);
	}

	if (unlikely(!new_log_buf)) {
		pr_err("log_buf_len: %ld bytes not available\n",
			new_log_buf_len);
		return;
	}

	raw_spin_lock_irqsave(&logbuf_lock, flags);
	log_buf_len = new_log_buf_len;
	log_buf = new_log_buf;
	new_log_buf_len = 0;
	free = __LOG_BUF_LEN - log_next_idx;
	memcpy(log_buf, __log_buf, __LOG_BUF_LEN);
	raw_spin_unlock_irqrestore(&logbuf_lock, flags);

	pr_info("log_buf_len: %d\n", log_buf_len);
	pr_info("early log buf free: %d(%d%%)\n",
		free, (free * 100) / __LOG_BUF_LEN);
}

static bool __read_mostly ignore_loglevel;

static int __init ignore_loglevel_setup(char *str)
{
	ignore_loglevel = 1;
	pr_info("debug: ignoring loglevel setting.\n");

	return 0;
}

early_param("ignore_loglevel", ignore_loglevel_setup);
module_param(ignore_loglevel, bool, S_IRUGO | S_IWUSR);
MODULE_PARM_DESC(ignore_loglevel, "ignore loglevel setting, to"
	"print all kernel messages to the console.");

#ifdef CONFIG_BOOT_PRINTK_DELAY

static int boot_delay; /* msecs delay after each printk during bootup */
static unsigned long long loops_per_msec;	/* based on boot_delay */

static int __init boot_delay_setup(char *str)
{
	unsigned long lpj;

	lpj = preset_lpj ? preset_lpj : 1000000;	/* some guess */
	loops_per_msec = (unsigned long long)lpj / 1000 * HZ;

	get_option(&str, &boot_delay);
	if (boot_delay > 10 * 1000)
		boot_delay = 0;

	pr_debug("boot_delay: %u, preset_lpj: %ld, lpj: %lu, "
		"HZ: %d, loops_per_msec: %llu\n",
		boot_delay, preset_lpj, lpj, HZ, loops_per_msec);
	return 0;
}
early_param("boot_delay", boot_delay_setup);

static void boot_delay_msec(int level)
{
	unsigned long long k;
	unsigned long timeout;

	if ((boot_delay == 0 || system_state != SYSTEM_BOOTING)
		|| (level >= console_loglevel && !ignore_loglevel)) {
		return;
	}

	k = (unsigned long long)loops_per_msec * boot_delay;

	timeout = jiffies + msecs_to_jiffies(boot_delay);
	while (k) {
		k--;
		cpu_relax();
		/*
		 * use (volatile) jiffies to prevent
		 * compiler reduction; loop termination via jiffies
		 * is secondary and may or may not happen.
		 */
		if (time_after(jiffies, timeout))
			break;
		touch_nmi_watchdog();
	}
}
#else
static inline void boot_delay_msec(int level)
{
}
#endif

#if defined(CONFIG_PRINTK_TIME)
static bool printk_time = 1;
#else
static bool printk_time;
#endif
module_param_named(time, printk_time, bool, S_IRUGO | S_IWUSR);

static size_t print_time(u64 ts, char *buf)
{
	unsigned long rem_nsec;

	if (!printk_time)
		return 0;

	rem_nsec = do_div(ts, 1000000000);

	if (!buf)
		return snprintf(NULL, 0, "[%5lu.000000] ", (unsigned long)ts);

	return sprintf(buf, "[%5lu.%06lu] ",
		       (unsigned long)ts, rem_nsec / 1000);
}

static size_t print_prefix(const struct printk_log *msg, bool syslog, char *buf)
{
	size_t len = 0;
	unsigned int prefix = (msg->facility << 3) | msg->level;

	if (syslog) {
		if (buf) {
			len += sprintf(buf, "<%u>", prefix);
		} else {
			len += 3;
			if (prefix > 999)
				len += 3;
			else if (prefix > 99)
				len += 2;
			else if (prefix > 9)
				len++;
		}
	}

	len += print_time(msg->ts_nsec, buf ? buf + len : NULL);
	return len;
}

static size_t msg_print_text(const struct printk_log *msg, enum log_flags prev,
			     bool syslog, char *buf, size_t size)
{
	const char *text = log_text(msg);
	size_t text_size = msg->text_len;
	bool prefix = true;
	bool newline = true;
	size_t len = 0;

	if ((prev & LOG_CONT) && !(msg->flags & LOG_PREFIX))
		prefix = false;

	if (msg->flags & LOG_CONT) {
		if ((prev & LOG_CONT) && !(prev & LOG_NEWLINE))
			prefix = false;

		if (!(msg->flags & LOG_NEWLINE))
			newline = false;
	}

	do {
		const char *next = memchr(text, '\n', text_size);
		size_t text_len;

		if (next) {
			text_len = next - text;
			next++;
			text_size -= next - text;
		} else {
			text_len = text_size;
		}

		if (buf) {
			if (print_prefix(msg, syslog, NULL) +
			    text_len + 1 >= size - len)
				break;

			if (prefix)
				len += print_prefix(msg, syslog, buf + len);
			memcpy(buf + len, text, text_len);
			len += text_len;
			if (next || newline)
				buf[len++] = '\n';
		} else {
			/* SYSLOG_ACTION_* buffer size only calculation */
			if (prefix)
				len += print_prefix(msg, syslog, NULL);
			len += text_len;
			if (next || newline)
				len++;
		}

		prefix = true;
		text = next;
	} while (text);

	return len;
}

static int syslog_print(char __user *buf, int size)
{
	char *text;
	struct printk_log *msg;
	int len = 0;

	text = kmalloc(LOG_LINE_MAX + PREFIX_MAX, GFP_KERNEL);
	if (!text)
		return -ENOMEM;

	while (size > 0) {
		size_t n;
		size_t skip;

		raw_spin_lock_irq(&logbuf_lock);
		if (syslog_seq < log_first_seq) {
			/* messages are gone, move to first one */
			syslog_seq = log_first_seq;
			syslog_idx = log_first_idx;
			syslog_prev = 0;
			syslog_partial = 0;
		}
		if (syslog_seq == log_next_seq) {
			raw_spin_unlock_irq(&logbuf_lock);
			break;
		}

		skip = syslog_partial;
		msg = log_from_idx(syslog_idx);
		n = msg_print_text(msg, syslog_prev, true, text,
				   LOG_LINE_MAX + PREFIX_MAX);
		if (n - syslog_partial <= size) {
			/* message fits into buffer, move forward */
			syslog_idx = log_next(syslog_idx);
			syslog_seq++;
			syslog_prev = msg->flags;
			n -= syslog_partial;
			syslog_partial = 0;
		} else if (!len){
			/* partial read(), remember position */
			n = size;
			syslog_partial += n;
		} else
			n = 0;
		raw_spin_unlock_irq(&logbuf_lock);

		if (!n)
			break;

		if (copy_to_user(buf, text + skip, n)) {
			if (!len)
				len = -EFAULT;
			break;
		}

		len += n;
		size -= n;
		buf += n;
	}

	kfree(text);
	return len;
}

static int syslog_print_all(char __user *buf, int size, bool clear)
{
	char *text;
	int len = 0;

	text = kmalloc(LOG_LINE_MAX + PREFIX_MAX, GFP_KERNEL);
	if (!text)
		return -ENOMEM;

	raw_spin_lock_irq(&logbuf_lock);
	if (buf) {
		u64 next_seq;
		u64 seq;
		u32 idx;
		enum log_flags prev;

		if (clear_seq < log_first_seq) {
			/* messages are gone, move to first available one */
			clear_seq = log_first_seq;
			clear_idx = log_first_idx;
		}

		/*
		 * Find first record that fits, including all following records,
		 * into the user-provided buffer for this dump.
		 */
		seq = clear_seq;
		idx = clear_idx;
		prev = 0;
		while (seq < log_next_seq) {
			struct printk_log *msg = log_from_idx(idx);

			len += msg_print_text(msg, prev, true, NULL, 0);
			prev = msg->flags;
			idx = log_next(idx);
			seq++;
		}

		/* move first record forward until length fits into the buffer */
		seq = clear_seq;
		idx = clear_idx;
		prev = 0;
		while (len > size && seq < log_next_seq) {
			struct printk_log *msg = log_from_idx(idx);

			len -= msg_print_text(msg, prev, true, NULL, 0);
			prev = msg->flags;
			idx = log_next(idx);
			seq++;
		}

		/* last message fitting into this dump */
		next_seq = log_next_seq;

		len = 0;
		while (len >= 0 && seq < next_seq) {
			struct printk_log *msg = log_from_idx(idx);
			int textlen;

			textlen = msg_print_text(msg, prev, true, text,
						 LOG_LINE_MAX + PREFIX_MAX);
			if (textlen < 0) {
				len = textlen;
				break;
			}
			idx = log_next(idx);
			seq++;
			prev = msg->flags;

			raw_spin_unlock_irq(&logbuf_lock);
			if (copy_to_user(buf + len, text, textlen))
				len = -EFAULT;
			else
				len += textlen;
			raw_spin_lock_irq(&logbuf_lock);

			if (seq < log_first_seq) {
				/* messages are gone, move to next one */
				seq = log_first_seq;
				idx = log_first_idx;
				prev = 0;
			}
		}
	}

	if (clear) {
		clear_seq = log_next_seq;
		clear_idx = log_next_idx;
	}
	raw_spin_unlock_irq(&logbuf_lock);

	kfree(text);
	return len;
}

int do_syslog(int type, char __user *buf, int len, bool from_file)
{
	bool clear = false;
	static int saved_console_loglevel = -1;
	int error;

	error = check_syslog_permissions(type, from_file);
	if (error)
		goto out;

	error = security_syslog(type);
	if (error)
		return error;

	switch (type) {
	case SYSLOG_ACTION_CLOSE:	/* Close log */
		break;
	case SYSLOG_ACTION_OPEN:	/* Open log */
		break;
	case SYSLOG_ACTION_READ:	/* Read from log */
		error = -EINVAL;
		if (!buf || len < 0)
			goto out;
		error = 0;
		if (!len)
			goto out;
		if (!access_ok(VERIFY_WRITE, buf, len)) {
			error = -EFAULT;
			goto out;
		}
		error = wait_event_interruptible(log_wait,
						 syslog_seq != log_next_seq);
		if (error)
			goto out;
		error = syslog_print(buf, len);
		break;
	/* Read/clear last kernel messages */
	case SYSLOG_ACTION_READ_CLEAR:
		clear = true;
		/* FALL THRU */
	/* Read last kernel messages */
	case SYSLOG_ACTION_READ_ALL:
		error = -EINVAL;
		if (!buf || len < 0)
			goto out;
		error = 0;
		if (!len)
			goto out;
		if (!access_ok(VERIFY_WRITE, buf, len)) {
			error = -EFAULT;
			goto out;
		}
		error = syslog_print_all(buf, len, clear);
		break;
	/* Clear ring buffer */
	case SYSLOG_ACTION_CLEAR:
		syslog_print_all(NULL, 0, true);
		break;
	/* Disable logging to console */
	case SYSLOG_ACTION_CONSOLE_OFF:
		if (saved_console_loglevel == -1)
			saved_console_loglevel = console_loglevel;
		console_loglevel = minimum_console_loglevel;
		break;
	/* Enable logging to console */
	case SYSLOG_ACTION_CONSOLE_ON:
		if (saved_console_loglevel != -1) {
			console_loglevel = saved_console_loglevel;
			saved_console_loglevel = -1;
		}
		break;
	/* Set level of messages printed to console */
	case SYSLOG_ACTION_CONSOLE_LEVEL:
		error = -EINVAL;
		if (len < 1 || len > 8)
			goto out;
		if (len < minimum_console_loglevel)
			len = minimum_console_loglevel;
		console_loglevel = len;
		/* Implicitly re-enable logging to console */
		saved_console_loglevel = -1;
		error = 0;
		break;
	/* Number of chars in the log buffer */
	case SYSLOG_ACTION_SIZE_UNREAD:
		raw_spin_lock_irq(&logbuf_lock);
		if (syslog_seq < log_first_seq) {
			/* messages are gone, move to first one */
			syslog_seq = log_first_seq;
			syslog_idx = log_first_idx;
			syslog_prev = 0;
			syslog_partial = 0;
		}
		if (from_file) {
			/*
			 * Short-cut for poll(/"proc/kmsg") which simply checks
			 * for pending data, not the size; return the count of
			 * records, not the length.
			 */
			error = log_next_idx - syslog_idx;
		} else {
			u64 seq = syslog_seq;
			u32 idx = syslog_idx;
			enum log_flags prev = syslog_prev;

			error = 0;
			while (seq < log_next_seq) {
				struct printk_log *msg = log_from_idx(idx);

				error += msg_print_text(msg, prev, true, NULL, 0);
				idx = log_next(idx);
				seq++;
				prev = msg->flags;
			}
			error -= syslog_partial;
		}
		raw_spin_unlock_irq(&logbuf_lock);
		break;
	/* Size of the log buffer */
	case SYSLOG_ACTION_SIZE_BUFFER:
		error = log_buf_len;
		break;
	default:
		error = -EINVAL;
		break;
	}
out:
	return error;
}

SYSCALL_DEFINE3(syslog, int, type, char __user *, buf, int, len)
{
	return do_syslog(type, buf, len, SYSLOG_FROM_READER);
}

/*
 * Call the console drivers, asking them to write out
 * log_buf[start] to log_buf[end - 1].
 * The console_lock must be held.
 */
static void call_console_drivers(int level, const char *text, size_t len)
{
	struct console *con;

	trace_console(text, len);

	if (level >= console_loglevel && !ignore_loglevel)
		return;
	if (!console_drivers)
		return;

	for_each_console(con) {
		if (exclusive_console && con != exclusive_console)
			continue;
		if (!(con->flags & CON_ENABLED))
			continue;
		if (!con->write)
			continue;
		if (!cpu_online(smp_processor_id()) &&
		    !(con->flags & CON_ANYTIME))
			continue;
		con->write(con, text, len);
	}
}

/*
 * Zap console related locks when oopsing. Only zap at most once
 * every 10 seconds, to leave time for slow consoles to print a
 * full oops.
 */
static void zap_locks(void)
{
	static unsigned long oops_timestamp;

	if (time_after_eq(jiffies, oops_timestamp) &&
			!time_after(jiffies, oops_timestamp + 30 * HZ))
		return;

	oops_timestamp = jiffies;

	debug_locks_off();
	/* If a crash is occurring, make sure we can't deadlock */
	raw_spin_lock_init(&logbuf_lock);
	/* And make sure that we print immediately */
	sema_init(&console_sem, 1);
}

/*
 * Check if we have any console that is capable of printing while cpu is
 * booting or shutting down. Requires console_sem.
 */
static int have_callable_console(void)
{
	struct console *con;

	for_each_console(con)
		if (con->flags & CON_ANYTIME)
			return 1;

	return 0;
}

/*
 * Can we actually use the console at this time on this cpu?
 *
 * Console drivers may assume that per-cpu resources have been allocated. So
 * unless they're explicitly marked as being able to cope (CON_ANYTIME) don't
 * call them until this CPU is officially up.
 */
static inline int can_use_console(unsigned int cpu)
{
	return cpu_online(cpu) || have_callable_console();
}

/*
 * Try to get console ownership to actually show the kernel
 * messages from a 'printk'. Return true (and with the
 * console_lock held, and 'console_locked' set) if it
 * is successful, false otherwise.
 */
static int console_trylock_for_printk(void)
{
	unsigned int cpu = smp_processor_id();

	if (!console_trylock())
		return 0;
	/*
	 * If we can't use the console, we need to release the console
	 * semaphore by hand to avoid flushing the buffer. We need to hold the
	 * console semaphore in order to do this test safely.
	 */
	if (!can_use_console(cpu)) {
		console_locked = 0;
		up_console_sem();
		return 0;
	}
	return 1;
}

int printk_delay_msec __read_mostly;

static inline void printk_delay(void)
{
	if (unlikely(printk_delay_msec)) {
		int m = printk_delay_msec;

		while (m--) {
			mdelay(1);
			touch_nmi_watchdog();
		}
	}
}

/*
 * Continuation lines are buffered, and not committed to the record buffer
 * until the line is complete, or a race forces it. The line fragments
 * though, are printed immediately to the consoles to ensure everything has
 * reached the console in case of a kernel crash.
 */
static struct cont {
	char buf[LOG_LINE_MAX];
	size_t len;			/* length == 0 means unused buffer */
	size_t cons;			/* bytes written to console */
	struct task_struct *owner;	/* task of first print*/
	u64 ts_nsec;			/* time of first print */
	u8 level;			/* log level of first message */
	u8 facility;			/* log level of first message */
	enum log_flags flags;		/* prefix, newline flags */
	bool flushed:1;			/* buffer sealed and committed */
} cont;

static void cont_flush(enum log_flags flags)
{
	if (cont.flushed)
		return;
	if (cont.len == 0)
		return;

	if (cont.cons) {
		/*
		 * If a fragment of this line was directly flushed to the
		 * console; wait for the console to pick up the rest of the
		 * line. LOG_NOCONS suppresses a duplicated output.
		 */
		log_store(cont.facility, cont.level, flags | LOG_NOCONS,
			  cont.ts_nsec, NULL, 0, cont.buf, cont.len);
		cont.flags = flags;
		cont.flushed = true;
	} else {
		/*
		 * If no fragment of this line ever reached the console,
		 * just submit it to the store and free the buffer.
		 */
		log_store(cont.facility, cont.level, flags, 0,
			  NULL, 0, cont.buf, cont.len);
		cont.len = 0;
	}
}

static bool cont_add(int facility, int level, const char *text, size_t len)
{
	if (cont.len && cont.flushed)
		return false;

	if (cont.len + len > sizeof(cont.buf)) {
		/* the line gets too long, split it up in separate records */
		cont_flush(LOG_CONT);
		return false;
	}

	if (!cont.len) {
		cont.facility = facility;
		cont.level = level;
		cont.owner = current;
		cont.ts_nsec = local_clock();
		cont.flags = 0;
		cont.cons = 0;
		cont.flushed = false;
	}

	memcpy(cont.buf + cont.len, text, len);
	cont.len += len;

	if (cont.len > (sizeof(cont.buf) * 80) / 100)
		cont_flush(LOG_CONT);

	return true;
}

static size_t cont_print_text(char *text, size_t size)
{
	size_t textlen = 0;
	size_t len;

	if (cont.cons == 0 && (console_prev & LOG_NEWLINE)) {
		textlen += print_time(cont.ts_nsec, text);
		size -= textlen;
	}

	len = cont.len - cont.cons;
	if (len > 0) {
		if (len+1 > size)
			len = size-1;
		memcpy(text + textlen, cont.buf + cont.cons, len);
		textlen += len;
		cont.cons = cont.len;
	}

	if (cont.flushed) {
		if (cont.flags & LOG_NEWLINE)
			text[textlen++] = '\n';
		/* got everything, release buffer */
		cont.len = 0;
	}
	return textlen;
}

asmlinkage int vprintk_emit(int facility, int level,
			    const char *dict, size_t dictlen,
			    const char *fmt, va_list args)
{
	static int recursion_bug;
	static char textbuf[LOG_LINE_MAX];
	char *text = textbuf;
	size_t text_len = 0;
	enum log_flags lflags = 0;
	unsigned long flags;
	int this_cpu;
	int printed_len = 0;
	bool in_sched = false;
	/* cpu currently holding logbuf_lock in this function */
	static volatile unsigned int logbuf_cpu = UINT_MAX;

	if (level == SCHED_MESSAGE_LOGLEVEL) {
		level = -1;
		in_sched = true;
	}

	boot_delay_msec(level);
	printk_delay();

	/* This stops the holder of console_sem just where we want him */
	local_irq_save(flags);
	this_cpu = smp_processor_id();

	/*
	 * Ouch, printk recursed into itself!
	 */
	if (unlikely(logbuf_cpu == this_cpu)) {
		/*
		 * If a crash is occurring during printk() on this CPU,
		 * then try to get the crash message out but make sure
		 * we can't deadlock. Otherwise just return to avoid the
		 * recursion and return - but flag the recursion so that
		 * it can be printed at the next appropriate moment:
		 */
		if (!oops_in_progress && !lockdep_recursing(current)) {
			recursion_bug = 1;
			local_irq_restore(flags);
			return 0;
		}
		zap_locks();
	}

	lockdep_off();
	raw_spin_lock(&logbuf_lock);
	logbuf_cpu = this_cpu;

	if (recursion_bug) {
		static const char recursion_msg[] =
			"BUG: recent printk recursion!";

		recursion_bug = 0;
		text_len = strlen(recursion_msg);
		/* emit KERN_CRIT message */
		printed_len += log_store(0, 2, LOG_PREFIX|LOG_NEWLINE, 0,
					 NULL, 0, recursion_msg, text_len);
	}

	/*
	 * The printf needs to come first; we need the syslog
	 * prefix which might be passed-in as a parameter.
	 */
	if (in_sched)
		text_len = scnprintf(text, sizeof(textbuf),
				     KERN_WARNING "[sched_delayed] ");

	text_len += vscnprintf(text + text_len,
			       sizeof(textbuf) - text_len, fmt, args);

	/* mark and strip a trailing newline */
	if (text_len && text[text_len-1] == '\n') {
		text_len--;
		lflags |= LOG_NEWLINE;
	}

	/* strip kernel syslog prefix and extract log level or control flags */
	if (facility == 0) {
		int kern_level = printk_get_level(text);

		if (kern_level) {
			const char *end_of_header = printk_skip_level(text);
			switch (kern_level) {
			case '0' ... '7':
				if (level == -1)
					level = kern_level - '0';
			case 'd':	/* KERN_DEFAULT */
				lflags |= LOG_PREFIX;
			}
			/*
			 * No need to check length here because vscnprintf
			 * put '\0' at the end of the string. Only valid and
			 * newly printed level is detected.
			 */
			text_len -= end_of_header - text;
			text = (char *)end_of_header;
		}
	}

#ifdef CONFIG_EARLY_PRINTK_DIRECT
	printascii(text);
#endif

	if (level == -1)
		level = default_message_loglevel;

	if (dict)
		lflags |= LOG_PREFIX|LOG_NEWLINE;

	if (!(lflags & LOG_NEWLINE)) {
		/*
		 * Flush the conflicting buffer. An earlier newline was missing,
		 * or another task also prints continuation lines.
		 */
		if (cont.len && (lflags & LOG_PREFIX || cont.owner != current))
			cont_flush(LOG_NEWLINE);

		/* buffer line if possible, otherwise store it right away */
		if (cont_add(facility, level, text, text_len))
			printed_len += text_len;
		else
			printed_len += log_store(facility, level,
						 lflags | LOG_CONT, 0,
						 dict, dictlen, text, text_len);
	} else {
		bool stored = false;

		/*
		 * If an earlier newline was missing and it was the same task,
		 * either merge it with the current buffer and flush, or if
		 * there was a race with interrupts (prefix == true) then just
		 * flush it out and store this line separately.
		 * If the preceding printk was from a different task and missed
		 * a newline, flush and append the newline.
		 */
		if (cont.len) {
			if (cont.owner == current && !(lflags & LOG_PREFIX))
				stored = cont_add(facility, level, text,
						  text_len);
			cont_flush(LOG_NEWLINE);
		}

		if (stored)
			printed_len += text_len;
		else
			printed_len += log_store(facility, level, lflags, 0,
						 dict, dictlen, text, text_len);
	}

	logbuf_cpu = UINT_MAX;
	raw_spin_unlock(&logbuf_lock);
	lockdep_on();
	local_irq_restore(flags);

	/* If called from the scheduler, we can not call up(). */
	if (in_sched)
		return printed_len;

	/*
	 * Disable preemption to avoid being preempted while holding
	 * console_sem which would prevent anyone from printing to console
	 */
	preempt_disable();
	/*
	 * Try to acquire and then immediately release the console semaphore.
	 * The release will print out buffers and wake up /dev/kmsg and syslog()
	 * users.
	 */
	if (console_trylock_for_printk())
		console_unlock();
	preempt_enable();

	return printed_len;
}
EXPORT_SYMBOL(vprintk_emit);

asmlinkage int vprintk(const char *fmt, va_list args)
{
	return vprintk_emit(0, -1, NULL, 0, fmt, args);
}
EXPORT_SYMBOL(vprintk);

asmlinkage int printk_emit(int facility, int level,
			   const char *dict, size_t dictlen,
			   const char *fmt, ...)
{
	va_list args;
	int r;

	va_start(args, fmt);
	r = vprintk_emit(facility, level, dict, dictlen, fmt, args);
	va_end(args);

	return r;
}
EXPORT_SYMBOL(printk_emit);

/**
 * printk - print a kernel message
 * @fmt: format string
 *
 * This is printk(). It can be called from any context. We want it to work.
 *
 * We try to grab the console_lock. If we succeed, it's easy - we log the
 * output and call the console drivers.  If we fail to get the semaphore, we
 * place the output into the log buffer and return. The current holder of
 * the console_sem will notice the new output in console_unlock(); and will
 * send it to the consoles before releasing the lock.
 *
 * One effect of this deferred printing is that code which calls printk() and
 * then changes console_loglevel may break. This is because console_loglevel
 * is inspected when the actual printing occurs.
 *
 * See also:
 * printf(3)
 *
 * See the vsnprintf() documentation for format string extensions over C99.
 */
asmlinkage __visible int printk(const char *fmt, ...)
{
	va_list args;
	int r;

#ifdef CONFIG_KGDB_KDB
	if (unlikely(kdb_trap_printk)) {
		va_start(args, fmt);
		r = vkdb_printf(fmt, args);
		va_end(args);
		return r;
	}
#endif
	va_start(args, fmt);
	r = vprintk_emit(0, -1, NULL, 0, fmt, args);
	va_end(args);

	return r;
}
EXPORT_SYMBOL(printk);

#else /* CONFIG_PRINTK */

#define LOG_LINE_MAX		0
#define PREFIX_MAX		0
#define LOG_LINE_MAX 0
static u64 syslog_seq;
static u32 syslog_idx;
static u64 console_seq;
static u32 console_idx;
static enum log_flags syslog_prev;
static u64 log_first_seq;
static u32 log_first_idx;
static u64 log_next_seq;
static enum log_flags console_prev;
static struct cont {
	size_t len;
	size_t cons;
	u8 level;
	bool flushed:1;
} cont;
static struct printk_log *log_from_idx(u32 idx) { return NULL; }
static u32 log_next(u32 idx) { return 0; }
static void call_console_drivers(int level, const char *text, size_t len) {}
static size_t msg_print_text(const struct printk_log *msg, enum log_flags prev,
			     bool syslog, char *buf, size_t size) { return 0; }
static size_t cont_print_text(char *text, size_t size) { return 0; }

#endif /* CONFIG_PRINTK */

#ifdef CONFIG_EARLY_PRINTK
struct console *early_console;

void early_vprintk(const char *fmt, va_list ap)
{
	if (early_console) {
		char buf[512];
		int n = vscnprintf(buf, sizeof(buf), fmt, ap);

		early_console->write(early_console, buf, n);
	}
}

asmlinkage __visible void early_printk(const char *fmt, ...)
{
	va_list ap;

	va_start(ap, fmt);
	early_vprintk(fmt, ap);
	va_end(ap);
}
#endif

static int __add_preferred_console(char *name, int idx, char *options,
				   char *brl_options)
{
	struct console_cmdline *c;
	int i;

	/*
	 *	See if this tty is not yet registered, and
	 *	if we have a slot free.
	 */
	for (i = 0, c = console_cmdline;
	     i < MAX_CMDLINECONSOLES && c->name[0];
	     i++, c++) {
		if (strcmp(c->name, name) == 0 && c->index == idx) {
			if (!brl_options)
				selected_console = i;
			return 0;
		}
	}
	if (i == MAX_CMDLINECONSOLES)
		return -E2BIG;
	if (!brl_options)
		selected_console = i;
	strlcpy(c->name, name, sizeof(c->name));
	c->options = options;
	braille_set_options(c, brl_options);

	c->index = idx;
	return 0;
}
/*
 * Set up a list of consoles.  Called from init/main.c
 */
static int __init console_setup(char *str)
{
	char buf[sizeof(console_cmdline[0].name) + 4]; /* 4 for index */
	char *s, *options, *brl_options = NULL;
	int idx;

	if (_braille_console_setup(&str, &brl_options))
		return 1;

	/*
	 * Decode str into name, index, options.
	 */
	if (str[0] >= '0' && str[0] <= '9') {
		strcpy(buf, "ttyS");
		strncpy(buf + 4, str, sizeof(buf) - 5);
	} else {
		strncpy(buf, str, sizeof(buf) - 1);
	}
	buf[sizeof(buf) - 1] = 0;
	if ((options = strchr(str, ',')) != NULL)
		*(options++) = 0;
#ifdef __sparc__
	if (!strcmp(str, "ttya"))
		strcpy(buf, "ttyS0");
	if (!strcmp(str, "ttyb"))
		strcpy(buf, "ttyS1");
#endif
	for (s = buf; *s; s++)
		if ((*s >= '0' && *s <= '9') || *s == ',')
			break;
	idx = simple_strtoul(s, NULL, 10);
	*s = 0;

	__add_preferred_console(buf, idx, options, brl_options);
	console_set_on_cmdline = 1;
	return 1;
}
__setup("console=", console_setup);

/**
 * add_preferred_console - add a device to the list of preferred consoles.
 * @name: device name
 * @idx: device index
 * @options: options for this console
 *
 * The last preferred console added will be used for kernel messages
 * and stdin/out/err for init.  Normally this is used by console_setup
 * above to handle user-supplied console arguments; however it can also
 * be used by arch-specific code either to override the user or more
 * commonly to provide a default console (ie from PROM variables) when
 * the user has not supplied one.
 */
int add_preferred_console(char *name, int idx, char *options)
{
	return __add_preferred_console(name, idx, options, NULL);
}

int update_console_cmdline(char *name, int idx, char *name_new, int idx_new, char *options)
{
	struct console_cmdline *c;
	int i;

	for (i = 0, c = console_cmdline;
	     i < MAX_CMDLINECONSOLES && c->name[0];
	     i++, c++)
		if (strcmp(c->name, name) == 0 && c->index == idx) {
			strlcpy(c->name, name_new, sizeof(c->name));
			c->name[sizeof(c->name) - 1] = 0;
			c->options = options;
			c->index = idx_new;
			return i;
		}
	/* not found */
	return -1;
}

bool console_suspend_enabled = 1;
EXPORT_SYMBOL(console_suspend_enabled);

static int __init console_suspend_disable(char *str)
{
	console_suspend_enabled = 0;
	return 1;
}
__setup("no_console_suspend", console_suspend_disable);
module_param_named(console_suspend, console_suspend_enabled,
		bool, S_IRUGO | S_IWUSR);
MODULE_PARM_DESC(console_suspend, "suspend console during suspend"
	" and hibernate operations");

/**
 * suspend_console - suspend the console subsystem
 *
 * This disables printk() while we go into suspend states
 */
void suspend_console(void)
{
	if (!console_suspend_enabled)
		return;
	printk("Suspending console(s) (use no_console_suspend to debug)\n");
	console_lock();
	console_suspended = 1;
	up_console_sem();
}

void resume_console(void)
{
	if (!console_suspend_enabled)
		return;
	down_console_sem();
	console_suspended = 0;
	console_unlock();
}

/**
 * console_cpu_notify - print deferred console messages after CPU hotplug
 * @self: notifier struct
 * @action: CPU hotplug event
 * @hcpu: unused
 *
 * If printk() is called from a CPU that is not online yet, the messages
 * will be spooled but will not show up on the console.  This function is
 * called when a new CPU comes online (or fails to come up), and ensures
 * that any such output gets printed.
 */
static int console_cpu_notify(struct notifier_block *self,
	unsigned long action, void *hcpu)
{
	switch (action) {
	case CPU_ONLINE:
	case CPU_DEAD:
	case CPU_DOWN_FAILED:
	case CPU_UP_CANCELED:
		console_lock();
		console_unlock();
	}
	return NOTIFY_OK;
}

/**
 * console_lock - lock the console system for exclusive use.
 *
 * Acquires a lock which guarantees that the caller has
 * exclusive access to the console system and the console_drivers list.
 *
 * Can sleep, returns nothing.
 */
void console_lock(void)
{
	might_sleep();

	down_console_sem();
	if (console_suspended)
		return;
	console_locked = 1;
	console_may_schedule = 1;
}
EXPORT_SYMBOL(console_lock);

/**
 * console_trylock - try to lock the console system for exclusive use.
 *
 * Tried to acquire a lock which guarantees that the caller has
 * exclusive access to the console system and the console_drivers list.
 *
 * returns 1 on success, and 0 on failure to acquire the lock.
 */
int console_trylock(void)
{
	if (down_trylock_console_sem())
		return 0;
	if (console_suspended) {
		up_console_sem();
		return 0;
	}
	console_locked = 1;
	console_may_schedule = 0;
	return 1;
}
EXPORT_SYMBOL(console_trylock);

int is_console_locked(void)
{
	return console_locked;
}

static void console_cont_flush(char *text, size_t size)
{
	unsigned long flags;
	size_t len;

	raw_spin_lock_irqsave(&logbuf_lock, flags);

	if (!cont.len)
		goto out;

	/*
	 * We still queue earlier records, likely because the console was
	 * busy. The earlier ones need to be printed before this one, we
	 * did not flush any fragment so far, so just let it queue up.
	 */
	if (console_seq < log_next_seq && !cont.cons)
		goto out;

	len = cont_print_text(text, size);
	raw_spin_unlock(&logbuf_lock);
	stop_critical_timings();
	call_console_drivers(cont.level, text, len);
	start_critical_timings();
	local_irq_restore(flags);
	return;
out:
	raw_spin_unlock_irqrestore(&logbuf_lock, flags);
}

/**
 * console_unlock - unlock the console system
 *
 * Releases the console_lock which the caller holds on the console system
 * and the console driver list.
 *
 * While the console_lock was held, console output may have been buffered
 * by printk().  If this is the case, console_unlock(); emits
 * the output prior to releasing the lock.
 *
 * If there is output waiting, we wake /dev/kmsg and syslog() users.
 *
 * console_unlock(); may be called from any context.
 */
void console_unlock(void)
{
	static char text[LOG_LINE_MAX + PREFIX_MAX];
	static u64 seen_seq;
	unsigned long flags;
	bool wake_klogd = false;
	bool retry;

	if (console_suspended) {
		up_console_sem();
		return;
	}

	console_may_schedule = 0;

	/* flush buffered message fragment immediately to console */
	console_cont_flush(text, sizeof(text));
again:
	for (;;) {
		struct printk_log *msg;
		size_t len;
		int level;

		raw_spin_lock_irqsave(&logbuf_lock, flags);
		if (seen_seq != log_next_seq) {
			wake_klogd = true;
			seen_seq = log_next_seq;
		}

		if (console_seq < log_first_seq) {
			len = sprintf(text, "** %u printk messages dropped ** ",
				      (unsigned)(log_first_seq - console_seq));

			/* messages are gone, move to first one */
			console_seq = log_first_seq;
			console_idx = log_first_idx;
			console_prev = 0;
		} else {
			len = 0;
		}
skip:
		if (console_seq == log_next_seq)
			break;

		msg = log_from_idx(console_idx);
		if (msg->flags & LOG_NOCONS) {
			/*
			 * Skip record we have buffered and already printed
			 * directly to the console when we received it.
			 */
			console_idx = log_next(console_idx);
			console_seq++;
			/*
			 * We will get here again when we register a new
			 * CON_PRINTBUFFER console. Clear the flag so we
			 * will properly dump everything later.
			 */
			msg->flags &= ~LOG_NOCONS;
			console_prev = msg->flags;
			goto skip;
		}

		level = msg->level;
		len += msg_print_text(msg, console_prev, false,
				      text + len, sizeof(text) - len);
		console_idx = log_next(console_idx);
		console_seq++;
		console_prev = msg->flags;
		raw_spin_unlock(&logbuf_lock);

		stop_critical_timings();	/* don't trace print latency */
		call_console_drivers(level, text, len);
		start_critical_timings();
		local_irq_restore(flags);
	}
	console_locked = 0;

	/* Release the exclusive_console once it is used */
	if (unlikely(exclusive_console))
		exclusive_console = NULL;

	raw_spin_unlock(&logbuf_lock);

	up_console_sem();

	/*
	 * Someone could have filled up the buffer again, so re-check if there's
	 * something to flush. In case we cannot trylock the console_sem again,
	 * there's a new owner and the console_unlock() from them will do the
	 * flush, no worries.
	 */
	raw_spin_lock(&logbuf_lock);
	retry = console_seq != log_next_seq;
	raw_spin_unlock_irqrestore(&logbuf_lock, flags);

	if (retry && console_trylock())
		goto again;

	if (wake_klogd)
		wake_up_klogd();
}
EXPORT_SYMBOL(console_unlock);

/**
 * console_conditional_schedule - yield the CPU if required
 *
 * If the console code is currently allowed to sleep, and
 * if this CPU should yield the CPU to another task, do
 * so here.
 *
 * Must be called within console_lock();.
 */
void __sched console_conditional_schedule(void)
{
	if (console_may_schedule)
		cond_resched();
}
EXPORT_SYMBOL(console_conditional_schedule);

void console_unblank(void)
{
	struct console *c;

	/*
	 * console_unblank can no longer be called in interrupt context unless
	 * oops_in_progress is set to 1..
	 */
	if (oops_in_progress) {
		if (down_trylock_console_sem() != 0)
			return;
	} else
		console_lock();

	console_locked = 1;
	console_may_schedule = 0;
	for_each_console(c)
		if ((c->flags & CON_ENABLED) && c->unblank)
			c->unblank();
	console_unlock();
}

/*
 * Return the console tty driver structure and its associated index
 */
struct tty_driver *console_device(int *index)
{
	struct console *c;
	struct tty_driver *driver = NULL;

	console_lock();
	for_each_console(c) {
		if (!c->device)
			continue;
		driver = c->device(c, index);
		if (driver)
			break;
	}
	console_unlock();
	return driver;
}

/*
 * Prevent further output on the passed console device so that (for example)
 * serial drivers can disable console output before suspending a port, and can
 * re-enable output afterwards.
 */
void console_stop(struct console *console)
{
	console_lock();
	console->flags &= ~CON_ENABLED;
	console_unlock();
}
EXPORT_SYMBOL(console_stop);

void console_start(struct console *console)
{
	console_lock();
	console->flags |= CON_ENABLED;
	console_unlock();
}
EXPORT_SYMBOL(console_start);

static int __read_mostly keep_bootcon;

static int __init keep_bootcon_setup(char *str)
{
	keep_bootcon = 1;
	pr_info("debug: skip boot console de-registration.\n");

	return 0;
}

early_param("keep_bootcon", keep_bootcon_setup);

/*
 * The console driver calls this routine during kernel initialization
 * to register the console printing procedure with printk() and to
 * print any messages that were printed by the kernel before the
 * console driver was initialized.
 *
 * This can happen pretty early during the boot process (because of
 * early_printk) - sometimes before setup_arch() completes - be careful
 * of what kernel features are used - they may not be initialised yet.
 *
 * There are two types of consoles - bootconsoles (early_printk) and
 * "real" consoles (everything which is not a bootconsole) which are
 * handled differently.
 *  - Any number of bootconsoles can be registered at any time.
 *  - As soon as a "real" console is registered, all bootconsoles
 *    will be unregistered automatically.
 *  - Once a "real" console is registered, any attempt to register a
 *    bootconsoles will be rejected
 */
void register_console(struct console *newcon)
{
	int i;
	unsigned long flags;
	struct console *bcon = NULL;
	struct console_cmdline *c;

	if (console_drivers)
		for_each_console(bcon)
			if (WARN(bcon == newcon,
					"console '%s%d' already registered\n",
					bcon->name, bcon->index))
				return;

	/*
	 * before we register a new CON_BOOT console, make sure we don't
	 * already have a valid console
	 */
	if (console_drivers && newcon->flags & CON_BOOT) {
		/* find the last or real console */
		for_each_console(bcon) {
			if (!(bcon->flags & CON_BOOT)) {
				pr_info("Too late to register bootconsole %s%d\n",
					newcon->name, newcon->index);
				return;
			}
		}
	}

	if (console_drivers && console_drivers->flags & CON_BOOT)
		bcon = console_drivers;

	if (preferred_console < 0 || bcon || !console_drivers)
		preferred_console = selected_console;

	if (newcon->early_setup)
		newcon->early_setup();

	/*
	 *	See if we want to use this console driver. If we
	 *	didn't select a console we take the first one
	 *	that registers here.
	 */
	if (preferred_console < 0) {
		if (newcon->index < 0)
			newcon->index = 0;
		if (newcon->setup == NULL ||
		    newcon->setup(newcon, NULL) == 0) {
			newcon->flags |= CON_ENABLED;
			if (newcon->device) {
				newcon->flags |= CON_CONSDEV;
				preferred_console = 0;
			}
		}
	}

	/*
	 *	See if this console matches one we selected on
	 *	the command line.
	 */
	for (i = 0, c = console_cmdline;
	     i < MAX_CMDLINECONSOLES && c->name[0];
	     i++, c++) {
		if (strcmp(c->name, newcon->name) != 0)
			continue;
		if (newcon->index >= 0 &&
		    newcon->index != c->index)
			continue;
		if (newcon->index < 0)
			newcon->index = c->index;

		if (_braille_register_console(newcon, c))
			return;

		if (newcon->setup &&
		    newcon->setup(newcon, console_cmdline[i].options) != 0)
			break;
		newcon->flags |= CON_ENABLED;
		newcon->index = c->index;
		if (i == selected_console) {
			newcon->flags |= CON_CONSDEV;
			preferred_console = selected_console;
		}
		break;
	}

	if (!(newcon->flags & CON_ENABLED))
		return;

	/*
	 * If we have a bootconsole, and are switching to a real console,
	 * don't print everything out again, since when the boot console, and
	 * the real console are the same physical device, it's annoying to
	 * see the beginning boot messages twice
	 */
	if (bcon && ((newcon->flags & (CON_CONSDEV | CON_BOOT)) == CON_CONSDEV))
		newcon->flags &= ~CON_PRINTBUFFER;

	/*
	 *	Put this console in the list - keep the
	 *	preferred driver at the head of the list.
	 */
	console_lock();
	if ((newcon->flags & CON_CONSDEV) || console_drivers == NULL) {
		newcon->next = console_drivers;
		console_drivers = newcon;
		if (newcon->next)
			newcon->next->flags &= ~CON_CONSDEV;
	} else {
		newcon->next = console_drivers->next;
		console_drivers->next = newcon;
	}
	if (newcon->flags & CON_PRINTBUFFER) {
		/*
		 * console_unlock(); will print out the buffered messages
		 * for us.
		 */
		raw_spin_lock_irqsave(&logbuf_lock, flags);
		console_seq = syslog_seq;
		console_idx = syslog_idx;
		console_prev = syslog_prev;
		raw_spin_unlock_irqrestore(&logbuf_lock, flags);
		/*
		 * We're about to replay the log buffer.  Only do this to the
		 * just-registered console to avoid excessive message spam to
		 * the already-registered consoles.
		 */
		exclusive_console = newcon;
	}
	console_unlock();
	console_sysfs_notify();

	/*
	 * By unregistering the bootconsoles after we enable the real console
	 * we get the "console xxx enabled" message on all the consoles -
	 * boot consoles, real consoles, etc - this is to ensure that end
	 * users know there might be something in the kernel's log buffer that
	 * went to the bootconsole (that they do not see on the real console)
	 */
	pr_info("%sconsole [%s%d] enabled\n",
		(newcon->flags & CON_BOOT) ? "boot" : "" ,
		newcon->name, newcon->index);
	if (bcon &&
	    ((newcon->flags & (CON_CONSDEV | CON_BOOT)) == CON_CONSDEV) &&
	    !keep_bootcon) {
		/* We need to iterate through all boot consoles, to make
		 * sure we print everything out, before we unregister them.
		 */
		for_each_console(bcon)
			if (bcon->flags & CON_BOOT)
				unregister_console(bcon);
	}
}
EXPORT_SYMBOL(register_console);

int unregister_console(struct console *console)
{
        struct console *a, *b;
	int res;

	pr_info("%sconsole [%s%d] disabled\n",
		(console->flags & CON_BOOT) ? "boot" : "" ,
		console->name, console->index);

	res = _braille_unregister_console(console);
	if (res)
		return res;

	res = 1;
	console_lock();
	if (console_drivers == console) {
		console_drivers=console->next;
		res = 0;
	} else if (console_drivers) {
		for (a=console_drivers->next, b=console_drivers ;
		     a; b=a, a=b->next) {
			if (a == console) {
				b->next = a->next;
				res = 0;
				break;
			}
		}
	}

	/*
	 * If this isn't the last console and it has CON_CONSDEV set, we
	 * need to set it on the next preferred console.
	 */
	if (console_drivers != NULL && console->flags & CON_CONSDEV)
		console_drivers->flags |= CON_CONSDEV;

	console->flags &= ~CON_ENABLED;
	console_unlock();
	console_sysfs_notify();
	return res;
}
EXPORT_SYMBOL(unregister_console);

static int __init printk_late_init(void)
{
	struct console *con;

	for_each_console(con) {
		if (!keep_bootcon && con->flags & CON_BOOT) {
			unregister_console(con);
		}
	}
	hotcpu_notifier(console_cpu_notify, 0);
	return 0;
}
late_initcall(printk_late_init);

#if defined CONFIG_PRINTK
/*
 * Delayed printk version, for scheduler-internal messages:
 */
#define PRINTK_PENDING_WAKEUP	0x01
#define PRINTK_PENDING_OUTPUT	0x02

static DEFINE_PER_CPU(int, printk_pending);

static void wake_up_klogd_work_func(struct irq_work *irq_work)
{
	int pending = __this_cpu_xchg(printk_pending, 0);

	if (pending & PRINTK_PENDING_OUTPUT) {
		/* If trylock fails, someone else is doing the printing */
		if (console_trylock())
			console_unlock();
	}

	if (pending & PRINTK_PENDING_WAKEUP)
		wake_up_interruptible(&log_wait);
}

static DEFINE_PER_CPU(struct irq_work, wake_up_klogd_work) = {
	.func = wake_up_klogd_work_func,
	.flags = IRQ_WORK_LAZY,
};

void wake_up_klogd(void)
{
	preempt_disable();
	if (waitqueue_active(&log_wait)) {
		this_cpu_or(printk_pending, PRINTK_PENDING_WAKEUP);
		irq_work_queue(&__get_cpu_var(wake_up_klogd_work));
	}
	preempt_enable();
}

int printk_deferred(const char *fmt, ...)
{
	va_list args;
	int r;

	preempt_disable();
	va_start(args, fmt);
	r = vprintk_emit(0, SCHED_MESSAGE_LOGLEVEL, NULL, 0, fmt, args);
	va_end(args);

	__this_cpu_or(printk_pending, PRINTK_PENDING_OUTPUT);
	irq_work_queue(&__get_cpu_var(wake_up_klogd_work));
	preempt_enable();

	return r;
}

/*
 * printk rate limiting, lifted from the networking subsystem.
 *
 * This enforces a rate limit: not more than 10 kernel messages
 * every 5s to make a denial-of-service attack impossible.
 */
DEFINE_RATELIMIT_STATE(printk_ratelimit_state, 5 * HZ, 10);

int __printk_ratelimit(const char *func)
{
	return ___ratelimit(&printk_ratelimit_state, func);
}
EXPORT_SYMBOL(__printk_ratelimit);

/**
 * printk_timed_ratelimit - caller-controlled printk ratelimiting
 * @caller_jiffies: pointer to caller's state
 * @interval_msecs: minimum interval between prints
 *
 * printk_timed_ratelimit() returns true if more than @interval_msecs
 * milliseconds have elapsed since the last time printk_timed_ratelimit()
 * returned true.
 */
bool printk_timed_ratelimit(unsigned long *caller_jiffies,
			unsigned int interval_msecs)
{
	if (*caller_jiffies == 0
			|| !time_in_range(jiffies, *caller_jiffies,
					*caller_jiffies
					+ msecs_to_jiffies(interval_msecs))) {
		*caller_jiffies = jiffies;
		return true;
	}
	return false;
}
EXPORT_SYMBOL(printk_timed_ratelimit);

static DEFINE_SPINLOCK(dump_list_lock);
static LIST_HEAD(dump_list);

/**
 * kmsg_dump_register - register a kernel log dumper.
 * @dumper: pointer to the kmsg_dumper structure
 *
 * Adds a kernel log dumper to the system. The dump callback in the
 * structure will be called when the kernel oopses or panics and must be
 * set. Returns zero on success and %-EINVAL or %-EBUSY otherwise.
 */
int kmsg_dump_register(struct kmsg_dumper *dumper)
{
	unsigned long flags;
	int err = -EBUSY;

	/* The dump callback needs to be set */
	if (!dumper->dump)
		return -EINVAL;

	spin_lock_irqsave(&dump_list_lock, flags);
	/* Don't allow registering multiple times */
	if (!dumper->registered) {
		dumper->registered = 1;
		list_add_tail_rcu(&dumper->list, &dump_list);
		err = 0;
	}
	spin_unlock_irqrestore(&dump_list_lock, flags);

	return err;
}
EXPORT_SYMBOL_GPL(kmsg_dump_register);

/**
 * kmsg_dump_unregister - unregister a kmsg dumper.
 * @dumper: pointer to the kmsg_dumper structure
 *
 * Removes a dump device from the system. Returns zero on success and
 * %-EINVAL otherwise.
 */
int kmsg_dump_unregister(struct kmsg_dumper *dumper)
{
	unsigned long flags;
	int err = -EINVAL;

	spin_lock_irqsave(&dump_list_lock, flags);
	if (dumper->registered) {
		dumper->registered = 0;
		list_del_rcu(&dumper->list);
		err = 0;
	}
	spin_unlock_irqrestore(&dump_list_lock, flags);
	synchronize_rcu();

	return err;
}
EXPORT_SYMBOL_GPL(kmsg_dump_unregister);

static bool always_kmsg_dump;
module_param_named(always_kmsg_dump, always_kmsg_dump, bool, S_IRUGO | S_IWUSR);

/**
 * kmsg_dump - dump kernel log to kernel message dumpers.
 * @reason: the reason (oops, panic etc) for dumping
 *
 * Call each of the registered dumper's dump() callback, which can
 * retrieve the kmsg records with kmsg_dump_get_line() or
 * kmsg_dump_get_buffer().
 */
void kmsg_dump(enum kmsg_dump_reason reason)
{
	struct kmsg_dumper *dumper;
	unsigned long flags;

	if ((reason > KMSG_DUMP_OOPS) && !always_kmsg_dump)
		return;

	rcu_read_lock();
	list_for_each_entry_rcu(dumper, &dump_list, list) {
		if (dumper->max_reason && reason > dumper->max_reason)
			continue;

		/* initialize iterator with data about the stored records */
		dumper->active = true;

		raw_spin_lock_irqsave(&logbuf_lock, flags);
		dumper->cur_seq = clear_seq;
		dumper->cur_idx = clear_idx;
		dumper->next_seq = log_next_seq;
		dumper->next_idx = log_next_idx;
		raw_spin_unlock_irqrestore(&logbuf_lock, flags);

		/* invoke dumper which will iterate over records */
		dumper->dump(dumper, reason);

		/* reset iterator */
		dumper->active = false;
	}
	rcu_read_unlock();
}

/**
 * kmsg_dump_get_line_nolock - retrieve one kmsg log line (unlocked version)
 * @dumper: registered kmsg dumper
 * @syslog: include the "<4>" prefixes
 * @line: buffer to copy the line to
 * @size: maximum size of the buffer
 * @len: length of line placed into buffer
 *
 * Start at the beginning of the kmsg buffer, with the oldest kmsg
 * record, and copy one record into the provided buffer.
 *
 * Consecutive calls will return the next available record moving
 * towards the end of the buffer with the youngest messages.
 *
 * A return value of FALSE indicates that there are no more records to
 * read.
 *
 * The function is similar to kmsg_dump_get_line(), but grabs no locks.
 */
bool kmsg_dump_get_line_nolock(struct kmsg_dumper *dumper, bool syslog,
			       char *line, size_t size, size_t *len)
{
	struct printk_log *msg;
	size_t l = 0;
	bool ret = false;

	if (!dumper->active)
		goto out;

	if (dumper->cur_seq < log_first_seq) {
		/* messages are gone, move to first available one */
		dumper->cur_seq = log_first_seq;
		dumper->cur_idx = log_first_idx;
	}

	/* last entry */
	if (dumper->cur_seq >= log_next_seq)
		goto out;

	msg = log_from_idx(dumper->cur_idx);
	l = msg_print_text(msg, 0, syslog, line, size);

	dumper->cur_idx = log_next(dumper->cur_idx);
	dumper->cur_seq++;
	ret = true;
out:
	if (len)
		*len = l;
	return ret;
}

/**
 * kmsg_dump_get_line - retrieve one kmsg log line
 * @dumper: registered kmsg dumper
 * @syslog: include the "<4>" prefixes
 * @line: buffer to copy the line to
 * @size: maximum size of the buffer
 * @len: length of line placed into buffer
 *
 * Start at the beginning of the kmsg buffer, with the oldest kmsg
 * record, and copy one record into the provided buffer.
 *
 * Consecutive calls will return the next available record moving
 * towards the end of the buffer with the youngest messages.
 *
 * A return value of FALSE indicates that there are no more records to
 * read.
 */
bool kmsg_dump_get_line(struct kmsg_dumper *dumper, bool syslog,
			char *line, size_t size, size_t *len)
{
	unsigned long flags;
	bool ret;

	raw_spin_lock_irqsave(&logbuf_lock, flags);
	ret = kmsg_dump_get_line_nolock(dumper, syslog, line, size, len);
	raw_spin_unlock_irqrestore(&logbuf_lock, flags);

	return ret;
}
EXPORT_SYMBOL_GPL(kmsg_dump_get_line);

/**
 * kmsg_dump_get_buffer - copy kmsg log lines
 * @dumper: registered kmsg dumper
 * @syslog: include the "<4>" prefixes
 * @buf: buffer to copy the line to
 * @size: maximum size of the buffer
 * @len: length of line placed into buffer
 *
 * Start at the end of the kmsg buffer and fill the provided buffer
 * with as many of the the *youngest* kmsg records that fit into it.
 * If the buffer is large enough, all available kmsg records will be
 * copied with a single call.
 *
 * Consecutive calls will fill the buffer with the next block of
 * available older records, not including the earlier retrieved ones.
 *
 * A return value of FALSE indicates that there are no more records to
 * read.
 */
bool kmsg_dump_get_buffer(struct kmsg_dumper *dumper, bool syslog,
			  char *buf, size_t size, size_t *len)
{
	unsigned long flags;
	u64 seq;
	u32 idx;
	u64 next_seq;
	u32 next_idx;
	enum log_flags prev;
	size_t l = 0;
	bool ret = false;

	if (!dumper->active)
		goto out;

	raw_spin_lock_irqsave(&logbuf_lock, flags);
	if (dumper->cur_seq < log_first_seq) {
		/* messages are gone, move to first available one */
		dumper->cur_seq = log_first_seq;
		dumper->cur_idx = log_first_idx;
	}

	/* last entry */
	if (dumper->cur_seq >= dumper->next_seq) {
		raw_spin_unlock_irqrestore(&logbuf_lock, flags);
		goto out;
	}

	/* calculate length of entire buffer */
	seq = dumper->cur_seq;
	idx = dumper->cur_idx;
	prev = 0;
	while (seq < dumper->next_seq) {
		struct printk_log *msg = log_from_idx(idx);

		l += msg_print_text(msg, prev, true, NULL, 0);
		idx = log_next(idx);
		seq++;
		prev = msg->flags;
	}

	/* move first record forward until length fits into the buffer */
	seq = dumper->cur_seq;
	idx = dumper->cur_idx;
	prev = 0;
	while (l > size && seq < dumper->next_seq) {
		struct printk_log *msg = log_from_idx(idx);

		l -= msg_print_text(msg, prev, true, NULL, 0);
		idx = log_next(idx);
		seq++;
		prev = msg->flags;
	}

	/* last message in next interation */
	next_seq = seq;
	next_idx = idx;

	l = 0;
	while (seq < dumper->next_seq) {
		struct printk_log *msg = log_from_idx(idx);

		l += msg_print_text(msg, prev, syslog, buf + l, size - l);
		idx = log_next(idx);
		seq++;
		prev = msg->flags;
	}

	dumper->next_seq = next_seq;
	dumper->next_idx = next_idx;
	ret = true;
	raw_spin_unlock_irqrestore(&logbuf_lock, flags);
out:
	if (len)
		*len = l;
	return ret;
}
EXPORT_SYMBOL_GPL(kmsg_dump_get_buffer);

/**
 * kmsg_dump_rewind_nolock - reset the interator (unlocked version)
 * @dumper: registered kmsg dumper
 *
 * Reset the dumper's iterator so that kmsg_dump_get_line() and
 * kmsg_dump_get_buffer() can be called again and used multiple
 * times within the same dumper.dump() callback.
 *
 * The function is similar to kmsg_dump_rewind(), but grabs no locks.
 */
void kmsg_dump_rewind_nolock(struct kmsg_dumper *dumper)
{
	dumper->cur_seq = clear_seq;
	dumper->cur_idx = clear_idx;
	dumper->next_seq = log_next_seq;
	dumper->next_idx = log_next_idx;
}

/**
 * kmsg_dump_rewind - reset the interator
 * @dumper: registered kmsg dumper
 *
 * Reset the dumper's iterator so that kmsg_dump_get_line() and
 * kmsg_dump_get_buffer() can be called again and used multiple
 * times within the same dumper.dump() callback.
 */
void kmsg_dump_rewind(struct kmsg_dumper *dumper)
{
	unsigned long flags;

	raw_spin_lock_irqsave(&logbuf_lock, flags);
	kmsg_dump_rewind_nolock(dumper);
	raw_spin_unlock_irqrestore(&logbuf_lock, flags);
}
EXPORT_SYMBOL_GPL(kmsg_dump_rewind);

static char dump_stack_arch_desc_str[128];

/**
 * dump_stack_set_arch_desc - set arch-specific str to show with task dumps
 * @fmt: printf-style format string
 * @...: arguments for the format string
 *
 * The configured string will be printed right after utsname during task
 * dumps.  Usually used to add arch-specific system identifiers.  If an
 * arch wants to make use of such an ID string, it should initialize this
 * as soon as possible during boot.
 */
void __init dump_stack_set_arch_desc(const char *fmt, ...)
{
	va_list args;

	va_start(args, fmt);
	vsnprintf(dump_stack_arch_desc_str, sizeof(dump_stack_arch_desc_str),
		  fmt, args);
	va_end(args);
}

/**
 * dump_stack_print_info - print generic debug info for dump_stack()
 * @log_lvl: log level
 *
 * Arch-specific dump_stack() implementations can use this function to
 * print out the same debug information as the generic dump_stack().
 */
void dump_stack_print_info(const char *log_lvl)
{
	printk("%sCPU: %d PID: %d Comm: %.20s %s %s %.*s\n",
	       log_lvl, raw_smp_processor_id(), current->pid, current->comm,
	       print_tainted(), init_utsname()->release,
	       (int)strcspn(init_utsname()->version, " "),
	       init_utsname()->version);

	if (dump_stack_arch_desc_str[0] != '\0')
		printk("%sHardware name: %s\n",
		       log_lvl, dump_stack_arch_desc_str);

	print_worker_info(log_lvl, current);
}

/**
 * show_regs_print_info - print generic debug info for show_regs()
 * @log_lvl: log level
 *
 * show_regs() implementations can use this function to print out generic
 * debug information.
 */
void show_regs_print_info(const char *log_lvl)
{
	dump_stack_print_info(log_lvl);

	printk("%stask: %p ti: %p task.ti: %p\n",
	       log_lvl, current, current_thread_info(),
	       task_thread_info(current));
}

#endif<|MERGE_RESOLUTION|>--- conflicted
+++ resolved
@@ -54,20 +54,10 @@
 #include "console_cmdline.h"
 #include "braille.h"
 
-<<<<<<< HEAD
 #ifdef CONFIG_EARLY_PRINTK_DIRECT
 extern void printascii(char *);
 #endif
 
-/* printk's without a loglevel use this.. */
-#define DEFAULT_MESSAGE_LOGLEVEL CONFIG_DEFAULT_MESSAGE_LOGLEVEL
-
-/* We show everything that is MORE important than this.. */
-#define MINIMUM_CONSOLE_LOGLEVEL 1 /* Minimum loglevel we let people use */
-#define DEFAULT_CONSOLE_LOGLEVEL 7 /* anything MORE serious than KERN_DEBUG */
-
-=======
->>>>>>> 7171511e
 int console_printk[4] = {
 	CONSOLE_LOGLEVEL_DEFAULT,	/* console_loglevel */
 	DEFAULT_MESSAGE_LOGLEVEL,	/* default_message_loglevel */
