/*
 * This module exposes the interface to kernel space for specifying
 * QoS dependencies.  It provides infrastructure for registration of:
 *
 * Dependents on a QoS value : register requests
 * Watchers of QoS value : get notified when target QoS value changes
 *
 * This QoS design is best effort based.  Dependents register their QoS needs.
 * Watchers register to keep track of the current QoS needs of the system.
 *
 * There are 3 basic classes of QoS parameter: latency, timeout, throughput
 * each have defined units:
 * latency: usec
 * timeout: usec <-- currently not used.
 * throughput: kbs (kilo byte / sec)
 *
 * There are lists of pm_qos_objects each one wrapping requests, notifiers
 *
 * User mode requests on a QOS parameter register themselves to the
 * subsystem by opening the device node /dev/... and writing there request to
 * the node.  As long as the process holds a file handle open to the node the
 * client continues to be accounted for.  Upon file release the usermode
 * request is removed and a new qos target is computed.  This way when the
 * request that the application has is cleaned up when closes the file
 * pointer or exits the pm_qos_object will get an opportunity to clean up.
 *
 * Mark Gross <mgross@linux.intel.com>
 */

/*#define DEBUG*/

#include <linux/pm_qos_params.h>
#include <linux/sched.h>
#include <linux/spinlock.h>
#include <linux/slab.h>
#include <linux/time.h>
#include <linux/fs.h>
#include <linux/device.h>
#include <linux/miscdevice.h>
#include <linux/string.h>
#include <linux/platform_device.h>
#include <linux/init.h>

#include <linux/uaccess.h>

/*
 * locking rule: all changes to requests or notifiers lists
 * or pm_qos_object list and pm_qos_objects need to happen with pm_qos_lock
 * held, taken with _irqsave.  One lock to rule them all
 */
enum pm_qos_type {
	PM_QOS_MAX,		/* return the largest value */
	PM_QOS_MIN		/* return the smallest value */
};

struct pm_qos_object {
	struct plist_head requests;
	struct blocking_notifier_head *notifiers;
	struct miscdevice pm_qos_power_miscdev;
	char *name;
	s32 default_value;
	enum pm_qos_type type;
};

static DEFINE_SPINLOCK(pm_qos_lock);

static struct pm_qos_object null_pm_qos;
static BLOCKING_NOTIFIER_HEAD(cpu_dma_lat_notifier);
static struct pm_qos_object cpu_dma_pm_qos = {
	.requests = PLIST_HEAD_INIT(cpu_dma_pm_qos.requests, pm_qos_lock),
	.notifiers = &cpu_dma_lat_notifier,
	.name = "cpu_dma_latency",
	.default_value = 2000 * USEC_PER_SEC,
	.type = PM_QOS_MIN,
};

static BLOCKING_NOTIFIER_HEAD(network_lat_notifier);
static struct pm_qos_object network_lat_pm_qos = {
	.requests = PLIST_HEAD_INIT(network_lat_pm_qos.requests, pm_qos_lock),
	.notifiers = &network_lat_notifier,
	.name = "network_latency",
	.default_value = 2000 * USEC_PER_SEC,
	.type = PM_QOS_MIN
};


static BLOCKING_NOTIFIER_HEAD(network_throughput_notifier);
static struct pm_qos_object network_throughput_pm_qos = {
	.requests = PLIST_HEAD_INIT(network_throughput_pm_qos.requests, pm_qos_lock),
	.notifiers = &network_throughput_notifier,
	.name = "network_throughput",
	.default_value = 0,
	.type = PM_QOS_MAX,
};


static struct pm_qos_object *pm_qos_array[] = {
	&null_pm_qos,
	&cpu_dma_pm_qos,
	&network_lat_pm_qos,
	&network_throughput_pm_qos
};

static ssize_t pm_qos_power_write(struct file *filp, const char __user *buf,
		size_t count, loff_t *f_pos);
static int pm_qos_power_open(struct inode *inode, struct file *filp);
static int pm_qos_power_release(struct inode *inode, struct file *filp);

static const struct file_operations pm_qos_power_fops = {
	.write = pm_qos_power_write,
	.open = pm_qos_power_open,
	.release = pm_qos_power_release,
	.llseek = noop_llseek,
};

/* unlocked internal variant */
static inline int pm_qos_get_value(struct pm_qos_object *o)
{
	if (plist_head_empty(&o->requests))
		return o->default_value;

	switch (o->type) {
	case PM_QOS_MIN:
<<<<<<< HEAD
		return plist_last(&o->requests)->prio;

	case PM_QOS_MAX:
		return plist_first(&o->requests)->prio;
=======
		return plist_first(&o->requests)->prio;

	case PM_QOS_MAX:
		return plist_last(&o->requests)->prio;
>>>>>>> 3cbea436

	default:
		/* runtime check for not using enum */
		BUG();
	}
}

static void update_target(struct pm_qos_object *o, struct plist_node *node,
			  int del, int value)
{
	unsigned long flags;
	int prev_value, curr_value;

	spin_lock_irqsave(&pm_qos_lock, flags);
	prev_value = pm_qos_get_value(o);
	/* PM_QOS_DEFAULT_VALUE is a signal that the value is unchanged */
	if (value != PM_QOS_DEFAULT_VALUE) {
		/*
		 * to change the list, we atomically remove, reinit
		 * with new value and add, then see if the extremal
		 * changed
		 */
		plist_del(node, &o->requests);
		plist_node_init(node, value);
		plist_add(node, &o->requests);
	} else if (del) {
		plist_del(node, &o->requests);
	} else {
		plist_add(node, &o->requests);
	}
	curr_value = pm_qos_get_value(o);
	spin_unlock_irqrestore(&pm_qos_lock, flags);

	if (prev_value != curr_value)
		blocking_notifier_call_chain(o->notifiers,
					     (unsigned long)curr_value,
					     NULL);
}

static int register_pm_qos_misc(struct pm_qos_object *qos)
{
	qos->pm_qos_power_miscdev.minor = MISC_DYNAMIC_MINOR;
	qos->pm_qos_power_miscdev.name = qos->name;
	qos->pm_qos_power_miscdev.fops = &pm_qos_power_fops;

	return misc_register(&qos->pm_qos_power_miscdev);
}

static int find_pm_qos_object_by_minor(int minor)
{
	int pm_qos_class;

	for (pm_qos_class = 0;
		pm_qos_class < PM_QOS_NUM_CLASSES; pm_qos_class++) {
		if (minor ==
			pm_qos_array[pm_qos_class]->pm_qos_power_miscdev.minor)
			return pm_qos_class;
	}
	return -1;
}

/**
 * pm_qos_request - returns current system wide qos expectation
 * @pm_qos_class: identification of which qos value is requested
 *
 * This function returns the current target value in an atomic manner.
 */
int pm_qos_request(int pm_qos_class)
{
	unsigned long flags;
	int value;

	spin_lock_irqsave(&pm_qos_lock, flags);
	value = pm_qos_get_value(pm_qos_array[pm_qos_class]);
	spin_unlock_irqrestore(&pm_qos_lock, flags);

	return value;
}
EXPORT_SYMBOL_GPL(pm_qos_request);

int pm_qos_request_active(struct pm_qos_request_list *req)
{
	return req->pm_qos_class != 0;
}
EXPORT_SYMBOL_GPL(pm_qos_request_active);

/**
 * pm_qos_add_request - inserts new qos request into the list
 * @dep: pointer to a preallocated handle
 * @pm_qos_class: identifies which list of qos request to use
 * @value: defines the qos request
 *
 * This function inserts a new entry in the pm_qos_class list of requested qos
 * performance characteristics.  It recomputes the aggregate QoS expectations
 * for the pm_qos_class of parameters and initializes the pm_qos_request_list
 * handle.  Caller needs to save this handle for later use in updates and
 * removal.
 */

void pm_qos_add_request(struct pm_qos_request_list *dep,
			int pm_qos_class, s32 value)
{
	struct pm_qos_object *o =  pm_qos_array[pm_qos_class];
	int new_value;

	if (pm_qos_request_active(dep)) {
		WARN(1, KERN_ERR "pm_qos_add_request() called for already added request\n");
		return;
	}
	if (value == PM_QOS_DEFAULT_VALUE)
		new_value = o->default_value;
	else
		new_value = value;
	plist_node_init(&dep->list, new_value);
	dep->pm_qos_class = pm_qos_class;
	update_target(o, &dep->list, 0, PM_QOS_DEFAULT_VALUE);
}
EXPORT_SYMBOL_GPL(pm_qos_add_request);

/**
 * pm_qos_update_request - modifies an existing qos request
 * @pm_qos_req : handle to list element holding a pm_qos request to use
 * @value: defines the qos request
 *
 * Updates an existing qos request for the pm_qos_class of parameters along
 * with updating the target pm_qos_class value.
 *
 * Attempts are made to make this code callable on hot code paths.
 */
void pm_qos_update_request(struct pm_qos_request_list *pm_qos_req,
			   s32 new_value)
{
	s32 temp;
	struct pm_qos_object *o;

	if (!pm_qos_req) /*guard against callers passing in null */
		return;

	if (!pm_qos_request_active(pm_qos_req)) {
		WARN(1, KERN_ERR "pm_qos_update_request() called for unknown object\n");
		return;
	}

	o = pm_qos_array[pm_qos_req->pm_qos_class];

	if (new_value == PM_QOS_DEFAULT_VALUE)
		temp = o->default_value;
	else
		temp = new_value;

	if (temp != pm_qos_req->list.prio)
		update_target(o, &pm_qos_req->list, 0, temp);
}
EXPORT_SYMBOL_GPL(pm_qos_update_request);

/**
 * pm_qos_remove_request - modifies an existing qos request
 * @pm_qos_req: handle to request list element
 *
 * Will remove pm qos request from the list of requests and
 * recompute the current target value for the pm_qos_class.  Call this
 * on slow code paths.
 */
void pm_qos_remove_request(struct pm_qos_request_list *pm_qos_req)
{
	struct pm_qos_object *o;

	if (pm_qos_req == NULL)
		return;
		/* silent return to keep pcm code cleaner */

	if (!pm_qos_request_active(pm_qos_req)) {
		WARN(1, KERN_ERR "pm_qos_remove_request() called for unknown object\n");
		return;
	}

	o = pm_qos_array[pm_qos_req->pm_qos_class];
	update_target(o, &pm_qos_req->list, 1, PM_QOS_DEFAULT_VALUE);
	memset(pm_qos_req, 0, sizeof(*pm_qos_req));
}
EXPORT_SYMBOL_GPL(pm_qos_remove_request);

/**
 * pm_qos_add_notifier - sets notification entry for changes to target value
 * @pm_qos_class: identifies which qos target changes should be notified.
 * @notifier: notifier block managed by caller.
 *
 * will register the notifier into a notification chain that gets called
 * upon changes to the pm_qos_class target value.
 */
int pm_qos_add_notifier(int pm_qos_class, struct notifier_block *notifier)
{
	int retval;

	retval = blocking_notifier_chain_register(
			pm_qos_array[pm_qos_class]->notifiers, notifier);

	return retval;
}
EXPORT_SYMBOL_GPL(pm_qos_add_notifier);

/**
 * pm_qos_remove_notifier - deletes notification entry from chain.
 * @pm_qos_class: identifies which qos target changes are notified.
 * @notifier: notifier block to be removed.
 *
 * will remove the notifier from the notification chain that gets called
 * upon changes to the pm_qos_class target value.
 */
int pm_qos_remove_notifier(int pm_qos_class, struct notifier_block *notifier)
{
	int retval;

	retval = blocking_notifier_chain_unregister(
			pm_qos_array[pm_qos_class]->notifiers, notifier);

	return retval;
}
EXPORT_SYMBOL_GPL(pm_qos_remove_notifier);

static int pm_qos_power_open(struct inode *inode, struct file *filp)
{
	long pm_qos_class;

	pm_qos_class = find_pm_qos_object_by_minor(iminor(inode));
	if (pm_qos_class >= 0) {
               struct pm_qos_request_list *req = kzalloc(sizeof(*req), GFP_KERNEL);
		if (!req)
			return -ENOMEM;

		pm_qos_add_request(req, pm_qos_class, PM_QOS_DEFAULT_VALUE);
		filp->private_data = req;

		if (filp->private_data)
			return 0;
	}
	return -EPERM;
}

static int pm_qos_power_release(struct inode *inode, struct file *filp)
{
	struct pm_qos_request_list *req;

	req = filp->private_data;
	pm_qos_remove_request(req);
	kfree(req);

	return 0;
}


static ssize_t pm_qos_power_write(struct file *filp, const char __user *buf,
		size_t count, loff_t *f_pos)
{
	s32 value;
	int x;
	char ascii_value[11];
	struct pm_qos_request_list *pm_qos_req;

	if (count == sizeof(s32)) {
		if (copy_from_user(&value, buf, sizeof(s32)))
			return -EFAULT;
	} else if (count == 11) { /* len('0x12345678/0') */
		if (copy_from_user(ascii_value, buf, 11))
			return -EFAULT;
		if (strlen(ascii_value) != 10)
			return -EINVAL;
		x = sscanf(ascii_value, "%x", &value);
		if (x != 1)
			return -EINVAL;
		pr_debug("%s, %d, 0x%x\n", ascii_value, x, value);
	} else
		return -EINVAL;

	pm_qos_req = filp->private_data;
	pm_qos_update_request(pm_qos_req, value);

	return count;
}


static int __init pm_qos_power_init(void)
{
	int ret = 0;

	ret = register_pm_qos_misc(&cpu_dma_pm_qos);
	if (ret < 0) {
		printk(KERN_ERR "pm_qos_param: cpu_dma_latency setup failed\n");
		return ret;
	}
	ret = register_pm_qos_misc(&network_lat_pm_qos);
	if (ret < 0) {
		printk(KERN_ERR "pm_qos_param: network_latency setup failed\n");
		return ret;
	}
	ret = register_pm_qos_misc(&network_throughput_pm_qos);
	if (ret < 0)
		printk(KERN_ERR
			"pm_qos_param: network_throughput setup failed\n");

	return ret;
}

late_initcall(pm_qos_power_init);<|MERGE_RESOLUTION|>--- conflicted
+++ resolved
@@ -121,17 +121,10 @@
 
 	switch (o->type) {
 	case PM_QOS_MIN:
-<<<<<<< HEAD
-		return plist_last(&o->requests)->prio;
-
-	case PM_QOS_MAX:
-		return plist_first(&o->requests)->prio;
-=======
 		return plist_first(&o->requests)->prio;
 
 	case PM_QOS_MAX:
 		return plist_last(&o->requests)->prio;
->>>>>>> 3cbea436
 
 	default:
 		/* runtime check for not using enum */
