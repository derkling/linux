--- conflicted
+++ resolved
@@ -335,33 +335,6 @@
 static DECLARE_WORK(release_agent_work, cgroup_release_agent);
 static void check_for_release(struct cgroup *cgrp);
 
-/*
- * A queue for waiters to do rmdir() cgroup. A tasks will sleep when
- * cgroup->count == 0 && list_empty(&cgroup->children) && subsys has some
- * reference to css->refcnt. In general, this refcnt is expected to goes down
- * to zero, soon.
- *
- * CGRP_WAIT_ON_RMDIR flag is set under cgroup's inode->i_mutex;
- */
-static DECLARE_WAIT_QUEUE_HEAD(cgroup_rmdir_waitq);
-
-static void cgroup_wakeup_rmdir_waiter(struct cgroup *cgrp)
-{
-	if (unlikely(test_and_clear_bit(CGRP_WAIT_ON_RMDIR, &cgrp->flags)))
-		wake_up_all(&cgroup_rmdir_waitq);
-}
-
-void cgroup_exclude_rmdir(struct cgroup_subsys_state *css)
-{
-	css_get(css);
-}
-
-void cgroup_release_and_wakeup_rmdir(struct cgroup_subsys_state *css)
-{
-	cgroup_wakeup_rmdir_waiter(css->cgroup);
-	css_put(css);
-}
-
 /* Link structure for associating css_set objects with cgroups */
 struct cg_cgroup_link {
 	/*
@@ -421,37 +394,6 @@
 	return &css_set_table[index];
 }
 
-static void free_css_set_work(struct work_struct *work)
-{
-	struct css_set *cg = container_of(work, struct css_set, work);
-	struct cg_cgroup_link *link;
-	struct cg_cgroup_link *saved_link;
-
-	write_lock(&css_set_lock);
-	list_for_each_entry_safe(link, saved_link, &cg->cg_links,
-				 cg_link_list) {
-		struct cgroup *cgrp = link->cgrp;
-		list_del(&link->cg_link_list);
-		list_del(&link->cgrp_link_list);
-		if (atomic_dec_and_test(&cgrp->count)) {
-			check_for_release(cgrp);
-			cgroup_wakeup_rmdir_waiter(cgrp);
-		}
-		kfree(link);
-	}
-	write_unlock(&css_set_lock);
-
-	kfree(cg);
-}
-
-static void free_css_set_rcu(struct rcu_head *obj)
-{
-	struct css_set *cg = container_of(obj, struct css_set, rcu_head);
-
-	INIT_WORK(&cg->work, free_css_set_work);
-	schedule_work(&cg->work);
-}
-
 /* We don't maintain the lists running through each css_set to its
  * task until after the first call to cgroup_iter_start(). This
  * reduces the fork()/exit() overhead for people who have cgroups
@@ -460,6 +402,8 @@
 
 static void __put_css_set(struct css_set *cg, int taskexit)
 {
+	struct cg_cgroup_link *link;
+	struct cg_cgroup_link *saved_link;
 	/*
 	 * Ensure that the refcount doesn't hit zero while any readers
 	 * can see it. Similar to atomic_dec_and_lock(), but for an
@@ -473,11 +417,27 @@
 		return;
 	}
 
+	/* This css_set is dead. unlink it and release cgroup refcounts */
 	hlist_del(&cg->hlist);
 	css_set_count--;
 
+	list_for_each_entry_safe(link, saved_link, &cg->cg_links,
+				 cg_link_list) {
+		struct cgroup *cgrp = link->cgrp;
+		list_del(&link->cg_link_list);
+		list_del(&link->cgrp_link_list);
+		if (atomic_dec_and_test(&cgrp->count) &&
+		    notify_on_release(cgrp)) {
+			if (taskexit)
+				set_bit(CGRP_RELEASABLE, &cgrp->flags);
+			check_for_release(cgrp);
+		}
+
+		kfree(link);
+	}
+
 	write_unlock(&css_set_lock);
-	call_rcu(&cg->rcu_head, free_css_set_rcu);
+	kfree_rcu(cg, rcu_head);
 }
 
 /*
@@ -827,13 +787,9 @@
  * cgroup_attach_task(), which overwrites one task's cgroup pointer with
  * another.  It does so using cgroup_mutex, however there are
  * several performance critical places that need to reference
- * task->cgroups without the expense of grabbing a system global
+ * task->cgroup without the expense of grabbing a system global
  * mutex.  Therefore except as noted below, when dereferencing or, as
-<<<<<<< HEAD
- * in cgroup_attach_task(), modifying a task's cgroups pointer we use
-=======
  * in cgroup_attach_task(), modifying a task's cgroup pointer we use
->>>>>>> 5f243b9b
  * task_lock(), which acts on a spinlock (task->alloc_lock) already in
  * the task_struct routinely used for such matters.
  *
@@ -1984,7 +1940,6 @@
 	struct cgroupfs_root *root = cgrp->root;
 	struct cgroup_taskset tset = { };
 	struct css_set *newcg;
-	struct css_set *cg;
 
 	/* @tsk either already exited or can't exit until the end */
 	if (tsk->flags & PF_EXITING)
@@ -2020,11 +1975,6 @@
 		goto out;
 	}
 
-	task_lock(tsk);
-	cg = tsk->cgroups;
-	get_css_set(cg);
-	task_unlock(tsk);
-
 	cgroup_task_migrate(cgrp, oldcgrp, tsk, newcg);
 
 	for_each_subsys(root, ss) {
@@ -2032,19 +1982,7 @@
 			ss->attach(cgrp, &tset);
 	}
 
-<<<<<<< HEAD
-	set_bit(CGRP_RELEASABLE, &cgrp->flags);
-	/* put_css_set will not destroy cg until after an RCU grace period */
-	put_css_set(cg);
-
-	/*
-	 * wake up rmdir() waiter. the rmdir should fail since the cgroup
-	 * is no longer empty.
-	 */
-	cgroup_wakeup_rmdir_waiter(cgrp);
-=======
 	synchronize_rcu();
->>>>>>> 5f243b9b
 out:
 	if (retval) {
 		for_each_subsys(root, ss) {
@@ -4369,63 +4307,9 @@
 	}
 	set_bit(CGRP_REMOVED, &cgrp->flags);
 
-<<<<<<< HEAD
-	local_irq_restore(flags);
-	return !failed;
-}
-
-/* checks if all of the css_sets attached to a cgroup have a refcount of 0.
- * Must be called with css_set_lock held */
-static int cgroup_css_sets_empty(struct cgroup *cgrp)
-{
-	struct cg_cgroup_link *link;
-
-	list_for_each_entry(link, &cgrp->css_sets, cgrp_link_list) {
-		struct css_set *cg = link->cg;
-		if (atomic_read(&cg->refcount) > 0)
-			return 0;
-	}
-
-	return 1;
-}
-
-static int cgroup_rmdir(struct inode *unused_dir, struct dentry *dentry)
-{
-	struct cgroup *cgrp = dentry->d_fsdata;
-	struct dentry *d;
-	struct cgroup *parent;
-	DEFINE_WAIT(wait);
-	struct cgroup_event *event, *tmp;
-	int ret;
-
-	/* the vfs holds both inode->i_mutex already */
-again:
-	mutex_lock(&cgroup_mutex);
-	if (!cgroup_css_sets_empty(cgrp)) {
-		mutex_unlock(&cgroup_mutex);
-		return -EBUSY;
-	}
-	if (!list_empty(&cgrp->children)) {
-		mutex_unlock(&cgroup_mutex);
-		return -EBUSY;
-	}
-	mutex_unlock(&cgroup_mutex);
-
-	/*
-	 * In general, subsystem has no css->refcnt after pre_destroy(). But
-	 * in racy cases, subsystem may have to get css->refcnt after
-	 * pre_destroy() and it makes rmdir return with -EBUSY. This sometimes
-	 * make rmdir return -EBUSY too often. To avoid that, we use waitqueue
-	 * for cgroup's rmdir. CGRP_WAIT_ON_RMDIR is for synchronizing rmdir
-	 * and subsystem's reference count handling. Please see css_get/put
-	 * and css_tryget() and cgroup_wakeup_rmdir_waiter() implementation.
-	 */
-	set_bit(CGRP_WAIT_ON_RMDIR, &cgrp->flags);
-=======
 	/* tell subsystems to initate destruction */
 	for_each_subsys(cgrp->root, ss)
 		offline_css(ss, cgrp);
->>>>>>> 5f243b9b
 
 	/*
 	 * Put all the base refs.  Each css holds an extra reference to the
@@ -4434,42 +4318,8 @@
 	 * extra dentry ref is put so that dentry destruction happens only
 	 * after all css's are released.
 	 */
-<<<<<<< HEAD
-	ret = cgroup_call_pre_destroy(cgrp);
-	if (ret) {
-		clear_bit(CGRP_WAIT_ON_RMDIR, &cgrp->flags);
-		return ret;
-	}
-
-	mutex_lock(&cgroup_mutex);
-	parent = cgrp->parent;
-	if (!cgroup_css_sets_empty(cgrp) || !list_empty(&cgrp->children)) {
-		clear_bit(CGRP_WAIT_ON_RMDIR, &cgrp->flags);
-		mutex_unlock(&cgroup_mutex);
-		return -EBUSY;
-	}
-	prepare_to_wait(&cgroup_rmdir_waitq, &wait, TASK_INTERRUPTIBLE);
-	if (!cgroup_clear_css_refs(cgrp)) {
-		mutex_unlock(&cgroup_mutex);
-		/*
-		 * Because someone may call cgroup_wakeup_rmdir_waiter() before
-		 * prepare_to_wait(), we need to check this flag.
-		 */
-		if (test_bit(CGRP_WAIT_ON_RMDIR, &cgrp->flags))
-			schedule();
-		finish_wait(&cgroup_rmdir_waitq, &wait);
-		clear_bit(CGRP_WAIT_ON_RMDIR, &cgrp->flags);
-		if (signal_pending(current))
-			return -EINTR;
-		goto again;
-	}
-	/* NO css_tryget() can success after here. */
-	finish_wait(&cgroup_rmdir_waitq, &wait);
-	clear_bit(CGRP_WAIT_ON_RMDIR, &cgrp->flags);
-=======
 	for_each_subsys(cgrp->root, ss)
 		css_put(cgrp->subsys[ss->subsys_id]);
->>>>>>> 5f243b9b
 
 	raw_spin_lock(&release_list_lock);
 	if (!list_empty(&cgrp->release_list))
