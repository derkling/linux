/*
 * linux/kernel/power/snapshot.c
 *
 * This file provides system snapshot/restore functionality for swsusp.
 *
 * Copyright (C) 1998-2005 Pavel Machek <pavel@ucw.cz>
 * Copyright (C) 2006 Rafael J. Wysocki <rjw@sisk.pl>
 *
 * This file is released under the GPLv2.
 *
 */

#include <linux/version.h>
#include <linux/module.h>
#include <linux/mm.h>
#include <linux/suspend.h>
#include <linux/delay.h>
#include <linux/bitops.h>
#include <linux/spinlock.h>
#include <linux/kernel.h>
#include <linux/pm.h>
#include <linux/device.h>
#include <linux/init.h>
#include <linux/bootmem.h>
#include <linux/syscalls.h>
#include <linux/console.h>
#include <linux/highmem.h>
#include <linux/list.h>
#include <linux/slab.h>

#include <asm/uaccess.h>
#include <asm/mmu_context.h>
#include <asm/pgtable.h>
#include <asm/tlbflush.h>
#include <asm/io.h>

#include "power.h"

static int swsusp_page_is_free(struct page *);
static void swsusp_set_page_forbidden(struct page *);
static void swsusp_unset_page_forbidden(struct page *);

/*
 * Preferred image size in bytes (tunable via /sys/power/image_size).
 * When it is set to N, swsusp will do its best to ensure the image
 * size will not exceed N bytes, but if that is impossible, it will
 * try to create the smallest image possible.
 */
unsigned long image_size = 500 * 1024 * 1024;

/* List of PBEs needed for restoring the pages that were allocated before
 * the suspend and included in the suspend image, but have also been
 * allocated by the "resume" kernel, so their contents cannot be written
 * directly to their "original" page frames.
 */
struct pbe *restore_pblist;

/* Pointer to an auxiliary buffer (1 page) */
static void *buffer;

/**
 *	@safe_needed - on resume, for storing the PBE list and the image,
 *	we can only use memory pages that do not conflict with the pages
 *	used before suspend.  The unsafe pages have PageNosaveFree set
 *	and we count them using unsafe_pages.
 *
 *	Each allocated image page is marked as PageNosave and PageNosaveFree
 *	so that swsusp_free() can release it.
 */

#define PG_ANY		0
#define PG_SAFE		1
#define PG_UNSAFE_CLEAR	1
#define PG_UNSAFE_KEEP	0

static unsigned int allocated_unsafe_pages;

static void *get_image_page(gfp_t gfp_mask, int safe_needed)
{
	void *res;

	res = (void *)get_zeroed_page(gfp_mask);
	if (safe_needed)
		while (res && swsusp_page_is_free(virt_to_page(res))) {
			/* The page is unsafe, mark it for swsusp_free() */
			swsusp_set_page_forbidden(virt_to_page(res));
			allocated_unsafe_pages++;
			res = (void *)get_zeroed_page(gfp_mask);
		}
	if (res) {
		swsusp_set_page_forbidden(virt_to_page(res));
		swsusp_set_page_free(virt_to_page(res));
	}
	return res;
}

unsigned long get_safe_page(gfp_t gfp_mask)
{
	return (unsigned long)get_image_page(gfp_mask, PG_SAFE);
}

static struct page *alloc_image_page(gfp_t gfp_mask)
{
	struct page *page;

	page = alloc_page(gfp_mask);
	if (page) {
		swsusp_set_page_forbidden(page);
		swsusp_set_page_free(page);
	}
	return page;
}

/**
 *	free_image_page - free page represented by @addr, allocated with
 *	get_image_page (page flags set by it must be cleared)
 */

static inline void free_image_page(void *addr, int clear_nosave_free)
{
	struct page *page;

	BUG_ON(!virt_addr_valid(addr));

	page = virt_to_page(addr);

	swsusp_unset_page_forbidden(page);
	if (clear_nosave_free)
		swsusp_unset_page_free(page);

	__free_page(page);
}

/* struct linked_page is used to build chains of pages */

#define LINKED_PAGE_DATA_SIZE	(PAGE_SIZE - sizeof(void *))

struct linked_page {
	struct linked_page *next;
	char data[LINKED_PAGE_DATA_SIZE];
} __attribute__((packed));

static inline void
free_list_of_pages(struct linked_page *list, int clear_page_nosave)
{
	while (list) {
		struct linked_page *lp = list->next;

		free_image_page(list, clear_page_nosave);
		list = lp;
	}
}

/**
  *	struct chain_allocator is used for allocating small objects out of
  *	a linked list of pages called 'the chain'.
  *
  *	The chain grows each time when there is no room for a new object in
  *	the current page.  The allocated objects cannot be freed individually.
  *	It is only possible to free them all at once, by freeing the entire
  *	chain.
  *
  *	NOTE: The chain allocator may be inefficient if the allocated objects
  *	are not much smaller than PAGE_SIZE.
  */

struct chain_allocator {
	struct linked_page *chain;	/* the chain */
	unsigned int used_space;	/* total size of objects allocated out
					 * of the current page
					 */
	gfp_t gfp_mask;		/* mask for allocating pages */
	int safe_needed;	/* if set, only "safe" pages are allocated */
};

static void
chain_init(struct chain_allocator *ca, gfp_t gfp_mask, int safe_needed)
{
	ca->chain = NULL;
	ca->used_space = LINKED_PAGE_DATA_SIZE;
	ca->gfp_mask = gfp_mask;
	ca->safe_needed = safe_needed;
}

static void *chain_alloc(struct chain_allocator *ca, unsigned int size)
{
	void *ret;

	if (LINKED_PAGE_DATA_SIZE - ca->used_space < size) {
		struct linked_page *lp;

		lp = get_image_page(ca->gfp_mask, ca->safe_needed);
		if (!lp)
			return NULL;

		lp->next = ca->chain;
		ca->chain = lp;
		ca->used_space = 0;
	}
	ret = ca->chain->data + ca->used_space;
	ca->used_space += size;
	return ret;
}

/**
 *	Data types related to memory bitmaps.
 *
 *	Memory bitmap is a structure consiting of many linked lists of
 *	objects.  The main list's elements are of type struct zone_bitmap
 *	and each of them corresonds to one zone.  For each zone bitmap
 *	object there is a list of objects of type struct bm_block that
 *	represent each blocks of bitmap in which information is stored.
 *
 *	struct memory_bitmap contains a pointer to the main list of zone
 *	bitmap objects, a struct bm_position used for browsing the bitmap,
 *	and a pointer to the list of pages used for allocating all of the
 *	zone bitmap objects and bitmap block objects.
 *
 *	NOTE: It has to be possible to lay out the bitmap in memory
 *	using only allocations of order 0.  Additionally, the bitmap is
 *	designed to work with arbitrary number of zones (this is over the
 *	top for now, but let's avoid making unnecessary assumptions ;-).
 *
 *	struct zone_bitmap contains a pointer to a list of bitmap block
 *	objects and a pointer to the bitmap block object that has been
 *	most recently used for setting bits.  Additionally, it contains the
 *	pfns that correspond to the start and end of the represented zone.
 *
 *	struct bm_block contains a pointer to the memory page in which
 *	information is stored (in the form of a block of bitmap)
 *	It also contains the pfns that correspond to the start and end of
 *	the represented memory area.
 */

#define BM_END_OF_MAP	(~0UL)

#define BM_BITS_PER_BLOCK	(PAGE_SIZE * BITS_PER_BYTE)

struct bm_block {
	struct list_head hook;	/* hook into a list of bitmap blocks */
	unsigned long start_pfn;	/* pfn represented by the first bit */
	unsigned long end_pfn;	/* pfn represented by the last bit plus 1 */
	unsigned long *data;	/* bitmap representing pages */
};

static inline unsigned long bm_block_bits(struct bm_block *bb)
{
	return bb->end_pfn - bb->start_pfn;
}

/* strcut bm_position is used for browsing memory bitmaps */

struct bm_position {
	struct bm_block *block;
	int bit;
};

struct memory_bitmap {
	struct list_head blocks;	/* list of bitmap blocks */
	struct linked_page *p_list;	/* list of pages used to store zone
					 * bitmap objects and bitmap block
					 * objects
					 */
	struct bm_position cur;	/* most recently used bit position */
};

/* Functions that operate on memory bitmaps */

static void memory_bm_position_reset(struct memory_bitmap *bm)
{
	bm->cur.block = list_entry(bm->blocks.next, struct bm_block, hook);
	bm->cur.bit = 0;
}

static void memory_bm_free(struct memory_bitmap *bm, int clear_nosave_free);

/**
 *	create_bm_block_list - create a list of block bitmap objects
 *	@pages - number of pages to track
 *	@list - list to put the allocated blocks into
 *	@ca - chain allocator to be used for allocating memory
 */
static int create_bm_block_list(unsigned long pages,
				struct list_head *list,
				struct chain_allocator *ca)
{
	unsigned int nr_blocks = DIV_ROUND_UP(pages, BM_BITS_PER_BLOCK);

	while (nr_blocks-- > 0) {
		struct bm_block *bb;

		bb = chain_alloc(ca, sizeof(struct bm_block));
		if (!bb)
			return -ENOMEM;
		list_add(&bb->hook, list);
	}

	return 0;
}

struct mem_extent {
	struct list_head hook;
	unsigned long start;
	unsigned long end;
};

/**
 *	free_mem_extents - free a list of memory extents
 *	@list - list of extents to empty
 */
static void free_mem_extents(struct list_head *list)
{
	struct mem_extent *ext, *aux;

	list_for_each_entry_safe(ext, aux, list, hook) {
		list_del(&ext->hook);
		kfree(ext);
	}
}

/**
 *	create_mem_extents - create a list of memory extents representing
 *	                     contiguous ranges of PFNs
 *	@list - list to put the extents into
 *	@gfp_mask - mask to use for memory allocations
 */
static int create_mem_extents(struct list_head *list, gfp_t gfp_mask)
{
	struct zone *zone;

	INIT_LIST_HEAD(list);

	for_each_populated_zone(zone) {
		unsigned long zone_start, zone_end;
		struct mem_extent *ext, *cur, *aux;

		zone_start = zone->zone_start_pfn;
		zone_end = zone->zone_start_pfn + zone->spanned_pages;

		list_for_each_entry(ext, list, hook)
			if (zone_start <= ext->end)
				break;

		if (&ext->hook == list || zone_end < ext->start) {
			/* New extent is necessary */
			struct mem_extent *new_ext;

			new_ext = kzalloc(sizeof(struct mem_extent), gfp_mask);
			if (!new_ext) {
				free_mem_extents(list);
				return -ENOMEM;
			}
			new_ext->start = zone_start;
			new_ext->end = zone_end;
			list_add_tail(&new_ext->hook, &ext->hook);
			continue;
		}

		/* Merge this zone's range of PFNs with the existing one */
		if (zone_start < ext->start)
			ext->start = zone_start;
		if (zone_end > ext->end)
			ext->end = zone_end;

		/* More merging may be possible */
		cur = ext;
		list_for_each_entry_safe_continue(cur, aux, list, hook) {
			if (zone_end < cur->start)
				break;
			if (zone_end < cur->end)
				ext->end = cur->end;
			list_del(&cur->hook);
			kfree(cur);
		}
	}

	return 0;
}

/**
  *	memory_bm_create - allocate memory for a memory bitmap
  */
static int
memory_bm_create(struct memory_bitmap *bm, gfp_t gfp_mask, int safe_needed)
{
	struct chain_allocator ca;
	struct list_head mem_extents;
	struct mem_extent *ext;
	int error;

	chain_init(&ca, gfp_mask, safe_needed);
	INIT_LIST_HEAD(&bm->blocks);

	error = create_mem_extents(&mem_extents, gfp_mask);
	if (error)
		return error;

	list_for_each_entry(ext, &mem_extents, hook) {
		struct bm_block *bb;
		unsigned long pfn = ext->start;
		unsigned long pages = ext->end - ext->start;

		bb = list_entry(bm->blocks.prev, struct bm_block, hook);

		error = create_bm_block_list(pages, bm->blocks.prev, &ca);
		if (error)
			goto Error;

		list_for_each_entry_continue(bb, &bm->blocks, hook) {
			bb->data = get_image_page(gfp_mask, safe_needed);
			if (!bb->data) {
				error = -ENOMEM;
				goto Error;
			}

			bb->start_pfn = pfn;
			if (pages >= BM_BITS_PER_BLOCK) {
				pfn += BM_BITS_PER_BLOCK;
				pages -= BM_BITS_PER_BLOCK;
			} else {
				/* This is executed only once in the loop */
				pfn += pages;
			}
			bb->end_pfn = pfn;
		}
	}

	bm->p_list = ca.chain;
	memory_bm_position_reset(bm);
 Exit:
	free_mem_extents(&mem_extents);
	return error;

 Error:
	bm->p_list = ca.chain;
	memory_bm_free(bm, PG_UNSAFE_CLEAR);
	goto Exit;
}

/**
  *	memory_bm_free - free memory occupied by the memory bitmap @bm
  */
static void memory_bm_free(struct memory_bitmap *bm, int clear_nosave_free)
{
	struct bm_block *bb;

	list_for_each_entry(bb, &bm->blocks, hook)
		if (bb->data)
			free_image_page(bb->data, clear_nosave_free);

	free_list_of_pages(bm->p_list, clear_nosave_free);

	INIT_LIST_HEAD(&bm->blocks);
}

/**
 *	memory_bm_find_bit - find the bit in the bitmap @bm that corresponds
 *	to given pfn.  The cur_zone_bm member of @bm and the cur_block member
 *	of @bm->cur_zone_bm are updated.
 */
static int memory_bm_find_bit(struct memory_bitmap *bm, unsigned long pfn,
				void **addr, unsigned int *bit_nr)
{
	struct bm_block *bb;

	/*
	 * Check if the pfn corresponds to the current bitmap block and find
	 * the block where it fits if this is not the case.
	 */
	bb = bm->cur.block;
	if (pfn < bb->start_pfn)
		list_for_each_entry_continue_reverse(bb, &bm->blocks, hook)
			if (pfn >= bb->start_pfn)
				break;

	if (pfn >= bb->end_pfn)
		list_for_each_entry_continue(bb, &bm->blocks, hook)
			if (pfn >= bb->start_pfn && pfn < bb->end_pfn)
				break;

	if (&bb->hook == &bm->blocks)
		return -EFAULT;

	/* The block has been found */
	bm->cur.block = bb;
	pfn -= bb->start_pfn;
	bm->cur.bit = pfn + 1;
	*bit_nr = pfn;
	*addr = bb->data;
	return 0;
}

static void memory_bm_set_bit(struct memory_bitmap *bm, unsigned long pfn)
{
	void *addr;
	unsigned int bit;
	int error;

	error = memory_bm_find_bit(bm, pfn, &addr, &bit);
	BUG_ON(error);
	set_bit(bit, addr);
}

static int mem_bm_set_bit_check(struct memory_bitmap *bm, unsigned long pfn)
{
	void *addr;
	unsigned int bit;
	int error;

	error = memory_bm_find_bit(bm, pfn, &addr, &bit);
	if (!error)
		set_bit(bit, addr);
	return error;
}

static void memory_bm_clear_bit(struct memory_bitmap *bm, unsigned long pfn)
{
	void *addr;
	unsigned int bit;
	int error;

	error = memory_bm_find_bit(bm, pfn, &addr, &bit);
	BUG_ON(error);
	clear_bit(bit, addr);
}

static int memory_bm_test_bit(struct memory_bitmap *bm, unsigned long pfn)
{
	void *addr;
	unsigned int bit;
	int error;

	error = memory_bm_find_bit(bm, pfn, &addr, &bit);
	BUG_ON(error);
	return test_bit(bit, addr);
}

static bool memory_bm_pfn_present(struct memory_bitmap *bm, unsigned long pfn)
{
	void *addr;
	unsigned int bit;

	return !memory_bm_find_bit(bm, pfn, &addr, &bit);
}

/**
 *	memory_bm_next_pfn - find the pfn that corresponds to the next set bit
 *	in the bitmap @bm.  If the pfn cannot be found, BM_END_OF_MAP is
 *	returned.
 *
 *	It is required to run memory_bm_position_reset() before the first call to
 *	this function.
 */

static unsigned long memory_bm_next_pfn(struct memory_bitmap *bm)
{
	struct bm_block *bb;
	int bit;

	bb = bm->cur.block;
	do {
		bit = bm->cur.bit;
		bit = find_next_bit(bb->data, bm_block_bits(bb), bit);
		if (bit < bm_block_bits(bb))
			goto Return_pfn;

		bb = list_entry(bb->hook.next, struct bm_block, hook);
		bm->cur.block = bb;
		bm->cur.bit = 0;
	} while (&bb->hook != &bm->blocks);

	memory_bm_position_reset(bm);
	return BM_END_OF_MAP;

 Return_pfn:
	bm->cur.bit = bit + 1;
	return bb->start_pfn + bit;
}

/**
 *	This structure represents a range of page frames the contents of which
 *	should not be saved during the suspend.
 */

struct nosave_region {
	struct list_head list;
	unsigned long start_pfn;
	unsigned long end_pfn;
};

static LIST_HEAD(nosave_regions);

/**
 *	register_nosave_region - register a range of page frames the contents
 *	of which should not be saved during the suspend (to be used in the early
 *	initialization code)
 */

void __init
__register_nosave_region(unsigned long start_pfn, unsigned long end_pfn,
			 int use_kmalloc)
{
	struct nosave_region *region;

	if (start_pfn >= end_pfn)
		return;

	if (!list_empty(&nosave_regions)) {
		/* Try to extend the previous region (they should be sorted) */
		region = list_entry(nosave_regions.prev,
					struct nosave_region, list);
		if (region->end_pfn == start_pfn) {
			region->end_pfn = end_pfn;
			goto Report;
		}
	}
	if (use_kmalloc) {
		/* during init, this shouldn't fail */
		region = kmalloc(sizeof(struct nosave_region), GFP_KERNEL);
		BUG_ON(!region);
	} else
		/* This allocation cannot fail */
		region = alloc_bootmem(sizeof(struct nosave_region));
	region->start_pfn = start_pfn;
	region->end_pfn = end_pfn;
	list_add_tail(&region->list, &nosave_regions);
 Report:
	printk(KERN_INFO "PM: Registered nosave memory: %016lx - %016lx\n",
		start_pfn << PAGE_SHIFT, end_pfn << PAGE_SHIFT);
}

/*
 * Set bits in this map correspond to the page frames the contents of which
 * should not be saved during the suspend.
 */
static struct memory_bitmap *forbidden_pages_map;

/* Set bits in this map correspond to free page frames. */
static struct memory_bitmap *free_pages_map;

/*
 * Each page frame allocated for creating the image is marked by setting the
 * corresponding bits in forbidden_pages_map and free_pages_map simultaneously
 */

void swsusp_set_page_free(struct page *page)
{
	if (free_pages_map)
		memory_bm_set_bit(free_pages_map, page_to_pfn(page));
}

static int swsusp_page_is_free(struct page *page)
{
	return free_pages_map ?
		memory_bm_test_bit(free_pages_map, page_to_pfn(page)) : 0;
}

void swsusp_unset_page_free(struct page *page)
{
	if (free_pages_map)
		memory_bm_clear_bit(free_pages_map, page_to_pfn(page));
}

static void swsusp_set_page_forbidden(struct page *page)
{
	if (forbidden_pages_map)
		memory_bm_set_bit(forbidden_pages_map, page_to_pfn(page));
}

int swsusp_page_is_forbidden(struct page *page)
{
	return forbidden_pages_map ?
		memory_bm_test_bit(forbidden_pages_map, page_to_pfn(page)) : 0;
}

static void swsusp_unset_page_forbidden(struct page *page)
{
	if (forbidden_pages_map)
		memory_bm_clear_bit(forbidden_pages_map, page_to_pfn(page));
}

/**
 *	mark_nosave_pages - set bits corresponding to the page frames the
 *	contents of which should not be saved in a given bitmap.
 */

static void mark_nosave_pages(struct memory_bitmap *bm)
{
	struct nosave_region *region;

	if (list_empty(&nosave_regions))
		return;

	list_for_each_entry(region, &nosave_regions, list) {
		unsigned long pfn;

		pr_debug("PM: Marking nosave pages: %016lx - %016lx\n",
				region->start_pfn << PAGE_SHIFT,
				region->end_pfn << PAGE_SHIFT);

		for (pfn = region->start_pfn; pfn < region->end_pfn; pfn++)
			if (pfn_valid(pfn)) {
				/*
				 * It is safe to ignore the result of
				 * mem_bm_set_bit_check() here, since we won't
				 * touch the PFNs for which the error is
				 * returned anyway.
				 */
				mem_bm_set_bit_check(bm, pfn);
			}
	}
}

/**
 *	create_basic_memory_bitmaps - create bitmaps needed for marking page
 *	frames that should not be saved and free page frames.  The pointers
 *	forbidden_pages_map and free_pages_map are only modified if everything
 *	goes well, because we don't want the bits to be used before both bitmaps
 *	are set up.
 */

int create_basic_memory_bitmaps(void)
{
	struct memory_bitmap *bm1, *bm2;
	int error = 0;

	BUG_ON(forbidden_pages_map || free_pages_map);

	bm1 = kzalloc(sizeof(struct memory_bitmap), GFP_KERNEL);
	if (!bm1)
		return -ENOMEM;

	error = memory_bm_create(bm1, GFP_KERNEL, PG_ANY);
	if (error)
		goto Free_first_object;

	bm2 = kzalloc(sizeof(struct memory_bitmap), GFP_KERNEL);
	if (!bm2)
		goto Free_first_bitmap;

	error = memory_bm_create(bm2, GFP_KERNEL, PG_ANY);
	if (error)
		goto Free_second_object;

	forbidden_pages_map = bm1;
	free_pages_map = bm2;
	mark_nosave_pages(forbidden_pages_map);

	pr_debug("PM: Basic memory bitmaps created\n");

	return 0;

 Free_second_object:
	kfree(bm2);
 Free_first_bitmap:
 	memory_bm_free(bm1, PG_UNSAFE_CLEAR);
 Free_first_object:
	kfree(bm1);
	return -ENOMEM;
}

/**
 *	free_basic_memory_bitmaps - free memory bitmaps allocated by
 *	create_basic_memory_bitmaps().  The auxiliary pointers are necessary
 *	so that the bitmaps themselves are not referred to while they are being
 *	freed.
 */

void free_basic_memory_bitmaps(void)
{
	struct memory_bitmap *bm1, *bm2;

	BUG_ON(!(forbidden_pages_map && free_pages_map));

	bm1 = forbidden_pages_map;
	bm2 = free_pages_map;
	forbidden_pages_map = NULL;
	free_pages_map = NULL;
	memory_bm_free(bm1, PG_UNSAFE_CLEAR);
	kfree(bm1);
	memory_bm_free(bm2, PG_UNSAFE_CLEAR);
	kfree(bm2);

	pr_debug("PM: Basic memory bitmaps freed\n");
}

/**
 *	snapshot_additional_pages - estimate the number of additional pages
 *	be needed for setting up the suspend image data structures for given
 *	zone (usually the returned value is greater than the exact number)
 */

unsigned int snapshot_additional_pages(struct zone *zone)
{
	unsigned int res;

	res = DIV_ROUND_UP(zone->spanned_pages, BM_BITS_PER_BLOCK);
	res += DIV_ROUND_UP(res * sizeof(struct bm_block), PAGE_SIZE);
	return 2 * res;
}

#ifdef CONFIG_HIGHMEM
/**
 *	count_free_highmem_pages - compute the total number of free highmem
 *	pages, system-wide.
 */

static unsigned int count_free_highmem_pages(void)
{
	struct zone *zone;
	unsigned int cnt = 0;

	for_each_populated_zone(zone)
		if (is_highmem(zone))
			cnt += zone_page_state(zone, NR_FREE_PAGES);

	return cnt;
}

/**
 *	saveable_highmem_page - Determine whether a highmem page should be
 *	included in the suspend image.
 *
 *	We should save the page if it isn't Nosave or NosaveFree, or Reserved,
 *	and it isn't a part of a free chunk of pages.
 */
static struct page *saveable_highmem_page(struct zone *zone, unsigned long pfn)
{
	struct page *page;

	if (!pfn_valid(pfn))
		return NULL;

	page = pfn_to_page(pfn);
	if (page_zone(page) != zone)
		return NULL;

	BUG_ON(!PageHighMem(page));

	if (swsusp_page_is_forbidden(page) ||  swsusp_page_is_free(page) ||
	    PageReserved(page))
		return NULL;

	return page;
}

/**
 *	count_highmem_pages - compute the total number of saveable highmem
 *	pages.
 */

static unsigned int count_highmem_pages(void)
{
	struct zone *zone;
	unsigned int n = 0;

	for_each_populated_zone(zone) {
		unsigned long pfn, max_zone_pfn;

		if (!is_highmem(zone))
			continue;

		mark_free_pages(zone);
		max_zone_pfn = zone->zone_start_pfn + zone->spanned_pages;
		for (pfn = zone->zone_start_pfn; pfn < max_zone_pfn; pfn++)
			if (saveable_highmem_page(zone, pfn))
				n++;
	}
	return n;
}
#else
static inline void *saveable_highmem_page(struct zone *z, unsigned long p)
{
	return NULL;
}
#endif /* CONFIG_HIGHMEM */

/**
 *	saveable_page - Determine whether a non-highmem page should be included
 *	in the suspend image.
 *
 *	We should save the page if it isn't Nosave, and is not in the range
 *	of pages statically defined as 'unsaveable', and it isn't a part of
 *	a free chunk of pages.
 */
static struct page *saveable_page(struct zone *zone, unsigned long pfn)
{
	struct page *page;

	if (!pfn_valid(pfn))
		return NULL;

	page = pfn_to_page(pfn);
	if (page_zone(page) != zone)
		return NULL;

	BUG_ON(PageHighMem(page));

	if (swsusp_page_is_forbidden(page) || swsusp_page_is_free(page))
		return NULL;

	if (PageReserved(page)
	    && (!kernel_page_present(page) || pfn_is_nosave(pfn)))
		return NULL;

	return page;
}

/**
 *	count_data_pages - compute the total number of saveable non-highmem
 *	pages.
 */

static unsigned int count_data_pages(void)
{
	struct zone *zone;
	unsigned long pfn, max_zone_pfn;
	unsigned int n = 0;

	for_each_populated_zone(zone) {
		if (is_highmem(zone))
			continue;

		mark_free_pages(zone);
		max_zone_pfn = zone->zone_start_pfn + zone->spanned_pages;
		for (pfn = zone->zone_start_pfn; pfn < max_zone_pfn; pfn++)
			if (saveable_page(zone, pfn))
				n++;
	}
	return n;
}

/* This is needed, because copy_page and memcpy are not usable for copying
 * task structs.
 */
static inline void do_copy_page(long *dst, long *src)
{
	int n;

	for (n = PAGE_SIZE / sizeof(long); n; n--)
		*dst++ = *src++;
}


/**
 *	safe_copy_page - check if the page we are going to copy is marked as
 *		present in the kernel page tables (this always is the case if
 *		CONFIG_DEBUG_PAGEALLOC is not set and in that case
 *		kernel_page_present() always returns 'true').
 */
static void safe_copy_page(void *dst, struct page *s_page)
{
	if (kernel_page_present(s_page)) {
		do_copy_page(dst, page_address(s_page));
	} else {
		kernel_map_pages(s_page, 1, 1);
		do_copy_page(dst, page_address(s_page));
		kernel_map_pages(s_page, 1, 0);
	}
}


#ifdef CONFIG_HIGHMEM
static inline struct page *
page_is_saveable(struct zone *zone, unsigned long pfn)
{
	return is_highmem(zone) ?
		saveable_highmem_page(zone, pfn) : saveable_page(zone, pfn);
}

static void copy_data_page(unsigned long dst_pfn, unsigned long src_pfn)
{
	struct page *s_page, *d_page;
	void *src, *dst;

	s_page = pfn_to_page(src_pfn);
	d_page = pfn_to_page(dst_pfn);
	if (PageHighMem(s_page)) {
		src = kmap_atomic(s_page, KM_USER0);
		dst = kmap_atomic(d_page, KM_USER1);
		do_copy_page(dst, src);
		kunmap_atomic(src, KM_USER0);
		kunmap_atomic(dst, KM_USER1);
	} else {
		if (PageHighMem(d_page)) {
			/* Page pointed to by src may contain some kernel
			 * data modified by kmap_atomic()
			 */
			safe_copy_page(buffer, s_page);
			dst = kmap_atomic(d_page, KM_USER0);
			memcpy(dst, buffer, PAGE_SIZE);
			kunmap_atomic(dst, KM_USER0);
		} else {
			safe_copy_page(page_address(d_page), s_page);
		}
	}
}
#else
#define page_is_saveable(zone, pfn)	saveable_page(zone, pfn)

static inline void copy_data_page(unsigned long dst_pfn, unsigned long src_pfn)
{
	safe_copy_page(page_address(pfn_to_page(dst_pfn)),
				pfn_to_page(src_pfn));
}
#endif /* CONFIG_HIGHMEM */

static void
copy_data_pages(struct memory_bitmap *copy_bm, struct memory_bitmap *orig_bm)
{
	struct zone *zone;
	unsigned long pfn;

	for_each_populated_zone(zone) {
		unsigned long max_zone_pfn;

		mark_free_pages(zone);
		max_zone_pfn = zone->zone_start_pfn + zone->spanned_pages;
		for (pfn = zone->zone_start_pfn; pfn < max_zone_pfn; pfn++)
			if (page_is_saveable(zone, pfn))
				memory_bm_set_bit(orig_bm, pfn);
	}
	memory_bm_position_reset(orig_bm);
	memory_bm_position_reset(copy_bm);
	for(;;) {
		pfn = memory_bm_next_pfn(orig_bm);
		if (unlikely(pfn == BM_END_OF_MAP))
			break;
		copy_data_page(memory_bm_next_pfn(copy_bm), pfn);
	}
}

/* Total number of image pages */
static unsigned int nr_copy_pages;
/* Number of pages needed for saving the original pfns of the image pages */
static unsigned int nr_meta_pages;
/*
 * Numbers of normal and highmem page frames allocated for hibernation image
 * before suspending devices.
 */
unsigned int alloc_normal, alloc_highmem;
/*
 * Memory bitmap used for marking saveable pages (during hibernation) or
 * hibernation image pages (during restore)
 */
static struct memory_bitmap orig_bm;
/*
 * Memory bitmap used during hibernation for marking allocated page frames that
 * will contain copies of saveable pages.  During restore it is initially used
 * for marking hibernation image pages, but then the set bits from it are
 * duplicated in @orig_bm and it is released.  On highmem systems it is next
 * used for marking "safe" highmem pages, but it has to be reinitialized for
 * this purpose.
 */
static struct memory_bitmap copy_bm;

/**
 *	swsusp_free - free pages allocated for the suspend.
 *
 *	Suspend pages are alocated before the atomic copy is made, so we
 *	need to release them after the resume.
 */

void swsusp_free(void)
{
	struct zone *zone;
	unsigned long pfn, max_zone_pfn;

	for_each_populated_zone(zone) {
		max_zone_pfn = zone->zone_start_pfn + zone->spanned_pages;
		for (pfn = zone->zone_start_pfn; pfn < max_zone_pfn; pfn++)
			if (pfn_valid(pfn)) {
				struct page *page = pfn_to_page(pfn);

				if (swsusp_page_is_forbidden(page) &&
				    swsusp_page_is_free(page)) {
					swsusp_unset_page_forbidden(page);
					swsusp_unset_page_free(page);
					__free_page(page);
				}
			}
	}
	nr_copy_pages = 0;
	nr_meta_pages = 0;
	restore_pblist = NULL;
	buffer = NULL;
	alloc_normal = 0;
	alloc_highmem = 0;
	hibernation_thaw_swap();
}

/* Helper functions used for the shrinking of memory. */

#define GFP_IMAGE	(GFP_KERNEL | __GFP_NOWARN)

/**
 * preallocate_image_pages - Allocate a number of pages for hibernation image
 * @nr_pages: Number of page frames to allocate.
 * @mask: GFP flags to use for the allocation.
 *
 * Return value: Number of page frames actually allocated
 */
static unsigned long preallocate_image_pages(unsigned long nr_pages, gfp_t mask)
{
	unsigned long nr_alloc = 0;

	while (nr_pages > 0) {
		struct page *page;

		page = alloc_image_page(mask);
		if (!page)
			break;
		memory_bm_set_bit(&copy_bm, page_to_pfn(page));
		if (PageHighMem(page))
			alloc_highmem++;
		else
			alloc_normal++;
		nr_pages--;
		nr_alloc++;
	}

	return nr_alloc;
}

static unsigned long preallocate_image_memory(unsigned long nr_pages,
					      unsigned long avail_normal)
{
	unsigned long alloc;

	if (avail_normal <= alloc_normal)
		return 0;

	alloc = avail_normal - alloc_normal;
	if (nr_pages < alloc)
		alloc = nr_pages;

	return preallocate_image_pages(alloc, GFP_IMAGE);
}

#ifdef CONFIG_HIGHMEM
static unsigned long preallocate_image_highmem(unsigned long nr_pages)
{
	return preallocate_image_pages(nr_pages, GFP_IMAGE | __GFP_HIGHMEM);
}

/**
 *  __fraction - Compute (an approximation of) x * (multiplier / base)
 */
static unsigned long __fraction(u64 x, u64 multiplier, u64 base)
{
	x *= multiplier;
	do_div(x, base);
	return (unsigned long)x;
}

static unsigned long preallocate_highmem_fraction(unsigned long nr_pages,
						unsigned long highmem,
						unsigned long total)
{
	unsigned long alloc = __fraction(nr_pages, highmem, total);

	return preallocate_image_pages(alloc, GFP_IMAGE | __GFP_HIGHMEM);
}
#else /* CONFIG_HIGHMEM */
static inline unsigned long preallocate_image_highmem(unsigned long nr_pages)
{
	return 0;
}

static inline unsigned long preallocate_highmem_fraction(unsigned long nr_pages,
						unsigned long highmem,
						unsigned long total)
{
	return 0;
}
#endif /* CONFIG_HIGHMEM */

/**
 * free_unnecessary_pages - Release preallocated pages not needed for the image
 */
static void free_unnecessary_pages(void)
{
	unsigned long save, to_free_normal, to_free_highmem;

	save = count_data_pages();
	if (alloc_normal >= save) {
		to_free_normal = alloc_normal - save;
		save = 0;
	} else {
		to_free_normal = 0;
		save -= alloc_normal;
	}
	save += count_highmem_pages();
	if (alloc_highmem >= save) {
		to_free_highmem = alloc_highmem - save;
	} else {
		to_free_highmem = 0;
		to_free_normal -= save - alloc_highmem;
	}

	memory_bm_position_reset(&copy_bm);

	while (to_free_normal > 0 || to_free_highmem > 0) {
		unsigned long pfn = memory_bm_next_pfn(&copy_bm);
		struct page *page = pfn_to_page(pfn);

		if (PageHighMem(page)) {
			if (!to_free_highmem)
				continue;
			to_free_highmem--;
			alloc_highmem--;
		} else {
			if (!to_free_normal)
				continue;
			to_free_normal--;
			alloc_normal--;
		}
		memory_bm_clear_bit(&copy_bm, pfn);
		swsusp_unset_page_forbidden(page);
		swsusp_unset_page_free(page);
		__free_page(page);
	}
}

/**
 * minimum_image_size - Estimate the minimum acceptable size of an image
 * @saveable: Number of saveable pages in the system.
 *
 * We want to avoid attempting to free too much memory too hard, so estimate the
 * minimum acceptable size of a hibernation image to use as the lower limit for
 * preallocating memory.
 *
 * We assume that the minimum image size should be proportional to
 *
 * [number of saveable pages] - [number of pages that can be freed in theory]
 *
 * where the second term is the sum of (1) reclaimable slab pages, (2) active
 * and (3) inactive anonymouns pages, (4) active and (5) inactive file pages,
 * minus mapped file pages.
 */
static unsigned long minimum_image_size(unsigned long saveable)
{
	unsigned long size;

	size = global_page_state(NR_SLAB_RECLAIMABLE)
		+ global_page_state(NR_ACTIVE_ANON)
		+ global_page_state(NR_INACTIVE_ANON)
		+ global_page_state(NR_ACTIVE_FILE)
		+ global_page_state(NR_INACTIVE_FILE)
		- global_page_state(NR_FILE_MAPPED);

	return saveable <= size ? 0 : saveable - size;
}

/**
 * hibernate_preallocate_memory - Preallocate memory for hibernation image
 *
 * To create a hibernation image it is necessary to make a copy of every page
 * frame in use.  We also need a number of page frames to be free during
 * hibernation for allocations made while saving the image and for device
 * drivers, in case they need to allocate memory from their hibernation
 * callbacks (these two numbers are given by PAGES_FOR_IO and SPARE_PAGES,
 * respectively, both of which are rough estimates).  To make this happen, we
 * compute the total number of available page frames and allocate at least
 *
 * ([page frames total] + PAGES_FOR_IO + [metadata pages]) / 2 + 2 * SPARE_PAGES
 *
 * of them, which corresponds to the maximum size of a hibernation image.
 *
 * If image_size is set below the number following from the above formula,
 * the preallocation of memory is continued until the total number of saveable
 * pages in the system is below the requested image size or the minimum
 * acceptable image size returned by minimum_image_size(), whichever is greater.
 */
int hibernate_preallocate_memory(void)
{
	struct zone *zone;
	unsigned long saveable, size, max_size, count, highmem, pages = 0;
	unsigned long alloc, save_highmem, pages_highmem, avail_normal;
	struct timeval start, stop;
	int error;

	printk(KERN_INFO "PM: Preallocating image memory... ");
	do_gettimeofday(&start);

	error = memory_bm_create(&orig_bm, GFP_IMAGE, PG_ANY);
	if (error)
		goto err_out;

	error = memory_bm_create(&copy_bm, GFP_IMAGE, PG_ANY);
	if (error)
		goto err_out;

	alloc_normal = 0;
	alloc_highmem = 0;

	/* Count the number of saveable data pages. */
	save_highmem = count_highmem_pages();
	saveable = count_data_pages();

	/*
	 * Compute the total number of page frames we can use (count) and the
	 * number of pages needed for image metadata (size).
	 */
	count = saveable;
	saveable += save_highmem;
	highmem = save_highmem;
	size = 0;
	for_each_populated_zone(zone) {
		size += snapshot_additional_pages(zone);
		if (is_highmem(zone))
			highmem += zone_page_state(zone, NR_FREE_PAGES);
		else
			count += zone_page_state(zone, NR_FREE_PAGES);
	}
	avail_normal = count;
	count += highmem;
	count -= totalreserve_pages;

	/* Compute the maximum number of saveable pages to leave in memory. */
	max_size = (count - (size + PAGES_FOR_IO)) / 2 - 2 * SPARE_PAGES;
	size = DIV_ROUND_UP(image_size, PAGE_SIZE);
	if (size > max_size)
		size = max_size;
	/*
	 * If the maximum is not less than the current number of saveable pages
	 * in memory, allocate page frames for the image and we're done.
	 */
	if (size >= saveable) {
		pages = preallocate_image_highmem(save_highmem);
		pages += preallocate_image_memory(saveable - pages, avail_normal);
		goto out;
	}

	/* Estimate the minimum size of the image. */
	pages = minimum_image_size(saveable);
	/*
	 * To avoid excessive pressure on the normal zone, leave room in it to
	 * accommodate an image of the minimum size (unless it's already too
	 * small, in which case don't preallocate pages from it at all).
	 */
	if (avail_normal > pages)
		avail_normal -= pages;
	else
		avail_normal = 0;
	if (size < pages)
		size = min_t(unsigned long, pages, max_size);

	/*
	 * Let the memory management subsystem know that we're going to need a
	 * large number of page frames to allocate and make it free some memory.
	 * NOTE: If this is not done, performance will be hurt badly in some
	 * test cases.
	 */
	shrink_all_memory(saveable - size);

	/*
	 * The number of saveable pages in memory was too high, so apply some
	 * pressure to decrease it.  First, make room for the largest possible
	 * image and fail if that doesn't work.  Next, try to decrease the size
	 * of the image as much as indicated by 'size' using allocations from
	 * highmem and non-highmem zones separately.
	 */
	pages_highmem = preallocate_image_highmem(highmem / 2);
	alloc = (count - max_size) - pages_highmem;
	pages = preallocate_image_memory(alloc, avail_normal);
	if (pages < alloc) {
		/* We have exhausted non-highmem pages, try highmem. */
		alloc -= pages;
		pages += pages_highmem;
		pages_highmem = preallocate_image_highmem(alloc);
		if (pages_highmem < alloc)
			goto err_out;
		pages += pages_highmem;
		/*
		 * size is the desired number of saveable pages to leave in
		 * memory, so try to preallocate (all memory - size) pages.
		 */
		alloc = (count - pages) - size;
		pages += preallocate_image_highmem(alloc);
	} else {
		/*
		 * There are approximately max_size saveable pages at this point
		 * and we want to reduce this number down to size.
		 */
		alloc = max_size - size;
		size = preallocate_highmem_fraction(alloc, highmem, count);
		pages_highmem += size;
		alloc -= size;
		size = preallocate_image_memory(alloc, avail_normal);
		pages_highmem += preallocate_image_highmem(alloc - size);
		pages += pages_highmem + size;
	}

	/*
	 * We only need as many page frames for the image as there are saveable
	 * pages in memory, but we have allocated more.  Release the excessive
	 * ones now.
	 */
	free_unnecessary_pages();

 out:
	do_gettimeofday(&stop);
	printk(KERN_CONT "done (allocated %lu pages)\n", pages);
	swsusp_show_speed(&start, &stop, pages, "Allocated");

	return 0;

 err_out:
	printk(KERN_CONT "\n");
	swsusp_free();
	return -ENOMEM;
}

#ifdef CONFIG_HIGHMEM
/**
  *	count_pages_for_highmem - compute the number of non-highmem pages
  *	that will be necessary for creating copies of highmem pages.
  */

static unsigned int count_pages_for_highmem(unsigned int nr_highmem)
{
	unsigned int free_highmem = count_free_highmem_pages() + alloc_highmem;

	if (free_highmem >= nr_highmem)
		nr_highmem = 0;
	else
		nr_highmem -= free_highmem;

	return nr_highmem;
}
#else
static unsigned int
count_pages_for_highmem(unsigned int nr_highmem) { return 0; }
#endif /* CONFIG_HIGHMEM */

/**
 *	enough_free_mem - Make sure we have enough free memory for the
 *	snapshot image.
 */

static int enough_free_mem(unsigned int nr_pages, unsigned int nr_highmem)
{
	struct zone *zone;
	unsigned int free = alloc_normal;

	for_each_populated_zone(zone)
		if (!is_highmem(zone))
			free += zone_page_state(zone, NR_FREE_PAGES);

	nr_pages += count_pages_for_highmem(nr_highmem);
	pr_debug("PM: Normal pages needed: %u + %u, available pages: %u\n",
		nr_pages, PAGES_FOR_IO, free);

	return free > nr_pages + PAGES_FOR_IO;
}

#ifdef CONFIG_HIGHMEM
/**
 *	get_highmem_buffer - if there are some highmem pages in the suspend
 *	image, we may need the buffer to copy them and/or load their data.
 */

static inline int get_highmem_buffer(int safe_needed)
{
	buffer = get_image_page(GFP_ATOMIC | __GFP_COLD, safe_needed);
	return buffer ? 0 : -ENOMEM;
}

/**
 *	alloc_highmem_image_pages - allocate some highmem pages for the image.
 *	Try to allocate as many pages as needed, but if the number of free
 *	highmem pages is lesser than that, allocate them all.
 */

static inline unsigned int
alloc_highmem_pages(struct memory_bitmap *bm, unsigned int nr_highmem)
{
	unsigned int to_alloc = count_free_highmem_pages();

	if (to_alloc > nr_highmem)
		to_alloc = nr_highmem;

	nr_highmem -= to_alloc;
	while (to_alloc-- > 0) {
		struct page *page;

		page = alloc_image_page(__GFP_HIGHMEM);
		memory_bm_set_bit(bm, page_to_pfn(page));
	}
	return nr_highmem;
}
#else
static inline int get_highmem_buffer(int safe_needed) { return 0; }

static inline unsigned int
alloc_highmem_pages(struct memory_bitmap *bm, unsigned int n) { return 0; }
#endif /* CONFIG_HIGHMEM */

/**
 *	swsusp_alloc - allocate memory for the suspend image
 *
 *	We first try to allocate as many highmem pages as there are
 *	saveable highmem pages in the system.  If that fails, we allocate
 *	non-highmem pages for the copies of the remaining highmem ones.
 *
 *	In this approach it is likely that the copies of highmem pages will
 *	also be located in the high memory, because of the way in which
 *	copy_data_pages() works.
 */

static int
swsusp_alloc(struct memory_bitmap *orig_bm, struct memory_bitmap *copy_bm,
		unsigned int nr_pages, unsigned int nr_highmem)
{
	int error = 0;

	if (nr_highmem > 0) {
		error = get_highmem_buffer(PG_ANY);
		if (error)
			goto err_out;
		if (nr_highmem > alloc_highmem) {
			nr_highmem -= alloc_highmem;
			nr_pages += alloc_highmem_pages(copy_bm, nr_highmem);
		}
	}
	if (nr_pages > alloc_normal) {
		nr_pages -= alloc_normal;
		while (nr_pages-- > 0) {
			struct page *page;

			page = alloc_image_page(GFP_ATOMIC | __GFP_COLD);
			if (!page)
				goto err_out;
			memory_bm_set_bit(copy_bm, page_to_pfn(page));
		}
	}

	return 0;

 err_out:
	swsusp_free();
	return error;
}

asmlinkage int swsusp_save(void)
{
	unsigned int nr_pages, nr_highmem;

	printk(KERN_INFO "PM: Creating hibernation image:\n");

	drain_local_pages(NULL);
	nr_pages = count_data_pages();
	nr_highmem = count_highmem_pages();
	printk(KERN_INFO "PM: Need to copy %u pages\n", nr_pages + nr_highmem);

	if (!enough_free_mem(nr_pages, nr_highmem)) {
		printk(KERN_ERR "PM: Not enough free memory\n");
		return -ENOMEM;
	}

	if (swsusp_alloc(&orig_bm, &copy_bm, nr_pages, nr_highmem)) {
		printk(KERN_ERR "PM: Memory allocation failed\n");
		return -ENOMEM;
	}

	/* During allocating of suspend pagedir, new cold pages may appear.
	 * Kill them.
	 */
	drain_local_pages(NULL);
	copy_data_pages(&copy_bm, &orig_bm);

	/*
	 * End of critical section. From now on, we can write to memory,
	 * but we should not touch disk. This specially means we must _not_
	 * touch swap space! Except we must write out our image of course.
	 */

	nr_pages += nr_highmem;
	nr_copy_pages = nr_pages;
	nr_meta_pages = DIV_ROUND_UP(nr_pages * sizeof(long), PAGE_SIZE);

	printk(KERN_INFO "PM: Hibernation image created (%d pages copied)\n",
		nr_pages);

	return 0;
}

#ifndef CONFIG_ARCH_HIBERNATION_HEADER
static int init_header_complete(struct swsusp_info *info)
{
	memcpy(&info->uts, init_utsname(), sizeof(struct new_utsname));
	info->version_code = LINUX_VERSION_CODE;
	return 0;
}

static char *check_image_kernel(struct swsusp_info *info)
{
	if (info->version_code != LINUX_VERSION_CODE)
		return "kernel version";
	if (strcmp(info->uts.sysname,init_utsname()->sysname))
		return "system type";
	if (strcmp(info->uts.release,init_utsname()->release))
		return "kernel release";
	if (strcmp(info->uts.version,init_utsname()->version))
		return "version";
	if (strcmp(info->uts.machine,init_utsname()->machine))
		return "machine";
	return NULL;
}
#endif /* CONFIG_ARCH_HIBERNATION_HEADER */

unsigned long snapshot_get_image_size(void)
{
	return nr_copy_pages + nr_meta_pages + 1;
}

static int init_header(struct swsusp_info *info)
{
	memset(info, 0, sizeof(struct swsusp_info));
	info->num_physpages = num_physpages;
	info->image_pages = nr_copy_pages;
	info->pages = snapshot_get_image_size();
	info->size = info->pages;
	info->size <<= PAGE_SHIFT;
	return init_header_complete(info);
}

/**
 *	pack_pfns - pfns corresponding to the set bits found in the bitmap @bm
 *	are stored in the array @buf[] (1 page at a time)
 */

static inline void
pack_pfns(unsigned long *buf, struct memory_bitmap *bm)
{
	int j;

	for (j = 0; j < PAGE_SIZE / sizeof(long); j++) {
		buf[j] = memory_bm_next_pfn(bm);
		if (unlikely(buf[j] == BM_END_OF_MAP))
			break;
	}
}

/**
 *	snapshot_read_next - used for reading the system memory snapshot.
 *
 *	On the first call to it @handle should point to a zeroed
 *	snapshot_handle structure.  The structure gets updated and a pointer
 *	to it should be passed to this function every next time.
 *
 *	On success the function returns a positive number.  Then, the caller
 *	is allowed to read up to the returned number of bytes from the memory
 *	location computed by the data_of() macro.
 *
 *	The function returns 0 to indicate the end of data stream condition,
 *	and a negative number is returned on error.  In such cases the
 *	structure pointed to by @handle is not updated and should not be used
 *	any more.
 */

int snapshot_read_next(struct snapshot_handle *handle)
{
	if (handle->cur > nr_meta_pages + nr_copy_pages)
		return 0;

	if (!buffer) {
		/* This makes the buffer be freed by swsusp_free() */
		buffer = get_image_page(GFP_ATOMIC, PG_ANY);
		if (!buffer)
			return -ENOMEM;
	}
	if (!handle->cur) {
		int error;

		error = init_header((struct swsusp_info *)buffer);
		if (error)
			return error;
		handle->buffer = buffer;
		memory_bm_position_reset(&orig_bm);
		memory_bm_position_reset(&copy_bm);
	} else if (handle->cur <= nr_meta_pages) {
		memset(buffer, 0, PAGE_SIZE);
		pack_pfns(buffer, &orig_bm);
	} else {
		struct page *page;

		page = pfn_to_page(memory_bm_next_pfn(&copy_bm));
		if (PageHighMem(page)) {
			/* Highmem pages are copied to the buffer,
			 * because we can't return with a kmapped
			 * highmem page (we may not be called again).
			 */
			void *kaddr;

			kaddr = kmap_atomic(page, KM_USER0);
			memcpy(buffer, kaddr, PAGE_SIZE);
			kunmap_atomic(kaddr, KM_USER0);
			handle->buffer = buffer;
		} else {
			handle->buffer = page_address(page);
		}
	}
	handle->cur++;
	return PAGE_SIZE;
}

/**
 *	mark_unsafe_pages - mark the pages that cannot be used for storing
 *	the image during resume, because they conflict with the pages that
 *	had been used before suspend
 */

static int mark_unsafe_pages(struct memory_bitmap *bm)
{
	struct zone *zone;
	unsigned long pfn, max_zone_pfn;

	/* Clear page flags */
	for_each_populated_zone(zone) {
		max_zone_pfn = zone->zone_start_pfn + zone->spanned_pages;
		for (pfn = zone->zone_start_pfn; pfn < max_zone_pfn; pfn++)
			if (pfn_valid(pfn))
				swsusp_unset_page_free(pfn_to_page(pfn));
	}

	/* Mark pages that correspond to the "original" pfns as "unsafe" */
	memory_bm_position_reset(bm);
	do {
		pfn = memory_bm_next_pfn(bm);
		if (likely(pfn != BM_END_OF_MAP)) {
			if (likely(pfn_valid(pfn)))
				swsusp_set_page_free(pfn_to_page(pfn));
			else
				return -EFAULT;
		}
	} while (pfn != BM_END_OF_MAP);

	allocated_unsafe_pages = 0;

	return 0;
}

static void
duplicate_memory_bitmap(struct memory_bitmap *dst, struct memory_bitmap *src)
{
	unsigned long pfn;

	memory_bm_position_reset(src);
	pfn = memory_bm_next_pfn(src);
	while (pfn != BM_END_OF_MAP) {
		memory_bm_set_bit(dst, pfn);
		pfn = memory_bm_next_pfn(src);
	}
}

static int check_header(struct swsusp_info *info)
{
	char *reason;

	reason = check_image_kernel(info);
	if (!reason && info->num_physpages != num_physpages)
		reason = "memory size";
	if (reason) {
		printk(KERN_ERR "PM: Image mismatch: %s\n", reason);
		return -EPERM;
	}
	return 0;
}

/**
 *	load header - check the image header and copy data from it
 */

static int
load_header(struct swsusp_info *info)
{
	int error;

	restore_pblist = NULL;
	error = check_header(info);
	if (!error) {
		nr_copy_pages = info->image_pages;
		nr_meta_pages = info->pages - info->image_pages - 1;
	}
	return error;
}

/**
 *	unpack_orig_pfns - for each element of @buf[] (1 page at a time) set
 *	the corresponding bit in the memory bitmap @bm
 */
static int unpack_orig_pfns(unsigned long *buf, struct memory_bitmap *bm)
{
	int j;

	for (j = 0; j < PAGE_SIZE / sizeof(long); j++) {
		if (unlikely(buf[j] == BM_END_OF_MAP))
			break;

		if (memory_bm_pfn_present(bm, buf[j]))
			memory_bm_set_bit(bm, buf[j]);
		else
			return -EFAULT;
	}

	return 0;
}

/* List of "safe" pages that may be used to store data loaded from the suspend
 * image
 */
static struct linked_page *safe_pages_list;

#ifdef CONFIG_HIGHMEM
/* struct highmem_pbe is used for creating the list of highmem pages that
 * should be restored atomically during the resume from disk, because the page
 * frames they have occupied before the suspend are in use.
 */
struct highmem_pbe {
	struct page *copy_page;	/* data is here now */
	struct page *orig_page;	/* data was here before the suspend */
	struct highmem_pbe *next;
};

/* List of highmem PBEs needed for restoring the highmem pages that were
 * allocated before the suspend and included in the suspend image, but have
 * also been allocated by the "resume" kernel, so their contents cannot be
 * written directly to their "original" page frames.
 */
static struct highmem_pbe *highmem_pblist;

/**
 *	count_highmem_image_pages - compute the number of highmem pages in the
 *	suspend image.  The bits in the memory bitmap @bm that correspond to the
 *	image pages are assumed to be set.
 */

static unsigned int count_highmem_image_pages(struct memory_bitmap *bm)
{
	unsigned long pfn;
	unsigned int cnt = 0;

	memory_bm_position_reset(bm);
	pfn = memory_bm_next_pfn(bm);
	while (pfn != BM_END_OF_MAP) {
		if (PageHighMem(pfn_to_page(pfn)))
			cnt++;

		pfn = memory_bm_next_pfn(bm);
	}
	return cnt;
}

/**
 *	prepare_highmem_image - try to allocate as many highmem pages as
 *	there are highmem image pages (@nr_highmem_p points to the variable
 *	containing the number of highmem image pages).  The pages that are
 *	"safe" (ie. will not be overwritten when the suspend image is
 *	restored) have the corresponding bits set in @bm (it must be
 *	unitialized).
 *
 *	NOTE: This function should not be called if there are no highmem
 *	image pages.
 */

static unsigned int safe_highmem_pages;

static struct memory_bitmap *safe_highmem_bm;

static int
prepare_highmem_image(struct memory_bitmap *bm, unsigned int *nr_highmem_p)
{
	unsigned int to_alloc;

	if (memory_bm_create(bm, GFP_ATOMIC, PG_SAFE))
		return -ENOMEM;

	if (get_highmem_buffer(PG_SAFE))
		return -ENOMEM;

	to_alloc = count_free_highmem_pages();
	if (to_alloc > *nr_highmem_p)
		to_alloc = *nr_highmem_p;
	else
		*nr_highmem_p = to_alloc;

	safe_highmem_pages = 0;
	while (to_alloc-- > 0) {
		struct page *page;

		page = alloc_page(__GFP_HIGHMEM);
		if (!swsusp_page_is_free(page)) {
			/* The page is "safe", set its bit the bitmap */
			memory_bm_set_bit(bm, page_to_pfn(page));
			safe_highmem_pages++;
		}
		/* Mark the page as allocated */
		swsusp_set_page_forbidden(page);
		swsusp_set_page_free(page);
	}
	memory_bm_position_reset(bm);
	safe_highmem_bm = bm;
	return 0;
}

/**
 *	get_highmem_page_buffer - for given highmem image page find the buffer
 *	that suspend_write_next() should set for its caller to write to.
 *
 *	If the page is to be saved to its "original" page frame or a copy of
 *	the page is to be made in the highmem, @buffer is returned.  Otherwise,
 *	the copy of the page is to be made in normal memory, so the address of
 *	the copy is returned.
 *
 *	If @buffer is returned, the caller of suspend_write_next() will write
 *	the page's contents to @buffer, so they will have to be copied to the
 *	right location on the next call to suspend_write_next() and it is done
 *	with the help of copy_last_highmem_page().  For this purpose, if
 *	@buffer is returned, @last_highmem page is set to the page to which
 *	the data will have to be copied from @buffer.
 */

static struct page *last_highmem_page;

static void *
get_highmem_page_buffer(struct page *page, struct chain_allocator *ca)
{
	struct highmem_pbe *pbe;
	void *kaddr;

	if (swsusp_page_is_forbidden(page) && swsusp_page_is_free(page)) {
		/* We have allocated the "original" page frame and we can
		 * use it directly to store the loaded page.
		 */
		last_highmem_page = page;
		return buffer;
	}
	/* The "original" page frame has not been allocated and we have to
	 * use a "safe" page frame to store the loaded page.
	 */
	pbe = chain_alloc(ca, sizeof(struct highmem_pbe));
	if (!pbe) {
		swsusp_free();
		return ERR_PTR(-ENOMEM);
	}
	pbe->orig_page = page;
	if (safe_highmem_pages > 0) {
		struct page *tmp;

		/* Copy of the page will be stored in high memory */
		kaddr = buffer;
		tmp = pfn_to_page(memory_bm_next_pfn(safe_highmem_bm));
		safe_highmem_pages--;
		last_highmem_page = tmp;
		pbe->copy_page = tmp;
	} else {
		/* Copy of the page will be stored in normal memory */
		kaddr = safe_pages_list;
		safe_pages_list = safe_pages_list->next;
		pbe->copy_page = virt_to_page(kaddr);
	}
	pbe->next = highmem_pblist;
	highmem_pblist = pbe;
	return kaddr;
}

/**
 *	copy_last_highmem_page - copy the contents of a highmem image from
 *	@buffer, where the caller of snapshot_write_next() has place them,
 *	to the right location represented by @last_highmem_page .
 */

static void copy_last_highmem_page(void)
{
	if (last_highmem_page) {
		void *dst;

		dst = kmap_atomic(last_highmem_page, KM_USER0);
		memcpy(dst, buffer, PAGE_SIZE);
		kunmap_atomic(dst, KM_USER0);
		last_highmem_page = NULL;
	}
}

static inline int last_highmem_page_copied(void)
{
	return !last_highmem_page;
}

static inline void free_highmem_data(void)
{
	if (safe_highmem_bm)
		memory_bm_free(safe_highmem_bm, PG_UNSAFE_CLEAR);

	if (buffer)
		free_image_page(buffer, PG_UNSAFE_CLEAR);
}
#else
static inline int get_safe_write_buffer(void) { return 0; }

static unsigned int
count_highmem_image_pages(struct memory_bitmap *bm) { return 0; }

static inline int
prepare_highmem_image(struct memory_bitmap *bm, unsigned int *nr_highmem_p)
{
	return 0;
}

static inline void *
get_highmem_page_buffer(struct page *page, struct chain_allocator *ca)
{
	return ERR_PTR(-EINVAL);
}

static inline void copy_last_highmem_page(void) {}
static inline int last_highmem_page_copied(void) { return 1; }
static inline void free_highmem_data(void) {}
#endif /* CONFIG_HIGHMEM */

/**
 *	prepare_image - use the memory bitmap @bm to mark the pages that will
 *	be overwritten in the process of restoring the system memory state
 *	from the suspend image ("unsafe" pages) and allocate memory for the
 *	image.
 *
 *	The idea is to allocate a new memory bitmap first and then allocate
 *	as many pages as needed for the image data, but not to assign these
 *	pages to specific tasks initially.  Instead, we just mark them as
 *	allocated and create a lists of "safe" pages that will be used
 *	later.  On systems with high memory a list of "safe" highmem pages is
 *	also created.
 */

#define PBES_PER_LINKED_PAGE	(LINKED_PAGE_DATA_SIZE / sizeof(struct pbe))

static int
prepare_image(struct memory_bitmap *new_bm, struct memory_bitmap *bm)
{
	unsigned int nr_pages, nr_highmem;
	struct linked_page *sp_list, *lp;
	int error;

	/* If there is no highmem, the buffer will not be necessary */
	free_image_page(buffer, PG_UNSAFE_CLEAR);
	buffer = NULL;

	nr_highmem = count_highmem_image_pages(bm);
	error = mark_unsafe_pages(bm);
	if (error)
		goto Free;

	error = memory_bm_create(new_bm, GFP_ATOMIC, PG_SAFE);
	if (error)
		goto Free;

	duplicate_memory_bitmap(new_bm, bm);
	memory_bm_free(bm, PG_UNSAFE_KEEP);
	if (nr_highmem > 0) {
		error = prepare_highmem_image(bm, &nr_highmem);
		if (error)
			goto Free;
	}
	/* Reserve some safe pages for potential later use.
	 *
	 * NOTE: This way we make sure there will be enough safe pages for the
	 * chain_alloc() in get_buffer().  It is a bit wasteful, but
	 * nr_copy_pages cannot be greater than 50% of the memory anyway.
	 */
	sp_list = NULL;
	/* nr_copy_pages cannot be lesser than allocated_unsafe_pages */
	nr_pages = nr_copy_pages - nr_highmem - allocated_unsafe_pages;
	nr_pages = DIV_ROUND_UP(nr_pages, PBES_PER_LINKED_PAGE);
	while (nr_pages > 0) {
		lp = get_image_page(GFP_ATOMIC, PG_SAFE);
		if (!lp) {
			error = -ENOMEM;
			goto Free;
		}
		lp->next = sp_list;
		sp_list = lp;
		nr_pages--;
	}
	/* Preallocate memory for the image */
	safe_pages_list = NULL;
	nr_pages = nr_copy_pages - nr_highmem - allocated_unsafe_pages;
	while (nr_pages > 0) {
		lp = (struct linked_page *)get_zeroed_page(GFP_ATOMIC);
		if (!lp) {
			error = -ENOMEM;
			goto Free;
		}
		if (!swsusp_page_is_free(virt_to_page(lp))) {
			/* The page is "safe", add it to the list */
			lp->next = safe_pages_list;
			safe_pages_list = lp;
		}
		/* Mark the page as allocated */
		swsusp_set_page_forbidden(virt_to_page(lp));
		swsusp_set_page_free(virt_to_page(lp));
		nr_pages--;
	}
	/* Free the reserved safe pages so that chain_alloc() can use them */
	while (sp_list) {
		lp = sp_list->next;
		free_image_page(sp_list, PG_UNSAFE_CLEAR);
		sp_list = lp;
	}
	return 0;

 Free:
	swsusp_free();
	return error;
}

/**
 *	get_buffer - compute the address that snapshot_write_next() should
 *	set for its caller to write to.
 */

static void *get_buffer(struct memory_bitmap *bm, struct chain_allocator *ca)
{
	struct pbe *pbe;
	struct page *page;
	unsigned long pfn = memory_bm_next_pfn(bm);

	if (pfn == BM_END_OF_MAP)
		return ERR_PTR(-EFAULT);

	page = pfn_to_page(pfn);
	if (PageHighMem(page))
		return get_highmem_page_buffer(page, ca);

	if (swsusp_page_is_forbidden(page) && swsusp_page_is_free(page))
		/* We have allocated the "original" page frame and we can
		 * use it directly to store the loaded page.
		 */
		return page_address(page);

	/* The "original" page frame has not been allocated and we have to
	 * use a "safe" page frame to store the loaded page.
	 */
	pbe = chain_alloc(ca, sizeof(struct pbe));
	if (!pbe) {
		swsusp_free();
		return ERR_PTR(-ENOMEM);
	}
	pbe->orig_address = page_address(page);
	pbe->address = safe_pages_list;
	safe_pages_list = safe_pages_list->next;
	pbe->next = restore_pblist;
	restore_pblist = pbe;
	return pbe->address;
}

/**
 *	snapshot_write_next - used for writing the system memory snapshot.
 *
 *	On the first call to it @handle should point to a zeroed
 *	snapshot_handle structure.  The structure gets updated and a pointer
 *	to it should be passed to this function every next time.
 *
 *	On success the function returns a positive number.  Then, the caller
 *	is allowed to write up to the returned number of bytes to the memory
 *	location computed by the data_of() macro.
 *
 *	The function returns 0 to indicate the "end of file" condition,
 *	and a negative number is returned on error.  In such cases the
 *	structure pointed to by @handle is not updated and should not be used
 *	any more.
 */

int snapshot_write_next(struct snapshot_handle *handle)
{
	static struct chain_allocator ca;
	int error = 0;

	/* Check if we have already loaded the entire image */
	if (handle->cur > 1 && handle->cur > nr_meta_pages + nr_copy_pages)
		return 0;

	handle->sync_read = 1;

	if (!handle->cur) {
		if (!buffer)
			/* This makes the buffer be freed by swsusp_free() */
			buffer = get_image_page(GFP_ATOMIC, PG_ANY);

		if (!buffer)
			return -ENOMEM;

		handle->buffer = buffer;
	} else if (handle->cur == 1) {
		error = load_header(buffer);
		if (error)
			return error;

		error = memory_bm_create(&copy_bm, GFP_ATOMIC, PG_ANY);
		if (error)
			return error;
<<<<<<< HEAD

	} else if (handle->cur <= nr_meta_pages + 1) {
		error = unpack_orig_pfns(buffer, &copy_bm);
		if (error)
			return error;

=======

	} else if (handle->cur <= nr_meta_pages + 1) {
		error = unpack_orig_pfns(buffer, &copy_bm);
		if (error)
			return error;

>>>>>>> 062c1825
		if (handle->cur == nr_meta_pages + 1) {
			error = prepare_image(&orig_bm, &copy_bm);
			if (error)
				return error;

			chain_init(&ca, GFP_ATOMIC, PG_SAFE);
			memory_bm_position_reset(&orig_bm);
			restore_pblist = NULL;
			handle->buffer = get_buffer(&orig_bm, &ca);
			handle->sync_read = 0;
			if (IS_ERR(handle->buffer))
				return PTR_ERR(handle->buffer);
		}
	} else {
		copy_last_highmem_page();
		handle->buffer = get_buffer(&orig_bm, &ca);
		if (IS_ERR(handle->buffer))
			return PTR_ERR(handle->buffer);
		if (handle->buffer != buffer)
			handle->sync_read = 0;
	}
	handle->cur++;
	return PAGE_SIZE;
}

/**
 *	snapshot_write_finalize - must be called after the last call to
 *	snapshot_write_next() in case the last page in the image happens
 *	to be a highmem page and its contents should be stored in the
 *	highmem.  Additionally, it releases the memory that will not be
 *	used any more.
 */

void snapshot_write_finalize(struct snapshot_handle *handle)
{
	copy_last_highmem_page();
	/* Free only if we have loaded the image entirely */
	if (handle->cur > 1 && handle->cur > nr_meta_pages + nr_copy_pages) {
		memory_bm_free(&orig_bm, PG_UNSAFE_CLEAR);
		free_highmem_data();
	}
}

int snapshot_image_loaded(struct snapshot_handle *handle)
{
	return !(!nr_copy_pages || !last_highmem_page_copied() ||
			handle->cur <= nr_meta_pages + nr_copy_pages);
}

#ifdef CONFIG_HIGHMEM
/* Assumes that @buf is ready and points to a "safe" page */
static inline void
swap_two_pages_data(struct page *p1, struct page *p2, void *buf)
{
	void *kaddr1, *kaddr2;

	kaddr1 = kmap_atomic(p1, KM_USER0);
	kaddr2 = kmap_atomic(p2, KM_USER1);
	memcpy(buf, kaddr1, PAGE_SIZE);
	memcpy(kaddr1, kaddr2, PAGE_SIZE);
	memcpy(kaddr2, buf, PAGE_SIZE);
	kunmap_atomic(kaddr1, KM_USER0);
	kunmap_atomic(kaddr2, KM_USER1);
}

/**
 *	restore_highmem - for each highmem page that was allocated before
 *	the suspend and included in the suspend image, and also has been
 *	allocated by the "resume" kernel swap its current (ie. "before
 *	resume") contents with the previous (ie. "before suspend") one.
 *
 *	If the resume eventually fails, we can call this function once
 *	again and restore the "before resume" highmem state.
 */

int restore_highmem(void)
{
	struct highmem_pbe *pbe = highmem_pblist;
	void *buf;

	if (!pbe)
		return 0;

	buf = get_image_page(GFP_ATOMIC, PG_SAFE);
	if (!buf)
		return -ENOMEM;

	while (pbe) {
		swap_two_pages_data(pbe->copy_page, pbe->orig_page, buf);
		pbe = pbe->next;
	}
	free_image_page(buf, PG_UNSAFE_CLEAR);
	return 0;
}
#endif /* CONFIG_HIGHMEM */<|MERGE_RESOLUTION|>--- conflicted
+++ resolved
@@ -1086,7 +1086,6 @@
 	buffer = NULL;
 	alloc_normal = 0;
 	alloc_highmem = 0;
-	hibernation_thaw_swap();
 }
 
 /* Helper functions used for the shrinking of memory. */
@@ -2200,21 +2199,12 @@
 		error = memory_bm_create(&copy_bm, GFP_ATOMIC, PG_ANY);
 		if (error)
 			return error;
-<<<<<<< HEAD
 
 	} else if (handle->cur <= nr_meta_pages + 1) {
 		error = unpack_orig_pfns(buffer, &copy_bm);
 		if (error)
 			return error;
 
-=======
-
-	} else if (handle->cur <= nr_meta_pages + 1) {
-		error = unpack_orig_pfns(buffer, &copy_bm);
-		if (error)
-			return error;
-
->>>>>>> 062c1825
 		if (handle->cur == nr_meta_pages + 1) {
 			error = prepare_image(&orig_bm, &copy_bm);
 			if (error)
