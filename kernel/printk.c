/*
 *  linux/kernel/printk.c
 *
 *  Copyright (C) 1991, 1992  Linus Torvalds
 *
 * Modified to make sys_syslog() more flexible: added commands to
 * return the last 4k of kernel messages, regardless of whether
 * they've been read or not.  Added option to suppress kernel printk's
 * to the console.  Added hook for sending the console messages
 * elsewhere, in preparation for a serial line console (someday).
 * Ted Ts'o, 2/11/93.
 * Modified for sysctl support, 1/8/97, Chris Horn.
 * Fixed SMP synchronization, 08/08/99, Manfred Spraul
 *     manfred@colorfullife.com
 * Rewrote bits to get rid of console_lock
 *	01Mar01 Andrew Morton
 */

#include <linux/kernel.h>
#include <linux/mm.h>
#include <linux/tty.h>
#include <linux/tty_driver.h>
#include <linux/console.h>
#include <linux/init.h>
#include <linux/jiffies.h>
#include <linux/nmi.h>
#include <linux/module.h>
#include <linux/moduleparam.h>
#include <linux/interrupt.h>			/* For in_interrupt() */
#include <linux/delay.h>
#include <linux/smp.h>
#include <linux/security.h>
#include <linux/bootmem.h>
#include <linux/memblock.h>
#include <linux/aio.h>
#include <linux/syscalls.h>
#include <linux/kexec.h>
#include <linux/kdb.h>
#include <linux/ratelimit.h>
#include <linux/kmsg_dump.h>
#include <linux/syslog.h>
#include <linux/cpu.h>
#include <linux/notifier.h>
#include <linux/rculist.h>
#include <linux/poll.h>
#include <linux/irq_work.h>
#include <linux/utsname.h>

#include <asm/uaccess.h>

#define CREATE_TRACE_POINTS
#include <trace/events/printk.h>

<<<<<<< HEAD
#ifdef	CONFIG_DEBUG_LL
extern void printascii(char *);
#endif
=======
/*
 * Architectures can override it:
 */
void asmlinkage __attribute__((weak)) early_printk(const char *fmt, ...)
{
}
>>>>>>> 1da45535

/* printk's without a loglevel use this.. */
#define DEFAULT_MESSAGE_LOGLEVEL CONFIG_DEFAULT_MESSAGE_LOGLEVEL

/* We show everything that is MORE important than this.. */
#define MINIMUM_CONSOLE_LOGLEVEL 1 /* Minimum loglevel we let people use */
#define DEFAULT_CONSOLE_LOGLEVEL 7 /* anything MORE serious than KERN_DEBUG */

int console_printk[4] = {
	DEFAULT_CONSOLE_LOGLEVEL,	/* console_loglevel */
	DEFAULT_MESSAGE_LOGLEVEL,	/* default_message_loglevel */
	MINIMUM_CONSOLE_LOGLEVEL,	/* minimum_console_loglevel */
	DEFAULT_CONSOLE_LOGLEVEL,	/* default_console_loglevel */
};

/*
 * Low level drivers may need that to know if they can schedule in
 * their unblank() callback or not. So let's export it.
 */
int oops_in_progress;
EXPORT_SYMBOL(oops_in_progress);

/*
 * console_sem protects the console_drivers list, and also
 * provides serialisation for access to the entire console
 * driver system.
 */
static DEFINE_SEMAPHORE(console_sem);
struct console *console_drivers;
EXPORT_SYMBOL_GPL(console_drivers);

#ifdef CONFIG_LOCKDEP
static struct lockdep_map console_lock_dep_map = {
	.name = "console_lock"
};
#endif

/*
 * This is used for debugging the mess that is the VT code by
 * keeping track if we have the console semaphore held. It's
 * definitely not the perfect debug tool (we don't know if _WE_
 * hold it are racing, but it helps tracking those weird code
 * path in the console code where we end up in places I want
 * locked without the console sempahore held
 */
static int console_locked, console_suspended;

/*
 * If exclusive_console is non-NULL then only this console is to be printed to.
 */
static struct console *exclusive_console;

/*
 *	Array of consoles built from command line options (console=)
 */
struct console_cmdline
{
	char	name[8];			/* Name of the driver	    */
	int	index;				/* Minor dev. to use	    */
	char	*options;			/* Options for the driver   */
#ifdef CONFIG_A11Y_BRAILLE_CONSOLE
	char	*brl_options;			/* Options for braille driver */
#endif
};

#define MAX_CMDLINECONSOLES 8

static struct console_cmdline console_cmdline[MAX_CMDLINECONSOLES];
static int selected_console = -1;
static int preferred_console = -1;
int console_set_on_cmdline;
EXPORT_SYMBOL(console_set_on_cmdline);

/* Flag: console code may call schedule() */
static int console_may_schedule;

/*
 * The printk log buffer consists of a chain of concatenated variable
 * length records. Every record starts with a record header, containing
 * the overall length of the record.
 *
 * The heads to the first and last entry in the buffer, as well as the
 * sequence numbers of these both entries are maintained when messages
 * are stored..
 *
 * If the heads indicate available messages, the length in the header
 * tells the start next message. A length == 0 for the next message
 * indicates a wrap-around to the beginning of the buffer.
 *
 * Every record carries the monotonic timestamp in microseconds, as well as
 * the standard userspace syslog level and syslog facility. The usual
 * kernel messages use LOG_KERN; userspace-injected messages always carry
 * a matching syslog facility, by default LOG_USER. The origin of every
 * message can be reliably determined that way.
 *
 * The human readable log message directly follows the message header. The
 * length of the message text is stored in the header, the stored message
 * is not terminated.
 *
 * Optionally, a message can carry a dictionary of properties (key/value pairs),
 * to provide userspace with a machine-readable message context.
 *
 * Examples for well-defined, commonly used property names are:
 *   DEVICE=b12:8               device identifier
 *                                b12:8         block dev_t
 *                                c127:3        char dev_t
 *                                n8            netdev ifindex
 *                                +sound:card0  subsystem:devname
 *   SUBSYSTEM=pci              driver-core subsystem name
 *
 * Valid characters in property names are [a-zA-Z0-9.-_]. The plain text value
 * follows directly after a '=' character. Every property is terminated by
 * a '\0' character. The last property is not terminated.
 *
 * Example of a message structure:
 *   0000  ff 8f 00 00 00 00 00 00      monotonic time in nsec
 *   0008  34 00                        record is 52 bytes long
 *   000a        0b 00                  text is 11 bytes long
 *   000c              1f 00            dictionary is 23 bytes long
 *   000e                    03 00      LOG_KERN (facility) LOG_ERR (level)
 *   0010  69 74 27 73 20 61 20 6c      "it's a l"
 *         69 6e 65                     "ine"
 *   001b           44 45 56 49 43      "DEVIC"
 *         45 3d 62 38 3a 32 00 44      "E=b8:2\0D"
 *         52 49 56 45 52 3d 62 75      "RIVER=bu"
 *         67                           "g"
 *   0032     00 00 00                  padding to next message header
 *
 * The 'struct log' buffer header must never be directly exported to
 * userspace, it is a kernel-private implementation detail that might
 * need to be changed in the future, when the requirements change.
 *
 * /dev/kmsg exports the structured data in the following line format:
 *   "level,sequnum,timestamp;<message text>\n"
 *
 * The optional key/value pairs are attached as continuation lines starting
 * with a space character and terminated by a newline. All possible
 * non-prinatable characters are escaped in the "\xff" notation.
 *
 * Users of the export format should ignore possible additional values
 * separated by ',', and find the message after the ';' character.
 */

enum log_flags {
	LOG_NOCONS	= 1,	/* already flushed, do not print to console */
	LOG_NEWLINE	= 2,	/* text ended with a newline */
	LOG_PREFIX	= 4,	/* text started with a prefix */
	LOG_CONT	= 8,	/* text is a fragment of a continuation line */
};

struct log {
	u64 ts_nsec;		/* timestamp in nanoseconds */
	u16 len;		/* length of entire record */
	u16 text_len;		/* length of text buffer */
	u16 dict_len;		/* length of dictionary buffer */
	u8 facility;		/* syslog facility */
	u8 flags:5;		/* internal record flags */
	u8 level:3;		/* syslog level */
};

/*
 * The logbuf_lock protects kmsg buffer, indices, counters. It is also
 * used in interesting ways to provide interlocking in console_unlock();
 */
static DEFINE_RAW_SPINLOCK(logbuf_lock);

#ifdef CONFIG_PRINTK
DECLARE_WAIT_QUEUE_HEAD(log_wait);
/* the next printk record to read by syslog(READ) or /proc/kmsg */
static u64 syslog_seq;
static u32 syslog_idx;
static enum log_flags syslog_prev;
static size_t syslog_partial;

/* index and sequence number of the first record stored in the buffer */
static u64 log_first_seq;
static u32 log_first_idx;

/* index and sequence number of the next record to store in the buffer */
static u64 log_next_seq;
static u32 log_next_idx;

/* the next printk record to write to the console */
static u64 console_seq;
static u32 console_idx;
static enum log_flags console_prev;

/* the next printk record to read after the last 'clear' command */
static u64 clear_seq;
static u32 clear_idx;

#define PREFIX_MAX		32
#define LOG_LINE_MAX		1024 - PREFIX_MAX

/* record buffer */
#if defined(CONFIG_HAVE_EFFICIENT_UNALIGNED_ACCESS)
#define LOG_ALIGN 4
#else
#define LOG_ALIGN __alignof__(struct log)
#endif
#define __LOG_BUF_LEN (1 << CONFIG_LOG_BUF_SHIFT)
static char __log_buf[__LOG_BUF_LEN] __aligned(LOG_ALIGN);
static char *log_buf = __log_buf;
static u32 log_buf_len = __LOG_BUF_LEN;

/* cpu currently holding logbuf_lock */
static volatile unsigned int logbuf_cpu = UINT_MAX;

/* human readable text of the record */
static char *log_text(const struct log *msg)
{
	return (char *)msg + sizeof(struct log);
}

/* optional key/value pair dictionary attached to the record */
static char *log_dict(const struct log *msg)
{
	return (char *)msg + sizeof(struct log) + msg->text_len;
}

/* get record by index; idx must point to valid msg */
static struct log *log_from_idx(u32 idx)
{
	struct log *msg = (struct log *)(log_buf + idx);

	/*
	 * A length == 0 record is the end of buffer marker. Wrap around and
	 * read the message at the start of the buffer.
	 */
	if (!msg->len)
		return (struct log *)log_buf;
	return msg;
}

/* get next record; idx must point to valid msg */
static u32 log_next(u32 idx)
{
	struct log *msg = (struct log *)(log_buf + idx);

	/* length == 0 indicates the end of the buffer; wrap */
	/*
	 * A length == 0 record is the end of buffer marker. Wrap around and
	 * read the message at the start of the buffer as *this* one, and
	 * return the one after that.
	 */
	if (!msg->len) {
		msg = (struct log *)log_buf;
		return msg->len;
	}
	return idx + msg->len;
}

/* insert record into the buffer, discard old ones, update heads */
static void log_store(int facility, int level,
		      enum log_flags flags, u64 ts_nsec,
		      const char *dict, u16 dict_len,
		      const char *text, u16 text_len)
{
	struct log *msg;
	u32 size, pad_len;

	/* number of '\0' padding bytes to next message */
	size = sizeof(struct log) + text_len + dict_len;
	pad_len = (-size) & (LOG_ALIGN - 1);
	size += pad_len;

	while (log_first_seq < log_next_seq) {
		u32 free;

		if (log_next_idx > log_first_idx)
			free = max(log_buf_len - log_next_idx, log_first_idx);
		else
			free = log_first_idx - log_next_idx;

		if (free > size + sizeof(struct log))
			break;

		/* drop old messages until we have enough contiuous space */
		log_first_idx = log_next(log_first_idx);
		log_first_seq++;
	}

	if (log_next_idx + size + sizeof(struct log) >= log_buf_len) {
		/*
		 * This message + an additional empty header does not fit
		 * at the end of the buffer. Add an empty header with len == 0
		 * to signify a wrap around.
		 */
		memset(log_buf + log_next_idx, 0, sizeof(struct log));
		log_next_idx = 0;
	}

	/* fill message */
	msg = (struct log *)(log_buf + log_next_idx);
	memcpy(log_text(msg), text, text_len);
	msg->text_len = text_len;
	memcpy(log_dict(msg), dict, dict_len);
	msg->dict_len = dict_len;
	msg->facility = facility;
	msg->level = level & 7;
	msg->flags = flags & 0x1f;
	if (ts_nsec > 0)
		msg->ts_nsec = ts_nsec;
	else
		msg->ts_nsec = local_clock();
	memset(log_dict(msg) + dict_len, 0, pad_len);
	msg->len = sizeof(struct log) + text_len + dict_len + pad_len;

	/* insert message */
	log_next_idx += msg->len;
	log_next_seq++;
}

/* /dev/kmsg - userspace message inject/listen interface */
struct devkmsg_user {
	u64 seq;
	u32 idx;
	enum log_flags prev;
	struct mutex lock;
	char buf[8192];
};

static ssize_t devkmsg_writev(struct kiocb *iocb, const struct iovec *iv,
			      unsigned long count, loff_t pos)
{
	char *buf, *line;
	int i;
	int level = default_message_loglevel;
	int facility = 1;	/* LOG_USER */
	size_t len = iov_length(iv, count);
	ssize_t ret = len;

	if (len > LOG_LINE_MAX)
		return -EINVAL;
	buf = kmalloc(len+1, GFP_KERNEL);
	if (buf == NULL)
		return -ENOMEM;

	line = buf;
	for (i = 0; i < count; i++) {
		if (copy_from_user(line, iv[i].iov_base, iv[i].iov_len)) {
			ret = -EFAULT;
			goto out;
		}
		line += iv[i].iov_len;
	}

	/*
	 * Extract and skip the syslog prefix <[0-9]*>. Coming from userspace
	 * the decimal value represents 32bit, the lower 3 bit are the log
	 * level, the rest are the log facility.
	 *
	 * If no prefix or no userspace facility is specified, we
	 * enforce LOG_USER, to be able to reliably distinguish
	 * kernel-generated messages from userspace-injected ones.
	 */
	line = buf;
	if (line[0] == '<') {
		char *endp = NULL;

		i = simple_strtoul(line+1, &endp, 10);
		if (endp && endp[0] == '>') {
			level = i & 7;
			if (i >> 3)
				facility = i >> 3;
			endp++;
			len -= endp - line;
			line = endp;
		}
	}
	line[len] = '\0';

	printk_emit(facility, level, NULL, 0, "%s", line);
out:
	kfree(buf);
	return ret;
}

static ssize_t devkmsg_read(struct file *file, char __user *buf,
			    size_t count, loff_t *ppos)
{
	struct devkmsg_user *user = file->private_data;
	struct log *msg;
	u64 ts_usec;
	size_t i;
	char cont = '-';
	size_t len;
	ssize_t ret;

	if (!user)
		return -EBADF;

	ret = mutex_lock_interruptible(&user->lock);
	if (ret)
		return ret;
	raw_spin_lock_irq(&logbuf_lock);
	while (user->seq == log_next_seq) {
		if (file->f_flags & O_NONBLOCK) {
			ret = -EAGAIN;
			raw_spin_unlock_irq(&logbuf_lock);
			goto out;
		}

		raw_spin_unlock_irq(&logbuf_lock);
		ret = wait_event_interruptible(log_wait,
					       user->seq != log_next_seq);
		if (ret)
			goto out;
		raw_spin_lock_irq(&logbuf_lock);
	}

	if (user->seq < log_first_seq) {
		/* our last seen message is gone, return error and reset */
		user->idx = log_first_idx;
		user->seq = log_first_seq;
		ret = -EPIPE;
		raw_spin_unlock_irq(&logbuf_lock);
		goto out;
	}

	msg = log_from_idx(user->idx);
	ts_usec = msg->ts_nsec;
	do_div(ts_usec, 1000);

	/*
	 * If we couldn't merge continuation line fragments during the print,
	 * export the stored flags to allow an optional external merge of the
	 * records. Merging the records isn't always neccessarily correct, like
	 * when we hit a race during printing. In most cases though, it produces
	 * better readable output. 'c' in the record flags mark the first
	 * fragment of a line, '+' the following.
	 */
	if (msg->flags & LOG_CONT && !(user->prev & LOG_CONT))
		cont = 'c';
	else if ((msg->flags & LOG_CONT) ||
		 ((user->prev & LOG_CONT) && !(msg->flags & LOG_PREFIX)))
		cont = '+';

	len = sprintf(user->buf, "%u,%llu,%llu,%c;",
		      (msg->facility << 3) | msg->level,
		      user->seq, ts_usec, cont);
	user->prev = msg->flags;

	/* escape non-printable characters */
	for (i = 0; i < msg->text_len; i++) {
		unsigned char c = log_text(msg)[i];

		if (c < ' ' || c >= 127 || c == '\\')
			len += sprintf(user->buf + len, "\\x%02x", c);
		else
			user->buf[len++] = c;
	}
	user->buf[len++] = '\n';

	if (msg->dict_len) {
		bool line = true;

		for (i = 0; i < msg->dict_len; i++) {
			unsigned char c = log_dict(msg)[i];

			if (line) {
				user->buf[len++] = ' ';
				line = false;
			}

			if (c == '\0') {
				user->buf[len++] = '\n';
				line = true;
				continue;
			}

			if (c < ' ' || c >= 127 || c == '\\') {
				len += sprintf(user->buf + len, "\\x%02x", c);
				continue;
			}

			user->buf[len++] = c;
		}
		user->buf[len++] = '\n';
	}

	user->idx = log_next(user->idx);
	user->seq++;
	raw_spin_unlock_irq(&logbuf_lock);

	if (len > count) {
		ret = -EINVAL;
		goto out;
	}

	if (copy_to_user(buf, user->buf, len)) {
		ret = -EFAULT;
		goto out;
	}
	ret = len;
out:
	mutex_unlock(&user->lock);
	return ret;
}

static loff_t devkmsg_llseek(struct file *file, loff_t offset, int whence)
{
	struct devkmsg_user *user = file->private_data;
	loff_t ret = 0;

	if (!user)
		return -EBADF;
	if (offset)
		return -ESPIPE;

	raw_spin_lock_irq(&logbuf_lock);
	switch (whence) {
	case SEEK_SET:
		/* the first record */
		user->idx = log_first_idx;
		user->seq = log_first_seq;
		break;
	case SEEK_DATA:
		/*
		 * The first record after the last SYSLOG_ACTION_CLEAR,
		 * like issued by 'dmesg -c'. Reading /dev/kmsg itself
		 * changes no global state, and does not clear anything.
		 */
		user->idx = clear_idx;
		user->seq = clear_seq;
		break;
	case SEEK_END:
		/* after the last record */
		user->idx = log_next_idx;
		user->seq = log_next_seq;
		break;
	default:
		ret = -EINVAL;
	}
	raw_spin_unlock_irq(&logbuf_lock);
	return ret;
}

static unsigned int devkmsg_poll(struct file *file, poll_table *wait)
{
	struct devkmsg_user *user = file->private_data;
	int ret = 0;

	if (!user)
		return POLLERR|POLLNVAL;

	poll_wait(file, &log_wait, wait);

	raw_spin_lock_irq(&logbuf_lock);
	if (user->seq < log_next_seq) {
		/* return error when data has vanished underneath us */
		if (user->seq < log_first_seq)
			ret = POLLIN|POLLRDNORM|POLLERR|POLLPRI;
		else
			ret = POLLIN|POLLRDNORM;
	}
	raw_spin_unlock_irq(&logbuf_lock);

	return ret;
}

static int devkmsg_open(struct inode *inode, struct file *file)
{
	struct devkmsg_user *user;
	int err;

	/* write-only does not need any file context */
	if ((file->f_flags & O_ACCMODE) == O_WRONLY)
		return 0;

	err = security_syslog(SYSLOG_ACTION_READ_ALL);
	if (err)
		return err;

	user = kmalloc(sizeof(struct devkmsg_user), GFP_KERNEL);
	if (!user)
		return -ENOMEM;

	mutex_init(&user->lock);

	raw_spin_lock_irq(&logbuf_lock);
	user->idx = log_first_idx;
	user->seq = log_first_seq;
	raw_spin_unlock_irq(&logbuf_lock);

	file->private_data = user;
	return 0;
}

static int devkmsg_release(struct inode *inode, struct file *file)
{
	struct devkmsg_user *user = file->private_data;

	if (!user)
		return 0;

	mutex_destroy(&user->lock);
	kfree(user);
	return 0;
}

const struct file_operations kmsg_fops = {
	.open = devkmsg_open,
	.read = devkmsg_read,
	.aio_write = devkmsg_writev,
	.llseek = devkmsg_llseek,
	.poll = devkmsg_poll,
	.release = devkmsg_release,
};

#ifdef CONFIG_KEXEC
/*
 * This appends the listed symbols to /proc/vmcoreinfo
 *
 * /proc/vmcoreinfo is used by various utiilties, like crash and makedumpfile to
 * obtain access to symbols that are otherwise very difficult to locate.  These
 * symbols are specifically used so that utilities can access and extract the
 * dmesg log from a vmcore file after a crash.
 */
void log_buf_kexec_setup(void)
{
	VMCOREINFO_SYMBOL(log_buf);
	VMCOREINFO_SYMBOL(log_buf_len);
	VMCOREINFO_SYMBOL(log_first_idx);
	VMCOREINFO_SYMBOL(log_next_idx);
	/*
	 * Export struct log size and field offsets. User space tools can
	 * parse it and detect any changes to structure down the line.
	 */
	VMCOREINFO_STRUCT_SIZE(log);
	VMCOREINFO_OFFSET(log, ts_nsec);
	VMCOREINFO_OFFSET(log, len);
	VMCOREINFO_OFFSET(log, text_len);
	VMCOREINFO_OFFSET(log, dict_len);
}
#endif

/* requested log_buf_len from kernel cmdline */
static unsigned long __initdata new_log_buf_len;

/* save requested log_buf_len since it's too early to process it */
static int __init log_buf_len_setup(char *str)
{
	unsigned size = memparse(str, &str);

	if (size)
		size = roundup_pow_of_two(size);
	if (size > log_buf_len)
		new_log_buf_len = size;

	return 0;
}
early_param("log_buf_len", log_buf_len_setup);

void __init setup_log_buf(int early)
{
	unsigned long flags;
	char *new_log_buf;
	int free;

	if (!new_log_buf_len)
		return;

	if (early) {
		unsigned long mem;

		mem = memblock_alloc(new_log_buf_len, PAGE_SIZE);
		if (!mem)
			return;
		new_log_buf = __va(mem);
	} else {
		new_log_buf = alloc_bootmem_nopanic(new_log_buf_len);
	}

	if (unlikely(!new_log_buf)) {
		pr_err("log_buf_len: %ld bytes not available\n",
			new_log_buf_len);
		return;
	}

	raw_spin_lock_irqsave(&logbuf_lock, flags);
	log_buf_len = new_log_buf_len;
	log_buf = new_log_buf;
	new_log_buf_len = 0;
	free = __LOG_BUF_LEN - log_next_idx;
	memcpy(log_buf, __log_buf, __LOG_BUF_LEN);
	raw_spin_unlock_irqrestore(&logbuf_lock, flags);

	pr_info("log_buf_len: %d\n", log_buf_len);
	pr_info("early log buf free: %d(%d%%)\n",
		free, (free * 100) / __LOG_BUF_LEN);
}

static bool __read_mostly ignore_loglevel;

static int __init ignore_loglevel_setup(char *str)
{
	ignore_loglevel = 1;
	printk(KERN_INFO "debug: ignoring loglevel setting.\n");

	return 0;
}

early_param("ignore_loglevel", ignore_loglevel_setup);
module_param(ignore_loglevel, bool, S_IRUGO | S_IWUSR);
MODULE_PARM_DESC(ignore_loglevel, "ignore loglevel setting, to"
	"print all kernel messages to the console.");

#ifdef CONFIG_BOOT_PRINTK_DELAY

static int boot_delay; /* msecs delay after each printk during bootup */
static unsigned long long loops_per_msec;	/* based on boot_delay */

static int __init boot_delay_setup(char *str)
{
	unsigned long lpj;

	lpj = preset_lpj ? preset_lpj : 1000000;	/* some guess */
	loops_per_msec = (unsigned long long)lpj / 1000 * HZ;

	get_option(&str, &boot_delay);
	if (boot_delay > 10 * 1000)
		boot_delay = 0;

	pr_debug("boot_delay: %u, preset_lpj: %ld, lpj: %lu, "
		"HZ: %d, loops_per_msec: %llu\n",
		boot_delay, preset_lpj, lpj, HZ, loops_per_msec);
	return 1;
}
__setup("boot_delay=", boot_delay_setup);

static void boot_delay_msec(int level)
{
	unsigned long long k;
	unsigned long timeout;

	if ((boot_delay == 0 || system_state != SYSTEM_BOOTING)
		|| (level >= console_loglevel && !ignore_loglevel)) {
		return;
	}

	k = (unsigned long long)loops_per_msec * boot_delay;

	timeout = jiffies + msecs_to_jiffies(boot_delay);
	while (k) {
		k--;
		cpu_relax();
		/*
		 * use (volatile) jiffies to prevent
		 * compiler reduction; loop termination via jiffies
		 * is secondary and may or may not happen.
		 */
		if (time_after(jiffies, timeout))
			break;
		touch_nmi_watchdog();
	}
}
#else
static inline void boot_delay_msec(int level)
{
}
#endif

#ifdef CONFIG_SECURITY_DMESG_RESTRICT
int dmesg_restrict = 1;
#else
int dmesg_restrict;
#endif

static int syslog_action_restricted(int type)
{
	if (dmesg_restrict)
		return 1;
	/* Unless restricted, we allow "read all" and "get buffer size" for everybody */
	return type != SYSLOG_ACTION_READ_ALL && type != SYSLOG_ACTION_SIZE_BUFFER;
}

static int check_syslog_permissions(int type, bool from_file)
{
	/*
	 * If this is from /proc/kmsg and we've already opened it, then we've
	 * already done the capabilities checks at open time.
	 */
	if (from_file && type != SYSLOG_ACTION_OPEN)
		return 0;

	if (syslog_action_restricted(type)) {
		if (capable(CAP_SYSLOG))
			return 0;
		/* For historical reasons, accept CAP_SYS_ADMIN too, with a warning */
		if (capable(CAP_SYS_ADMIN)) {
			printk_once(KERN_WARNING "%s (%d): "
				 "Attempt to access syslog with CAP_SYS_ADMIN "
				 "but no CAP_SYSLOG (deprecated).\n",
				 current->comm, task_pid_nr(current));
			return 0;
		}
		return -EPERM;
	}
	return 0;
}

#if defined(CONFIG_PRINTK_TIME)
static bool printk_time = 1;
#else
static bool printk_time;
#endif
module_param_named(time, printk_time, bool, S_IRUGO | S_IWUSR);

static size_t print_time(u64 ts, char *buf)
{
	unsigned long rem_nsec;

	if (!printk_time)
		return 0;

	rem_nsec = do_div(ts, 1000000000);

	if (!buf)
		return snprintf(NULL, 0, "[%5lu.000000] ", (unsigned long)ts);

	return sprintf(buf, "[%5lu.%06lu] ",
		       (unsigned long)ts, rem_nsec / 1000);
}

static size_t print_prefix(const struct log *msg, bool syslog, char *buf)
{
	size_t len = 0;
	unsigned int prefix = (msg->facility << 3) | msg->level;

	if (syslog) {
		if (buf) {
			len += sprintf(buf, "<%u>", prefix);
		} else {
			len += 3;
			if (prefix > 999)
				len += 3;
			else if (prefix > 99)
				len += 2;
			else if (prefix > 9)
				len++;
		}
	}

	len += print_time(msg->ts_nsec, buf ? buf + len : NULL);
	return len;
}

static size_t msg_print_text(const struct log *msg, enum log_flags prev,
			     bool syslog, char *buf, size_t size)
{
	const char *text = log_text(msg);
	size_t text_size = msg->text_len;
	bool prefix = true;
	bool newline = true;
	size_t len = 0;

	if ((prev & LOG_CONT) && !(msg->flags & LOG_PREFIX))
		prefix = false;

	if (msg->flags & LOG_CONT) {
		if ((prev & LOG_CONT) && !(prev & LOG_NEWLINE))
			prefix = false;

		if (!(msg->flags & LOG_NEWLINE))
			newline = false;
	}

	do {
		const char *next = memchr(text, '\n', text_size);
		size_t text_len;

		if (next) {
			text_len = next - text;
			next++;
			text_size -= next - text;
		} else {
			text_len = text_size;
		}

		if (buf) {
			if (print_prefix(msg, syslog, NULL) +
			    text_len + 1 >= size - len)
				break;

			if (prefix)
				len += print_prefix(msg, syslog, buf + len);
			memcpy(buf + len, text, text_len);
			len += text_len;
			if (next || newline)
				buf[len++] = '\n';
		} else {
			/* SYSLOG_ACTION_* buffer size only calculation */
			if (prefix)
				len += print_prefix(msg, syslog, NULL);
			len += text_len;
			if (next || newline)
				len++;
		}

		prefix = true;
		text = next;
	} while (text);

	return len;
}

static int syslog_print(char __user *buf, int size)
{
	char *text;
	struct log *msg;
	int len = 0;

	text = kmalloc(LOG_LINE_MAX + PREFIX_MAX, GFP_KERNEL);
	if (!text)
		return -ENOMEM;

	while (size > 0) {
		size_t n;
		size_t skip;

		raw_spin_lock_irq(&logbuf_lock);
		if (syslog_seq < log_first_seq) {
			/* messages are gone, move to first one */
			syslog_seq = log_first_seq;
			syslog_idx = log_first_idx;
			syslog_prev = 0;
			syslog_partial = 0;
		}
		if (syslog_seq == log_next_seq) {
			raw_spin_unlock_irq(&logbuf_lock);
			break;
		}

		skip = syslog_partial;
		msg = log_from_idx(syslog_idx);
		n = msg_print_text(msg, syslog_prev, true, text,
				   LOG_LINE_MAX + PREFIX_MAX);
		if (n - syslog_partial <= size) {
			/* message fits into buffer, move forward */
			syslog_idx = log_next(syslog_idx);
			syslog_seq++;
			syslog_prev = msg->flags;
			n -= syslog_partial;
			syslog_partial = 0;
		} else if (!len){
			/* partial read(), remember position */
			n = size;
			syslog_partial += n;
		} else
			n = 0;
		raw_spin_unlock_irq(&logbuf_lock);

		if (!n)
			break;

		if (copy_to_user(buf, text + skip, n)) {
			if (!len)
				len = -EFAULT;
			break;
		}

		len += n;
		size -= n;
		buf += n;
	}

	kfree(text);
	return len;
}

static int syslog_print_all(char __user *buf, int size, bool clear)
{
	char *text;
	int len = 0;

	text = kmalloc(LOG_LINE_MAX + PREFIX_MAX, GFP_KERNEL);
	if (!text)
		return -ENOMEM;

	raw_spin_lock_irq(&logbuf_lock);
	if (buf) {
		u64 next_seq;
		u64 seq;
		u32 idx;
		enum log_flags prev;

		if (clear_seq < log_first_seq) {
			/* messages are gone, move to first available one */
			clear_seq = log_first_seq;
			clear_idx = log_first_idx;
		}

		/*
		 * Find first record that fits, including all following records,
		 * into the user-provided buffer for this dump.
		 */
		seq = clear_seq;
		idx = clear_idx;
		prev = 0;
		while (seq < log_next_seq) {
			struct log *msg = log_from_idx(idx);

			len += msg_print_text(msg, prev, true, NULL, 0);
			prev = msg->flags;
			idx = log_next(idx);
			seq++;
		}

		/* move first record forward until length fits into the buffer */
		seq = clear_seq;
		idx = clear_idx;
		prev = 0;
		while (len > size && seq < log_next_seq) {
			struct log *msg = log_from_idx(idx);

			len -= msg_print_text(msg, prev, true, NULL, 0);
			prev = msg->flags;
			idx = log_next(idx);
			seq++;
		}

		/* last message fitting into this dump */
		next_seq = log_next_seq;

		len = 0;
		prev = 0;
		while (len >= 0 && seq < next_seq) {
			struct log *msg = log_from_idx(idx);
			int textlen;

			textlen = msg_print_text(msg, prev, true, text,
						 LOG_LINE_MAX + PREFIX_MAX);
			if (textlen < 0) {
				len = textlen;
				break;
			}
			idx = log_next(idx);
			seq++;
			prev = msg->flags;

			raw_spin_unlock_irq(&logbuf_lock);
			if (copy_to_user(buf + len, text, textlen))
				len = -EFAULT;
			else
				len += textlen;
			raw_spin_lock_irq(&logbuf_lock);

			if (seq < log_first_seq) {
				/* messages are gone, move to next one */
				seq = log_first_seq;
				idx = log_first_idx;
				prev = 0;
			}
		}
	}

	if (clear) {
		clear_seq = log_next_seq;
		clear_idx = log_next_idx;
	}
	raw_spin_unlock_irq(&logbuf_lock);

	kfree(text);
	return len;
}

int do_syslog(int type, char __user *buf, int len, bool from_file)
{
	bool clear = false;
	static int saved_console_loglevel = -1;
	int error;

	error = check_syslog_permissions(type, from_file);
	if (error)
		goto out;

	error = security_syslog(type);
	if (error)
		return error;

	switch (type) {
	case SYSLOG_ACTION_CLOSE:	/* Close log */
		break;
	case SYSLOG_ACTION_OPEN:	/* Open log */
		break;
	case SYSLOG_ACTION_READ:	/* Read from log */
		error = -EINVAL;
		if (!buf || len < 0)
			goto out;
		error = 0;
		if (!len)
			goto out;
		if (!access_ok(VERIFY_WRITE, buf, len)) {
			error = -EFAULT;
			goto out;
		}
		error = wait_event_interruptible(log_wait,
						 syslog_seq != log_next_seq);
		if (error)
			goto out;
		error = syslog_print(buf, len);
		break;
	/* Read/clear last kernel messages */
	case SYSLOG_ACTION_READ_CLEAR:
		clear = true;
		/* FALL THRU */
	/* Read last kernel messages */
	case SYSLOG_ACTION_READ_ALL:
		error = -EINVAL;
		if (!buf || len < 0)
			goto out;
		error = 0;
		if (!len)
			goto out;
		if (!access_ok(VERIFY_WRITE, buf, len)) {
			error = -EFAULT;
			goto out;
		}
		error = syslog_print_all(buf, len, clear);
		break;
	/* Clear ring buffer */
	case SYSLOG_ACTION_CLEAR:
		syslog_print_all(NULL, 0, true);
		break;
	/* Disable logging to console */
	case SYSLOG_ACTION_CONSOLE_OFF:
		if (saved_console_loglevel == -1)
			saved_console_loglevel = console_loglevel;
		console_loglevel = minimum_console_loglevel;
		break;
	/* Enable logging to console */
	case SYSLOG_ACTION_CONSOLE_ON:
		if (saved_console_loglevel != -1) {
			console_loglevel = saved_console_loglevel;
			saved_console_loglevel = -1;
		}
		break;
	/* Set level of messages printed to console */
	case SYSLOG_ACTION_CONSOLE_LEVEL:
		error = -EINVAL;
		if (len < 1 || len > 8)
			goto out;
		if (len < minimum_console_loglevel)
			len = minimum_console_loglevel;
		console_loglevel = len;
		/* Implicitly re-enable logging to console */
		saved_console_loglevel = -1;
		error = 0;
		break;
	/* Number of chars in the log buffer */
	case SYSLOG_ACTION_SIZE_UNREAD:
		raw_spin_lock_irq(&logbuf_lock);
		if (syslog_seq < log_first_seq) {
			/* messages are gone, move to first one */
			syslog_seq = log_first_seq;
			syslog_idx = log_first_idx;
			syslog_prev = 0;
			syslog_partial = 0;
		}
		if (from_file) {
			/*
			 * Short-cut for poll(/"proc/kmsg") which simply checks
			 * for pending data, not the size; return the count of
			 * records, not the length.
			 */
			error = log_next_idx - syslog_idx;
		} else {
			u64 seq = syslog_seq;
			u32 idx = syslog_idx;
			enum log_flags prev = syslog_prev;

			error = 0;
			while (seq < log_next_seq) {
				struct log *msg = log_from_idx(idx);

				error += msg_print_text(msg, prev, true, NULL, 0);
				idx = log_next(idx);
				seq++;
				prev = msg->flags;
			}
			error -= syslog_partial;
		}
		raw_spin_unlock_irq(&logbuf_lock);
		break;
	/* Size of the log buffer */
	case SYSLOG_ACTION_SIZE_BUFFER:
		error = log_buf_len;
		break;
	default:
		error = -EINVAL;
		break;
	}
out:
	return error;
}

SYSCALL_DEFINE3(syslog, int, type, char __user *, buf, int, len)
{
	return do_syslog(type, buf, len, SYSLOG_FROM_CALL);
}

/*
 * Call the console drivers, asking them to write out
 * log_buf[start] to log_buf[end - 1].
 * The console_lock must be held.
 */
static void call_console_drivers(int level, const char *text, size_t len)
{
	struct console *con;

	trace_console(text, len);

	if (level >= console_loglevel && !ignore_loglevel)
		return;
	if (!console_drivers)
		return;

	for_each_console(con) {
		if (exclusive_console && con != exclusive_console)
			continue;
		if (!(con->flags & CON_ENABLED))
			continue;
		if (!con->write)
			continue;
		if (!cpu_online(smp_processor_id()) &&
		    !(con->flags & CON_ANYTIME))
			continue;
		con->write(con, text, len);
	}
}

/*
 * Zap console related locks when oopsing. Only zap at most once
 * every 10 seconds, to leave time for slow consoles to print a
 * full oops.
 */
static void zap_locks(void)
{
	static unsigned long oops_timestamp;

	if (time_after_eq(jiffies, oops_timestamp) &&
			!time_after(jiffies, oops_timestamp + 30 * HZ))
		return;

	oops_timestamp = jiffies;

	debug_locks_off();
	/* If a crash is occurring, make sure we can't deadlock */
	raw_spin_lock_init(&logbuf_lock);
	/* And make sure that we print immediately */
	sema_init(&console_sem, 1);
}

/* Check if we have any console registered that can be called early in boot. */
static int have_callable_console(void)
{
	struct console *con;

	for_each_console(con)
		if (con->flags & CON_ANYTIME)
			return 1;

	return 0;
}

/*
 * Can we actually use the console at this time on this cpu?
 *
 * Console drivers may assume that per-cpu resources have
 * been allocated. So unless they're explicitly marked as
 * being able to cope (CON_ANYTIME) don't call them until
 * this CPU is officially up.
 */
static inline int can_use_console(unsigned int cpu)
{
	return cpu_online(cpu) || have_callable_console();
}

/*
 * Try to get console ownership to actually show the kernel
 * messages from a 'printk'. Return true (and with the
 * console_lock held, and 'console_locked' set) if it
 * is successful, false otherwise.
 *
 * This gets called with the 'logbuf_lock' spinlock held and
 * interrupts disabled. It should return with 'lockbuf_lock'
 * released but interrupts still disabled.
 */
static int console_trylock_for_printk(unsigned int cpu)
	__releases(&logbuf_lock)
{
	int retval = 0, wake = 0;

	if (console_trylock()) {
		retval = 1;

		/*
		 * If we can't use the console, we need to release
		 * the console semaphore by hand to avoid flushing
		 * the buffer. We need to hold the console semaphore
		 * in order to do this test safely.
		 */
		if (!can_use_console(cpu)) {
			console_locked = 0;
			wake = 1;
			retval = 0;
		}
	}
	logbuf_cpu = UINT_MAX;
	if (wake)
		up(&console_sem);
	raw_spin_unlock(&logbuf_lock);
	return retval;
}

int printk_delay_msec __read_mostly;

static inline void printk_delay(void)
{
	if (unlikely(printk_delay_msec)) {
		int m = printk_delay_msec;

		while (m--) {
			mdelay(1);
			touch_nmi_watchdog();
		}
	}
}

/*
 * Continuation lines are buffered, and not committed to the record buffer
 * until the line is complete, or a race forces it. The line fragments
 * though, are printed immediately to the consoles to ensure everything has
 * reached the console in case of a kernel crash.
 */
static struct cont {
	char buf[LOG_LINE_MAX];
	size_t len;			/* length == 0 means unused buffer */
	size_t cons;			/* bytes written to console */
	struct task_struct *owner;	/* task of first print*/
	u64 ts_nsec;			/* time of first print */
	u8 level;			/* log level of first message */
	u8 facility;			/* log level of first message */
	enum log_flags flags;		/* prefix, newline flags */
	bool flushed:1;			/* buffer sealed and committed */
} cont;

static void cont_flush(enum log_flags flags)
{
	if (cont.flushed)
		return;
	if (cont.len == 0)
		return;

	if (cont.cons) {
		/*
		 * If a fragment of this line was directly flushed to the
		 * console; wait for the console to pick up the rest of the
		 * line. LOG_NOCONS suppresses a duplicated output.
		 */
		log_store(cont.facility, cont.level, flags | LOG_NOCONS,
			  cont.ts_nsec, NULL, 0, cont.buf, cont.len);
		cont.flags = flags;
		cont.flushed = true;
	} else {
		/*
		 * If no fragment of this line ever reached the console,
		 * just submit it to the store and free the buffer.
		 */
		log_store(cont.facility, cont.level, flags, 0,
			  NULL, 0, cont.buf, cont.len);
		cont.len = 0;
	}
}

static bool cont_add(int facility, int level, const char *text, size_t len)
{
	if (cont.len && cont.flushed)
		return false;

	if (cont.len + len > sizeof(cont.buf)) {
		/* the line gets too long, split it up in separate records */
		cont_flush(LOG_CONT);
		return false;
	}

	if (!cont.len) {
		cont.facility = facility;
		cont.level = level;
		cont.owner = current;
		cont.ts_nsec = local_clock();
		cont.flags = 0;
		cont.cons = 0;
		cont.flushed = false;
	}

	memcpy(cont.buf + cont.len, text, len);
	cont.len += len;

	if (cont.len > (sizeof(cont.buf) * 80) / 100)
		cont_flush(LOG_CONT);

	return true;
}

static size_t cont_print_text(char *text, size_t size)
{
	size_t textlen = 0;
	size_t len;

	if (cont.cons == 0 && (console_prev & LOG_NEWLINE)) {
		textlen += print_time(cont.ts_nsec, text);
		size -= textlen;
	}

	len = cont.len - cont.cons;
	if (len > 0) {
		if (len+1 > size)
			len = size-1;
		memcpy(text + textlen, cont.buf + cont.cons, len);
		textlen += len;
		cont.cons = cont.len;
	}

	if (cont.flushed) {
		if (cont.flags & LOG_NEWLINE)
			text[textlen++] = '\n';
		/* got everything, release buffer */
		cont.len = 0;
	}
	return textlen;
}

asmlinkage int vprintk_emit(int facility, int level,
			    const char *dict, size_t dictlen,
			    const char *fmt, va_list args)
{
	static int recursion_bug;
	static char textbuf[LOG_LINE_MAX];
	char *text = textbuf;
	size_t text_len;
	enum log_flags lflags = 0;
	unsigned long flags;
	int this_cpu;
	int printed_len = 0;

	boot_delay_msec(level);
	printk_delay();

	/* This stops the holder of console_sem just where we want him */
	local_irq_save(flags);
	this_cpu = smp_processor_id();

	/*
	 * Ouch, printk recursed into itself!
	 */
	if (unlikely(logbuf_cpu == this_cpu)) {
		/*
		 * If a crash is occurring during printk() on this CPU,
		 * then try to get the crash message out but make sure
		 * we can't deadlock. Otherwise just return to avoid the
		 * recursion and return - but flag the recursion so that
		 * it can be printed at the next appropriate moment:
		 */
		if (!oops_in_progress && !lockdep_recursing(current)) {
			recursion_bug = 1;
			goto out_restore_irqs;
		}
		zap_locks();
	}

	lockdep_off();
	raw_spin_lock(&logbuf_lock);
	logbuf_cpu = this_cpu;

	if (recursion_bug) {
		static const char recursion_msg[] =
			"BUG: recent printk recursion!";

		recursion_bug = 0;
		printed_len += strlen(recursion_msg);
		/* emit KERN_CRIT message */
		log_store(0, 2, LOG_PREFIX|LOG_NEWLINE, 0,
			  NULL, 0, recursion_msg, printed_len);
	}

	/*
	 * The printf needs to come first; we need the syslog
	 * prefix which might be passed-in as a parameter.
	 */
	text_len = vscnprintf(text, sizeof(textbuf), fmt, args);

	/* mark and strip a trailing newline */
	if (text_len && text[text_len-1] == '\n') {
		text_len--;
		lflags |= LOG_NEWLINE;
	}

	/* strip kernel syslog prefix and extract log level or control flags */
	if (facility == 0) {
		int kern_level = printk_get_level(text);

		if (kern_level) {
			const char *end_of_header = printk_skip_level(text);
			switch (kern_level) {
			case '0' ... '7':
				if (level == -1)
					level = kern_level - '0';
			case 'd':	/* KERN_DEFAULT */
				lflags |= LOG_PREFIX;
			case 'c':	/* KERN_CONT */
				break;
			}
			text_len -= end_of_header - text;
			text = (char *)end_of_header;
		}
	}

	if (level == -1)
		level = default_message_loglevel;

	if (dict)
		lflags |= LOG_PREFIX|LOG_NEWLINE;

	if (!(lflags & LOG_NEWLINE)) {
		/*
		 * Flush the conflicting buffer. An earlier newline was missing,
		 * or another task also prints continuation lines.
		 */
		if (cont.len && (lflags & LOG_PREFIX || cont.owner != current))
			cont_flush(LOG_NEWLINE);

		/* buffer line if possible, otherwise store it right away */
		if (!cont_add(facility, level, text, text_len))
			log_store(facility, level, lflags | LOG_CONT, 0,
				  dict, dictlen, text, text_len);
	} else {
		bool stored = false;

		/*
		 * If an earlier newline was missing and it was the same task,
		 * either merge it with the current buffer and flush, or if
		 * there was a race with interrupts (prefix == true) then just
		 * flush it out and store this line separately.
		 */
		if (cont.len && cont.owner == current) {
			if (!(lflags & LOG_PREFIX))
				stored = cont_add(facility, level, text, text_len);
			cont_flush(LOG_NEWLINE);
		}

		if (!stored)
			log_store(facility, level, lflags, 0,
				  dict, dictlen, text, text_len);
	}
	printed_len += text_len;

	/*
	 * Try to acquire and then immediately release the console semaphore.
	 * The release will print out buffers and wake up /dev/kmsg and syslog()
	 * users.
	 *
	 * The console_trylock_for_printk() function will release 'logbuf_lock'
	 * regardless of whether it actually gets the console semaphore or not.
	 */
	if (console_trylock_for_printk(this_cpu))
		console_unlock();

	lockdep_on();
out_restore_irqs:
	local_irq_restore(flags);

	return printed_len;
}
EXPORT_SYMBOL(vprintk_emit);

asmlinkage int vprintk(const char *fmt, va_list args)
{
	return vprintk_emit(0, -1, NULL, 0, fmt, args);
}
EXPORT_SYMBOL(vprintk);

asmlinkage int printk_emit(int facility, int level,
			   const char *dict, size_t dictlen,
			   const char *fmt, ...)
{
	va_list args;
	int r;

	va_start(args, fmt);
	r = vprintk_emit(facility, level, dict, dictlen, fmt, args);
	va_end(args);

	return r;
}
EXPORT_SYMBOL(printk_emit);

/**
 * printk - print a kernel message
 * @fmt: format string
 *
 * This is printk(). It can be called from any context. We want it to work.
 *
 * We try to grab the console_lock. If we succeed, it's easy - we log the
 * output and call the console drivers.  If we fail to get the semaphore, we
 * place the output into the log buffer and return. The current holder of
 * the console_sem will notice the new output in console_unlock(); and will
 * send it to the consoles before releasing the lock.
 *
 * One effect of this deferred printing is that code which calls printk() and
 * then changes console_loglevel may break. This is because console_loglevel
 * is inspected when the actual printing occurs.
 *
 * See also:
 * printf(3)
 *
 * See the vsnprintf() documentation for format string extensions over C99.
 */
asmlinkage int printk(const char *fmt, ...)
{
	va_list args;
	int r;

#ifdef CONFIG_KGDB_KDB
	if (unlikely(kdb_trap_printk)) {
		va_start(args, fmt);
		r = vkdb_printf(fmt, args);
		va_end(args);
		return r;
	}
#endif
	va_start(args, fmt);
	r = vprintk_emit(0, -1, NULL, 0, fmt, args);
	va_end(args);

	return r;
}
EXPORT_SYMBOL(printk);

#else /* CONFIG_PRINTK */

#define LOG_LINE_MAX		0
#define PREFIX_MAX		0
#define LOG_LINE_MAX 0
static u64 syslog_seq;
static u32 syslog_idx;
static u64 console_seq;
static u32 console_idx;
static enum log_flags syslog_prev;
static u64 log_first_seq;
static u32 log_first_idx;
static u64 log_next_seq;
static enum log_flags console_prev;
static struct cont {
	size_t len;
	size_t cons;
	u8 level;
	bool flushed:1;
} cont;
static struct log *log_from_idx(u32 idx) { return NULL; }
static u32 log_next(u32 idx) { return 0; }
static void call_console_drivers(int level, const char *text, size_t len) {}
static size_t msg_print_text(const struct log *msg, enum log_flags prev,
			     bool syslog, char *buf, size_t size) { return 0; }
static size_t cont_print_text(char *text, size_t size) { return 0; }

#endif /* CONFIG_PRINTK */

#ifdef CONFIG_EARLY_PRINTK
struct console *early_console;

void early_vprintk(const char *fmt, va_list ap)
{
	if (early_console) {
		char buf[512];
		int n = vscnprintf(buf, sizeof(buf), fmt, ap);

		early_console->write(early_console, buf, n);
	}
}

asmlinkage void early_printk(const char *fmt, ...)
{
	va_list ap;

	va_start(ap, fmt);
	early_vprintk(fmt, ap);
	va_end(ap);
}
#endif

static int __add_preferred_console(char *name, int idx, char *options,
				   char *brl_options)
{
	struct console_cmdline *c;
	int i;

	/*
	 *	See if this tty is not yet registered, and
	 *	if we have a slot free.
	 */
	for (i = 0; i < MAX_CMDLINECONSOLES && console_cmdline[i].name[0]; i++)
		if (strcmp(console_cmdline[i].name, name) == 0 &&
			  console_cmdline[i].index == idx) {
				if (!brl_options)
					selected_console = i;
				return 0;
		}
	if (i == MAX_CMDLINECONSOLES)
		return -E2BIG;
	if (!brl_options)
		selected_console = i;
	c = &console_cmdline[i];
	strlcpy(c->name, name, sizeof(c->name));
	c->options = options;
#ifdef CONFIG_A11Y_BRAILLE_CONSOLE
	c->brl_options = brl_options;
#endif
	c->index = idx;
	return 0;
}
/*
 * Set up a list of consoles.  Called from init/main.c
 */
static int __init console_setup(char *str)
{
	char buf[sizeof(console_cmdline[0].name) + 4]; /* 4 for index */
	char *s, *options, *brl_options = NULL;
	int idx;

#ifdef CONFIG_A11Y_BRAILLE_CONSOLE
	if (!memcmp(str, "brl,", 4)) {
		brl_options = "";
		str += 4;
	} else if (!memcmp(str, "brl=", 4)) {
		brl_options = str + 4;
		str = strchr(brl_options, ',');
		if (!str) {
			printk(KERN_ERR "need port name after brl=\n");
			return 1;
		}
		*(str++) = 0;
	}
#endif

	/*
	 * Decode str into name, index, options.
	 */
	if (str[0] >= '0' && str[0] <= '9') {
		strcpy(buf, "ttyS");
		strncpy(buf + 4, str, sizeof(buf) - 5);
	} else {
		strncpy(buf, str, sizeof(buf) - 1);
	}
	buf[sizeof(buf) - 1] = 0;
	if ((options = strchr(str, ',')) != NULL)
		*(options++) = 0;
#ifdef __sparc__
	if (!strcmp(str, "ttya"))
		strcpy(buf, "ttyS0");
	if (!strcmp(str, "ttyb"))
		strcpy(buf, "ttyS1");
#endif
	for (s = buf; *s; s++)
		if ((*s >= '0' && *s <= '9') || *s == ',')
			break;
	idx = simple_strtoul(s, NULL, 10);
	*s = 0;

	__add_preferred_console(buf, idx, options, brl_options);
	console_set_on_cmdline = 1;
	return 1;
}
__setup("console=", console_setup);

/**
 * add_preferred_console - add a device to the list of preferred consoles.
 * @name: device name
 * @idx: device index
 * @options: options for this console
 *
 * The last preferred console added will be used for kernel messages
 * and stdin/out/err for init.  Normally this is used by console_setup
 * above to handle user-supplied console arguments; however it can also
 * be used by arch-specific code either to override the user or more
 * commonly to provide a default console (ie from PROM variables) when
 * the user has not supplied one.
 */
int add_preferred_console(char *name, int idx, char *options)
{
	return __add_preferred_console(name, idx, options, NULL);
}

int update_console_cmdline(char *name, int idx, char *name_new, int idx_new, char *options)
{
	struct console_cmdline *c;
	int i;

	for (i = 0; i < MAX_CMDLINECONSOLES && console_cmdline[i].name[0]; i++)
		if (strcmp(console_cmdline[i].name, name) == 0 &&
			  console_cmdline[i].index == idx) {
				c = &console_cmdline[i];
				strlcpy(c->name, name_new, sizeof(c->name));
				c->name[sizeof(c->name) - 1] = 0;
				c->options = options;
				c->index = idx_new;
				return i;
		}
	/* not found */
	return -1;
}

bool console_suspend_enabled = 1;
EXPORT_SYMBOL(console_suspend_enabled);

static int __init console_suspend_disable(char *str)
{
	console_suspend_enabled = 0;
	return 1;
}
__setup("no_console_suspend", console_suspend_disable);
module_param_named(console_suspend, console_suspend_enabled,
		bool, S_IRUGO | S_IWUSR);
MODULE_PARM_DESC(console_suspend, "suspend console during suspend"
	" and hibernate operations");

/**
 * suspend_console - suspend the console subsystem
 *
 * This disables printk() while we go into suspend states
 */
void suspend_console(void)
{
	if (!console_suspend_enabled)
		return;
	printk("Suspending console(s) (use no_console_suspend to debug)\n");
	console_lock();
	console_suspended = 1;
	up(&console_sem);
}

void resume_console(void)
{
	if (!console_suspend_enabled)
		return;
	down(&console_sem);
	console_suspended = 0;
	console_unlock();
}

/**
 * console_cpu_notify - print deferred console messages after CPU hotplug
 * @self: notifier struct
 * @action: CPU hotplug event
 * @hcpu: unused
 *
 * If printk() is called from a CPU that is not online yet, the messages
 * will be spooled but will not show up on the console.  This function is
 * called when a new CPU comes online (or fails to come up), and ensures
 * that any such output gets printed.
 */
static int __cpuinit console_cpu_notify(struct notifier_block *self,
	unsigned long action, void *hcpu)
{
	switch (action) {
	case CPU_ONLINE:
	case CPU_DEAD:
	case CPU_DOWN_FAILED:
	case CPU_UP_CANCELED:
		console_lock();
		console_unlock();
	}
	return NOTIFY_OK;
}

/**
 * console_lock - lock the console system for exclusive use.
 *
 * Acquires a lock which guarantees that the caller has
 * exclusive access to the console system and the console_drivers list.
 *
 * Can sleep, returns nothing.
 */
void console_lock(void)
{
	might_sleep();

	down(&console_sem);
	if (console_suspended)
		return;
	console_locked = 1;
	console_may_schedule = 1;
	mutex_acquire(&console_lock_dep_map, 0, 0, _RET_IP_);
}
EXPORT_SYMBOL(console_lock);

/**
 * console_trylock - try to lock the console system for exclusive use.
 *
 * Tried to acquire a lock which guarantees that the caller has
 * exclusive access to the console system and the console_drivers list.
 *
 * returns 1 on success, and 0 on failure to acquire the lock.
 */
int console_trylock(void)
{
	if (down_trylock(&console_sem))
		return 0;
	if (console_suspended) {
		up(&console_sem);
		return 0;
	}
	console_locked = 1;
	console_may_schedule = 0;
	mutex_acquire(&console_lock_dep_map, 0, 1, _RET_IP_);
	return 1;
}
EXPORT_SYMBOL(console_trylock);

int is_console_locked(void)
{
	return console_locked;
}

static void console_cont_flush(char *text, size_t size)
{
	unsigned long flags;
	size_t len;

	raw_spin_lock_irqsave(&logbuf_lock, flags);

	if (!cont.len)
		goto out;

	/*
	 * We still queue earlier records, likely because the console was
	 * busy. The earlier ones need to be printed before this one, we
	 * did not flush any fragment so far, so just let it queue up.
	 */
	if (console_seq < log_next_seq && !cont.cons)
		goto out;

	len = cont_print_text(text, size);
	raw_spin_unlock(&logbuf_lock);
	stop_critical_timings();
	call_console_drivers(cont.level, text, len);
	start_critical_timings();
	local_irq_restore(flags);
	return;
out:
	raw_spin_unlock_irqrestore(&logbuf_lock, flags);
}

/**
 * console_unlock - unlock the console system
 *
 * Releases the console_lock which the caller holds on the console system
 * and the console driver list.
 *
 * While the console_lock was held, console output may have been buffered
 * by printk().  If this is the case, console_unlock(); emits
 * the output prior to releasing the lock.
 *
 * If there is output waiting, we wake /dev/kmsg and syslog() users.
 *
 * console_unlock(); may be called from any context.
 */
void console_unlock(void)
{
	static char text[LOG_LINE_MAX + PREFIX_MAX];
	static u64 seen_seq;
	unsigned long flags;
	bool wake_klogd = false;
	bool retry;

	if (console_suspended) {
		up(&console_sem);
		return;
	}

	console_may_schedule = 0;

	/* flush buffered message fragment immediately to console */
	console_cont_flush(text, sizeof(text));
again:
	for (;;) {
		struct log *msg;
		size_t len;
		int level;

		raw_spin_lock_irqsave(&logbuf_lock, flags);
		if (seen_seq != log_next_seq) {
			wake_klogd = true;
			seen_seq = log_next_seq;
		}

		if (console_seq < log_first_seq) {
			/* messages are gone, move to first one */
			console_seq = log_first_seq;
			console_idx = log_first_idx;
			console_prev = 0;
		}
skip:
		if (console_seq == log_next_seq)
			break;

		msg = log_from_idx(console_idx);
		if (msg->flags & LOG_NOCONS) {
			/*
			 * Skip record we have buffered and already printed
			 * directly to the console when we received it.
			 */
			console_idx = log_next(console_idx);
			console_seq++;
			/*
			 * We will get here again when we register a new
			 * CON_PRINTBUFFER console. Clear the flag so we
			 * will properly dump everything later.
			 */
			msg->flags &= ~LOG_NOCONS;
			console_prev = msg->flags;
			goto skip;
		}

		level = msg->level;
		len = msg_print_text(msg, console_prev, false,
				     text, sizeof(text));
		console_idx = log_next(console_idx);
		console_seq++;
		console_prev = msg->flags;
		raw_spin_unlock(&logbuf_lock);

		stop_critical_timings();	/* don't trace print latency */
		call_console_drivers(level, text, len);
		start_critical_timings();
		local_irq_restore(flags);
	}
	console_locked = 0;
	mutex_release(&console_lock_dep_map, 1, _RET_IP_);

	/* Release the exclusive_console once it is used */
	if (unlikely(exclusive_console))
		exclusive_console = NULL;

	raw_spin_unlock(&logbuf_lock);

	up(&console_sem);

	/*
	 * Someone could have filled up the buffer again, so re-check if there's
	 * something to flush. In case we cannot trylock the console_sem again,
	 * there's a new owner and the console_unlock() from them will do the
	 * flush, no worries.
	 */
	raw_spin_lock(&logbuf_lock);
	retry = console_seq != log_next_seq;
	raw_spin_unlock_irqrestore(&logbuf_lock, flags);

	if (retry && console_trylock())
		goto again;

	if (wake_klogd)
		wake_up_klogd();
}
EXPORT_SYMBOL(console_unlock);

/**
 * console_conditional_schedule - yield the CPU if required
 *
 * If the console code is currently allowed to sleep, and
 * if this CPU should yield the CPU to another task, do
 * so here.
 *
 * Must be called within console_lock();.
 */
void __sched console_conditional_schedule(void)
{
	if (console_may_schedule)
		cond_resched();
}
EXPORT_SYMBOL(console_conditional_schedule);

void console_unblank(void)
{
	struct console *c;

	/*
	 * console_unblank can no longer be called in interrupt context unless
	 * oops_in_progress is set to 1..
	 */
	if (oops_in_progress) {
		if (down_trylock(&console_sem) != 0)
			return;
	} else
		console_lock();

	console_locked = 1;
	console_may_schedule = 0;
	for_each_console(c)
		if ((c->flags & CON_ENABLED) && c->unblank)
			c->unblank();
	console_unlock();
}

/*
 * Return the console tty driver structure and its associated index
 */
struct tty_driver *console_device(int *index)
{
	struct console *c;
	struct tty_driver *driver = NULL;

	console_lock();
	for_each_console(c) {
		if (!c->device)
			continue;
		driver = c->device(c, index);
		if (driver)
			break;
	}
	console_unlock();
	return driver;
}

/*
 * Prevent further output on the passed console device so that (for example)
 * serial drivers can disable console output before suspending a port, and can
 * re-enable output afterwards.
 */
void console_stop(struct console *console)
{
	console_lock();
	console->flags &= ~CON_ENABLED;
	console_unlock();
}
EXPORT_SYMBOL(console_stop);

void console_start(struct console *console)
{
	console_lock();
	console->flags |= CON_ENABLED;
	console_unlock();
}
EXPORT_SYMBOL(console_start);

static int __read_mostly keep_bootcon;

static int __init keep_bootcon_setup(char *str)
{
	keep_bootcon = 1;
	printk(KERN_INFO "debug: skip boot console de-registration.\n");

	return 0;
}

early_param("keep_bootcon", keep_bootcon_setup);

/*
 * The console driver calls this routine during kernel initialization
 * to register the console printing procedure with printk() and to
 * print any messages that were printed by the kernel before the
 * console driver was initialized.
 *
 * This can happen pretty early during the boot process (because of
 * early_printk) - sometimes before setup_arch() completes - be careful
 * of what kernel features are used - they may not be initialised yet.
 *
 * There are two types of consoles - bootconsoles (early_printk) and
 * "real" consoles (everything which is not a bootconsole) which are
 * handled differently.
 *  - Any number of bootconsoles can be registered at any time.
 *  - As soon as a "real" console is registered, all bootconsoles
 *    will be unregistered automatically.
 *  - Once a "real" console is registered, any attempt to register a
 *    bootconsoles will be rejected
 */
void register_console(struct console *newcon)
{
	int i;
	unsigned long flags;
	struct console *bcon = NULL;

	/*
	 * before we register a new CON_BOOT console, make sure we don't
	 * already have a valid console
	 */
	if (console_drivers && newcon->flags & CON_BOOT) {
		/* find the last or real console */
		for_each_console(bcon) {
			if (!(bcon->flags & CON_BOOT)) {
				printk(KERN_INFO "Too late to register bootconsole %s%d\n",
					newcon->name, newcon->index);
				return;
			}
		}
	}

	if (console_drivers && console_drivers->flags & CON_BOOT)
		bcon = console_drivers;

	if (preferred_console < 0 || bcon || !console_drivers)
		preferred_console = selected_console;

	if (newcon->early_setup)
		newcon->early_setup();

	/*
	 *	See if we want to use this console driver. If we
	 *	didn't select a console we take the first one
	 *	that registers here.
	 */
	if (preferred_console < 0) {
		if (newcon->index < 0)
			newcon->index = 0;
		if (newcon->setup == NULL ||
		    newcon->setup(newcon, NULL) == 0) {
			newcon->flags |= CON_ENABLED;
			if (newcon->device) {
				newcon->flags |= CON_CONSDEV;
				preferred_console = 0;
			}
		}
	}

	/*
	 *	See if this console matches one we selected on
	 *	the command line.
	 */
	for (i = 0; i < MAX_CMDLINECONSOLES && console_cmdline[i].name[0];
			i++) {
		if (strcmp(console_cmdline[i].name, newcon->name) != 0)
			continue;
		if (newcon->index >= 0 &&
		    newcon->index != console_cmdline[i].index)
			continue;
		if (newcon->index < 0)
			newcon->index = console_cmdline[i].index;
#ifdef CONFIG_A11Y_BRAILLE_CONSOLE
		if (console_cmdline[i].brl_options) {
			newcon->flags |= CON_BRL;
			braille_register_console(newcon,
					console_cmdline[i].index,
					console_cmdline[i].options,
					console_cmdline[i].brl_options);
			return;
		}
#endif
		if (newcon->setup &&
		    newcon->setup(newcon, console_cmdline[i].options) != 0)
			break;
		newcon->flags |= CON_ENABLED;
		newcon->index = console_cmdline[i].index;
		if (i == selected_console) {
			newcon->flags |= CON_CONSDEV;
			preferred_console = selected_console;
		}
		break;
	}

	if (!(newcon->flags & CON_ENABLED))
		return;

	/*
	 * If we have a bootconsole, and are switching to a real console,
	 * don't print everything out again, since when the boot console, and
	 * the real console are the same physical device, it's annoying to
	 * see the beginning boot messages twice
	 */
	if (bcon && ((newcon->flags & (CON_CONSDEV | CON_BOOT)) == CON_CONSDEV))
		newcon->flags &= ~CON_PRINTBUFFER;

	/*
	 *	Put this console in the list - keep the
	 *	preferred driver at the head of the list.
	 */
	console_lock();
	if ((newcon->flags & CON_CONSDEV) || console_drivers == NULL) {
		newcon->next = console_drivers;
		console_drivers = newcon;
		if (newcon->next)
			newcon->next->flags &= ~CON_CONSDEV;
	} else {
		newcon->next = console_drivers->next;
		console_drivers->next = newcon;
	}
	if (newcon->flags & CON_PRINTBUFFER) {
		/*
		 * console_unlock(); will print out the buffered messages
		 * for us.
		 */
		raw_spin_lock_irqsave(&logbuf_lock, flags);
		console_seq = syslog_seq;
		console_idx = syslog_idx;
		console_prev = syslog_prev;
		raw_spin_unlock_irqrestore(&logbuf_lock, flags);
		/*
		 * We're about to replay the log buffer.  Only do this to the
		 * just-registered console to avoid excessive message spam to
		 * the already-registered consoles.
		 */
		exclusive_console = newcon;
	}
	console_unlock();
	console_sysfs_notify();

	/*
	 * By unregistering the bootconsoles after we enable the real console
	 * we get the "console xxx enabled" message on all the consoles -
	 * boot consoles, real consoles, etc - this is to ensure that end
	 * users know there might be something in the kernel's log buffer that
	 * went to the bootconsole (that they do not see on the real console)
	 */
	if (bcon &&
	    ((newcon->flags & (CON_CONSDEV | CON_BOOT)) == CON_CONSDEV) &&
	    !keep_bootcon) {
		/* we need to iterate through twice, to make sure we print
		 * everything out, before we unregister the console(s)
		 */
		printk(KERN_INFO "console [%s%d] enabled, bootconsole disabled\n",
			newcon->name, newcon->index);
		for_each_console(bcon)
			if (bcon->flags & CON_BOOT)
				unregister_console(bcon);
	} else {
		printk(KERN_INFO "%sconsole [%s%d] enabled\n",
			(newcon->flags & CON_BOOT) ? "boot" : "" ,
			newcon->name, newcon->index);
	}
}
EXPORT_SYMBOL(register_console);

int unregister_console(struct console *console)
{
        struct console *a, *b;
	int res = 1;

#ifdef CONFIG_A11Y_BRAILLE_CONSOLE
	if (console->flags & CON_BRL)
		return braille_unregister_console(console);
#endif

	console_lock();
	if (console_drivers == console) {
		console_drivers=console->next;
		res = 0;
	} else if (console_drivers) {
		for (a=console_drivers->next, b=console_drivers ;
		     a; b=a, a=b->next) {
			if (a == console) {
				b->next = a->next;
				res = 0;
				break;
			}
		}
	}

	/*
	 * If this isn't the last console and it has CON_CONSDEV set, we
	 * need to set it on the next preferred console.
	 */
	if (console_drivers != NULL && console->flags & CON_CONSDEV)
		console_drivers->flags |= CON_CONSDEV;

	console_unlock();
	console_sysfs_notify();
	return res;
}
EXPORT_SYMBOL(unregister_console);

static int __init printk_late_init(void)
{
	struct console *con;

	for_each_console(con) {
		if (!keep_bootcon && con->flags & CON_BOOT) {
			printk(KERN_INFO "turn off boot console %s%d\n",
				con->name, con->index);
			unregister_console(con);
		}
	}
	hotcpu_notifier(console_cpu_notify, 0);
	return 0;
}
late_initcall(printk_late_init);

#if defined CONFIG_PRINTK
/*
 * Delayed printk version, for scheduler-internal messages:
 */
#define PRINTK_BUF_SIZE		512

#define PRINTK_PENDING_WAKEUP	0x01
#define PRINTK_PENDING_SCHED	0x02

static DEFINE_PER_CPU(int, printk_pending);
static DEFINE_PER_CPU(char [PRINTK_BUF_SIZE], printk_sched_buf);

static void wake_up_klogd_work_func(struct irq_work *irq_work)
{
	int pending = __this_cpu_xchg(printk_pending, 0);

	if (pending & PRINTK_PENDING_SCHED) {
		char *buf = __get_cpu_var(printk_sched_buf);
		printk(KERN_WARNING "[sched_delayed] %s", buf);
	}

	if (pending & PRINTK_PENDING_WAKEUP)
		wake_up_interruptible(&log_wait);
}

static DEFINE_PER_CPU(struct irq_work, wake_up_klogd_work) = {
	.func = wake_up_klogd_work_func,
	.flags = IRQ_WORK_LAZY,
};

void wake_up_klogd(void)
{
	preempt_disable();
	if (waitqueue_active(&log_wait)) {
		this_cpu_or(printk_pending, PRINTK_PENDING_WAKEUP);
		irq_work_queue(&__get_cpu_var(wake_up_klogd_work));
	}
	preempt_enable();
}

int printk_sched(const char *fmt, ...)
{
	unsigned long flags;
	va_list args;
	char *buf;
	int r;

	local_irq_save(flags);
	buf = __get_cpu_var(printk_sched_buf);

	va_start(args, fmt);
	r = vsnprintf(buf, PRINTK_BUF_SIZE, fmt, args);
	va_end(args);

	__this_cpu_or(printk_pending, PRINTK_PENDING_SCHED);
	irq_work_queue(&__get_cpu_var(wake_up_klogd_work));
	local_irq_restore(flags);

	return r;
}

/*
 * printk rate limiting, lifted from the networking subsystem.
 *
 * This enforces a rate limit: not more than 10 kernel messages
 * every 5s to make a denial-of-service attack impossible.
 */
DEFINE_RATELIMIT_STATE(printk_ratelimit_state, 5 * HZ, 10);

int __printk_ratelimit(const char *func)
{
	return ___ratelimit(&printk_ratelimit_state, func);
}
EXPORT_SYMBOL(__printk_ratelimit);

/**
 * printk_timed_ratelimit - caller-controlled printk ratelimiting
 * @caller_jiffies: pointer to caller's state
 * @interval_msecs: minimum interval between prints
 *
 * printk_timed_ratelimit() returns true if more than @interval_msecs
 * milliseconds have elapsed since the last time printk_timed_ratelimit()
 * returned true.
 */
bool printk_timed_ratelimit(unsigned long *caller_jiffies,
			unsigned int interval_msecs)
{
	if (*caller_jiffies == 0
			|| !time_in_range(jiffies, *caller_jiffies,
					*caller_jiffies
					+ msecs_to_jiffies(interval_msecs))) {
		*caller_jiffies = jiffies;
		return true;
	}
	return false;
}
EXPORT_SYMBOL(printk_timed_ratelimit);

static DEFINE_SPINLOCK(dump_list_lock);
static LIST_HEAD(dump_list);

/**
 * kmsg_dump_register - register a kernel log dumper.
 * @dumper: pointer to the kmsg_dumper structure
 *
 * Adds a kernel log dumper to the system. The dump callback in the
 * structure will be called when the kernel oopses or panics and must be
 * set. Returns zero on success and %-EINVAL or %-EBUSY otherwise.
 */
int kmsg_dump_register(struct kmsg_dumper *dumper)
{
	unsigned long flags;
	int err = -EBUSY;

	/* The dump callback needs to be set */
	if (!dumper->dump)
		return -EINVAL;

	spin_lock_irqsave(&dump_list_lock, flags);
	/* Don't allow registering multiple times */
	if (!dumper->registered) {
		dumper->registered = 1;
		list_add_tail_rcu(&dumper->list, &dump_list);
		err = 0;
	}
	spin_unlock_irqrestore(&dump_list_lock, flags);

	return err;
}
EXPORT_SYMBOL_GPL(kmsg_dump_register);

/**
 * kmsg_dump_unregister - unregister a kmsg dumper.
 * @dumper: pointer to the kmsg_dumper structure
 *
 * Removes a dump device from the system. Returns zero on success and
 * %-EINVAL otherwise.
 */
int kmsg_dump_unregister(struct kmsg_dumper *dumper)
{
	unsigned long flags;
	int err = -EINVAL;

	spin_lock_irqsave(&dump_list_lock, flags);
	if (dumper->registered) {
		dumper->registered = 0;
		list_del_rcu(&dumper->list);
		err = 0;
	}
	spin_unlock_irqrestore(&dump_list_lock, flags);
	synchronize_rcu();

	return err;
}
EXPORT_SYMBOL_GPL(kmsg_dump_unregister);

static bool always_kmsg_dump;
module_param_named(always_kmsg_dump, always_kmsg_dump, bool, S_IRUGO | S_IWUSR);

/**
 * kmsg_dump - dump kernel log to kernel message dumpers.
 * @reason: the reason (oops, panic etc) for dumping
 *
 * Call each of the registered dumper's dump() callback, which can
 * retrieve the kmsg records with kmsg_dump_get_line() or
 * kmsg_dump_get_buffer().
 */
void kmsg_dump(enum kmsg_dump_reason reason)
{
	struct kmsg_dumper *dumper;
	unsigned long flags;

	if ((reason > KMSG_DUMP_OOPS) && !always_kmsg_dump)
		return;

	rcu_read_lock();
	list_for_each_entry_rcu(dumper, &dump_list, list) {
		if (dumper->max_reason && reason > dumper->max_reason)
			continue;

		/* initialize iterator with data about the stored records */
		dumper->active = true;

		raw_spin_lock_irqsave(&logbuf_lock, flags);
		dumper->cur_seq = clear_seq;
		dumper->cur_idx = clear_idx;
		dumper->next_seq = log_next_seq;
		dumper->next_idx = log_next_idx;
		raw_spin_unlock_irqrestore(&logbuf_lock, flags);

		/* invoke dumper which will iterate over records */
		dumper->dump(dumper, reason);

		/* reset iterator */
		dumper->active = false;
	}
	rcu_read_unlock();
}

/**
 * kmsg_dump_get_line_nolock - retrieve one kmsg log line (unlocked version)
 * @dumper: registered kmsg dumper
 * @syslog: include the "<4>" prefixes
 * @line: buffer to copy the line to
 * @size: maximum size of the buffer
 * @len: length of line placed into buffer
 *
 * Start at the beginning of the kmsg buffer, with the oldest kmsg
 * record, and copy one record into the provided buffer.
 *
 * Consecutive calls will return the next available record moving
 * towards the end of the buffer with the youngest messages.
 *
 * A return value of FALSE indicates that there are no more records to
 * read.
 *
 * The function is similar to kmsg_dump_get_line(), but grabs no locks.
 */
bool kmsg_dump_get_line_nolock(struct kmsg_dumper *dumper, bool syslog,
			       char *line, size_t size, size_t *len)
{
	struct log *msg;
	size_t l = 0;
	bool ret = false;

	if (!dumper->active)
		goto out;

	if (dumper->cur_seq < log_first_seq) {
		/* messages are gone, move to first available one */
		dumper->cur_seq = log_first_seq;
		dumper->cur_idx = log_first_idx;
	}

	/* last entry */
	if (dumper->cur_seq >= log_next_seq)
		goto out;

	msg = log_from_idx(dumper->cur_idx);
	l = msg_print_text(msg, 0, syslog, line, size);

	dumper->cur_idx = log_next(dumper->cur_idx);
	dumper->cur_seq++;
	ret = true;
out:
	if (len)
		*len = l;
	return ret;
}

/**
 * kmsg_dump_get_line - retrieve one kmsg log line
 * @dumper: registered kmsg dumper
 * @syslog: include the "<4>" prefixes
 * @line: buffer to copy the line to
 * @size: maximum size of the buffer
 * @len: length of line placed into buffer
 *
 * Start at the beginning of the kmsg buffer, with the oldest kmsg
 * record, and copy one record into the provided buffer.
 *
 * Consecutive calls will return the next available record moving
 * towards the end of the buffer with the youngest messages.
 *
 * A return value of FALSE indicates that there are no more records to
 * read.
 */
bool kmsg_dump_get_line(struct kmsg_dumper *dumper, bool syslog,
			char *line, size_t size, size_t *len)
{
	unsigned long flags;
	bool ret;

	raw_spin_lock_irqsave(&logbuf_lock, flags);
	ret = kmsg_dump_get_line_nolock(dumper, syslog, line, size, len);
	raw_spin_unlock_irqrestore(&logbuf_lock, flags);

	return ret;
}
EXPORT_SYMBOL_GPL(kmsg_dump_get_line);

/**
 * kmsg_dump_get_buffer - copy kmsg log lines
 * @dumper: registered kmsg dumper
 * @syslog: include the "<4>" prefixes
 * @buf: buffer to copy the line to
 * @size: maximum size of the buffer
 * @len: length of line placed into buffer
 *
 * Start at the end of the kmsg buffer and fill the provided buffer
 * with as many of the the *youngest* kmsg records that fit into it.
 * If the buffer is large enough, all available kmsg records will be
 * copied with a single call.
 *
 * Consecutive calls will fill the buffer with the next block of
 * available older records, not including the earlier retrieved ones.
 *
 * A return value of FALSE indicates that there are no more records to
 * read.
 */
bool kmsg_dump_get_buffer(struct kmsg_dumper *dumper, bool syslog,
			  char *buf, size_t size, size_t *len)
{
	unsigned long flags;
	u64 seq;
	u32 idx;
	u64 next_seq;
	u32 next_idx;
	enum log_flags prev;
	size_t l = 0;
	bool ret = false;

	if (!dumper->active)
		goto out;

	raw_spin_lock_irqsave(&logbuf_lock, flags);
	if (dumper->cur_seq < log_first_seq) {
		/* messages are gone, move to first available one */
		dumper->cur_seq = log_first_seq;
		dumper->cur_idx = log_first_idx;
	}

	/* last entry */
	if (dumper->cur_seq >= dumper->next_seq) {
		raw_spin_unlock_irqrestore(&logbuf_lock, flags);
		goto out;
	}

	/* calculate length of entire buffer */
	seq = dumper->cur_seq;
	idx = dumper->cur_idx;
	prev = 0;
	while (seq < dumper->next_seq) {
		struct log *msg = log_from_idx(idx);

		l += msg_print_text(msg, prev, true, NULL, 0);
		idx = log_next(idx);
		seq++;
		prev = msg->flags;
	}

	/* move first record forward until length fits into the buffer */
	seq = dumper->cur_seq;
	idx = dumper->cur_idx;
	prev = 0;
	while (l > size && seq < dumper->next_seq) {
		struct log *msg = log_from_idx(idx);

		l -= msg_print_text(msg, prev, true, NULL, 0);
		idx = log_next(idx);
		seq++;
		prev = msg->flags;
	}

	/* last message in next interation */
	next_seq = seq;
	next_idx = idx;

	l = 0;
	prev = 0;
	while (seq < dumper->next_seq) {
		struct log *msg = log_from_idx(idx);

		l += msg_print_text(msg, prev, syslog, buf + l, size - l);
		idx = log_next(idx);
		seq++;
		prev = msg->flags;
	}

	dumper->next_seq = next_seq;
	dumper->next_idx = next_idx;
	ret = true;
	raw_spin_unlock_irqrestore(&logbuf_lock, flags);
out:
	if (len)
		*len = l;
	return ret;
}
EXPORT_SYMBOL_GPL(kmsg_dump_get_buffer);

/**
 * kmsg_dump_rewind_nolock - reset the interator (unlocked version)
 * @dumper: registered kmsg dumper
 *
 * Reset the dumper's iterator so that kmsg_dump_get_line() and
 * kmsg_dump_get_buffer() can be called again and used multiple
 * times within the same dumper.dump() callback.
 *
 * The function is similar to kmsg_dump_rewind(), but grabs no locks.
 */
void kmsg_dump_rewind_nolock(struct kmsg_dumper *dumper)
{
	dumper->cur_seq = clear_seq;
	dumper->cur_idx = clear_idx;
	dumper->next_seq = log_next_seq;
	dumper->next_idx = log_next_idx;
}

/**
 * kmsg_dump_rewind - reset the interator
 * @dumper: registered kmsg dumper
 *
 * Reset the dumper's iterator so that kmsg_dump_get_line() and
 * kmsg_dump_get_buffer() can be called again and used multiple
 * times within the same dumper.dump() callback.
 */
void kmsg_dump_rewind(struct kmsg_dumper *dumper)
{
	unsigned long flags;

	raw_spin_lock_irqsave(&logbuf_lock, flags);
	kmsg_dump_rewind_nolock(dumper);
	raw_spin_unlock_irqrestore(&logbuf_lock, flags);
}
EXPORT_SYMBOL_GPL(kmsg_dump_rewind);

static char dump_stack_arch_desc_str[128];

/**
 * dump_stack_set_arch_desc - set arch-specific str to show with task dumps
 * @fmt: printf-style format string
 * @...: arguments for the format string
 *
 * The configured string will be printed right after utsname during task
 * dumps.  Usually used to add arch-specific system identifiers.  If an
 * arch wants to make use of such an ID string, it should initialize this
 * as soon as possible during boot.
 */
void __init dump_stack_set_arch_desc(const char *fmt, ...)
{
	va_list args;

	va_start(args, fmt);
	vsnprintf(dump_stack_arch_desc_str, sizeof(dump_stack_arch_desc_str),
		  fmt, args);
	va_end(args);
}

/**
 * dump_stack_print_info - print generic debug info for dump_stack()
 * @log_lvl: log level
 *
 * Arch-specific dump_stack() implementations can use this function to
 * print out the same debug information as the generic dump_stack().
 */
void dump_stack_print_info(const char *log_lvl)
{
	printk("%sCPU: %d PID: %d Comm: %.20s %s %s %.*s\n",
	       log_lvl, raw_smp_processor_id(), current->pid, current->comm,
	       print_tainted(), init_utsname()->release,
	       (int)strcspn(init_utsname()->version, " "),
	       init_utsname()->version);

	if (dump_stack_arch_desc_str[0] != '\0')
		printk("%sHardware name: %s\n",
		       log_lvl, dump_stack_arch_desc_str);

	print_worker_info(log_lvl, current);
}

/**
 * show_regs_print_info - print generic debug info for show_regs()
 * @log_lvl: log level
 *
 * show_regs() implementations can use this function to print out generic
 * debug information.
 */
void show_regs_print_info(const char *log_lvl)
{
	dump_stack_print_info(log_lvl);

	printk("%stask: %p ti: %p task.ti: %p\n",
	       log_lvl, current, current_thread_info(),
	       task_thread_info(current));
}

#endif<|MERGE_RESOLUTION|>--- conflicted
+++ resolved
@@ -51,19 +51,6 @@
 #define CREATE_TRACE_POINTS
 #include <trace/events/printk.h>
 
-<<<<<<< HEAD
-#ifdef	CONFIG_DEBUG_LL
-extern void printascii(char *);
-#endif
-=======
-/*
- * Architectures can override it:
- */
-void asmlinkage __attribute__((weak)) early_printk(const char *fmt, ...)
-{
-}
->>>>>>> 1da45535
-
 /* printk's without a loglevel use this.. */
 #define DEFAULT_MESSAGE_LOGLEVEL CONFIG_DEFAULT_MESSAGE_LOGLEVEL
 
