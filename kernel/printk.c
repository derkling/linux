/*
 *  linux/kernel/printk.c
 *
 *  Copyright (C) 1991, 1992  Linus Torvalds
 *
 * Modified to make sys_syslog() more flexible: added commands to
 * return the last 4k of kernel messages, regardless of whether
 * they've been read or not.  Added option to suppress kernel printk's
 * to the console.  Added hook for sending the console messages
 * elsewhere, in preparation for a serial line console (someday).
 * Ted Ts'o, 2/11/93.
 * Modified for sysctl support, 1/8/97, Chris Horn.
 * Fixed SMP synchronization, 08/08/99, Manfred Spraul
 *     manfred@colorfullife.com
 * Rewrote bits to get rid of console_lock
 *	01Mar01 Andrew Morton
 */

#include <linux/kernel.h>
#include <linux/mm.h>
#include <linux/tty.h>
#include <linux/tty_driver.h>
#include <linux/console.h>
#include <linux/init.h>
#include <linux/jiffies.h>
#include <linux/nmi.h>
#include <linux/module.h>
#include <linux/moduleparam.h>
#include <linux/interrupt.h>			/* For in_interrupt() */
#include <linux/delay.h>
#include <linux/smp.h>
#include <linux/security.h>
#include <linux/bootmem.h>
#include <linux/memblock.h>
#include <linux/aio.h>
#include <linux/syscalls.h>
#include <linux/kexec.h>
#include <linux/kdb.h>
#include <linux/ratelimit.h>
#include <linux/kmsg_dump.h>
#include <linux/syslog.h>
#include <linux/cpu.h>
#include <linux/notifier.h>
#include <linux/rculist.h>
#include <linux/poll.h>
#include <linux/irq_work.h>
#include <linux/utsname.h>

#include <asm/uaccess.h>
//adbg++
#include <linux/asus_global.h>
<<<<<<< HEAD
=======
#include <linux/asusdebug.h>
>>>>>>> 62a3c2da
#include <linux/rtc.h>
#include <linux/syscalls.h>         /* For sys_open and sys_write */

static int is_rebased = 0;
int suspend_in_progress = 0;
static char *g_printk_log_buf;
int boot_after_60sec = 0;

//ASUS_BSP +++ Josh_Hsu "Enable last kmsg feature for Google"
#define ASUS_LAST_KMSG  1

#if ASUS_LAST_KMSG
static size_t asus_print_time(u64 ts, char *buf);
#endif
//ASUS_BSP --- Josh_Hsu "Enable last kmsg feature for Google"
//adbg--

#define CREATE_TRACE_POINTS
#include <trace/events/printk.h>

#ifdef CONFIG_EARLY_PRINTK_DIRECT
extern void printascii(char *);
#endif

/* printk's without a loglevel use this.. */
#define DEFAULT_MESSAGE_LOGLEVEL CONFIG_DEFAULT_MESSAGE_LOGLEVEL

/* We show everything that is MORE important than this.. */
#define MINIMUM_CONSOLE_LOGLEVEL 1 /* Minimum loglevel we let people use */
#define DEFAULT_CONSOLE_LOGLEVEL 7 /* anything MORE serious than KERN_DEBUG */

int console_printk[4] = {
	DEFAULT_CONSOLE_LOGLEVEL,	/* console_loglevel */
	DEFAULT_MESSAGE_LOGLEVEL,	/* default_message_loglevel */
	MINIMUM_CONSOLE_LOGLEVEL,	/* minimum_console_loglevel */
	DEFAULT_CONSOLE_LOGLEVEL,	/* default_console_loglevel */
};

/*
 * Low level drivers may need that to know if they can schedule in
 * their unblank() callback or not. So let's export it.
 */
int oops_in_progress;
EXPORT_SYMBOL(oops_in_progress);

/*
 * console_sem protects the console_drivers list, and also
 * provides serialisation for access to the entire console
 * driver system.
 */
static DEFINE_SEMAPHORE(console_sem);
struct console *console_drivers;
EXPORT_SYMBOL_GPL(console_drivers);

#ifdef CONFIG_LOCKDEP
static struct lockdep_map console_lock_dep_map = {
	.name = "console_lock"
};
#endif

/*
 * This is used for debugging the mess that is the VT code by
 * keeping track if we have the console semaphore held. It's
 * definitely not the perfect debug tool (we don't know if _WE_
 * hold it are racing, but it helps tracking those weird code
 * path in the console code where we end up in places I want
 * locked without the console sempahore held
 */
static int console_locked, console_suspended;

/*
 * If exclusive_console is non-NULL then only this console is to be printed to.
 */
static struct console *exclusive_console;

/*
 *	Array of consoles built from command line options (console=)
 */
struct console_cmdline
{
	char	name[8];			/* Name of the driver	    */
	int	index;				/* Minor dev. to use	    */
	char	*options;			/* Options for the driver   */
#ifdef CONFIG_A11Y_BRAILLE_CONSOLE
	char	*brl_options;			/* Options for braille driver */
#endif
};

#define MAX_CMDLINECONSOLES 8

static struct console_cmdline console_cmdline[MAX_CMDLINECONSOLES];
static int selected_console = -1;
static int preferred_console = -1;
int console_set_on_cmdline;
EXPORT_SYMBOL(console_set_on_cmdline);

/* Flag: console code may call schedule() */
static int console_may_schedule;

/*
 * The printk log buffer consists of a chain of concatenated variable
 * length records. Every record starts with a record header, containing
 * the overall length of the record.
 *
 * The heads to the first and last entry in the buffer, as well as the
 * sequence numbers of these both entries are maintained when messages
 * are stored..
 *
 * If the heads indicate available messages, the length in the header
 * tells the start next message. A length == 0 for the next message
 * indicates a wrap-around to the beginning of the buffer.
 *
 * Every record carries the monotonic timestamp in microseconds, as well as
 * the standard userspace syslog level and syslog facility. The usual
 * kernel messages use LOG_KERN; userspace-injected messages always carry
 * a matching syslog facility, by default LOG_USER. The origin of every
 * message can be reliably determined that way.
 *
 * The human readable log message directly follows the message header. The
 * length of the message text is stored in the header, the stored message
 * is not terminated.
 *
 * Optionally, a message can carry a dictionary of properties (key/value pairs),
 * to provide userspace with a machine-readable message context.
 *
 * Examples for well-defined, commonly used property names are:
 *   DEVICE=b12:8               device identifier
 *                                b12:8         block dev_t
 *                                c127:3        char dev_t
 *                                n8            netdev ifindex
 *                                +sound:card0  subsystem:devname
 *   SUBSYSTEM=pci              driver-core subsystem name
 *
 * Valid characters in property names are [a-zA-Z0-9.-_]. The plain text value
 * follows directly after a '=' character. Every property is terminated by
 * a '\0' character. The last property is not terminated.
 *
 * Example of a message structure:
 *   0000  ff 8f 00 00 00 00 00 00      monotonic time in nsec
 *   0008  34 00                        record is 52 bytes long
 *   000a        0b 00                  text is 11 bytes long
 *   000c              1f 00            dictionary is 23 bytes long
 *   000e                    03 00      LOG_KERN (facility) LOG_ERR (level)
 *   0010  69 74 27 73 20 61 20 6c      "it's a l"
 *         69 6e 65                     "ine"
 *   001b           44 45 56 49 43      "DEVIC"
 *         45 3d 62 38 3a 32 00 44      "E=b8:2\0D"
 *         52 49 56 45 52 3d 62 75      "RIVER=bu"
 *         67                           "g"
 *   0032     00 00 00                  padding to next message header
 *
 * The 'struct log' buffer header must never be directly exported to
 * userspace, it is a kernel-private implementation detail that might
 * need to be changed in the future, when the requirements change.
 *
 * /dev/kmsg exports the structured data in the following line format:
 *   "level,sequnum,timestamp;<message text>\n"
 *
 * The optional key/value pairs are attached as continuation lines starting
 * with a space character and terminated by a newline. All possible
 * non-prinatable characters are escaped in the "\xff" notation.
 *
 * Users of the export format should ignore possible additional values
 * separated by ',', and find the message after the ';' character.
 */

enum log_flags {
	LOG_NOCONS	= 1,	/* already flushed, do not print to console */
	LOG_NEWLINE	= 2,	/* text ended with a newline */
	LOG_PREFIX	= 4,	/* text started with a prefix */
	LOG_CONT	= 8,	/* text is a fragment of a continuation line */
};

struct log {
	u64 ts_nsec;		/* timestamp in nanoseconds */
	u16 len;		/* length of entire record */
	u16 text_len;		/* length of text buffer */
	u16 dict_len;		/* length of dictionary buffer */
	u8 facility;		/* syslog facility */
	u8 flags:5;		/* internal record flags */
	u8 level:3;		/* syslog level */
};

/*
 * The logbuf_lock protects kmsg buffer, indices, counters. It is also
 * used in interesting ways to provide interlocking in console_unlock();
 */
static DEFINE_RAW_SPINLOCK(logbuf_lock);

#ifdef CONFIG_PRINTK
DECLARE_WAIT_QUEUE_HEAD(log_wait);
/* the next printk record to read by syslog(READ) or /proc/kmsg */
static u64 syslog_seq;
static u32 syslog_idx;
static enum log_flags syslog_prev;
static size_t syslog_partial;

/* index and sequence number of the first record stored in the buffer */
static u64 log_first_seq;
static u32 log_first_idx;

/* index and sequence number of the next record to store in the buffer */
static u64 log_next_seq;
static u32 log_next_idx;

/* the next printk record to write to the console */
static u64 console_seq;
static u32 console_idx;
static enum log_flags console_prev;

/* the next printk record to read after the last 'clear' command */
static u64 clear_seq;
static u32 clear_idx;

#define PREFIX_MAX		32
#define LOG_LINE_MAX		1024 - PREFIX_MAX

/* record buffer */
#if defined(CONFIG_HAVE_EFFICIENT_UNALIGNED_ACCESS)
#define LOG_ALIGN 4
#else
#define LOG_ALIGN __alignof__(struct log)
#endif
#define __LOG_BUF_LEN (1 << CONFIG_LOG_BUF_SHIFT)
static char __log_buf[__LOG_BUF_LEN] __aligned(LOG_ALIGN);
static char *log_buf = __log_buf;
static u32 log_buf_len = __LOG_BUF_LEN;

#if ASUS_LAST_KMSG
static char __lk_log_buf[__LOG_BUF_LEN] __aligned(LOG_ALIGN);
static char *lk_log_buf = __lk_log_buf;
static u32 lk_log_buf_len = __LOG_BUF_LEN;
static u32 lk_log_next_idx = 0;
#endif

#if defined(CONFIG_OOPS_LOG_BUFFER)
#define __OOPS_LOG_BUF_LEN (1 << CONFIG_OOPS_LOG_BUF_SHIFT)
static char __log_oops_buf[__OOPS_LOG_BUF_LEN] __aligned(LOG_ALIGN);
static char *log_oops_buf = __log_oops_buf;
static u32 log_oops_buf_len = __OOPS_LOG_BUF_LEN;

static int log_oops_full;
/* if this sequence of log entry starts to wrap arounds, move to oops buffer */
static u64 log_oops_first_seq = ULLONG_MAX;
static u64 log_oops_last_seq;
static u32 log_oops_next_idx;

static u32 syslog_oops_buf_idx;

static const char log_oops_end[] = "---end of oops log buffer---";
#endif

/* cpu currently holding logbuf_lock */
static volatile unsigned int logbuf_cpu = UINT_MAX;

/* human readable text of the record */
static char *log_text(const struct log *msg)
{
	return (char *)msg + sizeof(struct log);
}

/* optional key/value pair dictionary attached to the record */
static char *log_dict(const struct log *msg)
{
	return (char *)msg + sizeof(struct log) + msg->text_len;
}

/* get record by index; idx must point to valid msg */
static struct log *asus_log_from_idx(u32 idx, bool logbuf, int mode)
{
	struct log *msg;
	char *buf;

	if(mode == 0){
#if defined(CONFIG_OOPS_LOG_BUFFER)
		buf = logbuf ? log_buf : log_oops_buf;
#else
		buf = log_buf;
		BUG_ON(!logbuf);
#endif
	}else{
		buf = g_printk_log_buf;
	}

	msg = (struct log *)(buf + idx);

	/*
	 * A length == 0 record is the end of buffer marker. Wrap around and
	 * read the message at the start of the buffer.
	 */
	if (!msg->len)
		return (struct log *)buf;
	return msg;
}

static struct log *log_from_idx(u32 idx, bool logbuf)
{
	return asus_log_from_idx(idx, logbuf, 0);
}

/* get next record; idx must point to valid msg */
static u32 asus_log_next(u32 idx, bool logbuf, int mode)
{
	struct log *msg;
	char *buf;

	if(mode == 0){
#if defined(CONFIG_OOPS_LOG_BUFFER)
		buf = logbuf ? log_buf : log_oops_buf;
#else
		buf = log_buf;
		BUG_ON(!logbuf);
#endif
	}else{
		buf = g_printk_log_buf;
	}

	msg = (struct log *)(buf + idx);

	/* length == 0 indicates the end of the buffer; wrap */
	/*
	 * A length == 0 record is the end of buffer marker. Wrap around and
	 * read the message at the start of the buffer as *this* one, and
	 * return the one after that.
	 */
	if (!msg->len) {
		msg = (struct log *)buf;
		return msg->len;
	}
	return idx + msg->len;
}

static u32 log_next(u32 idx, bool logbuf)
{
	return asus_log_next(idx, logbuf, 0);
}

#if defined(CONFIG_OOPS_LOG_BUFFER)
void oops_printk_start(void)
{
	raw_spin_lock_irq(&logbuf_lock);
	if (log_oops_first_seq == ULLONG_MAX)
		log_oops_first_seq = log_next_seq;
	raw_spin_unlock_irq(&logbuf_lock);
}

static void log_oops_store(struct log *msg)
{
	u32 free;
	const int eom_len = strlen(log_oops_end);
	const size_t eom_size = sizeof(struct log) + eom_len;
	char buf[eom_size + LOG_ALIGN];
	u32 pad_len;
	u64 ts_nsec;
	int eom = 0;

	if (log_first_seq >= log_oops_first_seq && !log_oops_full) {
		free = log_oops_buf_len - log_oops_next_idx;
		pad_len = (-eom_size) & (LOG_ALIGN - 1);
		if ((free - msg->len) < (eom_size + pad_len)) {
			ts_nsec = msg->ts_nsec;
			msg = (struct log *)buf;
			memcpy(log_text(msg), log_oops_end, eom_len);
			msg->len = eom_size + pad_len;
			msg->text_len = eom_len;
			msg->dict_len = 0;
			msg->facility = 1;
			msg->level = default_message_loglevel & 7;
			msg->flags = (LOG_NEWLINE | LOG_PREFIX) & 0x1f;
			msg->ts_nsec = ts_nsec;
			eom = 1;
		}

		if (free >= msg->len) {
			memcpy(log_oops_buf + log_oops_next_idx, msg, msg->len);
			log_oops_next_idx += msg->len;
			log_oops_last_seq = log_first_seq;
			if (eom)
				log_oops_full = 1;
		} else {
			log_oops_full = 1;
		}
	}
}
#else
static void log_oops_store(struct log *msg)
{
}
#endif

/* insert record into the buffer, discard old ones, update heads */
static void log_store(int facility, int level,
		      enum log_flags flags, u64 ts_nsec,
		      const char *dict, u16 dict_len,
		      const char *text, u16 text_len)
{
	struct log *msg;
	u32 size, pad_len;

#if ASUS_LAST_KMSG
    /* put record in last kmsg buffer */
    int max_record_size = 512;
    char lk_buf[max_record_size];
    int lk_size = 0;

    if (ts_nsec > 0)
		lk_size += asus_print_time(ts_nsec, lk_buf);
	else
		lk_size += asus_print_time(local_clock(), lk_buf);

    /*  Put text in lk_buf, make sure the space is sufficient */
    if (max_record_size - lk_size > text_len + 1){
        memcpy(lk_buf + lk_size, text, text_len);
        lk_size += text_len;
        memcpy(lk_buf + lk_size, "\n", 1);
        lk_size += 1;
    } else {
        memcpy(lk_buf + lk_size, text, max_record_size - lk_size - 1);
        lk_size += max_record_size - lk_size - 1;
        memcpy(lk_buf + lk_size, "\n", 1);
        lk_size += 1;
    }

    /* If there is no sufficient space for new record, wrap it around */
    if(lk_log_next_idx + lk_size > lk_log_buf_len)
        lk_log_next_idx = 0;

    /* Store to lk buffer */
    memcpy(lk_log_buf + lk_log_next_idx, lk_buf, lk_size);

    /* Adjust next index */
    lk_log_next_idx += lk_size;

#endif

	/* number of '\0' padding bytes to next message */
	size = sizeof(struct log) + text_len + dict_len;
	pad_len = (-size) & (LOG_ALIGN - 1);
	size += pad_len;

	while (log_first_seq < log_next_seq) {
		u32 free;

		if (log_next_idx > log_first_idx)
			free = max(log_buf_len - log_next_idx, log_first_idx);
		else
			free = log_first_idx - log_next_idx;

		if (free > size + sizeof(struct log))
			break;

		msg = (struct log *)(log_buf + log_first_idx);
		log_oops_store(msg);

		/* drop old messages until we have enough contiuous space */
		log_first_idx = log_next(log_first_idx, true);
		log_first_seq++;
	}

	if (log_next_idx + size + sizeof(struct log) >= log_buf_len) {
		/*
		 * This message + an additional empty header does not fit
		 * at the end of the buffer. Add an empty header with len == 0
		 * to signify a wrap around.
		 */
		memset(log_buf + log_next_idx, 0, sizeof(struct log));
		log_next_idx = 0;
	}

	/* fill message */
	msg = (struct log *)(log_buf + log_next_idx);
	memcpy(log_text(msg), text, text_len);
	msg->text_len = text_len;
	memcpy(log_dict(msg), dict, dict_len);
	msg->dict_len = dict_len;
	msg->facility = facility;
	msg->level = level & 7;
	msg->flags = flags & 0x1f;
	if (ts_nsec > 0)
		msg->ts_nsec = ts_nsec;
	else
		msg->ts_nsec = local_clock();
	memset(log_dict(msg) + dict_len, 0, pad_len);
	msg->len = sizeof(struct log) + text_len + dict_len + pad_len;

	/* insert message */
	log_next_idx += msg->len;
	log_next_seq++;
}

#ifdef CONFIG_SECURITY_DMESG_RESTRICT
int dmesg_restrict = 1;
#else
int dmesg_restrict;
#endif

static int syslog_action_restricted(int type)
{
	if (dmesg_restrict)
		return 1;
	/*
	 * Unless restricted, we allow "read all" and "get buffer size"
	 * for everybody.
	 */
	return type != SYSLOG_ACTION_READ_ALL &&
	       type != SYSLOG_ACTION_SIZE_BUFFER;
}

static int check_syslog_permissions(int type, bool from_file)
{
	/*
	 * If this is from /proc/kmsg and we've already opened it, then we've
	 * already done the capabilities checks at open time.
	 */
	if (from_file && type != SYSLOG_ACTION_OPEN)
		return 0;

	if (syslog_action_restricted(type)) {
		if (capable(CAP_SYSLOG))
			return 0;
		/*
		 * For historical reasons, accept CAP_SYS_ADMIN too, with
		 * a warning.
		 */
		if (capable(CAP_SYS_ADMIN)) {
			pr_warn_once("%s (%d): Attempt to access syslog with "
				     "CAP_SYS_ADMIN but no CAP_SYSLOG "
				     "(deprecated).\n",
				 current->comm, task_pid_nr(current));
			return 0;
		}
		return -EPERM;
	}
	return security_syslog(type);
}


/* /dev/kmsg - userspace message inject/listen interface */
struct devkmsg_user {
	u64 seq;
	u32 idx;
	enum log_flags prev;
	struct mutex lock;
	char buf[8192];
};

static ssize_t devkmsg_writev(struct kiocb *iocb, const struct iovec *iv,
			      unsigned long count, loff_t pos)
{
	char *buf, *line;
	int i;
	int level = default_message_loglevel;
	int facility = 1;	/* LOG_USER */
	size_t len = iov_length(iv, count);
	ssize_t ret = len;

	if (len > LOG_LINE_MAX)
		return -EINVAL;
	buf = kmalloc(len+1, GFP_KERNEL);
	if (buf == NULL)
		return -ENOMEM;

	line = buf;
	for (i = 0; i < count; i++) {
		if (copy_from_user(line, iv[i].iov_base, iv[i].iov_len)) {
			ret = -EFAULT;
			goto out;
		}
		line += iv[i].iov_len;
	}

	/*
	 * Extract and skip the syslog prefix <[0-9]*>. Coming from userspace
	 * the decimal value represents 32bit, the lower 3 bit are the log
	 * level, the rest are the log facility.
	 *
	 * If no prefix or no userspace facility is specified, we
	 * enforce LOG_USER, to be able to reliably distinguish
	 * kernel-generated messages from userspace-injected ones.
	 */
	line = buf;
	if (line[0] == '<') {
		char *endp = NULL;

		i = simple_strtoul(line+1, &endp, 10);
		if (endp && endp[0] == '>') {
			level = i & 7;
			if (i >> 3)
				facility = i >> 3;
			endp++;
			len -= endp - line;
			line = endp;
		}
	}
	line[len] = '\0';

	printk_emit(facility, level, NULL, 0, "%s", line);
out:
	kfree(buf);
	return ret;
}

#if defined(CONFIG_OOPS_LOG_BUFFER)
static bool devkmsg_seq_passed(struct devkmsg_user *user)
{
	if ((log_oops_first_seq == ULLONG_MAX && user->seq < log_first_seq) ||
	    (log_oops_first_seq != ULLONG_MAX &&
	     user->seq < log_oops_first_seq))
		return true;
	else
		return false;
}
#else
static bool devkmsg_seq_passed(struct devkmsg_user *user)
{
	return user->seq < log_first_seq;
}
#endif

static ssize_t devkmsg_read(struct file *file, char __user *buf,
			    size_t count, loff_t *ppos)
{
	struct devkmsg_user *user = file->private_data;
	struct log *msg;
	u64 ts_usec;
	size_t i;
	char cont = '-';
	size_t len;
	ssize_t ret;
	bool regular_buf = true;

	if (!user)
		return -EBADF;

	ret = mutex_lock_interruptible(&user->lock);
	if (ret)
		return ret;
	raw_spin_lock_irq(&logbuf_lock);
	while (user->seq == log_next_seq) {
		if (file->f_flags & O_NONBLOCK) {
			ret = -EAGAIN;
			raw_spin_unlock_irq(&logbuf_lock);
			goto out;
		}

		raw_spin_unlock_irq(&logbuf_lock);
		ret = wait_event_interruptible(log_wait,
					       user->seq != log_next_seq);
		if (ret)
			goto out;
		raw_spin_lock_irq(&logbuf_lock);
	}

	if (devkmsg_seq_passed(user)) {
		/* our last seen message is gone, return error and reset */
		user->idx = log_first_idx;
		user->seq = log_first_seq;
		ret = -EPIPE;
		raw_spin_unlock_irq(&logbuf_lock);
		goto out;
	}
#if defined(CONFIG_OOPS_LOG_BUFFER)
	else if (log_oops_first_seq != ULLONG_MAX) {
		if (user->seq <= log_oops_first_seq) {
			user->idx = 0;
			regular_buf = false;
		} else if (user->seq > log_oops_first_seq &&
			 user->seq < log_oops_last_seq) {
			regular_buf = false;
		} else if (user->seq < log_first_seq) {
			user->idx = log_first_idx;
			user->seq = log_first_seq;
		}
	}
#endif

	msg = log_from_idx(user->idx, regular_buf);
	ts_usec = msg->ts_nsec;
	do_div(ts_usec, 1000);

	/*
	 * If we couldn't merge continuation line fragments during the print,
	 * export the stored flags to allow an optional external merge of the
	 * records. Merging the records isn't always neccessarily correct, like
	 * when we hit a race during printing. In most cases though, it produces
	 * better readable output. 'c' in the record flags mark the first
	 * fragment of a line, '+' the following.
	 */
	if (msg->flags & LOG_CONT && !(user->prev & LOG_CONT))
		cont = 'c';
	else if ((msg->flags & LOG_CONT) ||
		 ((user->prev & LOG_CONT) && !(msg->flags & LOG_PREFIX)))
		cont = '+';

	len = sprintf(user->buf, "%u,%llu,%llu,%c;",
		      (msg->facility << 3) | msg->level,
		      user->seq, ts_usec, cont);
	user->prev = msg->flags;

	/* escape non-printable characters */
	for (i = 0; i < msg->text_len; i++) {
		unsigned char c = log_text(msg)[i];

		if (c < ' ' || c >= 127 || c == '\\')
			len += sprintf(user->buf + len, "\\x%02x", c);
		else
			user->buf[len++] = c;
	}
	user->buf[len++] = '\n';

	if (msg->dict_len) {
		bool line = true;

		for (i = 0; i < msg->dict_len; i++) {
			unsigned char c = log_dict(msg)[i];

			if (line) {
				user->buf[len++] = ' ';
				line = false;
			}

			if (c == '\0') {
				user->buf[len++] = '\n';
				line = true;
				continue;
			}

			if (c < ' ' || c >= 127 || c == '\\') {
				len += sprintf(user->buf + len, "\\x%02x", c);
				continue;
			}

			user->buf[len++] = c;
		}
		user->buf[len++] = '\n';
	}

	user->idx = log_next(user->idx, regular_buf);
	user->seq++;
	raw_spin_unlock_irq(&logbuf_lock);

	if (len > count) {
		ret = -EINVAL;
		goto out;
	}

	if (copy_to_user(buf, user->buf, len)) {
		ret = -EFAULT;
		goto out;
	}
	ret = len;
out:
	mutex_unlock(&user->lock);
	return ret;
}

static void devkmsg_set_first(struct devkmsg_user *user)
{
#if defined(CONFIG_OOPS_LOG_BUFFER)
	if (log_oops_first_seq != ULLONG_MAX) {
		user->idx = 0;
		user->seq = log_oops_first_seq;
	} else
#endif
	{
		user->idx = log_first_idx;
		user->seq = log_first_seq;
	}
}

static loff_t devkmsg_llseek(struct file *file, loff_t offset, int whence)
{
	struct devkmsg_user *user = file->private_data;
	loff_t ret = 0;

	if (!user)
		return -EBADF;
	if (offset)
		return -ESPIPE;

	raw_spin_lock_irq(&logbuf_lock);
	switch (whence) {
	case SEEK_SET:
		/* the first record */
		devkmsg_set_first(user);
		break;
	case SEEK_DATA:
		/*
		 * The first record after the last SYSLOG_ACTION_CLEAR,
		 * like issued by 'dmesg -c'. Reading /dev/kmsg itself
		 * changes no global state, and does not clear anything.
		 */
		user->idx = clear_idx;
		user->seq = clear_seq;
		break;
	case SEEK_END:
		/* after the last record */
		user->idx = log_next_idx;
		user->seq = log_next_seq;
		break;
	default:
		ret = -EINVAL;
	}
	raw_spin_unlock_irq(&logbuf_lock);
	return ret;
}

static unsigned int devkmsg_poll(struct file *file, poll_table *wait)
{
	struct devkmsg_user *user = file->private_data;
	int ret = 0;

	if (!user)
		return POLLERR|POLLNVAL;

	poll_wait(file, &log_wait, wait);

	raw_spin_lock_irq(&logbuf_lock);
	if (user->seq < log_next_seq) {
		/* return error when data has vanished underneath us */
		if (user->seq < log_first_seq)
			ret = POLLIN|POLLRDNORM|POLLERR|POLLPRI;
		else
			ret = POLLIN|POLLRDNORM;
	}
	raw_spin_unlock_irq(&logbuf_lock);

	return ret;
}

static int devkmsg_open(struct inode *inode, struct file *file)
{
	struct devkmsg_user *user;
	int err;

	/* write-only does not need any file context */
	if ((file->f_flags & O_ACCMODE) == O_WRONLY)
		return 0;

	err = check_syslog_permissions(SYSLOG_ACTION_READ_ALL,
				       SYSLOG_FROM_READER);
	if (err)
		return err;

	user = kmalloc(sizeof(struct devkmsg_user), GFP_KERNEL);
	if (!user)
		return -ENOMEM;

	mutex_init(&user->lock);

	raw_spin_lock_irq(&logbuf_lock);
	devkmsg_set_first(user);
	raw_spin_unlock_irq(&logbuf_lock);

	file->private_data = user;
	return 0;
}

static int devkmsg_release(struct inode *inode, struct file *file)
{
	struct devkmsg_user *user = file->private_data;

	if (!user)
		return 0;

	mutex_destroy(&user->lock);
	kfree(user);
	return 0;
}

const struct file_operations kmsg_fops = {
	.open = devkmsg_open,
	.read = devkmsg_read,
	.aio_write = devkmsg_writev,
	.llseek = devkmsg_llseek,
	.poll = devkmsg_poll,
	.release = devkmsg_release,
};

#ifdef CONFIG_KEXEC
/*
 * This appends the listed symbols to /proc/vmcoreinfo
 *
 * /proc/vmcoreinfo is used by various utiilties, like crash and makedumpfile to
 * obtain access to symbols that are otherwise very difficult to locate.  These
 * symbols are specifically used so that utilities can access and extract the
 * dmesg log from a vmcore file after a crash.
 */
void log_buf_kexec_setup(void)
{
	VMCOREINFO_SYMBOL(log_buf);
	VMCOREINFO_SYMBOL(log_buf_len);
	VMCOREINFO_SYMBOL(log_first_idx);
	VMCOREINFO_SYMBOL(log_next_idx);
	/*
	 * Export struct log size and field offsets. User space tools can
	 * parse it and detect any changes to structure down the line.
	 */
	VMCOREINFO_STRUCT_SIZE(log);
	VMCOREINFO_OFFSET(log, ts_nsec);
	VMCOREINFO_OFFSET(log, len);
	VMCOREINFO_OFFSET(log, text_len);
	VMCOREINFO_OFFSET(log, dict_len);
}
#endif

/* requested log_buf_len from kernel cmdline */
static unsigned long __initdata new_log_buf_len;

//adbg++
struct _asus_global asus_global =
{
		.asus_global_magic = ASUS_GLOBAL_MAGIC,
		.ramdump_enable_magic = ASUS_GLOBAL_RUMDUMP_MAGIC,
		.kernel_log_addr = __log_buf,
		.kernel_log_size = __LOG_BUF_LEN,
//		.kernel_version = ASUS_SW_VER,
};

void printk_buffer_rebase(void)
{
	char *new_log_buf;
	unsigned long flags;
#if ASUS_LAST_KMSG
    char *new_lk_log_buf;
#endif

	if(is_rebased){
		printk("[adbg] printk buffer is rebased\n");
		goto out;
	}

	new_log_buf = g_printk_log_buf = (char *) PRINTK_BUFFER;

	if (!new_log_buf) {
		printk("[adbg] printk_buffer_rebase log_buf_len: allocation failed\n");
		goto out;
	}

	memset(g_printk_log_buf, 0, PRINTK_BUFFER_SLOT_SIZE);

#if ASUS_LAST_KMSG
    new_lk_log_buf = (char *) LAST_KMSG_BUFFER;

    if (!new_lk_log_buf) {
		printk("[adbg] new lk log buf: allocation failed\n");
		goto out;
	}

    memset(new_lk_log_buf, 0, PRINTK_PARSE_SIZE);
#endif

	raw_spin_lock_irqsave(&logbuf_lock, flags);

	log_buf_len = PRINTK_BUFFER_SLOT_SIZE;
	log_buf = new_log_buf;
	asus_global.kernel_log_addr = log_buf;
	asus_global.kernel_log_size = log_buf_len;

	memset( asus_global.kernel_version, 0, sizeof(asus_global.kernel_version));
	strncpy(asus_global.kernel_version, ASUS_SW_VER, sizeof(asus_global.kernel_version));

	memcpy(log_buf, __log_buf, __LOG_BUF_LEN);

#if ASUS_LAST_KMSG
    /* Rebase last kmsg buffer and copy original content */
    lk_log_buf_len = PRINTK_PARSE_SIZE;
    lk_log_buf = new_lk_log_buf;

    memcpy(lk_log_buf, __lk_log_buf, __LOG_BUF_LEN);
#endif

	raw_spin_unlock_irqrestore(&logbuf_lock, flags);

	printk("[adbg] printk buffer is rebased!\n");

	is_rebased = 1;
out:
    return;
}
EXPORT_SYMBOL(printk_buffer_rebase);
//adbg--


/* save requested log_buf_len since it's too early to process it */
static int __init log_buf_len_setup(char *str)
{
	unsigned size = memparse(str, &str);

	if (size)
		size = roundup_pow_of_two(size);
	if (size > log_buf_len)
		new_log_buf_len = size;

	return 0;
}
early_param("log_buf_len", log_buf_len_setup);

void __init setup_log_buf(int early)
{
	unsigned long flags;
	char *new_log_buf;
	int free;

	if (!new_log_buf_len)
		return;

	if (early) {
		unsigned long mem;

		mem = memblock_alloc(new_log_buf_len, PAGE_SIZE);
		if (!mem)
			return;
		new_log_buf = __va(mem);
	} else {
		new_log_buf = alloc_bootmem_nopanic(new_log_buf_len);
	}

	if (unlikely(!new_log_buf)) {
		pr_err("log_buf_len: %ld bytes not available\n",
			new_log_buf_len);
		return;
	}

	raw_spin_lock_irqsave(&logbuf_lock, flags);
	log_buf_len = new_log_buf_len;
	log_buf = new_log_buf;
	new_log_buf_len = 0;
	free = __LOG_BUF_LEN - log_next_idx;
	memcpy(log_buf, __log_buf, __LOG_BUF_LEN);
	raw_spin_unlock_irqrestore(&logbuf_lock, flags);

	pr_info("log_buf_len: %d\n", log_buf_len);
	pr_info("early log buf free: %d(%d%%)\n",
		free, (free * 100) / __LOG_BUF_LEN);
}

static bool __read_mostly ignore_loglevel=1;

static int __init ignore_loglevel_setup(char *str)
{
	ignore_loglevel = 1;
	printk(KERN_INFO "debug: ignoring loglevel setting.\n");

	return 0;
}

early_param("ignore_loglevel", ignore_loglevel_setup);
module_param(ignore_loglevel, bool, S_IRUGO | S_IWUSR);
MODULE_PARM_DESC(ignore_loglevel, "ignore loglevel setting, to"
	"print all kernel messages to the console.");

#ifdef CONFIG_BOOT_PRINTK_DELAY

static int boot_delay; /* msecs delay after each printk during bootup */
static unsigned long long loops_per_msec;	/* based on boot_delay */

static int __init boot_delay_setup(char *str)
{
	unsigned long lpj;

	lpj = preset_lpj ? preset_lpj : 1000000;	/* some guess */
	loops_per_msec = (unsigned long long)lpj / 1000 * HZ;

	get_option(&str, &boot_delay);
	if (boot_delay > 10 * 1000)
		boot_delay = 0;

	pr_debug("boot_delay: %u, preset_lpj: %ld, lpj: %lu, "
		"HZ: %d, loops_per_msec: %llu\n",
		boot_delay, preset_lpj, lpj, HZ, loops_per_msec);
	return 1;
}
__setup("boot_delay=", boot_delay_setup);

static void boot_delay_msec(int level)
{
	unsigned long long k;
	unsigned long timeout;

	if ((boot_delay == 0 || system_state != SYSTEM_BOOTING)
		|| (level >= console_loglevel && !ignore_loglevel)) {
		return;
	}

	k = (unsigned long long)loops_per_msec * boot_delay;

	timeout = jiffies + msecs_to_jiffies(boot_delay);
	while (k) {
		k--;
		cpu_relax();
		/*
		 * use (volatile) jiffies to prevent
		 * compiler reduction; loop termination via jiffies
		 * is secondary and may or may not happen.
		 */
		if (time_after(jiffies, timeout))
			break;
		touch_nmi_watchdog();
	}
}
#else
static inline void boot_delay_msec(int level)
{
}
#endif

#if defined(CONFIG_PRINTK_TIME)
static bool printk_time = 1;
#else
static bool printk_time;
#endif
module_param_named(time, printk_time, bool, S_IRUGO | S_IWUSR);

//adbg++
#if 0
static size_t print_time(u64 ts, char *buf)
{
	unsigned long rem_nsec;

	if (!printk_time)
		return 0;

	rem_nsec = do_div(ts, 1000000000);

	if (!buf)
		return snprintf(NULL, 0, "[%5lu.000000] ", (unsigned long)ts);

	return sprintf(buf, "[%5lu.%06lu] ",
		       (unsigned long)ts, rem_nsec / 1000);
}
#endif

static size_t asus_print_time(u64 ts, char *buf)
{
	unsigned long rem_nsec;

	if (!printk_time)
		return 0;

	rem_nsec = do_div(ts, 1000000000);

	if (!buf)
		return snprintf(NULL, 0, "[%5lu.000000](CPU:%d-pid:%d:%s) ", (unsigned long)ts, smp_processor_id(), current->pid, current->comm);

	return sprintf(buf, "[%5lu.%06lu](CPU:%d-pid:%d:%s) ",
		       (unsigned long)ts, rem_nsec / 1000, smp_processor_id(), current->pid, current->comm);
}
//adbg--

static size_t print_prefix(const struct log *msg, bool syslog, char *buf)
{
	size_t len = 0;
	unsigned int prefix = (msg->facility << 3) | msg->level;

	if (syslog) {
		if (buf) {
			len += sprintf(buf, "<%u>", prefix);
		} else {
			len += 3;
			if (prefix > 999)
				len += 3;
			else if (prefix > 99)
				len += 2;
			else if (prefix > 9)
				len++;
		}
	}

	//len += print_time(msg->ts_nsec, buf ? buf + len : NULL);
	len += asus_print_time(msg->ts_nsec, buf ? buf + len : NULL);
	return len;
}

static size_t msg_print_text(const struct log *msg, enum log_flags prev,
			     bool syslog, char *buf, size_t size)
{
	const char *text = log_text(msg);
	size_t text_size = msg->text_len;
	bool prefix = true;
	bool newline = true;
	size_t len = 0;

	if ((prev & LOG_CONT) && !(msg->flags & LOG_PREFIX))
		prefix = false;

	if (msg->flags & LOG_CONT) {
		if ((prev & LOG_CONT) && !(prev & LOG_NEWLINE))
			prefix = false;

		if (!(msg->flags & LOG_NEWLINE))
			newline = false;
	}

	do {
		const char *next = memchr(text, '\n', text_size);
		size_t text_len;

		if (next) {
			text_len = next - text;
			next++;
			text_size -= next - text;
		} else {
			text_len = text_size;
		}

		if (buf) {
			if (print_prefix(msg, syslog, NULL) +
			    text_len + 1 >= size - len)
				break;

			if (prefix)
				len += print_prefix(msg, syslog, buf + len);
			memcpy(buf + len, text, text_len);
			len += text_len;
			if (next || newline)
				buf[len++] = '\n';
		} else {
			/* SYSLOG_ACTION_* buffer size only calculation */
			if (prefix)
				len += print_prefix(msg, syslog, NULL);
			len += text_len;
			if (next || newline)
				len++;
		}

		prefix = true;
		text = next;
	} while (text);

	return len;
}

#if defined(CONFIG_OOPS_LOG_BUFFER)
static int syslog_oops_buf_print(char __user *buf, int size, char *text)
{
	struct log *msg;
	size_t n;
	size_t skip;
	int len = 0;

	raw_spin_lock_irq(&logbuf_lock);
	if (log_oops_first_seq != ULLONG_MAX &&
	    syslog_seq < log_oops_first_seq) {
		syslog_seq = log_oops_first_seq;
		syslog_oops_buf_idx = 0;
	}
	while (size > 0 && log_oops_last_seq > syslog_seq) {
		skip = syslog_partial;
		msg = log_from_idx(syslog_oops_buf_idx, false);
		n = msg_print_text(msg, syslog_prev, true, text,
				   LOG_LINE_MAX + PREFIX_MAX);
		if (n - syslog_partial <= size) {
			/* message fits into buffer, move forward */
			syslog_oops_buf_idx = log_next(syslog_oops_buf_idx,
						       false);
			syslog_seq++;
			syslog_prev = msg->flags;
			n -= syslog_partial;
			syslog_partial = 0;
		} else if (!len) {
			/* partial read(), remember position */
			n = size;
			syslog_partial += n;
		} else {
			n = 0;
		}
		if (!n)
			break;

		raw_spin_unlock_irq(&logbuf_lock);
		if (copy_to_user(buf, text + skip, n)) {
			raw_spin_lock_irq(&logbuf_lock);
			if (!len)
				len = -EFAULT;
			break;
		}
		raw_spin_lock_irq(&logbuf_lock);

		len += n;
		size -= n;
		buf += n;
	}
	raw_spin_unlock_irq(&logbuf_lock);

	return len;
}

static int syslog_print_oops_buf_all(char __user *buf, int size, bool clear,
				     char *text)
{
	int len = 0;
	u32 idx = 0;
	u64 seq = clear_seq;
	enum log_flags prev = 0;
	u64 next_seq;

	if (!buf)
		return len;

	raw_spin_lock_irq(&logbuf_lock);

	seq = log_oops_first_seq;
	next_seq = log_oops_last_seq;
	while (len >= 0 && len < size && seq < next_seq) {
		struct log *msg = log_from_idx(idx, false);
		int textlen;

		textlen = msg_print_text(msg, prev, true, text,
					 LOG_LINE_MAX + PREFIX_MAX);
		if (textlen < 0) {
			len = textlen;
			break;
		}
		idx = log_next(idx, false);
		seq++;
		prev = msg->flags;

		raw_spin_unlock_irq(&logbuf_lock);
		if (copy_to_user(buf + len, text, textlen))
			len = -EFAULT;
		else
			len += textlen;
		raw_spin_lock_irq(&logbuf_lock);
	}

	raw_spin_unlock_irq(&logbuf_lock);

	return len;
}
#else
static int syslog_oops_buf_print(char __user *buf, int size, char *text)
{
	return 0;
}

static int syslog_print_oops_buf_all(char __user *buf, int size, bool clear,
				     char *text)
{
	return 0;
}
#endif

int syslog_print(char __user *buf, int size)
{
	char *text;
	struct log *msg;
	int oops_buf_len;
	int len = 0;

	text = kmalloc(LOG_LINE_MAX + PREFIX_MAX, GFP_KERNEL);
	if (!text)
		return -ENOMEM;

	oops_buf_len = syslog_oops_buf_print(buf, size, text);
	if (oops_buf_len < 0)
		return oops_buf_len;

	size -= oops_buf_len;

	while (size > 0) {
		size_t n;
		size_t skip;

		raw_spin_lock_irq(&logbuf_lock);
		if (syslog_seq < log_first_seq) {
			/* messages are gone, move to first one */
			syslog_seq = log_first_seq;
			syslog_idx = log_first_idx;
			syslog_prev = 0;
			syslog_partial = 0;
		}
		if (syslog_seq == log_next_seq) {
			raw_spin_unlock_irq(&logbuf_lock);
			break;
		}

		skip = syslog_partial;
		msg = log_from_idx(syslog_idx, true);
		n = msg_print_text(msg, syslog_prev, true, text,
				   LOG_LINE_MAX + PREFIX_MAX);
		if (n - syslog_partial <= size) {
			/* message fits into buffer, move forward */
			syslog_idx = log_next(syslog_idx, true);
			syslog_seq++;
			syslog_prev = msg->flags;
			n -= syslog_partial;
			syslog_partial = 0;
		} else if (!len){
			/* partial read(), remember position */
			n = size;
			syslog_partial += n;
		} else
			n = 0;
		raw_spin_unlock_irq(&logbuf_lock);

		if (!n)
			break;

		if (copy_to_user(buf + oops_buf_len, text + skip, n)) {
			if (!len)
				len = -EFAULT;
			break;
		}

		len += n;
		size -= n;
		buf += n;
	}

	kfree(text);
	if (len > 0)
		len += oops_buf_len;
	return len;
}

static int syslog_print_all(char __user *buf, int size, bool clear)
{
	char *text;
	int oops_len;
	int len = 0;

	text = kmalloc(LOG_LINE_MAX + PREFIX_MAX, GFP_KERNEL);
	if (!text)
		return -ENOMEM;

	oops_len = syslog_print_oops_buf_all(buf, size, clear, text);
	if (oops_len < 0)
		return oops_len;

	raw_spin_lock_irq(&logbuf_lock);
	if (buf) {
		u64 next_seq;
		u64 seq;
		u32 idx;
		u64 start_seq;
		u32 start_idx;
		enum log_flags prev;

		if (clear_seq < log_first_seq) {
			/* messages are gone, move to first available one */
			start_seq = log_first_seq;
			start_idx = log_first_idx;
		} else {
			start_seq = clear_seq;
			start_idx = clear_idx;
		}

		/*
		 * Find first record that fits, including all following records,
		 * into the user-provided buffer for this dump.
		 */
		seq = start_seq;
		idx = start_idx;
		prev = 0;
		while (seq < log_next_seq) {
			struct log *msg = log_from_idx(idx, true);

			len += msg_print_text(msg, prev, true, NULL, 0);
			prev = msg->flags;
			idx = log_next(idx, true);
			seq++;
		}

		/* move first record forward until length fits into the buffer */
		seq = start_seq;
		idx = start_idx;
		prev = 0;
		while ((len > size - oops_len) && seq < log_next_seq) {
			struct log *msg = log_from_idx(idx, true);

			len -= msg_print_text(msg, prev, true, NULL, 0);
			prev = msg->flags;
			idx = log_next(idx, true);
			seq++;
		}

		/* last message fitting into this dump */
		next_seq = log_next_seq;

		len = 0;
		prev = 0;
		while (len >= 0 && seq < next_seq) {
			struct log *msg = log_from_idx(idx, true);
			int textlen;

			textlen = msg_print_text(msg, prev, true, text,
						 LOG_LINE_MAX + PREFIX_MAX);
			if (textlen < 0) {
				len = textlen;
				break;
			}
			idx = log_next(idx, true);
			seq++;
			prev = msg->flags;

			raw_spin_unlock_irq(&logbuf_lock);
			if (copy_to_user(buf + len + oops_len, text, textlen))
				len = -EFAULT;
			else
				len += textlen;
			raw_spin_lock_irq(&logbuf_lock);

			if (seq < log_first_seq) {
				/* messages are gone, move to next one */
				seq = log_first_seq;
				idx = log_first_idx;
				prev = 0;
			}
		}
	}

	if (clear) {
		clear_seq = log_next_seq;
		clear_idx = log_next_idx;
	}
	raw_spin_unlock_irq(&logbuf_lock);

	kfree(text);
	if (len > 0)
		len += oops_len;
	return len;
}

int do_syslog(int type, char __user *buf, int len, bool from_file)
{
	bool clear = false;
	static int saved_console_loglevel = -1;
	int error;

	error = check_syslog_permissions(type, from_file);
	if (error)
		goto out;

	error = security_syslog(type);
	if (error)
		return error;

	switch (type) {
	case SYSLOG_ACTION_CLOSE:	/* Close log */
		break;
	case SYSLOG_ACTION_OPEN:	/* Open log */
		break;
	case SYSLOG_ACTION_READ:	/* Read from log */
		error = -EINVAL;
		if (!buf || len < 0)
			goto out;
		error = 0;
		if (!len)
			goto out;
		if (!access_ok(VERIFY_WRITE, buf, len)) {
			error = -EFAULT;
			goto out;
		}
		error = wait_event_interruptible(log_wait,
						 syslog_seq != log_next_seq);
		if (error)
			goto out;
		error = syslog_print(buf, len);
		break;
	/* Read/clear last kernel messages */
	case SYSLOG_ACTION_READ_CLEAR:
		clear = true;
		/* FALL THRU */
	/* Read last kernel messages */
	case SYSLOG_ACTION_READ_ALL:
		error = -EINVAL;
		if (!buf || len < 0)
			goto out;
		error = 0;
		if (!len)
			goto out;
		if (!access_ok(VERIFY_WRITE, buf, len)) {
			error = -EFAULT;
			goto out;
		}
		error = syslog_print_all(buf, len, clear);
		break;
	/* Clear ring buffer */
	case SYSLOG_ACTION_CLEAR:
		syslog_print_all(NULL, 0, true);
		break;
	/* Disable logging to console */
	case SYSLOG_ACTION_CONSOLE_OFF:
		if (saved_console_loglevel == -1)
			saved_console_loglevel = console_loglevel;
		console_loglevel = minimum_console_loglevel;
		break;
	/* Enable logging to console */
	case SYSLOG_ACTION_CONSOLE_ON:
		if (saved_console_loglevel != -1) {
			console_loglevel = saved_console_loglevel;
			saved_console_loglevel = -1;
		}
		break;
	/* Set level of messages printed to console */
	case SYSLOG_ACTION_CONSOLE_LEVEL:
		error = -EINVAL;
		if (len < 1 || len > 8)
			goto out;
		if (len < minimum_console_loglevel)
			len = minimum_console_loglevel;
		console_loglevel = len;
		/* Implicitly re-enable logging to console */
		saved_console_loglevel = -1;
		error = 0;
		break;
	/* Number of chars in the log buffer */
	case SYSLOG_ACTION_SIZE_UNREAD:
		raw_spin_lock_irq(&logbuf_lock);
		if (syslog_seq < log_first_seq) {
			/* messages are gone, move to first one */
			syslog_seq = log_first_seq;
			syslog_idx = log_first_idx;
			syslog_prev = 0;
			syslog_partial = 0;
		}
		if (from_file) {
			/*
			 * Short-cut for poll(/"proc/kmsg") which simply checks
			 * for pending data, not the size; return the count of
			 * records, not the length.
			 */
			error = log_next_idx - syslog_idx;
		} else {
			u64 seq = syslog_seq;
			u32 idx = syslog_idx;
			enum log_flags prev = syslog_prev;

			error = 0;
			while (seq < log_next_seq) {
				struct log *msg = log_from_idx(idx,
								      true);

				error += msg_print_text(msg, prev, true, NULL, 0);
				idx = log_next(idx, true);
				seq++;
				prev = msg->flags;
			}
			error -= syslog_partial;
		}
		raw_spin_unlock_irq(&logbuf_lock);
		break;
	/* Size of the log buffer */
	case SYSLOG_ACTION_SIZE_BUFFER:
		error = log_buf_len;
#if defined(CONFIG_OOPS_LOG_BUFFER)
		error += log_oops_buf_len;
#endif
		break;
	default:
		error = -EINVAL;
		break;
	}
out:
	return error;
}

SYSCALL_DEFINE3(syslog, int, type, char __user *, buf, int, len)
{
	return do_syslog(type, buf, len, SYSLOG_FROM_READER);
}

/*
 * Call the console drivers, asking them to write out
 * log_buf[start] to log_buf[end - 1].
 * The console_lock must be held.
 */
static void call_console_drivers(int level, const char *text, size_t len)
{
	struct console *con;

	trace_console(text, len);

	if (level >= console_loglevel && !ignore_loglevel)
		return;
	if (!console_drivers)
		return;

	for_each_console(con) {
		if (exclusive_console && con != exclusive_console)
			continue;
		if (!(con->flags & CON_ENABLED))
			continue;
		if (!con->write)
			continue;
		if (!cpu_online(smp_processor_id()) &&
		    !(con->flags & CON_ANYTIME))
			continue;
		con->write(con, text, len);
	}
}

/*
 * Zap console related locks when oopsing. Only zap at most once
 * every 10 seconds, to leave time for slow consoles to print a
 * full oops.
 */
static void zap_locks(void)
{
	static unsigned long oops_timestamp;

	if (time_after_eq(jiffies, oops_timestamp) &&
			!time_after(jiffies, oops_timestamp + 30 * HZ))
		return;

	oops_timestamp = jiffies;

	debug_locks_off();
	/* If a crash is occurring, make sure we can't deadlock */
	raw_spin_lock_init(&logbuf_lock);
	/* And make sure that we print immediately */
	sema_init(&console_sem, 1);
}

/* Check if we have any console registered that can be called early in boot. */
static int have_callable_console(void)
{
	struct console *con;

	for_each_console(con)
		if (con->flags & CON_ANYTIME)
			return 1;

	return 0;
}

/*
 * Can we actually use the console at this time on this cpu?
 *
 * Console drivers may assume that per-cpu resources have
 * been allocated. So unless they're explicitly marked as
 * being able to cope (CON_ANYTIME) don't call them until
 * this CPU is officially up.
 */
static inline int can_use_console(unsigned int cpu)
{
	return cpu_online(cpu) || have_callable_console();
}

/*
 * Try to get console ownership to actually show the kernel
 * messages from a 'printk'. Return true (and with the
 * console_lock held, and 'console_locked' set) if it
 * is successful, false otherwise.
 *
 * This gets called with the 'logbuf_lock' spinlock held and
 * interrupts disabled. It should return with 'lockbuf_lock'
 * released but interrupts still disabled.
 */
static int console_trylock_for_printk(unsigned int cpu)
	__releases(&logbuf_lock)
{
	int retval = 0, wake = 0;

	if (console_trylock()) {
		retval = 1;

		/*
		 * If we can't use the console, we need to release
		 * the console semaphore by hand to avoid flushing
		 * the buffer. We need to hold the console semaphore
		 * in order to do this test safely.
		 */
		if (!can_use_console(cpu)) {
			console_locked = 0;
			wake = 1;
			retval = 0;
		}
	}
	logbuf_cpu = UINT_MAX;
	raw_spin_unlock(&logbuf_lock);
	if (wake)
		up(&console_sem);
	return retval;
}

int printk_delay_msec __read_mostly;

static inline void printk_delay(void)
{
	if (unlikely(printk_delay_msec)) {
		int m = printk_delay_msec;

		while (m--) {
			mdelay(1);
			touch_nmi_watchdog();
		}
	}
}

/*
 * Continuation lines are buffered, and not committed to the record buffer
 * until the line is complete, or a race forces it. The line fragments
 * though, are printed immediately to the consoles to ensure everything has
 * reached the console in case of a kernel crash.
 */
static struct cont {
	char buf[LOG_LINE_MAX];
	size_t len;			/* length == 0 means unused buffer */
	size_t cons;			/* bytes written to console */
	struct task_struct *owner;	/* task of first print*/
	u64 ts_nsec;			/* time of first print */
	u8 level;			/* log level of first message */
	u8 facility;			/* log level of first message */
	enum log_flags flags;		/* prefix, newline flags */
	bool flushed:1;			/* buffer sealed and committed */
} cont;

static void cont_flush(enum log_flags flags)
{
	if (cont.flushed)
		return;
	if (cont.len == 0)
		return;

	if (cont.cons) {
		/*
		 * If a fragment of this line was directly flushed to the
		 * console; wait for the console to pick up the rest of the
		 * line. LOG_NOCONS suppresses a duplicated output.
		 */
		log_store(cont.facility, cont.level, flags | LOG_NOCONS,
			  cont.ts_nsec, NULL, 0, cont.buf, cont.len);
		cont.flags = flags;
		cont.flushed = true;
	} else {
		/*
		 * If no fragment of this line ever reached the console,
		 * just submit it to the store and free the buffer.
		 */
		log_store(cont.facility, cont.level, flags, 0,
			  NULL, 0, cont.buf, cont.len);
		cont.len = 0;
	}
}

static bool cont_add(int facility, int level, const char *text, size_t len)
{
	if (cont.len && cont.flushed)
		return false;

	if (cont.len + len > sizeof(cont.buf)) {
		/* the line gets too long, split it up in separate records */
		cont_flush(LOG_CONT);
		return false;
	}

	if (!cont.len) {
		cont.facility = facility;
		cont.level = level;
		cont.owner = current;
		cont.ts_nsec = local_clock();
		cont.flags = 0;
		cont.cons = 0;
		cont.flushed = false;
	}

	memcpy(cont.buf + cont.len, text, len);
	cont.len += len;

	if (cont.len > (sizeof(cont.buf) * 80) / 100)
		cont_flush(LOG_CONT);

	return true;
}

static size_t cont_print_text(char *text, size_t size)
{
	size_t textlen = 0;
	size_t len;

	if (cont.cons == 0 && (console_prev & LOG_NEWLINE)) {
//adbg++
//		textlen += print_time(cont.ts_nsec, text);
		textlen += asus_print_time(cont.ts_nsec, text);
//adbg--
		size -= textlen;
	}

	len = cont.len - cont.cons;
	if (len > 0) {
		if (len+1 > size)
			len = size-1;
		memcpy(text + textlen, cont.buf + cont.cons, len);
		textlen += len;
		cont.cons = cont.len;
	}

	if (cont.flushed) {
		if (cont.flags & LOG_NEWLINE)
			text[textlen++] = '\n';
		/* got everything, release buffer */
		cont.len = 0;
	}
	return textlen;
}

asmlinkage int vprintk_emit(int facility, int level,
			    const char *dict, size_t dictlen,
			    const char *fmt, va_list args)
{
	static int recursion_bug;
	static char textbuf[LOG_LINE_MAX];
	char *text = textbuf;
	size_t text_len;
	enum log_flags lflags = 0;
	unsigned long flags;
	int this_cpu;
	int printed_len = 0;

	boot_delay_msec(level);
	printk_delay();

	/* This stops the holder of console_sem just where we want him */
	local_irq_save(flags);
	this_cpu = smp_processor_id();

	/*
	 * Ouch, printk recursed into itself!
	 */
	if (unlikely(logbuf_cpu == this_cpu)) {
		/*
		 * If a crash is occurring during printk() on this CPU,
		 * then try to get the crash message out but make sure
		 * we can't deadlock. Otherwise just return to avoid the
		 * recursion and return - but flag the recursion so that
		 * it can be printed at the next appropriate moment:
		 */
		if (!oops_in_progress && !lockdep_recursing(current)) {
			recursion_bug = 1;
			goto out_restore_irqs;
		}
		zap_locks();
	}

	lockdep_off();
	raw_spin_lock(&logbuf_lock);
	logbuf_cpu = this_cpu;

	if (recursion_bug) {
		static const char recursion_msg[] =
			"BUG: recent printk recursion!";

		recursion_bug = 0;
		printed_len += strlen(recursion_msg);
		/* emit KERN_CRIT message */
		log_store(0, 2, LOG_PREFIX|LOG_NEWLINE, 0,
			  NULL, 0, recursion_msg, printed_len);
	}

	/*
	 * The printf needs to come first; we need the syslog
	 * prefix which might be passed-in as a parameter.
	 */
	text_len = vscnprintf(text, sizeof(textbuf), fmt, args);

	/* mark and strip a trailing newline */
	if (text_len && text[text_len-1] == '\n') {
		text_len--;
		lflags |= LOG_NEWLINE;
	}

	/* strip kernel syslog prefix and extract log level or control flags */
	if (facility == 0) {
		int kern_level = printk_get_level(text);

		if (kern_level) {
			const char *end_of_header = printk_skip_level(text);
			switch (kern_level) {
			case '0' ... '7':
				if (level == -1)
					level = kern_level - '0';
			case 'd':	/* KERN_DEFAULT */
				lflags |= LOG_PREFIX;
			case 'c':	/* KERN_CONT */
				break;
			}
			text_len -= end_of_header - text;
			text = (char *)end_of_header;
		}
	}

#ifdef CONFIG_EARLY_PRINTK_DIRECT
	printascii(text);
#endif

	if (level == -1)
		level = default_message_loglevel;

	if (dict)
		lflags |= LOG_PREFIX|LOG_NEWLINE;

	if (!(lflags & LOG_NEWLINE)) {
		/*
		 * Flush the conflicting buffer. An earlier newline was missing,
		 * or another task also prints continuation lines.
		 */
		if (cont.len && (lflags & LOG_PREFIX || cont.owner != current))
			cont_flush(LOG_NEWLINE);

		/* buffer line if possible, otherwise store it right away */
		if (!cont_add(facility, level, text, text_len))
			log_store(facility, level, lflags | LOG_CONT, 0,
				  dict, dictlen, text, text_len);
	} else {
		bool stored = false;

		/*
		 * If an earlier newline was missing and it was the same task,
		 * either merge it with the current buffer and flush, or if
		 * there was a race with interrupts (prefix == true) then just
		 * flush it out and store this line separately.
		 */
		if (cont.len && cont.owner == current) {
			if (!(lflags & LOG_PREFIX))
				stored = cont_add(facility, level, text, text_len);
			cont_flush(LOG_NEWLINE);
		}

		if (!stored)
			log_store(facility, level, lflags, 0,
				  dict, dictlen, text, text_len);
	}
	printed_len += text_len;

	/*
	 * Try to acquire and then immediately release the console semaphore.
	 * The release will print out buffers and wake up /dev/kmsg and syslog()
	 * users.
	 *
	 * The console_trylock_for_printk() function will release 'logbuf_lock'
	 * regardless of whether it actually gets the console semaphore or not.
	 */
	if (console_trylock_for_printk(this_cpu))
		console_unlock();

	lockdep_on();
out_restore_irqs:
	local_irq_restore(flags);

	return printed_len;
}
EXPORT_SYMBOL(vprintk_emit);

asmlinkage int vprintk(const char *fmt, va_list args)
{
	return vprintk_emit(0, -1, NULL, 0, fmt, args);
}
EXPORT_SYMBOL(vprintk);

asmlinkage int printk_emit(int facility, int level,
			   const char *dict, size_t dictlen,
			   const char *fmt, ...)
{
	va_list args;
	int r;

	va_start(args, fmt);
	r = vprintk_emit(facility, level, dict, dictlen, fmt, args);
	va_end(args);

	return r;
}
EXPORT_SYMBOL(printk_emit);

/**
 * printk - print a kernel message
 * @fmt: format string
 *
 * This is printk(). It can be called from any context. We want it to work.
 *
 * We try to grab the console_lock. If we succeed, it's easy - we log the
 * output and call the console drivers.  If we fail to get the semaphore, we
 * place the output into the log buffer and return. The current holder of
 * the console_sem will notice the new output in console_unlock(); and will
 * send it to the consoles before releasing the lock.
 *
 * One effect of this deferred printing is that code which calls printk() and
 * then changes console_loglevel may break. This is because console_loglevel
 * is inspected when the actual printing occurs.
 *
 * See also:
 * printf(3)
 *
 * See the vsnprintf() documentation for format string extensions over C99.
 */
asmlinkage int printk(const char *fmt, ...)
{
	va_list args;
	int r;

#ifdef CONFIG_KGDB_KDB
	if (unlikely(kdb_trap_printk)) {
		va_start(args, fmt);
		r = vkdb_printf(fmt, args);
		va_end(args);
		return r;
	}
#endif
	va_start(args, fmt);
	r = vprintk_emit(0, -1, NULL, 0, fmt, args);
	va_end(args);

	return r;
}
EXPORT_SYMBOL(printk);

#else /* CONFIG_PRINTK */

#define LOG_LINE_MAX		0
#define PREFIX_MAX		0
#define LOG_LINE_MAX 0
static u64 syslog_seq;
static u32 syslog_idx;
static u64 console_seq;
static u32 console_idx;
static enum log_flags syslog_prev;
static u64 log_first_seq;
static u32 log_first_idx;
static u64 log_next_seq;
static enum log_flags console_prev;
static struct cont {
	size_t len;
	size_t cons;
	u8 level;
	bool flushed:1;
} cont;
static struct log *log_from_idx(u32 idx, bool logbuf) { return NULL; }
static u32 log_next(u32 idx, bool logbuf) { return 0; }
static void call_console_drivers(int level, const char *text, size_t len) {}
static size_t msg_print_text(const struct log *msg, enum log_flags prev,
			     bool syslog, char *buf, size_t size) { return 0; }
static size_t cont_print_text(char *text, size_t size) { return 0; }

#endif /* CONFIG_PRINTK */

#ifdef CONFIG_EARLY_PRINTK
struct console *early_console;

void early_vprintk(const char *fmt, va_list ap)
{
	if (early_console) {
		char buf[512];
		int n = vscnprintf(buf, sizeof(buf), fmt, ap);

		early_console->write(early_console, buf, n);
	}
}

asmlinkage void early_printk(const char *fmt, ...)
{
	va_list ap;

	va_start(ap, fmt);
	early_vprintk(fmt, ap);
	va_end(ap);
}
#endif

static int __add_preferred_console(char *name, int idx, char *options,
				   char *brl_options)
{
	struct console_cmdline *c;
	int i;

	/*
	 *	See if this tty is not yet registered, and
	 *	if we have a slot free.
	 */
	for (i = 0; i < MAX_CMDLINECONSOLES && console_cmdline[i].name[0]; i++)
		if (strcmp(console_cmdline[i].name, name) == 0 &&
			  console_cmdline[i].index == idx) {
				if (!brl_options)
					selected_console = i;
				return 0;
		}
	if (i == MAX_CMDLINECONSOLES)
		return -E2BIG;
	if (!brl_options)
		selected_console = i;
	c = &console_cmdline[i];
	strlcpy(c->name, name, sizeof(c->name));
	c->options = options;
#ifdef CONFIG_A11Y_BRAILLE_CONSOLE
	c->brl_options = brl_options;
#endif
	c->index = idx;
	return 0;
}
/*
 * Set up a list of consoles.  Called from init/main.c
 */
static int __init console_setup(char *str)
{
	char buf[sizeof(console_cmdline[0].name) + 4]; /* 4 for index */
	char *s, *options, *brl_options = NULL;
	int idx;

#ifdef CONFIG_A11Y_BRAILLE_CONSOLE
	if (!memcmp(str, "brl,", 4)) {
		brl_options = "";
		str += 4;
	} else if (!memcmp(str, "brl=", 4)) {
		brl_options = str + 4;
		str = strchr(brl_options, ',');
		if (!str) {
			printk(KERN_ERR "need port name after brl=\n");
			return 1;
		}
		*(str++) = 0;
	}
#endif

	/*
	 * Decode str into name, index, options.
	 */
	if (str[0] >= '0' && str[0] <= '9') {
		strcpy(buf, "ttyS");
		strncpy(buf + 4, str, sizeof(buf) - 5);
	} else {
		strncpy(buf, str, sizeof(buf) - 1);
	}
	buf[sizeof(buf) - 1] = 0;
	if ((options = strchr(str, ',')) != NULL)
		*(options++) = 0;
#ifdef __sparc__
	if (!strcmp(str, "ttya"))
		strcpy(buf, "ttyS0");
	if (!strcmp(str, "ttyb"))
		strcpy(buf, "ttyS1");
#endif
	for (s = buf; *s; s++)
		if ((*s >= '0' && *s <= '9') || *s == ',')
			break;
	idx = simple_strtoul(s, NULL, 10);
	*s = 0;

	__add_preferred_console(buf, idx, options, brl_options);
	console_set_on_cmdline = 1;
	return 1;
}
__setup("console=", console_setup);

/**
 * add_preferred_console - add a device to the list of preferred consoles.
 * @name: device name
 * @idx: device index
 * @options: options for this console
 *
 * The last preferred console added will be used for kernel messages
 * and stdin/out/err for init.  Normally this is used by console_setup
 * above to handle user-supplied console arguments; however it can also
 * be used by arch-specific code either to override the user or more
 * commonly to provide a default console (ie from PROM variables) when
 * the user has not supplied one.
 */
int add_preferred_console(char *name, int idx, char *options)
{
	return __add_preferred_console(name, idx, options, NULL);
}

int update_console_cmdline(char *name, int idx, char *name_new, int idx_new, char *options)
{
	struct console_cmdline *c;
	int i;

	for (i = 0; i < MAX_CMDLINECONSOLES && console_cmdline[i].name[0]; i++)
		if (strcmp(console_cmdline[i].name, name) == 0 &&
			  console_cmdline[i].index == idx) {
				c = &console_cmdline[i];
				strlcpy(c->name, name_new, sizeof(c->name));
				c->name[sizeof(c->name) - 1] = 0;
				c->options = options;
				c->index = idx_new;
				return i;
		}
	/* not found */
	return -1;
}

bool console_suspend_enabled = 1;
EXPORT_SYMBOL(console_suspend_enabled);

static int __init console_suspend_disable(char *str)
{
	console_suspend_enabled = 0;
	return 1;
}
__setup("no_console_suspend", console_suspend_disable);
module_param_named(console_suspend, console_suspend_enabled,
		bool, S_IRUGO | S_IWUSR);
MODULE_PARM_DESC(console_suspend, "suspend console during suspend"
	" and hibernate operations");

/**
 * suspend_console - suspend the console subsystem
 *
 * This disables printk() while we go into suspend states
 */
void suspend_console(void)
{
	//ASUSEvtlog("[UTS] System Suspend");
	suspend_in_progress = 1;
	if (!console_suspend_enabled)
		return;
	printk("Suspending console(s) (use no_console_suspend to debug)\n");
	console_lock();
	console_suspended = 1;
	up(&console_sem);
}

void resume_console(void)
{
	int i;
	suspend_in_progress = 0;
	//ASUSEvtlog("[UTS] System Resume");

	if (pm_pwrcs_ret) {
		ASUSEvtlog("[PM] Suspended for %d.%02d secs ", pwrcs_time/100,pwrcs_time % 100);

		if (qpnpint_irq != -1) {
			ASUSEvtlog("[PM] qpnpint irq triggered: %d", qpnpint_irq);
			qpnpint_irq = -1;
		}
		if (gpio_irq_cnt>0) {
			for (i=0;i<gpio_irq_cnt;i++)
  				ASUSEvtlog("[PM] GPIO triggered: %d", gpio_resume_irq[i]);
			gpio_irq_cnt=0; //clear log count.
		}
		pm_pwrcs_ret=0;
	}

	if (!console_suspend_enabled)
		return;
	down(&console_sem);
	console_suspended = 0;
	console_unlock();
}

static void __cpuinit console_flush(struct work_struct *work)
{
	console_lock();
	console_unlock();
}

static __cpuinitdata DECLARE_WORK(console_cpu_notify_work, console_flush);

/**
 * console_cpu_notify - print deferred console messages after CPU hotplug
 * @self: notifier struct
 * @action: CPU hotplug event
 * @hcpu: unused
 *
 * If printk() is called from a CPU that is not online yet, the messages
 * will be spooled but will not show up on the console.  This function is
 * called when a new CPU comes online (or fails to come up), and ensures
 * that any such output gets printed.
 *
 * Special handling must be done for cases invoked from an atomic context,
 * as we can't be taking the console semaphore here.
 */
static int __cpuinit console_cpu_notify(struct notifier_block *self,
	unsigned long action, void *hcpu)
{
	switch (action) {
	case CPU_DEAD:
	case CPU_DOWN_FAILED:
	case CPU_UP_CANCELED:
		console_lock();
		console_unlock();
		break;
	case CPU_ONLINE:
	case CPU_DYING:
		/* invoked with preemption disabled, so defer */
		if (!console_trylock())
			schedule_work(&console_cpu_notify_work);
		else
			console_unlock();
	}
	return NOTIFY_OK;
}

/**
 * console_lock - lock the console system for exclusive use.
 *
 * Acquires a lock which guarantees that the caller has
 * exclusive access to the console system and the console_drivers list.
 *
 * Can sleep, returns nothing.
 */
void console_lock(void)
{
	might_sleep();

	down(&console_sem);
	if (console_suspended)
		return;
	console_locked = 1;
	console_may_schedule = 1;
	mutex_acquire(&console_lock_dep_map, 0, 0, _RET_IP_);
}
EXPORT_SYMBOL(console_lock);

/**
 * console_trylock - try to lock the console system for exclusive use.
 *
 * Tried to acquire a lock which guarantees that the caller has
 * exclusive access to the console system and the console_drivers list.
 *
 * returns 1 on success, and 0 on failure to acquire the lock.
 */
int console_trylock(void)
{
	if (down_trylock(&console_sem))
		return 0;
	if (console_suspended) {
		up(&console_sem);
		return 0;
	}
	console_locked = 1;
	console_may_schedule = 0;
	mutex_acquire(&console_lock_dep_map, 0, 1, _RET_IP_);
	return 1;
}
EXPORT_SYMBOL(console_trylock);

int is_console_locked(void)
{
	return console_locked;
}

static void console_cont_flush(char *text, size_t size)
{
	unsigned long flags;
	size_t len;

	raw_spin_lock_irqsave(&logbuf_lock, flags);

	if (!cont.len)
		goto out;

	/*
	 * We still queue earlier records, likely because the console was
	 * busy. The earlier ones need to be printed before this one, we
	 * did not flush any fragment so far, so just let it queue up.
	 */
	if (console_seq < log_next_seq && !cont.cons)
		goto out;

	len = cont_print_text(text, size);
	raw_spin_unlock(&logbuf_lock);
	stop_critical_timings();
	call_console_drivers(cont.level, text, len);
	start_critical_timings();
	local_irq_restore(flags);
	return;
out:
	raw_spin_unlock_irqrestore(&logbuf_lock, flags);
}

/**
 * console_unlock - unlock the console system
 *
 * Releases the console_lock which the caller holds on the console system
 * and the console driver list.
 *
 * While the console_lock was held, console output may have been buffered
 * by printk().  If this is the case, console_unlock(); emits
 * the output prior to releasing the lock.
 *
 * If there is output waiting, we wake /dev/kmsg and syslog() users.
 *
 * console_unlock(); may be called from any context.
 */
void console_unlock(void)
{
	static char text[LOG_LINE_MAX + PREFIX_MAX];
	static u64 seen_seq;
	unsigned long flags;
	bool wake_klogd = false;
	bool retry;

	if (console_suspended) {
		up(&console_sem);
		return;
	}

	console_may_schedule = 0;

	/* flush buffered message fragment immediately to console */
	console_cont_flush(text, sizeof(text));
again:
	for (;;) {
		struct log *msg;
		size_t len;
		int level;

		raw_spin_lock_irqsave(&logbuf_lock, flags);
		if (seen_seq != log_next_seq) {
			wake_klogd = true;
			seen_seq = log_next_seq;
		}

		if (console_seq < log_first_seq) {
			/* messages are gone, move to first one */
			console_seq = log_first_seq;
			console_idx = log_first_idx;
			console_prev = 0;
		}
skip:
		if (console_seq == log_next_seq)
			break;

		msg = log_from_idx(console_idx, true);
		if (msg->flags & LOG_NOCONS) {
			/*
			 * Skip record we have buffered and already printed
			 * directly to the console when we received it.
			 */
			console_idx = log_next(console_idx, true);
			console_seq++;
			/*
			 * We will get here again when we register a new
			 * CON_PRINTBUFFER console. Clear the flag so we
			 * will properly dump everything later.
			 */
			msg->flags &= ~LOG_NOCONS;
			console_prev = msg->flags;
			goto skip;
		}

		level = msg->level;
		len = msg_print_text(msg, console_prev, false,
				     text, sizeof(text));
		console_idx = log_next(console_idx, true);
		console_seq++;
		console_prev = msg->flags;
		raw_spin_unlock(&logbuf_lock);

		stop_critical_timings();	/* don't trace print latency */
		call_console_drivers(level, text, len);
		start_critical_timings();
		local_irq_restore(flags);
	}
	console_locked = 0;
	mutex_release(&console_lock_dep_map, 1, _RET_IP_);

	/* Release the exclusive_console once it is used */
	if (unlikely(exclusive_console))
		exclusive_console = NULL;

	raw_spin_unlock(&logbuf_lock);

	up(&console_sem);

	/*
	 * Someone could have filled up the buffer again, so re-check if there's
	 * something to flush. In case we cannot trylock the console_sem again,
	 * there's a new owner and the console_unlock() from them will do the
	 * flush, no worries.
	 */
	raw_spin_lock(&logbuf_lock);
	retry = console_seq != log_next_seq;
	raw_spin_unlock_irqrestore(&logbuf_lock, flags);

	if (retry && console_trylock())
		goto again;

	if (wake_klogd)
		wake_up_klogd();
}
EXPORT_SYMBOL(console_unlock);

/**
 * console_conditional_schedule - yield the CPU if required
 *
 * If the console code is currently allowed to sleep, and
 * if this CPU should yield the CPU to another task, do
 * so here.
 *
 * Must be called within console_lock();.
 */
void __sched console_conditional_schedule(void)
{
	if (console_may_schedule)
		cond_resched();
}
EXPORT_SYMBOL(console_conditional_schedule);

void console_unblank(void)
{
	struct console *c;

	/*
	 * console_unblank can no longer be called in interrupt context unless
	 * oops_in_progress is set to 1..
	 */
	if (oops_in_progress) {
		if (down_trylock(&console_sem) != 0)
			return;
	} else
		console_lock();

	console_locked = 1;
	console_may_schedule = 0;
	for_each_console(c)
		if ((c->flags & CON_ENABLED) && c->unblank)
			c->unblank();
	console_unlock();
}

/*
 * Return the console tty driver structure and its associated index
 */
struct tty_driver *console_device(int *index)
{
	struct console *c;
	struct tty_driver *driver = NULL;

	console_lock();
	for_each_console(c) {
		if (!c->device)
			continue;
		driver = c->device(c, index);
		if (driver)
			break;
	}
	console_unlock();
	return driver;
}

/*
 * Prevent further output on the passed console device so that (for example)
 * serial drivers can disable console output before suspending a port, and can
 * re-enable output afterwards.
 */
void console_stop(struct console *console)
{
	console_lock();
	console->flags &= ~CON_ENABLED;
	console_unlock();
}
EXPORT_SYMBOL(console_stop);

void console_start(struct console *console)
{
	console_lock();
	console->flags |= CON_ENABLED;
	console_unlock();
}
EXPORT_SYMBOL(console_start);

static int __read_mostly keep_bootcon;

static int __init keep_bootcon_setup(char *str)
{
	keep_bootcon = 1;
	printk(KERN_INFO "debug: skip boot console de-registration.\n");

	return 0;
}

early_param("keep_bootcon", keep_bootcon_setup);

/*
 * The console driver calls this routine during kernel initialization
 * to register the console printing procedure with printk() and to
 * print any messages that were printed by the kernel before the
 * console driver was initialized.
 *
 * This can happen pretty early during the boot process (because of
 * early_printk) - sometimes before setup_arch() completes - be careful
 * of what kernel features are used - they may not be initialised yet.
 *
 * There are two types of consoles - bootconsoles (early_printk) and
 * "real" consoles (everything which is not a bootconsole) which are
 * handled differently.
 *  - Any number of bootconsoles can be registered at any time.
 *  - As soon as a "real" console is registered, all bootconsoles
 *    will be unregistered automatically.
 *  - Once a "real" console is registered, any attempt to register a
 *    bootconsoles will be rejected
 */
void register_console(struct console *newcon)
{
	int i;
	unsigned long flags;
	struct console *bcon = NULL;

	/*
	 * before we register a new CON_BOOT console, make sure we don't
	 * already have a valid console
	 */
	if (console_drivers && newcon->flags & CON_BOOT) {
		/* find the last or real console */
		for_each_console(bcon) {
			if (!(bcon->flags & CON_BOOT)) {
				printk(KERN_INFO "Too late to register bootconsole %s%d\n",
					newcon->name, newcon->index);
				return;
			}
		}
	}

	if (console_drivers && console_drivers->flags & CON_BOOT)
		bcon = console_drivers;

	if (preferred_console < 0 || bcon || !console_drivers)
		preferred_console = selected_console;

	if (newcon->early_setup)
		newcon->early_setup();

	/*
	 *	See if we want to use this console driver. If we
	 *	didn't select a console we take the first one
	 *	that registers here.
	 */
	if (preferred_console < 0) {
		if (newcon->index < 0)
			newcon->index = 0;
		if (newcon->setup == NULL ||
		    newcon->setup(newcon, NULL) == 0) {
			newcon->flags |= CON_ENABLED;
			if (newcon->device) {
				newcon->flags |= CON_CONSDEV;
				preferred_console = 0;
			}
		}
	}

	/*
	 *	See if this console matches one we selected on
	 *	the command line.
	 */
	for (i = 0; i < MAX_CMDLINECONSOLES && console_cmdline[i].name[0];
			i++) {
		if (strcmp(console_cmdline[i].name, newcon->name) != 0)
			continue;
		if (newcon->index >= 0 &&
		    newcon->index != console_cmdline[i].index)
			continue;
		if (newcon->index < 0)
			newcon->index = console_cmdline[i].index;
#ifdef CONFIG_A11Y_BRAILLE_CONSOLE
		if (console_cmdline[i].brl_options) {
			newcon->flags |= CON_BRL;
			braille_register_console(newcon,
					console_cmdline[i].index,
					console_cmdline[i].options,
					console_cmdline[i].brl_options);
			return;
		}
#endif
		if (newcon->setup &&
		    newcon->setup(newcon, console_cmdline[i].options) != 0)
			break;
		newcon->flags |= CON_ENABLED;
		newcon->index = console_cmdline[i].index;
		if (i == selected_console) {
			newcon->flags |= CON_CONSDEV;
			preferred_console = selected_console;
		}
		break;
	}

	if (!(newcon->flags & CON_ENABLED))
		return;

	/*
	 * If we have a bootconsole, and are switching to a real console,
	 * don't print everything out again, since when the boot console, and
	 * the real console are the same physical device, it's annoying to
	 * see the beginning boot messages twice
	 */
	if (bcon && ((newcon->flags & (CON_CONSDEV | CON_BOOT)) == CON_CONSDEV))
		newcon->flags &= ~CON_PRINTBUFFER;

	/*
	 *	Put this console in the list - keep the
	 *	preferred driver at the head of the list.
	 */
	console_lock();
	if ((newcon->flags & CON_CONSDEV) || console_drivers == NULL) {
		newcon->next = console_drivers;
		console_drivers = newcon;
		if (newcon->next)
			newcon->next->flags &= ~CON_CONSDEV;
	} else {
		newcon->next = console_drivers->next;
		console_drivers->next = newcon;
	}
	if (newcon->flags & CON_PRINTBUFFER) {
		/*
		 * console_unlock(); will print out the buffered messages
		 * for us.
		 */
		raw_spin_lock_irqsave(&logbuf_lock, flags);
		console_seq = syslog_seq;
		console_idx = syslog_idx;
		console_prev = syslog_prev;
		raw_spin_unlock_irqrestore(&logbuf_lock, flags);
		/*
		 * We're about to replay the log buffer.  Only do this to the
		 * just-registered console to avoid excessive message spam to
		 * the already-registered consoles.
		 */
		exclusive_console = newcon;
	}
	console_unlock();
	console_sysfs_notify();

	/*
	 * By unregistering the bootconsoles after we enable the real console
	 * we get the "console xxx enabled" message on all the consoles -
	 * boot consoles, real consoles, etc - this is to ensure that end
	 * users know there might be something in the kernel's log buffer that
	 * went to the bootconsole (that they do not see on the real console)
	 */
	if (bcon &&
	    ((newcon->flags & (CON_CONSDEV | CON_BOOT)) == CON_CONSDEV) &&
	    !keep_bootcon) {
		/* we need to iterate through twice, to make sure we print
		 * everything out, before we unregister the console(s)
		 */
		printk(KERN_INFO "console [%s%d] enabled, bootconsole disabled\n",
			newcon->name, newcon->index);
		for_each_console(bcon)
			if (bcon->flags & CON_BOOT)
				unregister_console(bcon);
	} else {
		printk(KERN_INFO "%sconsole [%s%d] enabled\n",
			(newcon->flags & CON_BOOT) ? "boot" : "" ,
			newcon->name, newcon->index);
	}
}
EXPORT_SYMBOL(register_console);

int unregister_console(struct console *console)
{
        struct console *a, *b;
	int res = 1;

#ifdef CONFIG_A11Y_BRAILLE_CONSOLE
	if (console->flags & CON_BRL)
		return braille_unregister_console(console);
#endif

	console_lock();
	if (console_drivers == console) {
		console_drivers=console->next;
		res = 0;
	} else if (console_drivers) {
		for (a=console_drivers->next, b=console_drivers ;
		     a; b=a, a=b->next) {
			if (a == console) {
				b->next = a->next;
				res = 0;
				break;
			}
		}
	}

	/*
	 * If this isn't the last console and it has CON_CONSDEV set, we
	 * need to set it on the next preferred console.
	 */
	if (console_drivers != NULL && console->flags & CON_CONSDEV)
		console_drivers->flags |= CON_CONSDEV;

	console_unlock();
	console_sysfs_notify();
	return res;
}
EXPORT_SYMBOL(unregister_console);

static int __init printk_late_init(void)
{
	struct console *con;

	for_each_console(con) {
		if (!keep_bootcon && con->flags & CON_BOOT) {
			printk(KERN_INFO "turn off boot console %s%d\n",
				con->name, con->index);
			unregister_console(con);
		}
	}
	hotcpu_notifier(console_cpu_notify, 0);

	return 0;
}
late_initcall(printk_late_init);

#if defined CONFIG_PRINTK
/*
 * Delayed printk version, for scheduler-internal messages:
 */
#define PRINTK_BUF_SIZE		512

#define PRINTK_PENDING_WAKEUP	0x01
#define PRINTK_PENDING_SCHED	0x02

static DEFINE_PER_CPU(int, printk_pending);
static DEFINE_PER_CPU(char [PRINTK_BUF_SIZE], printk_sched_buf);

static void wake_up_klogd_work_func(struct irq_work *irq_work)
{
	int pending = __this_cpu_xchg(printk_pending, 0);

	if (pending & PRINTK_PENDING_SCHED) {
		char *buf = __get_cpu_var(printk_sched_buf);
		printk(KERN_WARNING "[sched_delayed] %s", buf);
	}

	if (pending & PRINTK_PENDING_WAKEUP)
		wake_up_interruptible(&log_wait);
}

static DEFINE_PER_CPU(struct irq_work, wake_up_klogd_work) = {
	.func = wake_up_klogd_work_func,
	.flags = IRQ_WORK_LAZY,
};

void wake_up_klogd(void)
{
	preempt_disable();
	if (waitqueue_active(&log_wait)) {
		this_cpu_or(printk_pending, PRINTK_PENDING_WAKEUP);
		irq_work_queue(&__get_cpu_var(wake_up_klogd_work));
	}
	preempt_enable();
}

int printk_sched(const char *fmt, ...)
{
	unsigned long flags;
	va_list args;
	char *buf;
	int r;

	local_irq_save(flags);
	buf = __get_cpu_var(printk_sched_buf);

	va_start(args, fmt);
	r = vsnprintf(buf, PRINTK_BUF_SIZE, fmt, args);
	va_end(args);

	__this_cpu_or(printk_pending, PRINTK_PENDING_SCHED);
	irq_work_queue(&__get_cpu_var(wake_up_klogd_work));
	local_irq_restore(flags);

	return r;
}

/*
 * printk rate limiting, lifted from the networking subsystem.
 *
 * This enforces a rate limit: not more than 10 kernel messages
 * every 5s to make a denial-of-service attack impossible.
 */
DEFINE_RATELIMIT_STATE(printk_ratelimit_state, 5 * HZ, 10);

int __printk_ratelimit(const char *func)
{
	return ___ratelimit(&printk_ratelimit_state, func);
}
EXPORT_SYMBOL(__printk_ratelimit);

/**
 * printk_timed_ratelimit - caller-controlled printk ratelimiting
 * @caller_jiffies: pointer to caller's state
 * @interval_msecs: minimum interval between prints
 *
 * printk_timed_ratelimit() returns true if more than @interval_msecs
 * milliseconds have elapsed since the last time printk_timed_ratelimit()
 * returned true.
 */
bool printk_timed_ratelimit(unsigned long *caller_jiffies,
			unsigned int interval_msecs)
{
	if (*caller_jiffies == 0
			|| !time_in_range(jiffies, *caller_jiffies,
					*caller_jiffies
					+ msecs_to_jiffies(interval_msecs))) {
		*caller_jiffies = jiffies;
		return true;
	}
	return false;
}
EXPORT_SYMBOL(printk_timed_ratelimit);

static DEFINE_SPINLOCK(dump_list_lock);
static LIST_HEAD(dump_list);

/**
 * kmsg_dump_register - register a kernel log dumper.
 * @dumper: pointer to the kmsg_dumper structure
 *
 * Adds a kernel log dumper to the system. The dump callback in the
 * structure will be called when the kernel oopses or panics and must be
 * set. Returns zero on success and %-EINVAL or %-EBUSY otherwise.
 */
int kmsg_dump_register(struct kmsg_dumper *dumper)
{
	unsigned long flags;
	int err = -EBUSY;

	/* The dump callback needs to be set */
	if (!dumper->dump)
		return -EINVAL;

	spin_lock_irqsave(&dump_list_lock, flags);
	/* Don't allow registering multiple times */
	if (!dumper->registered) {
		dumper->registered = 1;
		list_add_tail_rcu(&dumper->list, &dump_list);
		err = 0;
	}
	spin_unlock_irqrestore(&dump_list_lock, flags);

	return err;
}
EXPORT_SYMBOL_GPL(kmsg_dump_register);

/**
 * kmsg_dump_unregister - unregister a kmsg dumper.
 * @dumper: pointer to the kmsg_dumper structure
 *
 * Removes a dump device from the system. Returns zero on success and
 * %-EINVAL otherwise.
 */
int kmsg_dump_unregister(struct kmsg_dumper *dumper)
{
	unsigned long flags;
	int err = -EINVAL;

	spin_lock_irqsave(&dump_list_lock, flags);
	if (dumper->registered) {
		dumper->registered = 0;
		list_del_rcu(&dumper->list);
		err = 0;
	}
	spin_unlock_irqrestore(&dump_list_lock, flags);
	synchronize_rcu();

	return err;
}
EXPORT_SYMBOL_GPL(kmsg_dump_unregister);

static bool always_kmsg_dump;
module_param_named(always_kmsg_dump, always_kmsg_dump, bool, S_IRUGO | S_IWUSR);

/**
 * kmsg_dump - dump kernel log to kernel message dumpers.
 * @reason: the reason (oops, panic etc) for dumping
 *
 * Call each of the registered dumper's dump() callback, which can
 * retrieve the kmsg records with kmsg_dump_get_line() or
 * kmsg_dump_get_buffer().
 */
void kmsg_dump(enum kmsg_dump_reason reason)
{
	struct kmsg_dumper *dumper;
	unsigned long flags;

	if ((reason > KMSG_DUMP_OOPS) && !always_kmsg_dump)
		return;

	rcu_read_lock();
	list_for_each_entry_rcu(dumper, &dump_list, list) {
		if (dumper->max_reason && reason > dumper->max_reason)
			continue;

		/* initialize iterator with data about the stored records */
		dumper->active = true;

		raw_spin_lock_irqsave(&logbuf_lock, flags);
		dumper->cur_seq = clear_seq;
		dumper->cur_idx = clear_idx;
		dumper->next_seq = log_next_seq;
		dumper->next_idx = log_next_idx;
		raw_spin_unlock_irqrestore(&logbuf_lock, flags);

		/* invoke dumper which will iterate over records */
		dumper->dump(dumper, reason);

		/* reset iterator */
		dumper->active = false;
	}
	rcu_read_unlock();
}

/**
 * kmsg_dump_get_line_nolock - retrieve one kmsg log line (unlocked version)
 * @dumper: registered kmsg dumper
 * @syslog: include the "<4>" prefixes
 * @line: buffer to copy the line to
 * @size: maximum size of the buffer
 * @len: length of line placed into buffer
 *
 * Start at the beginning of the kmsg buffer, with the oldest kmsg
 * record, and copy one record into the provided buffer.
 *
 * Consecutive calls will return the next available record moving
 * towards the end of the buffer with the youngest messages.
 *
 * A return value of FALSE indicates that there are no more records to
 * read.
 *
 * The function is similar to kmsg_dump_get_line(), but grabs no locks.
 */
bool kmsg_dump_get_line_nolock(struct kmsg_dumper *dumper, bool syslog,
			       char *line, size_t size, size_t *len)
{
	struct log *msg;
	size_t l = 0;
	bool ret = false;

	if (!dumper->active)
		goto out;

	if (dumper->cur_seq < log_first_seq) {
		/* messages are gone, move to first available one */
		dumper->cur_seq = log_first_seq;
		dumper->cur_idx = log_first_idx;
	}

	/* last entry */
	if (dumper->cur_seq >= log_next_seq)
		goto out;

	msg = log_from_idx(dumper->cur_idx, true);
	l = msg_print_text(msg, 0, syslog, line, size);

	dumper->cur_idx = log_next(dumper->cur_idx, true);
	dumper->cur_seq++;
	ret = true;
out:
	if (len)
		*len = l;
	return ret;
}

/**
 * kmsg_dump_get_line - retrieve one kmsg log line
 * @dumper: registered kmsg dumper
 * @syslog: include the "<4>" prefixes
 * @line: buffer to copy the line to
 * @size: maximum size of the buffer
 * @len: length of line placed into buffer
 *
 * Start at the beginning of the kmsg buffer, with the oldest kmsg
 * record, and copy one record into the provided buffer.
 *
 * Consecutive calls will return the next available record moving
 * towards the end of the buffer with the youngest messages.
 *
 * A return value of FALSE indicates that there are no more records to
 * read.
 */
bool kmsg_dump_get_line(struct kmsg_dumper *dumper, bool syslog,
			char *line, size_t size, size_t *len)
{
	unsigned long flags;
	bool ret;

	raw_spin_lock_irqsave(&logbuf_lock, flags);
	ret = kmsg_dump_get_line_nolock(dumper, syslog, line, size, len);
	raw_spin_unlock_irqrestore(&logbuf_lock, flags);

	return ret;
}
EXPORT_SYMBOL_GPL(kmsg_dump_get_line);

/**
 * kmsg_dump_get_buffer - copy kmsg log lines
 * @dumper: registered kmsg dumper
 * @syslog: include the "<4>" prefixes
 * @buf: buffer to copy the line to
 * @size: maximum size of the buffer
 * @len: length of line placed into buffer
 *
 * Start at the end of the kmsg buffer and fill the provided buffer
 * with as many of the the *youngest* kmsg records that fit into it.
 * If the buffer is large enough, all available kmsg records will be
 * copied with a single call.
 *
 * Consecutive calls will fill the buffer with the next block of
 * available older records, not including the earlier retrieved ones.
 *
 * A return value of FALSE indicates that there are no more records to
 * read.
 */
bool kmsg_dump_get_buffer(struct kmsg_dumper *dumper, bool syslog,
			  char *buf, size_t size, size_t *len)
{
	unsigned long flags;
	u64 seq;
	u32 idx;
	u64 next_seq;
	u32 next_idx;
	enum log_flags prev;
	size_t l = 0;
	bool ret = false;

	if (!dumper->active)
		goto out;

	raw_spin_lock_irqsave(&logbuf_lock, flags);
	if (dumper->cur_seq < log_first_seq) {
		/* messages are gone, move to first available one */
		dumper->cur_seq = log_first_seq;
		dumper->cur_idx = log_first_idx;
	}

	/* last entry */
	if (dumper->cur_seq >= dumper->next_seq) {
		raw_spin_unlock_irqrestore(&logbuf_lock, flags);
		goto out;
	}

	/* calculate length of entire buffer */
	seq = dumper->cur_seq;
	idx = dumper->cur_idx;
	prev = 0;
	while (seq < dumper->next_seq) {
		struct log *msg = log_from_idx(idx, true);

		l += msg_print_text(msg, prev, true, NULL, 0);
		idx = log_next(idx, true);
		seq++;
		prev = msg->flags;
	}

	/* move first record forward until length fits into the buffer */
	seq = dumper->cur_seq;
	idx = dumper->cur_idx;
	prev = 0;
	while (l > size && seq < dumper->next_seq) {
		struct log *msg = log_from_idx(idx, true);

		l -= msg_print_text(msg, prev, true, NULL, 0);
		idx = log_next(idx, true);
		seq++;
		prev = msg->flags;
	}

	/* last message in next interation */
	next_seq = seq;
	next_idx = idx;

	l = 0;
	prev = 0;
	while (seq < dumper->next_seq) {
		struct log *msg = log_from_idx(idx, true);

		l += msg_print_text(msg, prev, syslog, buf + l, size - l);
		idx = log_next(idx, true);
		seq++;
		prev = msg->flags;
	}

	dumper->next_seq = next_seq;
	dumper->next_idx = next_idx;
	ret = true;
	raw_spin_unlock_irqrestore(&logbuf_lock, flags);
out:
	if (len)
		*len = l;
	return ret;
}
EXPORT_SYMBOL_GPL(kmsg_dump_get_buffer);

/**
 * kmsg_dump_rewind_nolock - reset the interator (unlocked version)
 * @dumper: registered kmsg dumper
 *
 * Reset the dumper's iterator so that kmsg_dump_get_line() and
 * kmsg_dump_get_buffer() can be called again and used multiple
 * times within the same dumper.dump() callback.
 *
 * The function is similar to kmsg_dump_rewind(), but grabs no locks.
 */
void kmsg_dump_rewind_nolock(struct kmsg_dumper *dumper)
{
	dumper->cur_seq = clear_seq;
	dumper->cur_idx = clear_idx;
	dumper->next_seq = log_next_seq;
	dumper->next_idx = log_next_idx;
}

/**
 * kmsg_dump_rewind - reset the interator
 * @dumper: registered kmsg dumper
 *
 * Reset the dumper's iterator so that kmsg_dump_get_line() and
 * kmsg_dump_get_buffer() can be called again and used multiple
 * times within the same dumper.dump() callback.
 */
void kmsg_dump_rewind(struct kmsg_dumper *dumper)
{
	unsigned long flags;

	raw_spin_lock_irqsave(&logbuf_lock, flags);
	kmsg_dump_rewind_nolock(dumper);
	raw_spin_unlock_irqrestore(&logbuf_lock, flags);
}
EXPORT_SYMBOL_GPL(kmsg_dump_rewind);

static char dump_stack_arch_desc_str[128];

/**
 * dump_stack_set_arch_desc - set arch-specific str to show with task dumps
 * @fmt: printf-style format string
 * @...: arguments for the format string
 *
 * The configured string will be printed right after utsname during task
 * dumps.  Usually used to add arch-specific system identifiers.  If an
 * arch wants to make use of such an ID string, it should initialize this
 * as soon as possible during boot.
 */
void __init dump_stack_set_arch_desc(const char *fmt, ...)
{
	va_list args;

	va_start(args, fmt);
	vsnprintf(dump_stack_arch_desc_str, sizeof(dump_stack_arch_desc_str),
		  fmt, args);
	va_end(args);
}

/**
 * dump_stack_print_info - print generic debug info for dump_stack()
 * @log_lvl: log level
 *
 * Arch-specific dump_stack() implementations can use this function to
 * print out the same debug information as the generic dump_stack().
 */
void dump_stack_print_info(const char *log_lvl)
{
	printk("%sCPU: %d PID: %d Comm: %.20s %s %s %.*s\n",
	       log_lvl, raw_smp_processor_id(), current->pid, current->comm,
	       print_tainted(), init_utsname()->release,
	       (int)strcspn(init_utsname()->version, " "),
	       init_utsname()->version);

	if (dump_stack_arch_desc_str[0] != '\0')
		printk("%sHardware name: %s\n",
		       log_lvl, dump_stack_arch_desc_str);

	print_worker_info(log_lvl, current);
}

/**
 * show_regs_print_info - print generic debug info for show_regs()
 * @log_lvl: log level
 *
 * show_regs() implementations can use this function to print out generic
 * debug information.
 */
void show_regs_print_info(const char *log_lvl)
{
	dump_stack_print_info(log_lvl);

	printk("%stask: %p ti: %p task.ti: %p\n",
	       log_lvl, current, current_thread_info(),
	       task_thread_info(current));
}

#endif<|MERGE_RESOLUTION|>--- conflicted
+++ resolved
@@ -49,10 +49,7 @@
 #include <asm/uaccess.h>
 //adbg++
 #include <linux/asus_global.h>
-<<<<<<< HEAD
-=======
 #include <linux/asusdebug.h>
->>>>>>> 62a3c2da
 #include <linux/rtc.h>
 #include <linux/syscalls.h>         /* For sys_open and sys_write */
 
@@ -1090,7 +1087,7 @@
 		free, (free * 100) / __LOG_BUF_LEN);
 }
 
-static bool __read_mostly ignore_loglevel=1;
+static bool __read_mostly ignore_loglevel;
 
 static int __init ignore_loglevel_setup(char *str)
 {
@@ -2942,7 +2939,6 @@
 		}
 	}
 	hotcpu_notifier(console_cpu_notify, 0);
-
 	return 0;
 }
 late_initcall(printk_late_init);
