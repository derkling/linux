--- conflicted
+++ resolved
@@ -50,20 +50,6 @@
 #define CREATE_TRACE_POINTS
 #include <trace/events/printk.h>
 
-<<<<<<< HEAD
-/*
- * Architectures can override it:
- */
-void asmlinkage __attribute__((weak)) early_printk(const char *fmt, ...)
-{
-}
-
-#ifdef        CONFIG_DEBUG_LL
-extern void printascii(char *);
-#endif
-
-=======
->>>>>>> 1db77221
 /* printk's without a loglevel use this.. */
 #define DEFAULT_MESSAGE_LOGLEVEL CONFIG_DEFAULT_MESSAGE_LOGLEVEL
 
