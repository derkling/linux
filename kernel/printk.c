/*
 *  linux/kernel/printk.c
 *
 *  Copyright (C) 1991, 1992  Linus Torvalds
 *
 * Modified to make sys_syslog() more flexible: added commands to
 * return the last 4k of kernel messages, regardless of whether
 * they've been read or not.  Added option to suppress kernel printk's
 * to the console.  Added hook for sending the console messages
 * elsewhere, in preparation for a serial line console (someday).
 * Ted Ts'o, 2/11/93.
 * Modified for sysctl support, 1/8/97, Chris Horn.
 * Fixed SMP synchronization, 08/08/99, Manfred Spraul
 *     manfred@colorfullife.com
 * Rewrote bits to get rid of console_lock
 *	01Mar01 Andrew Morton
 */

#include <linux/kernel.h>
#include <linux/mm.h>
#include <linux/tty.h>
#include <linux/tty_driver.h>
#include <linux/console.h>
#include <linux/init.h>
#include <linux/jiffies.h>
#include <linux/nmi.h>
#include <linux/module.h>
#include <linux/moduleparam.h>
#include <linux/interrupt.h>			/* For in_interrupt() */
#include <linux/delay.h>
#include <linux/smp.h>
#include <linux/security.h>
#include <linux/bootmem.h>
#include <linux/memblock.h>
#include <linux/syscalls.h>
#include <linux/kexec.h>
#include <linux/kdb.h>
#include <linux/ratelimit.h>
#include <linux/kmsg_dump.h>
#include <linux/syslog.h>
#include <linux/cpu.h>
#include <linux/notifier.h>
#include <linux/rculist.h>
#include <linux/poll.h>

#include <asm/uaccess.h>

#define CREATE_TRACE_POINTS
#include <trace/events/printk.h>

/*
 * Architectures can override it:
 */
void asmlinkage __attribute__((weak)) early_printk(const char *fmt, ...)
{
}

/* printk's without a loglevel use this.. */
#define DEFAULT_MESSAGE_LOGLEVEL CONFIG_DEFAULT_MESSAGE_LOGLEVEL

/* We show everything that is MORE important than this.. */
#define MINIMUM_CONSOLE_LOGLEVEL 1 /* Minimum loglevel we let people use */
#define DEFAULT_CONSOLE_LOGLEVEL 7 /* anything MORE serious than KERN_DEBUG */

DECLARE_WAIT_QUEUE_HEAD(log_wait);

int console_printk[4] = {
	DEFAULT_CONSOLE_LOGLEVEL,	/* console_loglevel */
	DEFAULT_MESSAGE_LOGLEVEL,	/* default_message_loglevel */
	MINIMUM_CONSOLE_LOGLEVEL,	/* minimum_console_loglevel */
	DEFAULT_CONSOLE_LOGLEVEL,	/* default_console_loglevel */
};

/*
 * Low level drivers may need that to know if they can schedule in
 * their unblank() callback or not. So let's export it.
 */
int oops_in_progress;
EXPORT_SYMBOL(oops_in_progress);

/*
 * console_sem protects the console_drivers list, and also
 * provides serialisation for access to the entire console
 * driver system.
 */
static DEFINE_SEMAPHORE(console_sem);
struct console *console_drivers;
EXPORT_SYMBOL_GPL(console_drivers);

/*
 * This is used for debugging the mess that is the VT code by
 * keeping track if we have the console semaphore held. It's
 * definitely not the perfect debug tool (we don't know if _WE_
 * hold it are racing, but it helps tracking those weird code
 * path in the console code where we end up in places I want
 * locked without the console sempahore held
 */
static int console_locked, console_suspended;

/*
 * If exclusive_console is non-NULL then only this console is to be printed to.
 */
static struct console *exclusive_console;

/*
 *	Array of consoles built from command line options (console=)
 */
struct console_cmdline
{
	char	name[8];			/* Name of the driver	    */
	int	index;				/* Minor dev. to use	    */
	char	*options;			/* Options for the driver   */
#ifdef CONFIG_A11Y_BRAILLE_CONSOLE
	char	*brl_options;			/* Options for braille driver */
#endif
};

#define MAX_CMDLINECONSOLES 8

static struct console_cmdline console_cmdline[MAX_CMDLINECONSOLES];
static int selected_console = -1;
static int preferred_console = -1;
int console_set_on_cmdline;
EXPORT_SYMBOL(console_set_on_cmdline);

/* Flag: console code may call schedule() */
static int console_may_schedule;

/*
 * The printk log buffer consists of a chain of concatenated variable
 * length records. Every record starts with a record header, containing
 * the overall length of the record.
 *
 * The heads to the first and last entry in the buffer, as well as the
 * sequence numbers of these both entries are maintained when messages
 * are stored..
 *
 * If the heads indicate available messages, the length in the header
 * tells the start next message. A length == 0 for the next message
 * indicates a wrap-around to the beginning of the buffer.
 *
 * Every record carries the monotonic timestamp in microseconds, as well as
 * the standard userspace syslog level and syslog facility. The usual
 * kernel messages use LOG_KERN; userspace-injected messages always carry
 * a matching syslog facility, by default LOG_USER. The origin of every
 * message can be reliably determined that way.
 *
 * The human readable log message directly follows the message header. The
 * length of the message text is stored in the header, the stored message
 * is not terminated.
 *
 * Optionally, a message can carry a dictionary of properties (key/value pairs),
 * to provide userspace with a machine-readable message context.
 *
 * Examples for well-defined, commonly used property names are:
 *   DEVICE=b12:8               device identifier
 *                                b12:8         block dev_t
 *                                c127:3        char dev_t
 *                                n8            netdev ifindex
 *                                +sound:card0  subsystem:devname
 *   SUBSYSTEM=pci              driver-core subsystem name
 *
 * Valid characters in property names are [a-zA-Z0-9.-_]. The plain text value
 * follows directly after a '=' character. Every property is terminated by
 * a '\0' character. The last property is not terminated.
 *
 * Example of a message structure:
 *   0000  ff 8f 00 00 00 00 00 00      monotonic time in nsec
 *   0008  34 00                        record is 52 bytes long
 *   000a        0b 00                  text is 11 bytes long
 *   000c              1f 00            dictionary is 23 bytes long
 *   000e                    03 00      LOG_KERN (facility) LOG_ERR (level)
 *   0010  69 74 27 73 20 61 20 6c      "it's a l"
 *         69 6e 65                     "ine"
 *   001b           44 45 56 49 43      "DEVIC"
 *         45 3d 62 38 3a 32 00 44      "E=b8:2\0D"
 *         52 49 56 45 52 3d 62 75      "RIVER=bu"
 *         67                           "g"
 *   0032     00 00 00                  padding to next message header
 *
 * The 'struct log' buffer header must never be directly exported to
 * userspace, it is a kernel-private implementation detail that might
 * need to be changed in the future, when the requirements change.
 *
 * /dev/kmsg exports the structured data in the following line format:
 *   "level,sequnum,timestamp;<message text>\n"
 *
 * The optional key/value pairs are attached as continuation lines starting
 * with a space character and terminated by a newline. All possible
 * non-prinatable characters are escaped in the "\xff" notation.
 *
 * Users of the export format should ignore possible additional values
 * separated by ',', and find the message after the ';' character.
 */

enum log_flags {
	LOG_NOCONS	= 1,	/* already flushed, do not print to console */
	LOG_NEWLINE	= 2,	/* text ended with a newline */
	LOG_PREFIX	= 4,	/* text started with a prefix */
	LOG_CONT	= 8,	/* text is a fragment of a continuation line */
};

struct log {
	u64 ts_nsec;		/* timestamp in nanoseconds */
	u16 len;		/* length of entire record */
	u16 text_len;		/* length of text buffer */
	u16 dict_len;		/* length of dictionary buffer */
	u8 facility;		/* syslog facility */
	u8 flags:5;		/* internal record flags */
	u8 level:3;		/* syslog level */
};

/*
 * The logbuf_lock protects kmsg buffer, indices, counters. It is also
 * used in interesting ways to provide interlocking in console_unlock();
 */
static DEFINE_RAW_SPINLOCK(logbuf_lock);

/* the next printk record to read by syslog(READ) or /proc/kmsg */
static u64 syslog_seq;
static u32 syslog_idx;
static enum log_flags syslog_prev;
static size_t syslog_partial;

/* index and sequence number of the first record stored in the buffer */
static u64 log_first_seq;
static u32 log_first_idx;

/* index and sequence number of the next record to store in the buffer */
static u64 log_next_seq;
#ifdef CONFIG_PRINTK
static u32 log_next_idx;

/* the next printk record to read after the last 'clear' command */
static u64 clear_seq;
static u32 clear_idx;

#define LOG_LINE_MAX 1024

/* record buffer */
#if defined(CONFIG_HAVE_EFFICIENT_UNALIGNED_ACCESS)
#define LOG_ALIGN 4
#else
#define LOG_ALIGN __alignof__(struct log)
#endif
#define __LOG_BUF_LEN (1 << CONFIG_LOG_BUF_SHIFT)
static char __log_buf[__LOG_BUF_LEN] __aligned(LOG_ALIGN);
static char *log_buf = __log_buf;
static u32 log_buf_len = __LOG_BUF_LEN;

/* cpu currently holding logbuf_lock */
static volatile unsigned int logbuf_cpu = UINT_MAX;

/* human readable text of the record */
static char *log_text(const struct log *msg)
{
	return (char *)msg + sizeof(struct log);
}

/* optional key/value pair dictionary attached to the record */
static char *log_dict(const struct log *msg)
{
	return (char *)msg + sizeof(struct log) + msg->text_len;
}

/* get record by index; idx must point to valid msg */
static struct log *log_from_idx(u32 idx)
{
	struct log *msg = (struct log *)(log_buf + idx);

	/*
	 * A length == 0 record is the end of buffer marker. Wrap around and
	 * read the message at the start of the buffer.
	 */
	if (!msg->len)
		return (struct log *)log_buf;
	return msg;
}

/* get next record; idx must point to valid msg */
static u32 log_next(u32 idx)
{
	struct log *msg = (struct log *)(log_buf + idx);

	/* length == 0 indicates the end of the buffer; wrap */
	/*
	 * A length == 0 record is the end of buffer marker. Wrap around and
	 * read the message at the start of the buffer as *this* one, and
	 * return the one after that.
	 */
	if (!msg->len) {
		msg = (struct log *)log_buf;
		return msg->len;
	}
	return idx + msg->len;
}

/* insert record into the buffer, discard old ones, update heads */
static void log_store(int facility, int level,
		      enum log_flags flags, u64 ts_nsec,
		      const char *dict, u16 dict_len,
		      const char *text, u16 text_len)
{
	struct log *msg;
	u32 size, pad_len;

	/* number of '\0' padding bytes to next message */
	size = sizeof(struct log) + text_len + dict_len;
	pad_len = (-size) & (LOG_ALIGN - 1);
	size += pad_len;

	while (log_first_seq < log_next_seq) {
		u32 free;

		if (log_next_idx > log_first_idx)
			free = max(log_buf_len - log_next_idx, log_first_idx);
		else
			free = log_first_idx - log_next_idx;

		if (free > size + sizeof(struct log))
			break;

		/* drop old messages until we have enough contiuous space */
		log_first_idx = log_next(log_first_idx);
		log_first_seq++;
	}

	if (log_next_idx + size + sizeof(struct log) >= log_buf_len) {
		/*
		 * This message + an additional empty header does not fit
		 * at the end of the buffer. Add an empty header with len == 0
		 * to signify a wrap around.
		 */
		memset(log_buf + log_next_idx, 0, sizeof(struct log));
		log_next_idx = 0;
	}

	/* fill message */
	msg = (struct log *)(log_buf + log_next_idx);
	memcpy(log_text(msg), text, text_len);
	msg->text_len = text_len;
	memcpy(log_dict(msg), dict, dict_len);
	msg->dict_len = dict_len;
	msg->facility = facility;
	msg->level = level & 7;
	msg->flags = flags & 0x1f;
	if (ts_nsec > 0)
		msg->ts_nsec = ts_nsec;
	else
		msg->ts_nsec = local_clock();
	memset(log_dict(msg) + dict_len, 0, pad_len);
	msg->len = sizeof(struct log) + text_len + dict_len + pad_len;

	/* insert message */
	log_next_idx += msg->len;
	log_next_seq++;
}

/* /dev/kmsg - userspace message inject/listen interface */
struct devkmsg_user {
	u64 seq;
	u32 idx;
	struct mutex lock;
	char buf[8192];
};

static ssize_t devkmsg_writev(struct kiocb *iocb, const struct iovec *iv,
			      unsigned long count, loff_t pos)
{
	char *buf, *line;
	int i;
	int level = default_message_loglevel;
	int facility = 1;	/* LOG_USER */
	size_t len = iov_length(iv, count);
	ssize_t ret = len;

	if (len > LOG_LINE_MAX)
		return -EINVAL;
	buf = kmalloc(len+1, GFP_KERNEL);
	if (buf == NULL)
		return -ENOMEM;

	line = buf;
	for (i = 0; i < count; i++) {
		if (copy_from_user(line, iv[i].iov_base, iv[i].iov_len))
			goto out;
		line += iv[i].iov_len;
	}

	/*
	 * Extract and skip the syslog prefix <[0-9]*>. Coming from userspace
	 * the decimal value represents 32bit, the lower 3 bit are the log
	 * level, the rest are the log facility.
	 *
	 * If no prefix or no userspace facility is specified, we
	 * enforce LOG_USER, to be able to reliably distinguish
	 * kernel-generated messages from userspace-injected ones.
	 */
	line = buf;
	if (line[0] == '<') {
		char *endp = NULL;

		i = simple_strtoul(line+1, &endp, 10);
		if (endp && endp[0] == '>') {
			level = i & 7;
			if (i >> 3)
				facility = i >> 3;
			endp++;
			len -= endp - line;
			line = endp;
		}
	}
	line[len] = '\0';

	printk_emit(facility, level, NULL, 0, "%s", line);
out:
	kfree(buf);
	return ret;
}

static ssize_t devkmsg_read(struct file *file, char __user *buf,
			    size_t count, loff_t *ppos)
{
	struct devkmsg_user *user = file->private_data;
	struct log *msg;
	u64 ts_usec;
	size_t i;
	size_t len;
	ssize_t ret;

	if (!user)
		return -EBADF;

	ret = mutex_lock_interruptible(&user->lock);
	if (ret)
		return ret;
	raw_spin_lock_irq(&logbuf_lock);
	while (user->seq == log_next_seq) {
		if (file->f_flags & O_NONBLOCK) {
			ret = -EAGAIN;
			raw_spin_unlock_irq(&logbuf_lock);
			goto out;
		}

		raw_spin_unlock_irq(&logbuf_lock);
		ret = wait_event_interruptible(log_wait,
					       user->seq != log_next_seq);
		if (ret)
			goto out;
		raw_spin_lock_irq(&logbuf_lock);
	}

	if (user->seq < log_first_seq) {
		/* our last seen message is gone, return error and reset */
		user->idx = log_first_idx;
		user->seq = log_first_seq;
		ret = -EPIPE;
		raw_spin_unlock_irq(&logbuf_lock);
		goto out;
	}

	msg = log_from_idx(user->idx);
	ts_usec = msg->ts_nsec;
	do_div(ts_usec, 1000);
	len = sprintf(user->buf, "%u,%llu,%llu;",
		      (msg->facility << 3) | msg->level, user->seq, ts_usec);

	/* escape non-printable characters */
	for (i = 0; i < msg->text_len; i++) {
		unsigned char c = log_text(msg)[i];

		if (c < ' ' || c >= 127 || c == '\\')
			len += sprintf(user->buf + len, "\\x%02x", c);
		else
			user->buf[len++] = c;
	}
	user->buf[len++] = '\n';

	if (msg->dict_len) {
		bool line = true;

		for (i = 0; i < msg->dict_len; i++) {
			unsigned char c = log_dict(msg)[i];

			if (line) {
				user->buf[len++] = ' ';
				line = false;
			}

			if (c == '\0') {
				user->buf[len++] = '\n';
				line = true;
				continue;
			}

			if (c < ' ' || c >= 127 || c == '\\') {
				len += sprintf(user->buf + len, "\\x%02x", c);
				continue;
			}

			user->buf[len++] = c;
		}
		user->buf[len++] = '\n';
	}

	user->idx = log_next(user->idx);
	user->seq++;
	raw_spin_unlock_irq(&logbuf_lock);

	if (len > count) {
		ret = -EINVAL;
		goto out;
	}

	if (copy_to_user(buf, user->buf, len)) {
		ret = -EFAULT;
		goto out;
	}
	ret = len;
out:
	mutex_unlock(&user->lock);
	return ret;
}

static loff_t devkmsg_llseek(struct file *file, loff_t offset, int whence)
{
	struct devkmsg_user *user = file->private_data;
	loff_t ret = 0;

	if (!user)
		return -EBADF;
	if (offset)
		return -ESPIPE;

	raw_spin_lock_irq(&logbuf_lock);
	switch (whence) {
	case SEEK_SET:
		/* the first record */
		user->idx = log_first_idx;
		user->seq = log_first_seq;
		break;
	case SEEK_DATA:
		/*
		 * The first record after the last SYSLOG_ACTION_CLEAR,
		 * like issued by 'dmesg -c'. Reading /dev/kmsg itself
		 * changes no global state, and does not clear anything.
		 */
		user->idx = clear_idx;
		user->seq = clear_seq;
		break;
	case SEEK_END:
		/* after the last record */
		user->idx = log_next_idx;
		user->seq = log_next_seq;
		break;
	default:
		ret = -EINVAL;
	}
	raw_spin_unlock_irq(&logbuf_lock);
	return ret;
}

static unsigned int devkmsg_poll(struct file *file, poll_table *wait)
{
	struct devkmsg_user *user = file->private_data;
	int ret = 0;

	if (!user)
		return POLLERR|POLLNVAL;

	poll_wait(file, &log_wait, wait);

	raw_spin_lock_irq(&logbuf_lock);
	if (user->seq < log_next_seq) {
		/* return error when data has vanished underneath us */
		if (user->seq < log_first_seq)
			ret = POLLIN|POLLRDNORM|POLLERR|POLLPRI;
		ret = POLLIN|POLLRDNORM;
	}
	raw_spin_unlock_irq(&logbuf_lock);

	return ret;
}

static int devkmsg_open(struct inode *inode, struct file *file)
{
	struct devkmsg_user *user;
	int err;

	/* write-only does not need any file context */
	if ((file->f_flags & O_ACCMODE) == O_WRONLY)
		return 0;

	err = security_syslog(SYSLOG_ACTION_READ_ALL);
	if (err)
		return err;

	user = kmalloc(sizeof(struct devkmsg_user), GFP_KERNEL);
	if (!user)
		return -ENOMEM;

	mutex_init(&user->lock);

	raw_spin_lock_irq(&logbuf_lock);
	user->idx = log_first_idx;
	user->seq = log_first_seq;
	raw_spin_unlock_irq(&logbuf_lock);

	file->private_data = user;
	return 0;
}

static int devkmsg_release(struct inode *inode, struct file *file)
{
	struct devkmsg_user *user = file->private_data;

	if (!user)
		return 0;

	mutex_destroy(&user->lock);
	kfree(user);
	return 0;
}

const struct file_operations kmsg_fops = {
	.open = devkmsg_open,
	.read = devkmsg_read,
	.aio_write = devkmsg_writev,
	.llseek = devkmsg_llseek,
	.poll = devkmsg_poll,
	.release = devkmsg_release,
};

#ifdef CONFIG_KEXEC
/*
 * This appends the listed symbols to /proc/vmcoreinfo
 *
 * /proc/vmcoreinfo is used by various utiilties, like crash and makedumpfile to
 * obtain access to symbols that are otherwise very difficult to locate.  These
 * symbols are specifically used so that utilities can access and extract the
 * dmesg log from a vmcore file after a crash.
 */
void log_buf_kexec_setup(void)
{
	VMCOREINFO_SYMBOL(log_buf);
	VMCOREINFO_SYMBOL(log_buf_len);
	VMCOREINFO_SYMBOL(log_first_idx);
	VMCOREINFO_SYMBOL(log_next_idx);
}
#endif

/* requested log_buf_len from kernel cmdline */
static unsigned long __initdata new_log_buf_len;

/* save requested log_buf_len since it's too early to process it */
static int __init log_buf_len_setup(char *str)
{
	unsigned size = memparse(str, &str);

	if (size)
		size = roundup_pow_of_two(size);
	if (size > log_buf_len)
		new_log_buf_len = size;

	return 0;
}
early_param("log_buf_len", log_buf_len_setup);

void __init setup_log_buf(int early)
{
	unsigned long flags;
	char *new_log_buf;
	int free;

	if (!new_log_buf_len)
		return;

	if (early) {
		unsigned long mem;

		mem = memblock_alloc(new_log_buf_len, PAGE_SIZE);
		if (!mem)
			return;
		new_log_buf = __va(mem);
	} else {
		new_log_buf = alloc_bootmem_nopanic(new_log_buf_len);
	}

	if (unlikely(!new_log_buf)) {
		pr_err("log_buf_len: %ld bytes not available\n",
			new_log_buf_len);
		return;
	}

	raw_spin_lock_irqsave(&logbuf_lock, flags);
	log_buf_len = new_log_buf_len;
	log_buf = new_log_buf;
	new_log_buf_len = 0;
	free = __LOG_BUF_LEN - log_next_idx;
	memcpy(log_buf, __log_buf, __LOG_BUF_LEN);
	raw_spin_unlock_irqrestore(&logbuf_lock, flags);

	pr_info("log_buf_len: %d\n", log_buf_len);
	pr_info("early log buf free: %d(%d%%)\n",
		free, (free * 100) / __LOG_BUF_LEN);
}

#ifdef CONFIG_BOOT_PRINTK_DELAY

static int boot_delay; /* msecs delay after each printk during bootup */
static unsigned long long loops_per_msec;	/* based on boot_delay */

static int __init boot_delay_setup(char *str)
{
	unsigned long lpj;

	lpj = preset_lpj ? preset_lpj : 1000000;	/* some guess */
	loops_per_msec = (unsigned long long)lpj / 1000 * HZ;

	get_option(&str, &boot_delay);
	if (boot_delay > 10 * 1000)
		boot_delay = 0;

	pr_debug("boot_delay: %u, preset_lpj: %ld, lpj: %lu, "
		"HZ: %d, loops_per_msec: %llu\n",
		boot_delay, preset_lpj, lpj, HZ, loops_per_msec);
	return 1;
}
__setup("boot_delay=", boot_delay_setup);

static void boot_delay_msec(void)
{
	unsigned long long k;
	unsigned long timeout;

	if (boot_delay == 0 || system_state != SYSTEM_BOOTING)
		return;

	k = (unsigned long long)loops_per_msec * boot_delay;

	timeout = jiffies + msecs_to_jiffies(boot_delay);
	while (k) {
		k--;
		cpu_relax();
		/*
		 * use (volatile) jiffies to prevent
		 * compiler reduction; loop termination via jiffies
		 * is secondary and may or may not happen.
		 */
		if (time_after(jiffies, timeout))
			break;
		touch_nmi_watchdog();
	}
}
#else
static inline void boot_delay_msec(void)
{
}
#endif

#ifdef CONFIG_SECURITY_DMESG_RESTRICT
int dmesg_restrict = 1;
#else
int dmesg_restrict;
#endif

static int syslog_action_restricted(int type)
{
	if (dmesg_restrict)
		return 1;
	/* Unless restricted, we allow "read all" and "get buffer size" for everybody */
	return type != SYSLOG_ACTION_READ_ALL && type != SYSLOG_ACTION_SIZE_BUFFER;
}

static int check_syslog_permissions(int type, bool from_file)
{
	/*
	 * If this is from /proc/kmsg and we've already opened it, then we've
	 * already done the capabilities checks at open time.
	 */
	if (from_file && type != SYSLOG_ACTION_OPEN)
		return 0;

	if (syslog_action_restricted(type)) {
		if (capable(CAP_SYSLOG))
			return 0;
		/* For historical reasons, accept CAP_SYS_ADMIN too, with a warning */
		if (capable(CAP_SYS_ADMIN)) {
			printk_once(KERN_WARNING "%s (%d): "
				 "Attempt to access syslog with CAP_SYS_ADMIN "
				 "but no CAP_SYSLOG (deprecated).\n",
				 current->comm, task_pid_nr(current));
			return 0;
		}
		return -EPERM;
	}
	return 0;
}

#if defined(CONFIG_PRINTK_TIME)
static bool printk_time = 1;
#else
static bool printk_time;
#endif
module_param_named(time, printk_time, bool, S_IRUGO | S_IWUSR);

static size_t print_time(u64 ts, char *buf)
{
	unsigned long rem_nsec;

	if (!printk_time)
		return 0;

	if (!buf)
		return 15;

	rem_nsec = do_div(ts, 1000000000);
	return sprintf(buf, "[%5lu.%06lu] ",
		       (unsigned long)ts, rem_nsec / 1000);
}

static size_t print_prefix(const struct log *msg, bool syslog, char *buf)
{
	size_t len = 0;
	unsigned int prefix = (msg->facility << 3) | msg->level;

	if (syslog) {
		if (buf) {
			len += sprintf(buf, "<%u>", prefix);
		} else {
			len += 3;
			if (prefix > 999)
				len += 3;
			else if (prefix > 99)
				len += 2;
			else if (prefix > 9)
				len++;
		}
	}

	len += print_time(msg->ts_nsec, buf ? buf + len : NULL);
	return len;
}

static size_t msg_print_text(const struct log *msg, enum log_flags prev,
			     bool syslog, char *buf, size_t size)
{
	const char *text = log_text(msg);
	size_t text_size = msg->text_len;
	bool prefix = true;
	bool newline = true;
	size_t len = 0;

	if ((prev & LOG_CONT) && !(msg->flags & LOG_PREFIX))
		prefix = false;

	if (msg->flags & LOG_CONT) {
		if ((prev & LOG_CONT) && !(prev & LOG_NEWLINE))
			prefix = false;

		if (!(msg->flags & LOG_NEWLINE))
			newline = false;
	}

	do {
		const char *next = memchr(text, '\n', text_size);
		size_t text_len;

		if (next) {
			text_len = next - text;
			next++;
			text_size -= next - text;
		} else {
			text_len = text_size;
		}

		if (buf) {
			if (print_prefix(msg, syslog, NULL) +
			    text_len + 1>= size - len)
				break;

			if (prefix)
				len += print_prefix(msg, syslog, buf + len);
			memcpy(buf + len, text, text_len);
			len += text_len;
			if (next || newline)
				buf[len++] = '\n';
		} else {
			/* SYSLOG_ACTION_* buffer size only calculation */
			if (prefix)
				len += print_prefix(msg, syslog, NULL);
			len += text_len;
			if (next || newline)
				len++;
		}

		prefix = true;
		text = next;
	} while (text);

	return len;
}

static int syslog_print(char __user *buf, int size)
{
	char *text;
	struct log *msg;
	int len = 0;

	text = kmalloc(LOG_LINE_MAX, GFP_KERNEL);
	if (!text)
		return -ENOMEM;

	while (size > 0) {
		size_t n;
		size_t skip;
<<<<<<< HEAD

		raw_spin_lock_irq(&logbuf_lock);
		if (syslog_seq < log_first_seq) {
			/* messages are gone, move to first one */
			syslog_seq = log_first_seq;
			syslog_idx = log_first_idx;
			syslog_prev = 0;
			syslog_partial = 0;
		}
		if (syslog_seq == log_next_seq) {
			raw_spin_unlock_irq(&logbuf_lock);
			break;
		}

		skip = syslog_partial;
		msg = log_from_idx(syslog_idx);
		n = msg_print_text(msg, syslog_prev, true, text, LOG_LINE_MAX);
		if (n - syslog_partial <= size) {
			/* message fits into buffer, move forward */
			syslog_idx = log_next(syslog_idx);
			syslog_seq++;
			syslog_prev = msg->flags;
			n -= syslog_partial;
			syslog_partial = 0;
		} else if (!len){
			/* partial read(), remember position */
			n = size;
			syslog_partial += n;
		} else
			n = 0;
		raw_spin_unlock_irq(&logbuf_lock);

		if (!n)
			break;

		if (copy_to_user(buf, text + skip, n)) {
			if (!len)
				len = -EFAULT;
			break;
		}

=======

		raw_spin_lock_irq(&logbuf_lock);
		if (syslog_seq < log_first_seq) {
			/* messages are gone, move to first one */
			syslog_seq = log_first_seq;
			syslog_idx = log_first_idx;
			syslog_prev = 0;
			syslog_partial = 0;
		}
		if (syslog_seq == log_next_seq) {
			raw_spin_unlock_irq(&logbuf_lock);
			break;
		}

		skip = syslog_partial;
		msg = log_from_idx(syslog_idx);
		n = msg_print_text(msg, syslog_prev, true, text, LOG_LINE_MAX);
		if (n - syslog_partial <= size) {
			/* message fits into buffer, move forward */
			syslog_idx = log_next(syslog_idx);
			syslog_seq++;
			syslog_prev = msg->flags;
			n -= syslog_partial;
			syslog_partial = 0;
		} else if (!len){
			/* partial read(), remember position */
			n = size;
			syslog_partial += n;
		} else
			n = 0;
		raw_spin_unlock_irq(&logbuf_lock);

		if (!n)
			break;

		if (copy_to_user(buf, text + skip, n)) {
			if (!len)
				len = -EFAULT;
			break;
		}

>>>>>>> 6923359c
		len += n;
		size -= n;
		buf += n;
	}

	kfree(text);
	return len;
}

static int syslog_print_all(char __user *buf, int size, bool clear)
{
	char *text;
	int len = 0;

	text = kmalloc(LOG_LINE_MAX, GFP_KERNEL);
	if (!text)
		return -ENOMEM;

	raw_spin_lock_irq(&logbuf_lock);
	if (buf) {
		u64 next_seq;
		u64 seq;
		u32 idx;
		enum log_flags prev;

		if (clear_seq < log_first_seq) {
			/* messages are gone, move to first available one */
			clear_seq = log_first_seq;
			clear_idx = log_first_idx;
		}

		/*
		 * Find first record that fits, including all following records,
		 * into the user-provided buffer for this dump.
		 */
		seq = clear_seq;
		idx = clear_idx;
		prev = 0;
		while (seq < log_next_seq) {
			struct log *msg = log_from_idx(idx);

			len += msg_print_text(msg, prev, true, NULL, 0);
			idx = log_next(idx);
			seq++;
		}

		/* move first record forward until length fits into the buffer */
		seq = clear_seq;
		idx = clear_idx;
		prev = 0;
		while (len > size && seq < log_next_seq) {
			struct log *msg = log_from_idx(idx);

			len -= msg_print_text(msg, prev, true, NULL, 0);
			idx = log_next(idx);
			seq++;
		}

		/* last message fitting into this dump */
		next_seq = log_next_seq;

		len = 0;
		prev = 0;
		while (len >= 0 && seq < next_seq) {
			struct log *msg = log_from_idx(idx);
			int textlen;

			textlen = msg_print_text(msg, prev, true, text, LOG_LINE_MAX);
			if (textlen < 0) {
				len = textlen;
				break;
			}
			idx = log_next(idx);
			seq++;
			prev = msg->flags;

			raw_spin_unlock_irq(&logbuf_lock);
			if (copy_to_user(buf + len, text, textlen))
				len = -EFAULT;
			else
				len += textlen;
			raw_spin_lock_irq(&logbuf_lock);

			if (seq < log_first_seq) {
				/* messages are gone, move to next one */
				seq = log_first_seq;
				idx = log_first_idx;
				prev = 0;
			}
		}
	}

	if (clear) {
		clear_seq = log_next_seq;
		clear_idx = log_next_idx;
	}
	raw_spin_unlock_irq(&logbuf_lock);

	kfree(text);
	return len;
}

int do_syslog(int type, char __user *buf, int len, bool from_file)
{
	bool clear = false;
	static int saved_console_loglevel = -1;
	int error;

	error = check_syslog_permissions(type, from_file);
	if (error)
		goto out;

	error = security_syslog(type);
	if (error)
		return error;

	switch (type) {
	case SYSLOG_ACTION_CLOSE:	/* Close log */
		break;
	case SYSLOG_ACTION_OPEN:	/* Open log */
		break;
	case SYSLOG_ACTION_READ:	/* Read from log */
		error = -EINVAL;
		if (!buf || len < 0)
			goto out;
		error = 0;
		if (!len)
			goto out;
		if (!access_ok(VERIFY_WRITE, buf, len)) {
			error = -EFAULT;
			goto out;
		}
		error = wait_event_interruptible(log_wait,
						 syslog_seq != log_next_seq);
		if (error)
			goto out;
		error = syslog_print(buf, len);
		break;
	/* Read/clear last kernel messages */
	case SYSLOG_ACTION_READ_CLEAR:
		clear = true;
		/* FALL THRU */
	/* Read last kernel messages */
	case SYSLOG_ACTION_READ_ALL:
		error = -EINVAL;
		if (!buf || len < 0)
			goto out;
		error = 0;
		if (!len)
			goto out;
		if (!access_ok(VERIFY_WRITE, buf, len)) {
			error = -EFAULT;
			goto out;
		}
		error = syslog_print_all(buf, len, clear);
		break;
	/* Clear ring buffer */
	case SYSLOG_ACTION_CLEAR:
		syslog_print_all(NULL, 0, true);
		break;
	/* Disable logging to console */
	case SYSLOG_ACTION_CONSOLE_OFF:
		if (saved_console_loglevel == -1)
			saved_console_loglevel = console_loglevel;
		console_loglevel = minimum_console_loglevel;
		break;
	/* Enable logging to console */
	case SYSLOG_ACTION_CONSOLE_ON:
		if (saved_console_loglevel != -1) {
			console_loglevel = saved_console_loglevel;
			saved_console_loglevel = -1;
		}
		break;
	/* Set level of messages printed to console */
	case SYSLOG_ACTION_CONSOLE_LEVEL:
		error = -EINVAL;
		if (len < 1 || len > 8)
			goto out;
		if (len < minimum_console_loglevel)
			len = minimum_console_loglevel;
		console_loglevel = len;
		/* Implicitly re-enable logging to console */
		saved_console_loglevel = -1;
		error = 0;
		break;
	/* Number of chars in the log buffer */
	case SYSLOG_ACTION_SIZE_UNREAD:
		raw_spin_lock_irq(&logbuf_lock);
		if (syslog_seq < log_first_seq) {
			/* messages are gone, move to first one */
			syslog_seq = log_first_seq;
			syslog_idx = log_first_idx;
			syslog_prev = 0;
			syslog_partial = 0;
		}
		if (from_file) {
			/*
			 * Short-cut for poll(/"proc/kmsg") which simply checks
			 * for pending data, not the size; return the count of
			 * records, not the length.
			 */
			error = log_next_idx - syslog_idx;
		} else {
			u64 seq = syslog_seq;
			u32 idx = syslog_idx;
			enum log_flags prev = syslog_prev;

			error = 0;
			while (seq < log_next_seq) {
				struct log *msg = log_from_idx(idx);

				error += msg_print_text(msg, prev, true, NULL, 0);
				idx = log_next(idx);
				seq++;
				prev = msg->flags;
			}
			error -= syslog_partial;
		}
		raw_spin_unlock_irq(&logbuf_lock);
		break;
	/* Size of the log buffer */
	case SYSLOG_ACTION_SIZE_BUFFER:
		error = log_buf_len;
		break;
	default:
		error = -EINVAL;
		break;
	}
out:
	return error;
}

SYSCALL_DEFINE3(syslog, int, type, char __user *, buf, int, len)
{
	return do_syslog(type, buf, len, SYSLOG_FROM_CALL);
}

static bool __read_mostly ignore_loglevel;

static int __init ignore_loglevel_setup(char *str)
{
	ignore_loglevel = 1;
	printk(KERN_INFO "debug: ignoring loglevel setting.\n");

	return 0;
}

early_param("ignore_loglevel", ignore_loglevel_setup);
module_param(ignore_loglevel, bool, S_IRUGO | S_IWUSR);
MODULE_PARM_DESC(ignore_loglevel, "ignore loglevel setting, to"
	"print all kernel messages to the console.");

/*
 * Call the console drivers, asking them to write out
 * log_buf[start] to log_buf[end - 1].
 * The console_lock must be held.
 */
static void call_console_drivers(int level, const char *text, size_t len)
{
	struct console *con;

	trace_console(text, 0, len, len);

	if (level >= console_loglevel && !ignore_loglevel)
		return;
	if (!console_drivers)
		return;

	for_each_console(con) {
		if (exclusive_console && con != exclusive_console)
			continue;
		if (!(con->flags & CON_ENABLED))
			continue;
		if (!con->write)
			continue;
		if (!cpu_online(smp_processor_id()) &&
		    !(con->flags & CON_ANYTIME))
			continue;
		con->write(con, text, len);
	}
}

/*
 * Zap console related locks when oopsing. Only zap at most once
 * every 10 seconds, to leave time for slow consoles to print a
 * full oops.
 */
static void zap_locks(void)
{
	static unsigned long oops_timestamp;

	if (time_after_eq(jiffies, oops_timestamp) &&
			!time_after(jiffies, oops_timestamp + 30 * HZ))
		return;

	oops_timestamp = jiffies;

	debug_locks_off();
	/* If a crash is occurring, make sure we can't deadlock */
	raw_spin_lock_init(&logbuf_lock);
	/* And make sure that we print immediately */
	sema_init(&console_sem, 1);
}

/* Check if we have any console registered that can be called early in boot. */
static int have_callable_console(void)
{
	struct console *con;

	for_each_console(con)
		if (con->flags & CON_ANYTIME)
			return 1;

	return 0;
}

/*
 * Can we actually use the console at this time on this cpu?
 *
 * Console drivers may assume that per-cpu resources have
 * been allocated. So unless they're explicitly marked as
 * being able to cope (CON_ANYTIME) don't call them until
 * this CPU is officially up.
 */
static inline int can_use_console(unsigned int cpu)
{
	return cpu_online(cpu) || have_callable_console();
}

/*
 * Try to get console ownership to actually show the kernel
 * messages from a 'printk'. Return true (and with the
 * console_lock held, and 'console_locked' set) if it
 * is successful, false otherwise.
 *
 * This gets called with the 'logbuf_lock' spinlock held and
 * interrupts disabled. It should return with 'lockbuf_lock'
 * released but interrupts still disabled.
 */
static int console_trylock_for_printk(unsigned int cpu)
	__releases(&logbuf_lock)
{
	int retval = 0, wake = 0;

	if (console_trylock()) {
		retval = 1;

		/*
		 * If we can't use the console, we need to release
		 * the console semaphore by hand to avoid flushing
		 * the buffer. We need to hold the console semaphore
		 * in order to do this test safely.
		 */
		if (!can_use_console(cpu)) {
			console_locked = 0;
			wake = 1;
			retval = 0;
		}
	}
	logbuf_cpu = UINT_MAX;
	if (wake)
		up(&console_sem);
	raw_spin_unlock(&logbuf_lock);
	return retval;
}

int printk_delay_msec __read_mostly;

static inline void printk_delay(void)
{
	if (unlikely(printk_delay_msec)) {
		int m = printk_delay_msec;

		while (m--) {
			mdelay(1);
			touch_nmi_watchdog();
		}
	}
}

/*
 * Continuation lines are buffered, and not committed to the record buffer
 * until the line is complete, or a race forces it. The line fragments
 * though, are printed immediately to the consoles to ensure everything has
 * reached the console in case of a kernel crash.
 */
static struct cont {
	char buf[LOG_LINE_MAX];
	size_t len;			/* length == 0 means unused buffer */
	size_t cons;			/* bytes written to console */
	struct task_struct *owner;	/* task of first print*/
	u64 ts_nsec;			/* time of first print */
	u8 level;			/* log level of first message */
	u8 facility;			/* log level of first message */
	bool flushed:1;			/* buffer sealed and committed */
} cont;

static void cont_flush(void)
{
	if (cont.flushed)
		return;
	if (cont.len == 0)
		return;

	log_store(cont.facility, cont.level, LOG_NOCONS, cont.ts_nsec,
		  NULL, 0, cont.buf, cont.len);

	cont.flushed = true;
}

static bool cont_add(int facility, int level, const char *text, size_t len)
{
	if (cont.len && cont.flushed)
		return false;

	if (cont.len + len > sizeof(cont.buf)) {
		cont_flush();
		return false;
	}

	if (!cont.len) {
		cont.facility = facility;
		cont.level = level;
		cont.owner = current;
		cont.ts_nsec = local_clock();
		cont.cons = 0;
		cont.flushed = false;
	}

	memcpy(cont.buf + cont.len, text, len);
	cont.len += len;
	return true;
}

static size_t cont_print_text(char *text, size_t size)
{
	size_t textlen = 0;
	size_t len;

	if (cont.cons == 0) {
		textlen += print_time(cont.ts_nsec, text);
		size -= textlen;
	}

	len = cont.len - cont.cons;
	if (len > 0) {
		if (len+1 > size)
			len = size-1;
		memcpy(text + textlen, cont.buf + cont.cons, len);
		textlen += len;
		cont.cons = cont.len;
	}

	if (cont.flushed) {
		text[textlen++] = '\n';
		/* got everything, release buffer */
		cont.len = 0;
	}
	return textlen;
}

asmlinkage int vprintk_emit(int facility, int level,
			    const char *dict, size_t dictlen,
			    const char *fmt, va_list args)
{
	static int recursion_bug;
	static char textbuf[LOG_LINE_MAX];
	char *text = textbuf;
	size_t text_len;
	enum log_flags lflags = 0;
	unsigned long flags;
	int this_cpu;
	int printed_len = 0;

	boot_delay_msec();
	printk_delay();

	/* This stops the holder of console_sem just where we want him */
	local_irq_save(flags);
	this_cpu = smp_processor_id();

	/*
	 * Ouch, printk recursed into itself!
	 */
	if (unlikely(logbuf_cpu == this_cpu)) {
		/*
		 * If a crash is occurring during printk() on this CPU,
		 * then try to get the crash message out but make sure
		 * we can't deadlock. Otherwise just return to avoid the
		 * recursion and return - but flag the recursion so that
		 * it can be printed at the next appropriate moment:
		 */
		if (!oops_in_progress && !lockdep_recursing(current)) {
			recursion_bug = 1;
			goto out_restore_irqs;
		}
		zap_locks();
	}

	lockdep_off();
	raw_spin_lock(&logbuf_lock);
	logbuf_cpu = this_cpu;

	if (recursion_bug) {
		static const char recursion_msg[] =
			"BUG: recent printk recursion!";

		recursion_bug = 0;
		printed_len += strlen(recursion_msg);
		/* emit KERN_CRIT message */
		log_store(0, 2, LOG_PREFIX|LOG_NEWLINE, 0,
			  NULL, 0, recursion_msg, printed_len);
	}

	/*
	 * The printf needs to come first; we need the syslog
	 * prefix which might be passed-in as a parameter.
	 */
	text_len = vscnprintf(text, sizeof(textbuf), fmt, args);

	/* mark and strip a trailing newline */
	if (text_len && text[text_len-1] == '\n') {
		text_len--;
		lflags |= LOG_NEWLINE;
	}

	/* strip syslog prefix and extract log level or control flags */
	if (text[0] == '<' && text[1] && text[2] == '>') {
		switch (text[1]) {
		case '0' ... '7':
			if (level == -1)
				level = text[1] - '0';
		case 'd':	/* KERN_DEFAULT */
			lflags |= LOG_PREFIX;
		case 'c':	/* KERN_CONT */
			text += 3;
			text_len -= 3;
		}
	}

	if (level == -1)
		level = default_message_loglevel;

	if (dict)
		lflags |= LOG_PREFIX|LOG_NEWLINE;

	if (!(lflags & LOG_NEWLINE)) {
		/*
		 * Flush the conflicting buffer. An earlier newline was missing,
		 * or another task also prints continuation lines.
		 */
		if (cont.len && (lflags & LOG_PREFIX || cont.owner != current))
			cont_flush();

		/* buffer line if possible, otherwise store it right away */
		if (!cont_add(facility, level, text, text_len))
			log_store(facility, level, lflags | LOG_CONT, 0,
				  dict, dictlen, text, text_len);
	} else {
		bool stored = false;

		/*
		 * If an earlier newline was missing and it was the same task,
		 * either merge it with the current buffer and flush, or if
		 * there was a race with interrupts (prefix == true) then just
		 * flush it out and store this line separately.
		 */
		if (cont.len && cont.owner == current) {
			if (!(lflags & LOG_PREFIX))
				stored = cont_add(facility, level, text, text_len);
			cont_flush();
		}

		if (!stored)
			log_store(facility, level, lflags, 0,
				  dict, dictlen, text, text_len);
	}
	printed_len += text_len;

	/*
	 * Try to acquire and then immediately release the console semaphore.
	 * The release will print out buffers and wake up /dev/kmsg and syslog()
	 * users.
	 *
	 * The console_trylock_for_printk() function will release 'logbuf_lock'
	 * regardless of whether it actually gets the console semaphore or not.
	 */
	if (console_trylock_for_printk(this_cpu))
		console_unlock();

	lockdep_on();
out_restore_irqs:
	local_irq_restore(flags);

	return printed_len;
}
EXPORT_SYMBOL(vprintk_emit);

asmlinkage int vprintk(const char *fmt, va_list args)
{
	return vprintk_emit(0, -1, NULL, 0, fmt, args);
}
EXPORT_SYMBOL(vprintk);

asmlinkage int printk_emit(int facility, int level,
			   const char *dict, size_t dictlen,
			   const char *fmt, ...)
{
	va_list args;
	int r;

	va_start(args, fmt);
	r = vprintk_emit(facility, level, dict, dictlen, fmt, args);
	va_end(args);

	return r;
}
EXPORT_SYMBOL(printk_emit);

/**
 * printk - print a kernel message
 * @fmt: format string
 *
 * This is printk(). It can be called from any context. We want it to work.
 *
 * We try to grab the console_lock. If we succeed, it's easy - we log the
 * output and call the console drivers.  If we fail to get the semaphore, we
 * place the output into the log buffer and return. The current holder of
 * the console_sem will notice the new output in console_unlock(); and will
 * send it to the consoles before releasing the lock.
 *
 * One effect of this deferred printing is that code which calls printk() and
 * then changes console_loglevel may break. This is because console_loglevel
 * is inspected when the actual printing occurs.
 *
 * See also:
 * printf(3)
 *
 * See the vsnprintf() documentation for format string extensions over C99.
 */
asmlinkage int printk(const char *fmt, ...)
{
	va_list args;
	int r;

#ifdef CONFIG_KGDB_KDB
	if (unlikely(kdb_trap_printk)) {
		va_start(args, fmt);
		r = vkdb_printf(fmt, args);
		va_end(args);
		return r;
	}
#endif
	va_start(args, fmt);
	r = vprintk_emit(0, -1, NULL, 0, fmt, args);
	va_end(args);

	return r;
}
EXPORT_SYMBOL(printk);

#else

#define LOG_LINE_MAX 0
static struct cont {
	size_t len;
	size_t cons;
	u8 level;
	bool flushed:1;
} cont;
static struct log *log_from_idx(u32 idx) { return NULL; }
static u32 log_next(u32 idx) { return 0; }
static void call_console_drivers(int level, const char *text, size_t len) {}
static size_t msg_print_text(const struct log *msg, enum log_flags prev,
			     bool syslog, char *buf, size_t size) { return 0; }
static size_t cont_print_text(char *text, size_t size) { return 0; }

#endif /* CONFIG_PRINTK */

static int __add_preferred_console(char *name, int idx, char *options,
				   char *brl_options)
{
	struct console_cmdline *c;
	int i;

	/*
	 *	See if this tty is not yet registered, and
	 *	if we have a slot free.
	 */
	for (i = 0; i < MAX_CMDLINECONSOLES && console_cmdline[i].name[0]; i++)
		if (strcmp(console_cmdline[i].name, name) == 0 &&
			  console_cmdline[i].index == idx) {
				if (!brl_options)
					selected_console = i;
				return 0;
		}
	if (i == MAX_CMDLINECONSOLES)
		return -E2BIG;
	if (!brl_options)
		selected_console = i;
	c = &console_cmdline[i];
	strlcpy(c->name, name, sizeof(c->name));
	c->options = options;
#ifdef CONFIG_A11Y_BRAILLE_CONSOLE
	c->brl_options = brl_options;
#endif
	c->index = idx;
	return 0;
}
/*
 * Set up a list of consoles.  Called from init/main.c
 */
static int __init console_setup(char *str)
{
	char buf[sizeof(console_cmdline[0].name) + 4]; /* 4 for index */
	char *s, *options, *brl_options = NULL;
	int idx;

#ifdef CONFIG_A11Y_BRAILLE_CONSOLE
	if (!memcmp(str, "brl,", 4)) {
		brl_options = "";
		str += 4;
	} else if (!memcmp(str, "brl=", 4)) {
		brl_options = str + 4;
		str = strchr(brl_options, ',');
		if (!str) {
			printk(KERN_ERR "need port name after brl=\n");
			return 1;
		}
		*(str++) = 0;
	}
#endif

	/*
	 * Decode str into name, index, options.
	 */
	if (str[0] >= '0' && str[0] <= '9') {
		strcpy(buf, "ttyS");
		strncpy(buf + 4, str, sizeof(buf) - 5);
	} else {
		strncpy(buf, str, sizeof(buf) - 1);
	}
	buf[sizeof(buf) - 1] = 0;
	if ((options = strchr(str, ',')) != NULL)
		*(options++) = 0;
#ifdef __sparc__
	if (!strcmp(str, "ttya"))
		strcpy(buf, "ttyS0");
	if (!strcmp(str, "ttyb"))
		strcpy(buf, "ttyS1");
#endif
	for (s = buf; *s; s++)
		if ((*s >= '0' && *s <= '9') || *s == ',')
			break;
	idx = simple_strtoul(s, NULL, 10);
	*s = 0;

	__add_preferred_console(buf, idx, options, brl_options);
	console_set_on_cmdline = 1;
	return 1;
}
__setup("console=", console_setup);

/**
 * add_preferred_console - add a device to the list of preferred consoles.
 * @name: device name
 * @idx: device index
 * @options: options for this console
 *
 * The last preferred console added will be used for kernel messages
 * and stdin/out/err for init.  Normally this is used by console_setup
 * above to handle user-supplied console arguments; however it can also
 * be used by arch-specific code either to override the user or more
 * commonly to provide a default console (ie from PROM variables) when
 * the user has not supplied one.
 */
int add_preferred_console(char *name, int idx, char *options)
{
	return __add_preferred_console(name, idx, options, NULL);
}

int update_console_cmdline(char *name, int idx, char *name_new, int idx_new, char *options)
{
	struct console_cmdline *c;
	int i;

	for (i = 0; i < MAX_CMDLINECONSOLES && console_cmdline[i].name[0]; i++)
		if (strcmp(console_cmdline[i].name, name) == 0 &&
			  console_cmdline[i].index == idx) {
				c = &console_cmdline[i];
				strlcpy(c->name, name_new, sizeof(c->name));
				c->name[sizeof(c->name) - 1] = 0;
				c->options = options;
				c->index = idx_new;
				return i;
		}
	/* not found */
	return -1;
}

bool console_suspend_enabled = 1;
EXPORT_SYMBOL(console_suspend_enabled);

static int __init console_suspend_disable(char *str)
{
	console_suspend_enabled = 0;
	return 1;
}
__setup("no_console_suspend", console_suspend_disable);
module_param_named(console_suspend, console_suspend_enabled,
		bool, S_IRUGO | S_IWUSR);
MODULE_PARM_DESC(console_suspend, "suspend console during suspend"
	" and hibernate operations");

/**
 * suspend_console - suspend the console subsystem
 *
 * This disables printk() while we go into suspend states
 */
void suspend_console(void)
{
	if (!console_suspend_enabled)
		return;
	printk("Suspending console(s) (use no_console_suspend to debug)\n");
	console_lock();
	console_suspended = 1;
	up(&console_sem);
}

void resume_console(void)
{
	if (!console_suspend_enabled)
		return;
	down(&console_sem);
	console_suspended = 0;
	console_unlock();
}

/**
 * console_cpu_notify - print deferred console messages after CPU hotplug
 * @self: notifier struct
 * @action: CPU hotplug event
 * @hcpu: unused
 *
 * If printk() is called from a CPU that is not online yet, the messages
 * will be spooled but will not show up on the console.  This function is
 * called when a new CPU comes online (or fails to come up), and ensures
 * that any such output gets printed.
 */
static int __cpuinit console_cpu_notify(struct notifier_block *self,
	unsigned long action, void *hcpu)
{
	switch (action) {
	case CPU_ONLINE:
	case CPU_DEAD:
	case CPU_DOWN_FAILED:
	case CPU_UP_CANCELED:
		console_lock();
		console_unlock();
	}
	return NOTIFY_OK;
}

/**
 * console_lock - lock the console system for exclusive use.
 *
 * Acquires a lock which guarantees that the caller has
 * exclusive access to the console system and the console_drivers list.
 *
 * Can sleep, returns nothing.
 */
void console_lock(void)
{
	BUG_ON(in_interrupt());
	down(&console_sem);
	if (console_suspended)
		return;
	console_locked = 1;
	console_may_schedule = 1;
}
EXPORT_SYMBOL(console_lock);

/**
 * console_trylock - try to lock the console system for exclusive use.
 *
 * Tried to acquire a lock which guarantees that the caller has
 * exclusive access to the console system and the console_drivers list.
 *
 * returns 1 on success, and 0 on failure to acquire the lock.
 */
int console_trylock(void)
{
	if (down_trylock(&console_sem))
		return 0;
	if (console_suspended) {
		up(&console_sem);
		return 0;
	}
	console_locked = 1;
	console_may_schedule = 0;
	return 1;
}
EXPORT_SYMBOL(console_trylock);

int is_console_locked(void)
{
	return console_locked;
}

/*
 * Delayed printk version, for scheduler-internal messages:
 */
#define PRINTK_BUF_SIZE		512

#define PRINTK_PENDING_WAKEUP	0x01
#define PRINTK_PENDING_SCHED	0x02

static DEFINE_PER_CPU(int, printk_pending);
static DEFINE_PER_CPU(char [PRINTK_BUF_SIZE], printk_sched_buf);

void printk_tick(void)
{
	if (__this_cpu_read(printk_pending)) {
		int pending = __this_cpu_xchg(printk_pending, 0);
		if (pending & PRINTK_PENDING_SCHED) {
			char *buf = __get_cpu_var(printk_sched_buf);
			printk(KERN_WARNING "[sched_delayed] %s", buf);
		}
		if (pending & PRINTK_PENDING_WAKEUP)
			wake_up_interruptible(&log_wait);
	}
}

int printk_needs_cpu(int cpu)
{
	if (cpu_is_offline(cpu))
		printk_tick();
	return __this_cpu_read(printk_pending);
}

void wake_up_klogd(void)
{
	if (waitqueue_active(&log_wait))
		this_cpu_or(printk_pending, PRINTK_PENDING_WAKEUP);
}

/* the next printk record to write to the console */
static u64 console_seq;
static u32 console_idx;
static enum log_flags console_prev;

/**
 * console_unlock - unlock the console system
 *
 * Releases the console_lock which the caller holds on the console system
 * and the console driver list.
 *
 * While the console_lock was held, console output may have been buffered
 * by printk().  If this is the case, console_unlock(); emits
 * the output prior to releasing the lock.
 *
 * If there is output waiting, we wake /dev/kmsg and syslog() users.
 *
 * console_unlock(); may be called from any context.
 */
void console_unlock(void)
{
	static char text[LOG_LINE_MAX];
	static u64 seen_seq;
	unsigned long flags;
	bool wake_klogd = false;
	bool retry;

	if (console_suspended) {
		up(&console_sem);
		return;
	}

	console_may_schedule = 0;

	/* flush buffered message fragment immediately to console */
	raw_spin_lock_irqsave(&logbuf_lock, flags);
	if (cont.len && (cont.cons < cont.len || cont.flushed)) {
		size_t len;

		len = cont_print_text(text, sizeof(text));
		raw_spin_unlock(&logbuf_lock);
		stop_critical_timings();
		call_console_drivers(cont.level, text, len);
		start_critical_timings();
		local_irq_restore(flags);
	} else
		raw_spin_unlock_irqrestore(&logbuf_lock, flags);

again:
	for (;;) {
		struct log *msg;
		size_t len;
		int level;

		raw_spin_lock_irqsave(&logbuf_lock, flags);
		if (seen_seq != log_next_seq) {
			wake_klogd = true;
			seen_seq = log_next_seq;
		}

		if (console_seq < log_first_seq) {
			/* messages are gone, move to first one */
			console_seq = log_first_seq;
			console_idx = log_first_idx;
			console_prev = 0;
		}
skip:
		if (console_seq == log_next_seq)
			break;

		msg = log_from_idx(console_idx);
		if (msg->flags & LOG_NOCONS) {
			/*
			 * Skip record we have buffered and already printed
			 * directly to the console when we received it.
			 */
			console_idx = log_next(console_idx);
			console_seq++;
			/*
			 * We will get here again when we register a new
			 * CON_PRINTBUFFER console. Clear the flag so we
			 * will properly dump everything later.
			 */
			msg->flags &= ~LOG_NOCONS;
			goto skip;
		}

		level = msg->level;
		len = msg_print_text(msg, console_prev, false,
				     text, sizeof(text));
		console_idx = log_next(console_idx);
		console_seq++;
		console_prev = msg->flags;
		raw_spin_unlock(&logbuf_lock);

		stop_critical_timings();	/* don't trace print latency */
		call_console_drivers(level, text, len);
		start_critical_timings();
		local_irq_restore(flags);
	}
	console_locked = 0;

	/* Release the exclusive_console once it is used */
	if (unlikely(exclusive_console))
		exclusive_console = NULL;

	raw_spin_unlock(&logbuf_lock);

	up(&console_sem);

	/*
	 * Someone could have filled up the buffer again, so re-check if there's
	 * something to flush. In case we cannot trylock the console_sem again,
	 * there's a new owner and the console_unlock() from them will do the
	 * flush, no worries.
	 */
	raw_spin_lock(&logbuf_lock);
	retry = console_seq != log_next_seq;
	raw_spin_unlock_irqrestore(&logbuf_lock, flags);

	if (retry && console_trylock())
		goto again;

	if (wake_klogd)
		wake_up_klogd();
}
EXPORT_SYMBOL(console_unlock);

/**
 * console_conditional_schedule - yield the CPU if required
 *
 * If the console code is currently allowed to sleep, and
 * if this CPU should yield the CPU to another task, do
 * so here.
 *
 * Must be called within console_lock();.
 */
void __sched console_conditional_schedule(void)
{
	if (console_may_schedule)
		cond_resched();
}
EXPORT_SYMBOL(console_conditional_schedule);

void console_unblank(void)
{
	struct console *c;

	/*
	 * console_unblank can no longer be called in interrupt context unless
	 * oops_in_progress is set to 1..
	 */
	if (oops_in_progress) {
		if (down_trylock(&console_sem) != 0)
			return;
	} else
		console_lock();

	console_locked = 1;
	console_may_schedule = 0;
	for_each_console(c)
		if ((c->flags & CON_ENABLED) && c->unblank)
			c->unblank();
	console_unlock();
}

/*
 * Return the console tty driver structure and its associated index
 */
struct tty_driver *console_device(int *index)
{
	struct console *c;
	struct tty_driver *driver = NULL;

	console_lock();
	for_each_console(c) {
		if (!c->device)
			continue;
		driver = c->device(c, index);
		if (driver)
			break;
	}
	console_unlock();
	return driver;
}

/*
 * Prevent further output on the passed console device so that (for example)
 * serial drivers can disable console output before suspending a port, and can
 * re-enable output afterwards.
 */
void console_stop(struct console *console)
{
	console_lock();
	console->flags &= ~CON_ENABLED;
	console_unlock();
}
EXPORT_SYMBOL(console_stop);

void console_start(struct console *console)
{
	console_lock();
	console->flags |= CON_ENABLED;
	console_unlock();
}
EXPORT_SYMBOL(console_start);

static int __read_mostly keep_bootcon;

static int __init keep_bootcon_setup(char *str)
{
	keep_bootcon = 1;
	printk(KERN_INFO "debug: skip boot console de-registration.\n");

	return 0;
}

early_param("keep_bootcon", keep_bootcon_setup);

/*
 * The console driver calls this routine during kernel initialization
 * to register the console printing procedure with printk() and to
 * print any messages that were printed by the kernel before the
 * console driver was initialized.
 *
 * This can happen pretty early during the boot process (because of
 * early_printk) - sometimes before setup_arch() completes - be careful
 * of what kernel features are used - they may not be initialised yet.
 *
 * There are two types of consoles - bootconsoles (early_printk) and
 * "real" consoles (everything which is not a bootconsole) which are
 * handled differently.
 *  - Any number of bootconsoles can be registered at any time.
 *  - As soon as a "real" console is registered, all bootconsoles
 *    will be unregistered automatically.
 *  - Once a "real" console is registered, any attempt to register a
 *    bootconsoles will be rejected
 */
void register_console(struct console *newcon)
{
	int i;
	unsigned long flags;
	struct console *bcon = NULL;

	/*
	 * before we register a new CON_BOOT console, make sure we don't
	 * already have a valid console
	 */
	if (console_drivers && newcon->flags & CON_BOOT) {
		/* find the last or real console */
		for_each_console(bcon) {
			if (!(bcon->flags & CON_BOOT)) {
				printk(KERN_INFO "Too late to register bootconsole %s%d\n",
					newcon->name, newcon->index);
				return;
			}
		}
	}

	if (console_drivers && console_drivers->flags & CON_BOOT)
		bcon = console_drivers;

	if (preferred_console < 0 || bcon || !console_drivers)
		preferred_console = selected_console;

	if (newcon->early_setup)
		newcon->early_setup();

	/*
	 *	See if we want to use this console driver. If we
	 *	didn't select a console we take the first one
	 *	that registers here.
	 */
	if (preferred_console < 0) {
		if (newcon->index < 0)
			newcon->index = 0;
		if (newcon->setup == NULL ||
		    newcon->setup(newcon, NULL) == 0) {
			newcon->flags |= CON_ENABLED;
			if (newcon->device) {
				newcon->flags |= CON_CONSDEV;
				preferred_console = 0;
			}
		}
	}

	/*
	 *	See if this console matches one we selected on
	 *	the command line.
	 */
	for (i = 0; i < MAX_CMDLINECONSOLES && console_cmdline[i].name[0];
			i++) {
		if (strcmp(console_cmdline[i].name, newcon->name) != 0)
			continue;
		if (newcon->index >= 0 &&
		    newcon->index != console_cmdline[i].index)
			continue;
		if (newcon->index < 0)
			newcon->index = console_cmdline[i].index;
#ifdef CONFIG_A11Y_BRAILLE_CONSOLE
		if (console_cmdline[i].brl_options) {
			newcon->flags |= CON_BRL;
			braille_register_console(newcon,
					console_cmdline[i].index,
					console_cmdline[i].options,
					console_cmdline[i].brl_options);
			return;
		}
#endif
		if (newcon->setup &&
		    newcon->setup(newcon, console_cmdline[i].options) != 0)
			break;
		newcon->flags |= CON_ENABLED;
		newcon->index = console_cmdline[i].index;
		if (i == selected_console) {
			newcon->flags |= CON_CONSDEV;
			preferred_console = selected_console;
		}
		break;
	}

	if (!(newcon->flags & CON_ENABLED))
		return;

	/*
	 * If we have a bootconsole, and are switching to a real console,
	 * don't print everything out again, since when the boot console, and
	 * the real console are the same physical device, it's annoying to
	 * see the beginning boot messages twice
	 */
	if (bcon && ((newcon->flags & (CON_CONSDEV | CON_BOOT)) == CON_CONSDEV))
		newcon->flags &= ~CON_PRINTBUFFER;

	/*
	 *	Put this console in the list - keep the
	 *	preferred driver at the head of the list.
	 */
	console_lock();
	if ((newcon->flags & CON_CONSDEV) || console_drivers == NULL) {
		newcon->next = console_drivers;
		console_drivers = newcon;
		if (newcon->next)
			newcon->next->flags &= ~CON_CONSDEV;
	} else {
		newcon->next = console_drivers->next;
		console_drivers->next = newcon;
	}
	if (newcon->flags & CON_PRINTBUFFER) {
		/*
		 * console_unlock(); will print out the buffered messages
		 * for us.
		 */
		raw_spin_lock_irqsave(&logbuf_lock, flags);
		console_seq = syslog_seq;
		console_idx = syslog_idx;
		console_prev = syslog_prev;
		raw_spin_unlock_irqrestore(&logbuf_lock, flags);
		/*
		 * We're about to replay the log buffer.  Only do this to the
		 * just-registered console to avoid excessive message spam to
		 * the already-registered consoles.
		 */
		exclusive_console = newcon;
	}
	console_unlock();
	console_sysfs_notify();

	/*
	 * By unregistering the bootconsoles after we enable the real console
	 * we get the "console xxx enabled" message on all the consoles -
	 * boot consoles, real consoles, etc - this is to ensure that end
	 * users know there might be something in the kernel's log buffer that
	 * went to the bootconsole (that they do not see on the real console)
	 */
	if (bcon &&
	    ((newcon->flags & (CON_CONSDEV | CON_BOOT)) == CON_CONSDEV) &&
	    !keep_bootcon) {
		/* we need to iterate through twice, to make sure we print
		 * everything out, before we unregister the console(s)
		 */
		printk(KERN_INFO "console [%s%d] enabled, bootconsole disabled\n",
			newcon->name, newcon->index);
		for_each_console(bcon)
			if (bcon->flags & CON_BOOT)
				unregister_console(bcon);
	} else {
		printk(KERN_INFO "%sconsole [%s%d] enabled\n",
			(newcon->flags & CON_BOOT) ? "boot" : "" ,
			newcon->name, newcon->index);
	}
}
EXPORT_SYMBOL(register_console);

int unregister_console(struct console *console)
{
        struct console *a, *b;
	int res = 1;

#ifdef CONFIG_A11Y_BRAILLE_CONSOLE
	if (console->flags & CON_BRL)
		return braille_unregister_console(console);
#endif

	console_lock();
	if (console_drivers == console) {
		console_drivers=console->next;
		res = 0;
	} else if (console_drivers) {
		for (a=console_drivers->next, b=console_drivers ;
		     a; b=a, a=b->next) {
			if (a == console) {
				b->next = a->next;
				res = 0;
				break;
			}
		}
	}

	/*
	 * If this isn't the last console and it has CON_CONSDEV set, we
	 * need to set it on the next preferred console.
	 */
	if (console_drivers != NULL && console->flags & CON_CONSDEV)
		console_drivers->flags |= CON_CONSDEV;

	console_unlock();
	console_sysfs_notify();
	return res;
}
EXPORT_SYMBOL(unregister_console);

static int __init printk_late_init(void)
{
	struct console *con;

	for_each_console(con) {
		if (!keep_bootcon && con->flags & CON_BOOT) {
			printk(KERN_INFO "turn off boot console %s%d\n",
				con->name, con->index);
			unregister_console(con);
		}
	}
	hotcpu_notifier(console_cpu_notify, 0);
	return 0;
}
late_initcall(printk_late_init);

#if defined CONFIG_PRINTK

int printk_sched(const char *fmt, ...)
{
	unsigned long flags;
	va_list args;
	char *buf;
	int r;

	local_irq_save(flags);
	buf = __get_cpu_var(printk_sched_buf);

	va_start(args, fmt);
	r = vsnprintf(buf, PRINTK_BUF_SIZE, fmt, args);
	va_end(args);

	__this_cpu_or(printk_pending, PRINTK_PENDING_SCHED);
	local_irq_restore(flags);

	return r;
}

/*
 * printk rate limiting, lifted from the networking subsystem.
 *
 * This enforces a rate limit: not more than 10 kernel messages
 * every 5s to make a denial-of-service attack impossible.
 */
DEFINE_RATELIMIT_STATE(printk_ratelimit_state, 5 * HZ, 10);

int __printk_ratelimit(const char *func)
{
	return ___ratelimit(&printk_ratelimit_state, func);
}
EXPORT_SYMBOL(__printk_ratelimit);

/**
 * printk_timed_ratelimit - caller-controlled printk ratelimiting
 * @caller_jiffies: pointer to caller's state
 * @interval_msecs: minimum interval between prints
 *
 * printk_timed_ratelimit() returns true if more than @interval_msecs
 * milliseconds have elapsed since the last time printk_timed_ratelimit()
 * returned true.
 */
bool printk_timed_ratelimit(unsigned long *caller_jiffies,
			unsigned int interval_msecs)
{
	if (*caller_jiffies == 0
			|| !time_in_range(jiffies, *caller_jiffies,
					*caller_jiffies
					+ msecs_to_jiffies(interval_msecs))) {
		*caller_jiffies = jiffies;
		return true;
	}
	return false;
}
EXPORT_SYMBOL(printk_timed_ratelimit);

static DEFINE_SPINLOCK(dump_list_lock);
static LIST_HEAD(dump_list);

/**
 * kmsg_dump_register - register a kernel log dumper.
 * @dumper: pointer to the kmsg_dumper structure
 *
 * Adds a kernel log dumper to the system. The dump callback in the
 * structure will be called when the kernel oopses or panics and must be
 * set. Returns zero on success and %-EINVAL or %-EBUSY otherwise.
 */
int kmsg_dump_register(struct kmsg_dumper *dumper)
{
	unsigned long flags;
	int err = -EBUSY;

	/* The dump callback needs to be set */
	if (!dumper->dump)
		return -EINVAL;

	spin_lock_irqsave(&dump_list_lock, flags);
	/* Don't allow registering multiple times */
	if (!dumper->registered) {
		dumper->registered = 1;
		list_add_tail_rcu(&dumper->list, &dump_list);
		err = 0;
	}
	spin_unlock_irqrestore(&dump_list_lock, flags);

	return err;
}
EXPORT_SYMBOL_GPL(kmsg_dump_register);

/**
 * kmsg_dump_unregister - unregister a kmsg dumper.
 * @dumper: pointer to the kmsg_dumper structure
 *
 * Removes a dump device from the system. Returns zero on success and
 * %-EINVAL otherwise.
 */
int kmsg_dump_unregister(struct kmsg_dumper *dumper)
{
	unsigned long flags;
	int err = -EINVAL;

	spin_lock_irqsave(&dump_list_lock, flags);
	if (dumper->registered) {
		dumper->registered = 0;
		list_del_rcu(&dumper->list);
		err = 0;
	}
	spin_unlock_irqrestore(&dump_list_lock, flags);
	synchronize_rcu();

	return err;
}
EXPORT_SYMBOL_GPL(kmsg_dump_unregister);

static bool always_kmsg_dump;
module_param_named(always_kmsg_dump, always_kmsg_dump, bool, S_IRUGO | S_IWUSR);

/**
 * kmsg_dump - dump kernel log to kernel message dumpers.
 * @reason: the reason (oops, panic etc) for dumping
 *
 * Call each of the registered dumper's dump() callback, which can
 * retrieve the kmsg records with kmsg_dump_get_line() or
 * kmsg_dump_get_buffer().
 */
void kmsg_dump(enum kmsg_dump_reason reason)
{
	struct kmsg_dumper *dumper;
	unsigned long flags;

	if ((reason > KMSG_DUMP_OOPS) && !always_kmsg_dump)
		return;

	rcu_read_lock();
	list_for_each_entry_rcu(dumper, &dump_list, list) {
		if (dumper->max_reason && reason > dumper->max_reason)
			continue;

		/* initialize iterator with data about the stored records */
		dumper->active = true;

		raw_spin_lock_irqsave(&logbuf_lock, flags);
		dumper->cur_seq = clear_seq;
		dumper->cur_idx = clear_idx;
		dumper->next_seq = log_next_seq;
		dumper->next_idx = log_next_idx;
		raw_spin_unlock_irqrestore(&logbuf_lock, flags);

		/* invoke dumper which will iterate over records */
		dumper->dump(dumper, reason);

		/* reset iterator */
		dumper->active = false;
	}
	rcu_read_unlock();
}

/**
<<<<<<< HEAD
=======
 * kmsg_dump_get_line_nolock - retrieve one kmsg log line (unlocked version)
 * @dumper: registered kmsg dumper
 * @syslog: include the "<4>" prefixes
 * @line: buffer to copy the line to
 * @size: maximum size of the buffer
 * @len: length of line placed into buffer
 *
 * Start at the beginning of the kmsg buffer, with the oldest kmsg
 * record, and copy one record into the provided buffer.
 *
 * Consecutive calls will return the next available record moving
 * towards the end of the buffer with the youngest messages.
 *
 * A return value of FALSE indicates that there are no more records to
 * read.
 *
 * The function is similar to kmsg_dump_get_line(), but grabs no locks.
 */
bool kmsg_dump_get_line_nolock(struct kmsg_dumper *dumper, bool syslog,
			       char *line, size_t size, size_t *len)
{
	struct log *msg;
	size_t l = 0;
	bool ret = false;

	if (!dumper->active)
		goto out;

	if (dumper->cur_seq < log_first_seq) {
		/* messages are gone, move to first available one */
		dumper->cur_seq = log_first_seq;
		dumper->cur_idx = log_first_idx;
	}

	/* last entry */
	if (dumper->cur_seq >= log_next_seq)
		goto out;

	msg = log_from_idx(dumper->cur_idx);
	l = msg_print_text(msg, 0, syslog, line, size);

	dumper->cur_idx = log_next(dumper->cur_idx);
	dumper->cur_seq++;
	ret = true;
out:
	if (len)
		*len = l;
	return ret;
}

/**
>>>>>>> 6923359c
 * kmsg_dump_get_line - retrieve one kmsg log line
 * @dumper: registered kmsg dumper
 * @syslog: include the "<4>" prefixes
 * @line: buffer to copy the line to
 * @size: maximum size of the buffer
 * @len: length of line placed into buffer
 *
 * Start at the beginning of the kmsg buffer, with the oldest kmsg
 * record, and copy one record into the provided buffer.
 *
 * Consecutive calls will return the next available record moving
 * towards the end of the buffer with the youngest messages.
 *
 * A return value of FALSE indicates that there are no more records to
 * read.
 */
bool kmsg_dump_get_line(struct kmsg_dumper *dumper, bool syslog,
			char *line, size_t size, size_t *len)
{
	unsigned long flags;
<<<<<<< HEAD
	struct log *msg;
=======
	bool ret;

	raw_spin_lock_irqsave(&logbuf_lock, flags);
	ret = kmsg_dump_get_line_nolock(dumper, syslog, line, size, len);
	raw_spin_unlock_irqrestore(&logbuf_lock, flags);

	return ret;
}
EXPORT_SYMBOL_GPL(kmsg_dump_get_line);

/**
 * kmsg_dump_get_buffer - copy kmsg log lines
 * @dumper: registered kmsg dumper
 * @syslog: include the "<4>" prefixes
 * @buf: buffer to copy the line to
 * @size: maximum size of the buffer
 * @len: length of line placed into buffer
 *
 * Start at the end of the kmsg buffer and fill the provided buffer
 * with as many of the the *youngest* kmsg records that fit into it.
 * If the buffer is large enough, all available kmsg records will be
 * copied with a single call.
 *
 * Consecutive calls will fill the buffer with the next block of
 * available older records, not including the earlier retrieved ones.
 *
 * A return value of FALSE indicates that there are no more records to
 * read.
 */
bool kmsg_dump_get_buffer(struct kmsg_dumper *dumper, bool syslog,
			  char *buf, size_t size, size_t *len)
{
	unsigned long flags;
	u64 seq;
	u32 idx;
	u64 next_seq;
	u32 next_idx;
	enum log_flags prev;
>>>>>>> 6923359c
	size_t l = 0;
	bool ret = false;

	if (!dumper->active)
		goto out;

	raw_spin_lock_irqsave(&logbuf_lock, flags);
	if (dumper->cur_seq < log_first_seq) {
		/* messages are gone, move to first available one */
		dumper->cur_seq = log_first_seq;
		dumper->cur_idx = log_first_idx;
	}
<<<<<<< HEAD

	/* last entry */
	if (dumper->cur_seq >= log_next_seq) {
		raw_spin_unlock_irqrestore(&logbuf_lock, flags);
		goto out;
	}

	msg = log_from_idx(dumper->cur_idx);
	l = msg_print_text(msg, 0, syslog, line, size);

	dumper->cur_idx = log_next(dumper->cur_idx);
	dumper->cur_seq++;
	ret = true;
	raw_spin_unlock_irqrestore(&logbuf_lock, flags);
out:
	if (len)
		*len = l;
	return ret;
}
EXPORT_SYMBOL_GPL(kmsg_dump_get_line);

/**
 * kmsg_dump_get_buffer - copy kmsg log lines
 * @dumper: registered kmsg dumper
 * @syslog: include the "<4>" prefixes
 * @buf: buffer to copy the line to
 * @size: maximum size of the buffer
 * @len: length of line placed into buffer
 *
 * Start at the end of the kmsg buffer and fill the provided buffer
 * with as many of the the *youngest* kmsg records that fit into it.
 * If the buffer is large enough, all available kmsg records will be
 * copied with a single call.
 *
 * Consecutive calls will fill the buffer with the next block of
 * available older records, not including the earlier retrieved ones.
 *
 * A return value of FALSE indicates that there are no more records to
 * read.
 */
bool kmsg_dump_get_buffer(struct kmsg_dumper *dumper, bool syslog,
			  char *buf, size_t size, size_t *len)
{
	unsigned long flags;
	u64 seq;
	u32 idx;
	u64 next_seq;
	u32 next_idx;
	enum log_flags prev;
	size_t l = 0;
	bool ret = false;

	if (!dumper->active)
		goto out;

	raw_spin_lock_irqsave(&logbuf_lock, flags);
	if (dumper->cur_seq < log_first_seq) {
		/* messages are gone, move to first available one */
		dumper->cur_seq = log_first_seq;
		dumper->cur_idx = log_first_idx;
	}

	/* last entry */
	if (dumper->cur_seq >= dumper->next_seq) {
		raw_spin_unlock_irqrestore(&logbuf_lock, flags);
		goto out;
	}

	/* calculate length of entire buffer */
	seq = dumper->cur_seq;
	idx = dumper->cur_idx;
	prev = 0;
	while (seq < dumper->next_seq) {
		struct log *msg = log_from_idx(idx);

		l += msg_print_text(msg, prev, true, NULL, 0);
=======

	/* last entry */
	if (dumper->cur_seq >= dumper->next_seq) {
		raw_spin_unlock_irqrestore(&logbuf_lock, flags);
		goto out;
	}

	/* calculate length of entire buffer */
	seq = dumper->cur_seq;
	idx = dumper->cur_idx;
	prev = 0;
	while (seq < dumper->next_seq) {
		struct log *msg = log_from_idx(idx);

		l += msg_print_text(msg, prev, true, NULL, 0);
		idx = log_next(idx);
		seq++;
		prev = msg->flags;
	}

	/* move first record forward until length fits into the buffer */
	seq = dumper->cur_seq;
	idx = dumper->cur_idx;
	prev = 0;
	while (l > size && seq < dumper->next_seq) {
		struct log *msg = log_from_idx(idx);

		l -= msg_print_text(msg, prev, true, NULL, 0);
>>>>>>> 6923359c
		idx = log_next(idx);
		seq++;
		prev = msg->flags;
	}
<<<<<<< HEAD

	/* move first record forward until length fits into the buffer */
	seq = dumper->cur_seq;
	idx = dumper->cur_idx;
	prev = 0;
	while (l > size && seq < dumper->next_seq) {
		struct log *msg = log_from_idx(idx);

		l -= msg_print_text(msg, prev, true, NULL, 0);
=======

	/* last message in next interation */
	next_seq = seq;
	next_idx = idx;

	l = 0;
	prev = 0;
	while (seq < dumper->next_seq) {
		struct log *msg = log_from_idx(idx);

		l += msg_print_text(msg, prev, syslog, buf + l, size - l);
>>>>>>> 6923359c
		idx = log_next(idx);
		seq++;
		prev = msg->flags;
	}

<<<<<<< HEAD
	/* last message in next interation */
	next_seq = seq;
	next_idx = idx;

	l = 0;
	prev = 0;
	while (seq < dumper->next_seq) {
		struct log *msg = log_from_idx(idx);

		l += msg_print_text(msg, prev, syslog, buf + l, size - l);
		idx = log_next(idx);
		seq++;
		prev = msg->flags;
	}

=======
>>>>>>> 6923359c
	dumper->next_seq = next_seq;
	dumper->next_idx = next_idx;
	ret = true;
	raw_spin_unlock_irqrestore(&logbuf_lock, flags);
out:
	if (len)
		*len = l;
	return ret;
}
EXPORT_SYMBOL_GPL(kmsg_dump_get_buffer);

/**
<<<<<<< HEAD
=======
 * kmsg_dump_rewind_nolock - reset the interator (unlocked version)
 * @dumper: registered kmsg dumper
 *
 * Reset the dumper's iterator so that kmsg_dump_get_line() and
 * kmsg_dump_get_buffer() can be called again and used multiple
 * times within the same dumper.dump() callback.
 *
 * The function is similar to kmsg_dump_rewind(), but grabs no locks.
 */
void kmsg_dump_rewind_nolock(struct kmsg_dumper *dumper)
{
	dumper->cur_seq = clear_seq;
	dumper->cur_idx = clear_idx;
	dumper->next_seq = log_next_seq;
	dumper->next_idx = log_next_idx;
}

/**
>>>>>>> 6923359c
 * kmsg_dump_rewind - reset the interator
 * @dumper: registered kmsg dumper
 *
 * Reset the dumper's iterator so that kmsg_dump_get_line() and
 * kmsg_dump_get_buffer() can be called again and used multiple
 * times within the same dumper.dump() callback.
 */
void kmsg_dump_rewind(struct kmsg_dumper *dumper)
{
	unsigned long flags;

	raw_spin_lock_irqsave(&logbuf_lock, flags);
<<<<<<< HEAD
	dumper->cur_seq = clear_seq;
	dumper->cur_idx = clear_idx;
	dumper->next_seq = log_next_seq;
	dumper->next_idx = log_next_idx;
=======
	kmsg_dump_rewind_nolock(dumper);
>>>>>>> 6923359c
	raw_spin_unlock_irqrestore(&logbuf_lock, flags);
}
EXPORT_SYMBOL_GPL(kmsg_dump_rewind);
#endif<|MERGE_RESOLUTION|>--- conflicted
+++ resolved
@@ -914,7 +914,6 @@
 	while (size > 0) {
 		size_t n;
 		size_t skip;
-<<<<<<< HEAD
 
 		raw_spin_lock_irq(&logbuf_lock);
 		if (syslog_seq < log_first_seq) {
@@ -956,49 +955,6 @@
 			break;
 		}
 
-=======
-
-		raw_spin_lock_irq(&logbuf_lock);
-		if (syslog_seq < log_first_seq) {
-			/* messages are gone, move to first one */
-			syslog_seq = log_first_seq;
-			syslog_idx = log_first_idx;
-			syslog_prev = 0;
-			syslog_partial = 0;
-		}
-		if (syslog_seq == log_next_seq) {
-			raw_spin_unlock_irq(&logbuf_lock);
-			break;
-		}
-
-		skip = syslog_partial;
-		msg = log_from_idx(syslog_idx);
-		n = msg_print_text(msg, syslog_prev, true, text, LOG_LINE_MAX);
-		if (n - syslog_partial <= size) {
-			/* message fits into buffer, move forward */
-			syslog_idx = log_next(syslog_idx);
-			syslog_seq++;
-			syslog_prev = msg->flags;
-			n -= syslog_partial;
-			syslog_partial = 0;
-		} else if (!len){
-			/* partial read(), remember position */
-			n = size;
-			syslog_partial += n;
-		} else
-			n = 0;
-		raw_spin_unlock_irq(&logbuf_lock);
-
-		if (!n)
-			break;
-
-		if (copy_to_user(buf, text + skip, n)) {
-			if (!len)
-				len = -EFAULT;
-			break;
-		}
-
->>>>>>> 6923359c
 		len += n;
 		size -= n;
 		buf += n;
@@ -2553,8 +2509,6 @@
 }
 
 /**
-<<<<<<< HEAD
-=======
  * kmsg_dump_get_line_nolock - retrieve one kmsg log line (unlocked version)
  * @dumper: registered kmsg dumper
  * @syslog: include the "<4>" prefixes
@@ -2606,7 +2560,6 @@
 }
 
 /**
->>>>>>> 6923359c
  * kmsg_dump_get_line - retrieve one kmsg log line
  * @dumper: registered kmsg dumper
  * @syslog: include the "<4>" prefixes
@@ -2627,78 +2580,12 @@
 			char *line, size_t size, size_t *len)
 {
 	unsigned long flags;
-<<<<<<< HEAD
-	struct log *msg;
-=======
 	bool ret;
 
 	raw_spin_lock_irqsave(&logbuf_lock, flags);
 	ret = kmsg_dump_get_line_nolock(dumper, syslog, line, size, len);
 	raw_spin_unlock_irqrestore(&logbuf_lock, flags);
 
-	return ret;
-}
-EXPORT_SYMBOL_GPL(kmsg_dump_get_line);
-
-/**
- * kmsg_dump_get_buffer - copy kmsg log lines
- * @dumper: registered kmsg dumper
- * @syslog: include the "<4>" prefixes
- * @buf: buffer to copy the line to
- * @size: maximum size of the buffer
- * @len: length of line placed into buffer
- *
- * Start at the end of the kmsg buffer and fill the provided buffer
- * with as many of the the *youngest* kmsg records that fit into it.
- * If the buffer is large enough, all available kmsg records will be
- * copied with a single call.
- *
- * Consecutive calls will fill the buffer with the next block of
- * available older records, not including the earlier retrieved ones.
- *
- * A return value of FALSE indicates that there are no more records to
- * read.
- */
-bool kmsg_dump_get_buffer(struct kmsg_dumper *dumper, bool syslog,
-			  char *buf, size_t size, size_t *len)
-{
-	unsigned long flags;
-	u64 seq;
-	u32 idx;
-	u64 next_seq;
-	u32 next_idx;
-	enum log_flags prev;
->>>>>>> 6923359c
-	size_t l = 0;
-	bool ret = false;
-
-	if (!dumper->active)
-		goto out;
-
-	raw_spin_lock_irqsave(&logbuf_lock, flags);
-	if (dumper->cur_seq < log_first_seq) {
-		/* messages are gone, move to first available one */
-		dumper->cur_seq = log_first_seq;
-		dumper->cur_idx = log_first_idx;
-	}
-<<<<<<< HEAD
-
-	/* last entry */
-	if (dumper->cur_seq >= log_next_seq) {
-		raw_spin_unlock_irqrestore(&logbuf_lock, flags);
-		goto out;
-	}
-
-	msg = log_from_idx(dumper->cur_idx);
-	l = msg_print_text(msg, 0, syslog, line, size);
-
-	dumper->cur_idx = log_next(dumper->cur_idx);
-	dumper->cur_seq++;
-	ret = true;
-	raw_spin_unlock_irqrestore(&logbuf_lock, flags);
-out:
-	if (len)
-		*len = l;
 	return ret;
 }
 EXPORT_SYMBOL_GPL(kmsg_dump_get_line);
@@ -2758,22 +2645,6 @@
 		struct log *msg = log_from_idx(idx);
 
 		l += msg_print_text(msg, prev, true, NULL, 0);
-=======
-
-	/* last entry */
-	if (dumper->cur_seq >= dumper->next_seq) {
-		raw_spin_unlock_irqrestore(&logbuf_lock, flags);
-		goto out;
-	}
-
-	/* calculate length of entire buffer */
-	seq = dumper->cur_seq;
-	idx = dumper->cur_idx;
-	prev = 0;
-	while (seq < dumper->next_seq) {
-		struct log *msg = log_from_idx(idx);
-
-		l += msg_print_text(msg, prev, true, NULL, 0);
 		idx = log_next(idx);
 		seq++;
 		prev = msg->flags;
@@ -2787,22 +2658,10 @@
 		struct log *msg = log_from_idx(idx);
 
 		l -= msg_print_text(msg, prev, true, NULL, 0);
->>>>>>> 6923359c
 		idx = log_next(idx);
 		seq++;
 		prev = msg->flags;
 	}
-<<<<<<< HEAD
-
-	/* move first record forward until length fits into the buffer */
-	seq = dumper->cur_seq;
-	idx = dumper->cur_idx;
-	prev = 0;
-	while (l > size && seq < dumper->next_seq) {
-		struct log *msg = log_from_idx(idx);
-
-		l -= msg_print_text(msg, prev, true, NULL, 0);
-=======
 
 	/* last message in next interation */
 	next_seq = seq;
@@ -2814,30 +2673,11 @@
 		struct log *msg = log_from_idx(idx);
 
 		l += msg_print_text(msg, prev, syslog, buf + l, size - l);
->>>>>>> 6923359c
 		idx = log_next(idx);
 		seq++;
 		prev = msg->flags;
 	}
 
-<<<<<<< HEAD
-	/* last message in next interation */
-	next_seq = seq;
-	next_idx = idx;
-
-	l = 0;
-	prev = 0;
-	while (seq < dumper->next_seq) {
-		struct log *msg = log_from_idx(idx);
-
-		l += msg_print_text(msg, prev, syslog, buf + l, size - l);
-		idx = log_next(idx);
-		seq++;
-		prev = msg->flags;
-	}
-
-=======
->>>>>>> 6923359c
 	dumper->next_seq = next_seq;
 	dumper->next_idx = next_idx;
 	ret = true;
@@ -2850,8 +2690,6 @@
 EXPORT_SYMBOL_GPL(kmsg_dump_get_buffer);
 
 /**
-<<<<<<< HEAD
-=======
  * kmsg_dump_rewind_nolock - reset the interator (unlocked version)
  * @dumper: registered kmsg dumper
  *
@@ -2870,7 +2708,6 @@
 }
 
 /**
->>>>>>> 6923359c
  * kmsg_dump_rewind - reset the interator
  * @dumper: registered kmsg dumper
  *
@@ -2883,14 +2720,7 @@
 	unsigned long flags;
 
 	raw_spin_lock_irqsave(&logbuf_lock, flags);
-<<<<<<< HEAD
-	dumper->cur_seq = clear_seq;
-	dumper->cur_idx = clear_idx;
-	dumper->next_seq = log_next_seq;
-	dumper->next_idx = log_next_idx;
-=======
 	kmsg_dump_rewind_nolock(dumper);
->>>>>>> 6923359c
 	raw_spin_unlock_irqrestore(&logbuf_lock, flags);
 }
 EXPORT_SYMBOL_GPL(kmsg_dump_rewind);
