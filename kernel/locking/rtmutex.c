--- conflicted
+++ resolved
@@ -804,16 +804,12 @@
 
 	raw_spin_unlock_irqrestore(&current->pi_lock, flags);
 
-<<<<<<< HEAD
-	rt_mutex_wake_waiter(waiter);
-=======
 	/*
 	 * It's safe to dereference waiter as it cannot go away as
 	 * long as we hold lock->wait_lock. The waiter task needs to
 	 * acquire it in order to dequeue the waiter.
 	 */
-	wake_up_process(waiter->task);
->>>>>>> bbae7add
+	rt_mutex_wake_waiter(waiter);
 }
 
 /*
@@ -852,13 +848,9 @@
 		}
 		__rt_mutex_adjust_prio(owner);
 
-<<<<<<< HEAD
+		/* Store the lock on which owner is blocked or NULL */
 		if (rt_mutex_real_waiter(owner->pi_blocked_on))
-			chain_walk = 1;
-=======
-		/* Store the lock on which owner is blocked or NULL */
-		next_lock = task_blocked_on_lock(owner);
->>>>>>> bbae7add
+			next_lock = task_blocked_on_lock(owner);
 
 		raw_spin_unlock_irqrestore(&owner->pi_lock, flags);
 	}
@@ -895,21 +887,12 @@
 		raw_spin_unlock_irqrestore(&task->pi_lock, flags);
 		return;
 	}
-<<<<<<< HEAD
+	next_lock = waiter->lock;
 
 	/* gets dropped in rt_mutex_adjust_prio_chain()! */
 	get_task_struct(task);
 	raw_spin_unlock_irqrestore(&task->pi_lock, flags);
-	rt_mutex_adjust_prio_chain(task, 0, NULL, NULL, task);
-=======
-	next_lock = waiter->lock;
-	raw_spin_unlock_irqrestore(&task->pi_lock, flags);
-
-	/* gets dropped in rt_mutex_adjust_prio_chain()! */
-	get_task_struct(task);
-
 	rt_mutex_adjust_prio_chain(task, 0, NULL, next_lock, NULL, task);
->>>>>>> bbae7add
 }
 
 #ifdef CONFIG_PREEMPT_RT_FULL
@@ -1320,7 +1303,26 @@
 	return ret;
 }
 
-<<<<<<< HEAD
+static void rt_mutex_handle_deadlock(int res, int detect_deadlock,
+				     struct rt_mutex_waiter *w)
+{
+	/*
+	 * If the result is not -EDEADLOCK or the caller requested
+	 * deadlock detection, nothing to do here.
+	 */
+	if (res != -EDEADLOCK || detect_deadlock)
+		return;
+
+	/*
+	 * Yell lowdly and stop the task right here.
+	 */
+	rt_mutex_print_deadlock(w);
+	while (1) {
+		set_current_state(TASK_INTERRUPTIBLE);
+		schedule();
+	}
+}
+
 static __always_inline void ww_mutex_lock_acquired(struct ww_mutex *ww,
 		struct ww_acquire_ctx *ww_ctx)
 {
@@ -1397,28 +1399,6 @@
 }
 #endif
 
-=======
-static void rt_mutex_handle_deadlock(int res, int detect_deadlock,
-				     struct rt_mutex_waiter *w)
-{
-	/*
-	 * If the result is not -EDEADLOCK or the caller requested
-	 * deadlock detection, nothing to do here.
-	 */
-	if (res != -EDEADLOCK || detect_deadlock)
-		return;
-
-	/*
-	 * Yell lowdly and stop the task right here.
-	 */
-	rt_mutex_print_deadlock(w);
-	while (1) {
-		set_current_state(TASK_INTERRUPTIBLE);
-		schedule();
-	}
-}
-
->>>>>>> bbae7add
 /*
  * Slow path lock function:
  */
@@ -1460,13 +1440,10 @@
 
 	if (unlikely(ret)) {
 		remove_waiter(lock, &waiter);
-<<<<<<< HEAD
-	else if (ww_ctx)
+		rt_mutex_handle_deadlock(ret, detect_deadlock, &waiter);
+	} else if (ww_ctx) {
 		ww_mutex_account_lock(lock, ww_ctx);
-=======
-		rt_mutex_handle_deadlock(ret, detect_deadlock, &waiter);
-	}
->>>>>>> bbae7add
+	}
 
 	/*
 	 * try_to_take_rt_mutex() sets the waiter bit
@@ -1836,7 +1813,6 @@
 		return 1;
 	}
 
-<<<<<<< HEAD
 #ifdef CONFIG_PREEMPT_RT_FULL
 	/*
 	 * In PREEMPT_RT there's an added race.
@@ -1866,11 +1842,8 @@
 	raw_spin_unlock_irq(&task->pi_lock);
 #endif
 
-	ret = task_blocks_on_rt_mutex(lock, waiter, task, detect_deadlock);
-=======
 	/* We enforce deadlock detection for futexes */
 	ret = task_blocks_on_rt_mutex(lock, waiter, task, 1);
->>>>>>> bbae7add
 
 	if (ret && !rt_mutex_owner(lock)) {
 		/*
