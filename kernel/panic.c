/*
 *  linux/kernel/panic.c
 *
 *  Copyright (C) 1991, 1992  Linus Torvalds
 */

/*
 * This function is used through-out the kernel (including mm and fs)
 * to indicate a major problem.
 */
#include <linux/debug_locks.h>
#include <linux/interrupt.h>
#include <linux/kmsg_dump.h>
#include <linux/kallsyms.h>
#include <linux/notifier.h>
#include <linux/module.h>
#include <linux/random.h>
#include <linux/ftrace.h>
#include <linux/reboot.h>
#include <linux/delay.h>
#include <linux/kexec.h>
#include <linux/sched.h>
#include <linux/sysrq.h>
#include <linux/init.h>
#include <linux/nmi.h>

#define PANIC_TIMER_STEP 100
#define PANIC_BLINK_SPD 18

/* Machine specific panic information string */
char *mach_panic_string;

int panic_on_oops = CONFIG_PANIC_ON_OOPS_VALUE;
static unsigned long tainted_mask;
static int pause_on_oops;
static int pause_on_oops_flag;
static DEFINE_SPINLOCK(pause_on_oops_lock);

int panic_timeout = CONFIG_PANIC_TIMEOUT;
EXPORT_SYMBOL_GPL(panic_timeout);

ATOMIC_NOTIFIER_HEAD(panic_notifier_list);

EXPORT_SYMBOL(panic_notifier_list);

static long no_blink(int state)
{
	return 0;
}

/* Returns how long it waited in ms */
long (*panic_blink)(int state);
EXPORT_SYMBOL(panic_blink);

/*
 * Stop ourself in panic -- architecture code may override this
 */
void __weak panic_smp_self_stop(void)
{
	while (1)
		cpu_relax();
}

/**
 *	panic - halt the system
 *	@fmt: The text string to print
 *
 *	Display a message, then perform cleanups.
 *
 *	This function never returns.
 */
void panic(const char *fmt, ...)
{
	static DEFINE_SPINLOCK(panic_lock);
	static char buf[1024];
	va_list args;
	long i, i_next = 0;
	int state = 0;

	/*
	 * Disable local interrupts. This will prevent panic_smp_self_stop
	 * from deadlocking the first cpu that invokes the panic, since
	 * there is nothing to prevent an interrupt handler (that runs
	 * after the panic_lock is acquired) from invoking panic again.
	 */
	local_irq_disable();

	/*
	 * It's possible to come here directly from a panic-assertion and
	 * not have preempt disabled. Some functions called from here want
	 * preempt to be disabled. No point enabling it later though...
	 *
	 * Only one CPU is allowed to execute the panic code from here. For
	 * multiple parallel invocations of panic, all other CPUs either
	 * stop themself or will wait until they are stopped by the 1st CPU
	 * with smp_send_stop().
	 */
	if (!spin_trylock(&panic_lock))
		panic_smp_self_stop();

	console_verbose();
	bust_spinlocks(1);
	va_start(args, fmt);
	vsnprintf(buf, sizeof(buf), fmt, args);
	va_end(args);
	pr_emerg("Kernel panic - not syncing: %s\n", buf);
#ifdef CONFIG_DEBUG_BUGVERBOSE
	/*
	 * Avoid nested stack-dumping if a panic occurs during oops processing
	 */
	if (!test_taint(TAINT_DIE) && oops_in_progress <= 1)
		dump_stack();
#endif

	/*
	 * If we have crashed and we have a crash kernel loaded let it handle
	 * everything else.
	 * Do we want to call this before we try to display a message?
	 */
	crash_kexec(NULL);

	/*
	 * Note smp_send_stop is the usual smp shutdown function, which
	 * unfortunately means it may not be hardened to work in a panic
	 * situation.
	 */
	smp_send_stop();

	/*
	 * Run any panic handlers, including those that might need to
	 * add information to the kmsg dump output.
	 */
	atomic_notifier_call_chain(&panic_notifier_list, 0, buf);

	kmsg_dump(KMSG_DUMP_PANIC);

	bust_spinlocks(0);

	if (!panic_blink)
		panic_blink = no_blink;

	if (panic_timeout > 0) {
		/*
		 * Delay timeout seconds before rebooting the machine.
		 * We can't use the "normal" timers since we just panicked.
		 */
		pr_emerg("Rebooting in %d seconds..", panic_timeout);

		for (i = 0; i < panic_timeout * 1000; i += PANIC_TIMER_STEP) {
			touch_nmi_watchdog();
			if (i >= i_next) {
				i += panic_blink(state ^= 1);
				i_next = i + 3600 / PANIC_BLINK_SPD;
			}
			mdelay(PANIC_TIMER_STEP);
		}
	}
	if (panic_timeout != 0) {
		/*
		 * This will not be a clean reboot, with everything
		 * shutting down.  But if there is a chance of
		 * rebooting the system it will be rebooted.
		 */
		emergency_restart();
	}
#ifdef __sparc__
	{
		extern int stop_a_enabled;
		/* Make sure the user can actually press Stop-A (L1-A) */
		stop_a_enabled = 1;
		pr_emerg("Press Stop-A (L1-A) to return to the boot prom\n");
	}
#endif
#if defined(CONFIG_S390)
	{
		unsigned long caller;

		caller = (unsigned long)__builtin_return_address(0);
		disabled_wait(caller);
	}
#endif
	pr_emerg("---[ end Kernel panic - not syncing: %s\n", buf);
	local_irq_enable();
	for (i = 0; ; i += PANIC_TIMER_STEP) {
		touch_softlockup_watchdog();
		if (i >= i_next) {
			i += panic_blink(state ^= 1);
			i_next = i + 3600 / PANIC_BLINK_SPD;
		}
		mdelay(PANIC_TIMER_STEP);
	}
}

EXPORT_SYMBOL(panic);


struct tnt {
	u8	bit;
	char	true;
	char	false;
};

static const struct tnt tnts[] = {
	{ TAINT_PROPRIETARY_MODULE,	'P', 'G' },
	{ TAINT_FORCED_MODULE,		'F', ' ' },
	{ TAINT_CPU_OUT_OF_SPEC,	'S', ' ' },
	{ TAINT_FORCED_RMMOD,		'R', ' ' },
	{ TAINT_MACHINE_CHECK,		'M', ' ' },
	{ TAINT_BAD_PAGE,		'B', ' ' },
	{ TAINT_USER,			'U', ' ' },
	{ TAINT_DIE,			'D', ' ' },
	{ TAINT_OVERRIDDEN_ACPI_TABLE,	'A', ' ' },
	{ TAINT_WARN,			'W', ' ' },
	{ TAINT_CRAP,			'C', ' ' },
	{ TAINT_FIRMWARE_WORKAROUND,	'I', ' ' },
	{ TAINT_OOT_MODULE,		'O', ' ' },
	{ TAINT_UNSIGNED_MODULE,	'E', ' ' },
};

/**
 *	print_tainted - return a string to represent the kernel taint state.
 *
 *  'P' - Proprietary module has been loaded.
 *  'F' - Module has been forcibly loaded.
 *  'S' - SMP with CPUs not designed for SMP.
 *  'R' - User forced a module unload.
 *  'M' - System experienced a machine check exception.
 *  'B' - System has hit bad_page.
 *  'U' - Userspace-defined naughtiness.
 *  'D' - Kernel has oopsed before
 *  'A' - ACPI table overridden.
 *  'W' - Taint on warning.
 *  'C' - modules from drivers/staging are loaded.
 *  'I' - Working around severe firmware bug.
 *  'O' - Out-of-tree module has been loaded.
 *  'E' - Unsigned module has been loaded.
 *
 *	The string is overwritten by the next call to print_tainted().
 */
const char *print_tainted(void)
{
	static char buf[ARRAY_SIZE(tnts) + sizeof("Tainted: ")];

	if (tainted_mask) {
		char *s;
		int i;

		s = buf + sprintf(buf, "Tainted: ");
		for (i = 0; i < ARRAY_SIZE(tnts); i++) {
			const struct tnt *t = &tnts[i];
			*s++ = test_bit(t->bit, &tainted_mask) ?
					t->true : t->false;
		}
		*s = 0;
	} else
		snprintf(buf, sizeof(buf), "Not tainted");

	return buf;
}

int test_taint(unsigned flag)
{
	return test_bit(flag, &tainted_mask);
}
EXPORT_SYMBOL(test_taint);

unsigned long get_taint(void)
{
	return tainted_mask;
}

/**
 * add_taint: add a taint flag if not already set.
 * @flag: one of the TAINT_* constants.
 * @lockdep_ok: whether lock debugging is still OK.
 *
 * If something bad has gone wrong, you'll want @lockdebug_ok = false, but for
 * some notewortht-but-not-corrupting cases, it can be set to true.
 */
void add_taint(unsigned flag, enum lockdep_ok lockdep_ok)
{
	if (lockdep_ok == LOCKDEP_NOW_UNRELIABLE && __debug_locks_off())
		pr_warn("Disabling lock debugging due to kernel taint\n");

	set_bit(flag, &tainted_mask);
}
EXPORT_SYMBOL(add_taint);

static void spin_msec(int msecs)
{
	int i;

	for (i = 0; i < msecs; i++) {
		touch_nmi_watchdog();
		mdelay(1);
	}
}

/*
 * It just happens that oops_enter() and oops_exit() are identically
 * implemented...
 */
static void do_oops_enter_exit(void)
{
	unsigned long flags;
	static int spin_counter;

	if (!pause_on_oops)
		return;

	spin_lock_irqsave(&pause_on_oops_lock, flags);
	if (pause_on_oops_flag == 0) {
		/* This CPU may now print the oops message */
		pause_on_oops_flag = 1;
	} else {
		/* We need to stall this CPU */
		if (!spin_counter) {
			/* This CPU gets to do the counting */
			spin_counter = pause_on_oops;
			do {
				spin_unlock(&pause_on_oops_lock);
				spin_msec(MSEC_PER_SEC);
				spin_lock(&pause_on_oops_lock);
			} while (--spin_counter);
			pause_on_oops_flag = 0;
		} else {
			/* This CPU waits for a different one */
			while (spin_counter) {
				spin_unlock(&pause_on_oops_lock);
				spin_msec(1);
				spin_lock(&pause_on_oops_lock);
			}
		}
	}
	spin_unlock_irqrestore(&pause_on_oops_lock, flags);
}

/*
 * Return true if the calling CPU is allowed to print oops-related info.
 * This is a bit racy..
 */
int oops_may_print(void)
{
	return pause_on_oops_flag == 0;
}

/*
 * Called when the architecture enters its oops handler, before it prints
 * anything.  If this is the first CPU to oops, and it's oopsing the first
 * time then let it proceed.
 *
 * This is all enabled by the pause_on_oops kernel boot option.  We do all
 * this to ensure that oopses don't scroll off the screen.  It has the
 * side-effect of preventing later-oopsing CPUs from mucking up the display,
 * too.
 *
 * It turns out that the CPU which is allowed to print ends up pausing for
 * the right duration, whereas all the other CPUs pause for twice as long:
 * once in oops_enter(), once in oops_exit().
 */
void oops_enter(void)
{
	tracing_off();
	/* can't trust the integrity of the kernel anymore: */
	debug_locks_off();
	do_oops_enter_exit();
}

/*
 * 64-bit random ID for oopses:
 */
static u64 oops_id;

static int init_oops_id(void)
{
	if (!oops_id)
		get_random_bytes(&oops_id, sizeof(oops_id));
	else
		oops_id++;

	return 0;
}
late_initcall(init_oops_id);

void print_oops_end_marker(void)
{
	init_oops_id();
<<<<<<< HEAD

	if (mach_panic_string)
		printk(KERN_WARNING "Board Information: %s\n",
		       mach_panic_string);

	printk(KERN_WARNING "---[ end trace %016llx ]---\n",
		(unsigned long long)oops_id);
=======
	pr_warn("---[ end trace %016llx ]---\n", (unsigned long long)oops_id);
>>>>>>> c9eaa447
}

/*
 * Called when the architecture exits its oops handler, after printing
 * everything.
 */
void oops_exit(void)
{
	do_oops_enter_exit();
	print_oops_end_marker();
	kmsg_dump(KMSG_DUMP_OOPS);
}

#ifdef WANT_WARN_ON_SLOWPATH
struct slowpath_args {
	const char *fmt;
	va_list args;
};

static void warn_slowpath_common(const char *file, int line, void *caller,
				 unsigned taint, struct slowpath_args *args)
{
	disable_trace_on_warning();

	pr_warn("------------[ cut here ]------------\n");
	pr_warn("WARNING: CPU: %d PID: %d at %s:%d %pS()\n",
		raw_smp_processor_id(), current->pid, file, line, caller);

	if (args)
		vprintk(args->fmt, args->args);

	print_modules();
	dump_stack();
	print_oops_end_marker();
	/* Just a warning, don't kill lockdep. */
	add_taint(taint, LOCKDEP_STILL_OK);
}

void warn_slowpath_fmt(const char *file, int line, const char *fmt, ...)
{
	struct slowpath_args args;

	args.fmt = fmt;
	va_start(args.args, fmt);
	warn_slowpath_common(file, line, __builtin_return_address(0),
			     TAINT_WARN, &args);
	va_end(args.args);
}
EXPORT_SYMBOL(warn_slowpath_fmt);

void warn_slowpath_fmt_taint(const char *file, int line,
			     unsigned taint, const char *fmt, ...)
{
	struct slowpath_args args;

	args.fmt = fmt;
	va_start(args.args, fmt);
	warn_slowpath_common(file, line, __builtin_return_address(0),
			     taint, &args);
	va_end(args.args);
}
EXPORT_SYMBOL(warn_slowpath_fmt_taint);

void warn_slowpath_null(const char *file, int line)
{
	warn_slowpath_common(file, line, __builtin_return_address(0),
			     TAINT_WARN, NULL);
}
EXPORT_SYMBOL(warn_slowpath_null);
#endif

#ifdef CONFIG_CC_STACKPROTECTOR

/*
 * Called when gcc's -fstack-protector feature is used, and
 * gcc detects corruption of the on-stack canary value
 */
__visible void __stack_chk_fail(void)
{
	panic("stack-protector: Kernel stack is corrupted in: %p\n",
		__builtin_return_address(0));
}
EXPORT_SYMBOL(__stack_chk_fail);

#endif

core_param(panic, panic_timeout, int, 0644);
core_param(pause_on_oops, pause_on_oops, int, 0644);

static int __init oops_setup(char *s)
{
	if (!s)
		return -EINVAL;
	if (!strcmp(s, "panic"))
		panic_on_oops = 1;
	return 0;
}
early_param("oops", oops_setup);<|MERGE_RESOLUTION|>--- conflicted
+++ resolved
@@ -385,17 +385,11 @@
 void print_oops_end_marker(void)
 {
 	init_oops_id();
-<<<<<<< HEAD
-
 	if (mach_panic_string)
 		printk(KERN_WARNING "Board Information: %s\n",
 		       mach_panic_string);
 
-	printk(KERN_WARNING "---[ end trace %016llx ]---\n",
-		(unsigned long long)oops_id);
-=======
 	pr_warn("---[ end trace %016llx ]---\n", (unsigned long long)oops_id);
->>>>>>> c9eaa447
 }
 
 /*
