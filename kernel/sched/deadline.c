/*
 * Deadline Scheduling Class (SCHED_DEADLINE)
 *
 * Earliest Deadline First (EDF) + Constant Bandwidth Server (CBS).
 *
 * Tasks that periodically executes their instances for less than their
 * runtime won't miss any of their deadlines.
 * Tasks that are not periodic or sporadic or that tries to execute more
 * than their reserved bandwidth will be slowed down (and may potentially
 * miss some of their deadlines), and won't affect any other task.
 *
 * Copyright (C) 2012 Dario Faggioli <raistlin@linux.it>,
 *                    Juri Lelli <juri.lelli@gmail.com>,
 *                    Michael Trimarchi <michael@amarulasolutions.com>,
 *                    Fabio Checconi <fchecconi@gmail.com>
 */
#include "sched.h"

#include <linux/slab.h>

#include <trace/events/sched.h>

struct dl_bandwidth def_dl_bandwidth;

static inline struct task_struct *dl_task_of(struct sched_dl_entity *dl_se)
{
	return container_of(dl_se, struct task_struct, dl);
}

static inline struct rq *rq_of_dl_rq(struct dl_rq *dl_rq)
{
	return container_of(dl_rq, struct rq, dl);
}

static inline struct dl_rq *dl_rq_of_se(struct sched_dl_entity *dl_se)
{
	struct task_struct *p = dl_task_of(dl_se);
	struct rq *rq = task_rq(p);

	return &rq->dl;
}

static inline int on_dl_rq(struct sched_dl_entity *dl_se)
{
	return !RB_EMPTY_NODE(&dl_se->rb_node);
}

static void add_running_bw(struct sched_dl_entity *dl_se, struct dl_rq *dl_rq)
{
	u64 se_bw = dl_se->dl_bw;

	dl_rq->running_bw += se_bw;
	trace_sched_stat_running_bw_add(dl_task_of(dl_se), se_bw, dl_rq->running_bw);
}

static void clear_running_bw(struct sched_dl_entity *dl_se, struct dl_rq *dl_rq)
{
	u64 se_bw = dl_se->dl_bw;

	dl_rq->running_bw -= se_bw;
	trace_sched_stat_running_bw_clear(dl_task_of(dl_se), se_bw, dl_rq->running_bw);
	if (dl_rq->running_bw < 0) {
		WARN_ON(1);
		dl_rq->running_bw = 0;
	}
}

static inline int is_leftmost(struct task_struct *p, struct dl_rq *dl_rq)
{
	struct sched_dl_entity *dl_se = &p->dl;

	return dl_rq->rb_leftmost == &dl_se->rb_node;
}

void init_dl_bandwidth(struct dl_bandwidth *dl_b, u64 period, u64 runtime)
{
	raw_spin_lock_init(&dl_b->dl_runtime_lock);
	dl_b->dl_period = period;
	dl_b->dl_runtime = runtime;
}

void init_dl_bw(struct dl_bw *dl_b)
{
	raw_spin_lock_init(&dl_b->lock);
	raw_spin_lock(&def_dl_bandwidth.dl_runtime_lock);
	if (global_rt_runtime() == RUNTIME_INF)
		dl_b->bw = -1;
	else
		dl_b->bw = to_ratio(global_rt_period(), global_rt_runtime());
	raw_spin_unlock(&def_dl_bandwidth.dl_runtime_lock);
	dl_b->total_bw = 0;
}

void init_dl_rq(struct dl_rq *dl_rq)
{
	dl_rq->rb_root = RB_ROOT;

#ifdef CONFIG_SMP
	/* zero means no -deadline tasks */
	dl_rq->earliest_dl.curr = dl_rq->earliest_dl.next = 0;

	dl_rq->dl_nr_migratory = 0;
	dl_rq->overloaded = 0;
	dl_rq->pushable_dl_tasks_root = RB_ROOT;
#else
	init_dl_bw(&dl_rq->dl_bw);
#endif
}

#ifdef CONFIG_SMP

static inline int dl_overloaded(struct rq *rq)
{
	return atomic_read(&rq->rd->dlo_count);
}

static inline void dl_set_overload(struct rq *rq)
{
	if (!rq->online)
		return;

	cpumask_set_cpu(rq->cpu, rq->rd->dlo_mask);
	/*
	 * Must be visible before the overload count is
	 * set (as in sched_rt.c).
	 *
	 * Matched by the barrier in pull_dl_task().
	 */
	smp_wmb();
	atomic_inc(&rq->rd->dlo_count);
}

static inline void dl_clear_overload(struct rq *rq)
{
	if (!rq->online)
		return;

	atomic_dec(&rq->rd->dlo_count);
	cpumask_clear_cpu(rq->cpu, rq->rd->dlo_mask);
}

static void update_dl_migration(struct dl_rq *dl_rq)
{
	if (dl_rq->dl_nr_migratory && dl_rq->dl_nr_running > 1) {
		if (!dl_rq->overloaded) {
			dl_set_overload(rq_of_dl_rq(dl_rq));
			dl_rq->overloaded = 1;
		}
	} else if (dl_rq->overloaded) {
		dl_clear_overload(rq_of_dl_rq(dl_rq));
		dl_rq->overloaded = 0;
	}
}

static void inc_dl_migration(struct sched_dl_entity *dl_se, struct dl_rq *dl_rq)
{
	struct task_struct *p = dl_task_of(dl_se);

	if (p->nr_cpus_allowed > 1)
		dl_rq->dl_nr_migratory++;

	update_dl_migration(dl_rq);
}

static void dec_dl_migration(struct sched_dl_entity *dl_se, struct dl_rq *dl_rq)
{
	struct task_struct *p = dl_task_of(dl_se);

	if (p->nr_cpus_allowed > 1)
		dl_rq->dl_nr_migratory--;

	update_dl_migration(dl_rq);
}

/*
 * The list of pushable -deadline task is not a plist, like in
 * sched_rt.c, it is an rb-tree with tasks ordered by deadline.
 */
static void enqueue_pushable_dl_task(struct rq *rq, struct task_struct *p)
{
	struct dl_rq *dl_rq = &rq->dl;
	struct rb_node **link = &dl_rq->pushable_dl_tasks_root.rb_node;
	struct rb_node *parent = NULL;
	struct task_struct *entry;
	int leftmost = 1;

	BUG_ON(!RB_EMPTY_NODE(&p->pushable_dl_tasks));

	while (*link) {
		parent = *link;
		entry = rb_entry(parent, struct task_struct,
				 pushable_dl_tasks);
		if (dl_entity_preempt(&p->dl, &entry->dl))
			link = &parent->rb_left;
		else {
			link = &parent->rb_right;
			leftmost = 0;
		}
	}

	if (leftmost)
		dl_rq->pushable_dl_tasks_leftmost = &p->pushable_dl_tasks;

	rb_link_node(&p->pushable_dl_tasks, parent, link);
	rb_insert_color(&p->pushable_dl_tasks, &dl_rq->pushable_dl_tasks_root);
}

static void dequeue_pushable_dl_task(struct rq *rq, struct task_struct *p)
{
	struct dl_rq *dl_rq = &rq->dl;

	if (RB_EMPTY_NODE(&p->pushable_dl_tasks))
		return;

	if (dl_rq->pushable_dl_tasks_leftmost == &p->pushable_dl_tasks) {
		struct rb_node *next_node;

		next_node = rb_next(&p->pushable_dl_tasks);
		dl_rq->pushable_dl_tasks_leftmost = next_node;
	}

	rb_erase(&p->pushable_dl_tasks, &dl_rq->pushable_dl_tasks_root);
	RB_CLEAR_NODE(&p->pushable_dl_tasks);
}

static inline int has_pushable_dl_tasks(struct rq *rq)
{
	return !RB_EMPTY_ROOT(&rq->dl.pushable_dl_tasks_root);
}

static int push_dl_task(struct rq *rq);

static inline bool need_pull_dl_task(struct rq *rq, struct task_struct *prev)
{
	return dl_task(prev);
}

static DEFINE_PER_CPU(struct callback_head, dl_push_head);
static DEFINE_PER_CPU(struct callback_head, dl_pull_head);

static void push_dl_tasks(struct rq *);
static void pull_dl_task(struct rq *);

static inline void queue_push_tasks(struct rq *rq)
{
	if (!has_pushable_dl_tasks(rq))
		return;

	queue_balance_callback(rq, &per_cpu(dl_push_head, rq->cpu), push_dl_tasks);
}

static inline void queue_pull_task(struct rq *rq)
{
	queue_balance_callback(rq, &per_cpu(dl_pull_head, rq->cpu), pull_dl_task);
}

static struct rq *find_lock_later_rq(struct task_struct *task, struct rq *rq);

static struct rq *dl_task_offline_migration(struct rq *rq, struct task_struct *p)
{
	struct rq *later_rq = NULL;
	bool fallback = false;

	later_rq = find_lock_later_rq(p, rq);

	if (!later_rq) {
		int cpu;

		/*
		 * If we cannot preempt any rq, fall back to pick any
		 * online cpu.
		 */
		fallback = true;
		cpu = cpumask_any_and(cpu_active_mask, tsk_cpus_allowed(p));
		if (cpu >= nr_cpu_ids) {
			/*
			 * Fail to find any suitable cpu.
			 * The task will never come back!
			 */
			BUG_ON(dl_bandwidth_enabled());

			/*
			 * If admission control is disabled we
			 * try a little harder to let the task
			 * run.
			 */
			cpu = cpumask_any(cpu_active_mask);
		}
		later_rq = cpu_rq(cpu);
		double_lock_balance(rq, later_rq);
	}

	/*
	 * By now the task is replenished and enqueued; migrate it.
	 */
	deactivate_task(rq, p, 0);
	set_task_cpu(p, later_rq->cpu);
	activate_task(later_rq, p, 0);

	if (!fallback)
		resched_curr(later_rq);

	double_unlock_balance(later_rq, rq);

	return later_rq;
}

#else

static inline
void enqueue_pushable_dl_task(struct rq *rq, struct task_struct *p)
{
}

static inline
void dequeue_pushable_dl_task(struct rq *rq, struct task_struct *p)
{
}

static inline
void inc_dl_migration(struct sched_dl_entity *dl_se, struct dl_rq *dl_rq)
{
}

static inline
void dec_dl_migration(struct sched_dl_entity *dl_se, struct dl_rq *dl_rq)
{
}

static inline bool need_pull_dl_task(struct rq *rq, struct task_struct *prev)
{
	return false;
}

static inline void pull_dl_task(struct rq *rq)
{
}

static inline void queue_push_tasks(struct rq *rq)
{
}

static inline void queue_pull_task(struct rq *rq)
{
}
#endif /* CONFIG_SMP */

static void enqueue_task_dl(struct rq *rq, struct task_struct *p, int flags);
static void __dequeue_task_dl(struct rq *rq, struct task_struct *p, int flags);
static void check_preempt_curr_dl(struct rq *rq, struct task_struct *p,
				  int flags);

/*
 * We are being explicitly informed that a new instance is starting,
 * and this means that:
 *  - the absolute deadline of the entity has to be placed at
 *    current time + relative deadline;
 *  - the runtime of the entity has to be set to the maximum value.
 *
 * The capability of specifying such event is useful whenever a -deadline
 * entity wants to (try to!) synchronize its behaviour with the scheduler's
 * one, and to (try to!) reconcile itself with its own scheduling
 * parameters.
 */
static inline void setup_new_dl_entity(struct sched_dl_entity *dl_se,
				       struct sched_dl_entity *pi_se)
{
	struct dl_rq *dl_rq = dl_rq_of_se(dl_se);
	struct rq *rq = rq_of_dl_rq(dl_rq);

	WARN_ON(!dl_se->dl_new || dl_se->dl_throttled);

	/*
	 * We use the regular wall clock time to set deadlines in the
	 * future; in fact, we must consider execution overheads (time
	 * spent on hardirq context, etc.).
	 */
	dl_se->deadline = rq_clock(rq) + pi_se->dl_deadline;
	dl_se->runtime = pi_se->dl_runtime;
	dl_se->dl_new = 0;
}

/*
 * Pure Earliest Deadline First (EDF) scheduling does not deal with the
 * possibility of a entity lasting more than what it declared, and thus
 * exhausting its runtime.
 *
 * Here we are interested in making runtime overrun possible, but we do
 * not want a entity which is misbehaving to affect the scheduling of all
 * other entities.
 * Therefore, a budgeting strategy called Constant Bandwidth Server (CBS)
 * is used, in order to confine each entity within its own bandwidth.
 *
 * This function deals exactly with that, and ensures that when the runtime
 * of a entity is replenished, its deadline is also postponed. That ensures
 * the overrunning entity can't interfere with other entity in the system and
 * can't make them miss their deadlines. Reasons why this kind of overruns
 * could happen are, typically, a entity voluntarily trying to overcome its
 * runtime, or it just underestimated it during sched_setattr().
 */
static void replenish_dl_entity(struct sched_dl_entity *dl_se,
				struct sched_dl_entity *pi_se)
{
	struct dl_rq *dl_rq = dl_rq_of_se(dl_se);
	struct rq *rq = rq_of_dl_rq(dl_rq);

	BUG_ON(pi_se->dl_runtime <= 0);

	/*
	 * This could be the case for a !-dl task that is boosted.
	 * Just go with full inherited parameters.
	 */
	if (dl_se->dl_deadline == 0) {
		dl_se->deadline = rq_clock(rq) + pi_se->dl_deadline;
		dl_se->runtime = pi_se->dl_runtime;
	}

	/*
	 * We keep moving the deadline away until we get some
	 * available runtime for the entity. This ensures correct
	 * handling of situations where the runtime overrun is
	 * arbitrary large.
	 */
	while (dl_se->runtime <= 0) {
		dl_se->deadline += pi_se->dl_period;
		dl_se->runtime += pi_se->dl_runtime;
	}

	/*
	 * At this point, the deadline really should be "in
	 * the future" with respect to rq->clock. If it's
	 * not, we are, for some reason, lagging too much!
	 * Anyway, after having warn userspace abut that,
	 * we still try to keep the things running by
	 * resetting the deadline and the budget of the
	 * entity.
	 */
	if (dl_time_before(dl_se->deadline, rq_clock(rq))) {
		printk_deferred_once("sched: DL replenish lagged to much\n");
		dl_se->deadline = rq_clock(rq) + pi_se->dl_deadline;
		dl_se->runtime = pi_se->dl_runtime;
	}

	if (dl_se->dl_yielded)
		dl_se->dl_yielded = 0;
	if (dl_se->dl_throttled)
		dl_se->dl_throttled = 0;
}

/*
 * Here we check if --at time t-- an entity (which is probably being
 * [re]activated or, in general, enqueued) can use its remaining runtime
 * and its current deadline _without_ exceeding the bandwidth it is
 * assigned (function returns true if it can't). We are in fact applying
 * one of the CBS rules: when a task wakes up, if the residual runtime
 * over residual deadline fits within the allocated bandwidth, then we
 * can keep the current (absolute) deadline and residual budget without
 * disrupting the schedulability of the system. Otherwise, we should
 * refill the runtime and set the deadline a period in the future,
 * because keeping the current (absolute) deadline of the task would
 * result in breaking guarantees promised to other tasks (refer to
 * Documentation/scheduler/sched-deadline.txt for more informations).
 *
 * This function returns true if:
 *
 *   runtime / (deadline - t) > dl_runtime / dl_period ,
 *
 * IOW we can't recycle current parameters.
 *
 * Notice that the bandwidth check is done against the period. For
 * task with deadline equal to period this is the same of using
 * dl_deadline instead of dl_period in the equation above.
 */
static bool dl_entity_overflow(struct sched_dl_entity *dl_se,
			       struct sched_dl_entity *pi_se, u64 t)
{
	u64 left, right;

	/*
	 * left and right are the two sides of the equation above,
	 * after a bit of shuffling to use multiplications instead
	 * of divisions.
	 *
	 * Note that none of the time values involved in the two
	 * multiplications are absolute: dl_deadline and dl_runtime
	 * are the relative deadline and the maximum runtime of each
	 * instance, runtime is the runtime left for the last instance
	 * and (deadline - t), since t is rq->clock, is the time left
	 * to the (absolute) deadline. Even if overflowing the u64 type
	 * is very unlikely to occur in both cases, here we scale down
	 * as we want to avoid that risk at all. Scaling down by 10
	 * means that we reduce granularity to 1us. We are fine with it,
	 * since this is only a true/false check and, anyway, thinking
	 * of anything below microseconds resolution is actually fiction
	 * (but still we want to give the user that illusion >;).
	 */
	left = (pi_se->dl_period >> DL_SCALE) * (dl_se->runtime >> DL_SCALE);
	right = ((dl_se->deadline - t) >> DL_SCALE) *
		(pi_se->dl_runtime >> DL_SCALE);

	return dl_time_before(right, left);
}

/*
 * When a -deadline entity is queued back on the runqueue, its runtime and
 * deadline might need updating.
 *
 * The policy here is that we update the deadline of the entity only if:
 *  - the current deadline is in the past,
 *  - using the remaining runtime with the current deadline would make
 *    the entity exceed its bandwidth.
 */
static void update_dl_entity(struct sched_dl_entity *dl_se,
			     struct sched_dl_entity *pi_se)
{
	struct dl_rq *dl_rq = dl_rq_of_se(dl_se);
	struct rq *rq = rq_of_dl_rq(dl_rq);

	add_running_bw(dl_se, dl_rq);

	/*
	 * The arrival of a new instance needs special treatment, i.e.,
	 * the actual scheduling parameters have to be "renewed".
	 */
	if (dl_se->dl_new) {
		setup_new_dl_entity(dl_se, pi_se);
		return;
	}

	if (dl_time_before(dl_se->deadline, rq_clock(rq)) ||
	    dl_entity_overflow(dl_se, pi_se, rq_clock(rq))) {
		dl_se->deadline = rq_clock(rq) + pi_se->dl_deadline;
		dl_se->runtime = pi_se->dl_runtime;
	}
}

/*
 * If the entity depleted all its runtime, and if we want it to sleep
 * while waiting for some new execution time to become available, we
 * set the bandwidth enforcement timer to the replenishment instant
 * and try to activate it.
 *
 * Notice that it is important for the caller to know if the timer
 * actually started or not (i.e., the replenishment instant is in
 * the future or in the past).
 */
static int start_dl_timer(struct task_struct *p)
{
	struct sched_dl_entity *dl_se = &p->dl;
	struct hrtimer *timer = &dl_se->dl_timer;
	struct rq *rq = task_rq(p);
	ktime_t now, act;
	s64 delta;

	lockdep_assert_held(&rq->lock);

	/*
	 * We want the timer to fire at the deadline, but considering
	 * that it is actually coming from rq->clock and not from
	 * hrtimer's time base reading.
	 */
	act = ns_to_ktime(dl_se->deadline);
	now = hrtimer_cb_get_time(timer);
	delta = ktime_to_ns(now) - rq_clock(rq);
	act = ktime_add_ns(act, delta);

	/*
	 * If the expiry time already passed, e.g., because the value
	 * chosen as the deadline is too small, don't even try to
	 * start the timer in the past!
	 */
	if (ktime_us_delta(act, now) < 0)
		return 0;

	/*
	 * !enqueued will guarantee another callback; even if one is already in
	 * progress. This ensures a balanced {get,put}_task_struct().
	 *
	 * The race against __run_timer() clearing the enqueued state is
	 * harmless because we're holding task_rq()->lock, therefore the timer
	 * expiring after we've done the check will wait on its task_rq_lock()
	 * and observe our state.
	 */
	if (!hrtimer_is_queued(timer)) {
		get_task_struct(p);
		hrtimer_start(timer, act, HRTIMER_MODE_ABS);
	}

	return 1;
}

/*
 * This is the bandwidth enforcement timer callback. If here, we know
 * a task is not on its dl_rq, since the fact that the timer was running
 * means the task is throttled and needs a runtime replenishment.
 *
 * However, what we actually do depends on the fact the task is active,
 * (it is on its rq) or has been removed from there by a call to
 * dequeue_task_dl(). In the former case we must issue the runtime
 * replenishment and add the task back to the dl_rq; in the latter, we just
 * do nothing but clearing dl_throttled, so that runtime and deadline
 * updating (and the queueing back to dl_rq) will be done by the
 * next call to enqueue_task_dl().
 */
static enum hrtimer_restart dl_task_timer(struct hrtimer *timer)
{
	struct sched_dl_entity *dl_se = container_of(timer,
						     struct sched_dl_entity,
						     dl_timer);
	struct task_struct *p = dl_task_of(dl_se);
	unsigned long flags;
	struct rq *rq;

	rq = task_rq_lock(p, &flags);

	/*
	 * The task might have changed its scheduling policy to something
	 * different than SCHED_DEADLINE (through switched_fromd_dl()).
	 */
	if (!dl_task(p)) {
		__dl_clear_params(p);
		goto unlock;
	}

	/*
	 * This is possible if switched_from_dl() raced against a running
	 * callback that took the above !dl_task() path and we've since then
	 * switched back into SCHED_DEADLINE.
	 *
	 * There's nothing to do except drop our task reference.
	 */
	if (dl_se->dl_new)
		goto unlock;

	/*
	 * The task might have been boosted by someone else and might be in the
	 * boosting/deboosting path, its not throttled.
	 */
	if (dl_se->dl_boosted)
		goto unlock;

	/*
	 * Spurious timer due to start_dl_timer() race; or we already received
	 * a replenishment from rt_mutex_setprio().
	 */
	if (!dl_se->dl_throttled)
		goto unlock;

	sched_clock_tick();
	update_rq_clock(rq);

	/*
	 * If the throttle happened during sched-out; like:
	 *
	 *   schedule()
	 *     deactivate_task()
	 *       dequeue_task_dl()
	 *         update_curr_dl()
	 *           start_dl_timer()
	 *         __dequeue_task_dl()
	 *     prev->on_rq = 0;
	 *
	 * We can be both throttled and !queued. Replenish the counter
	 * but do not enqueue -- wait for our wakeup to do that.
	 */
	if (!task_on_rq_queued(p)) {
		replenish_dl_entity(dl_se, dl_se);
		goto unlock;
	}

	enqueue_task_dl(rq, p, ENQUEUE_REPLENISH);
	if (dl_task(rq->curr))
		check_preempt_curr_dl(rq, p, 0);
	else
		resched_curr(rq);

#ifdef CONFIG_SMP
	/*
	 * Perform balancing operations here; after the replenishments.  We
	 * cannot drop rq->lock before this, otherwise the assertion in
	 * start_dl_timer() about not missing updates is not true.
	 *
	 * If we find that the rq the task was on is no longer available, we
	 * need to select a new rq.
	 *
	 * XXX figure out if select_task_rq_dl() deals with offline cpus.
	 */
	if (unlikely(!rq->online))
		rq = dl_task_offline_migration(rq, p);

	/*
	 * Queueing this task back might have overloaded rq, check if we need
	 * to kick someone away.
	 */
	if (has_pushable_dl_tasks(rq))
		push_dl_task(rq);
#endif

unlock:
	task_rq_unlock(rq, p, &flags);

	/*
	 * This can free the task_struct, including this hrtimer, do not touch
	 * anything related to that after this.
	 */
	put_task_struct(p);

	return HRTIMER_NORESTART;
}

void init_dl_task_timer(struct sched_dl_entity *dl_se)
{
	struct hrtimer *timer = &dl_se->dl_timer;

	hrtimer_init(timer, CLOCK_MONOTONIC, HRTIMER_MODE_REL);
	timer->function = dl_task_timer;
}

static
int dl_runtime_exceeded(struct sched_dl_entity *dl_se)
{
	return (dl_se->runtime <= 0);
}

extern bool sched_rt_bandwidth_account(struct rt_rq *rt_rq);

/*
 * Update the current task's runtime statistics (provided it is still
 * a -deadline task and has not been removed from the dl_rq).
 */
static void update_curr_dl(struct rq *rq)
{
	struct task_struct *curr = rq->curr;
	struct sched_dl_entity *dl_se = &curr->dl;
	u64 delta_exec;

	if (!dl_task(curr) || !on_dl_rq(dl_se))
		return;

	/*
	 * Consumed budget is computed considering the time as
	 * observed by schedulable tasks (excluding time spent
	 * in hardirq context, etc.). Deadlines are instead
	 * computed using hard walltime. This seems to be the more
	 * natural solution, but the full ramifications of this
	 * approach need further study.
	 */
	delta_exec = rq_clock_task(rq) - curr->se.exec_start;
	if (unlikely((s64)delta_exec <= 0))
		return;

	schedstat_set(curr->se.statistics.exec_max,
		      max(curr->se.statistics.exec_max, delta_exec));

	curr->se.sum_exec_runtime += delta_exec;
	account_group_exec_runtime(curr, delta_exec);

	curr->se.exec_start = rq_clock_task(rq);
	cpuacct_charge(curr, delta_exec);

	sched_rt_avg_update(rq, delta_exec);

	dl_se->runtime -= dl_se->dl_yielded ? 0 : delta_exec;
	trace_sched_stat_params_dl(curr, dl_se->runtime, dl_se->deadline);
	if (dl_runtime_exceeded(dl_se)) {
		dl_se->dl_throttled = 1;
		__dequeue_task_dl(rq, curr, 0);
		if (unlikely(dl_se->dl_boosted || !start_dl_timer(curr)))
			enqueue_task_dl(rq, curr, ENQUEUE_REPLENISH);

		if (!is_leftmost(curr, &rq->dl))
			resched_curr(rq);
	}

	/*
	 * Because -- for now -- we share the rt bandwidth, we need to
	 * account our runtime there too, otherwise actual rt tasks
	 * would be able to exceed the shared quota.
	 *
	 * Account to the root rt group for now.
	 *
	 * The solution we're working towards is having the RT groups scheduled
	 * using deadline servers -- however there's a few nasties to figure
	 * out before that can happen.
	 */
	if (rt_bandwidth_enabled()) {
		struct rt_rq *rt_rq = &rq->rt;

		raw_spin_lock(&rt_rq->rt_runtime_lock);
		/*
		 * We'll let actual RT tasks worry about the overflow here, we
		 * have our own CBS to keep us inline; only account when RT
		 * bandwidth is relevant.
		 */
		if (sched_rt_bandwidth_account(rt_rq))
			rt_rq->rt_time += delta_exec;
		raw_spin_unlock(&rt_rq->rt_runtime_lock);
	}
}

#ifdef CONFIG_SMP

static struct task_struct *pick_next_earliest_dl_task(struct rq *rq, int cpu);

static inline u64 next_deadline(struct rq *rq)
{
	struct task_struct *next = pick_next_earliest_dl_task(rq, rq->cpu);

	if (next && dl_prio(next->prio))
		return next->dl.deadline;
	else
		return 0;
}

static void inc_dl_deadline(struct dl_rq *dl_rq, u64 deadline)
{
	struct rq *rq = rq_of_dl_rq(dl_rq);

	if (dl_rq->earliest_dl.curr == 0 ||
	    dl_time_before(deadline, dl_rq->earliest_dl.curr)) {
		/*
		 * If the dl_rq had no -deadline tasks, or if the new task
		 * has shorter deadline than the current one on dl_rq, we
		 * know that the previous earliest becomes our next earliest,
		 * as the new task becomes the earliest itself.
		 */
		dl_rq->earliest_dl.next = dl_rq->earliest_dl.curr;
		dl_rq->earliest_dl.curr = deadline;
		cpudl_set(&rq->rd->cpudl, rq->cpu, deadline, 1);
	} else if (dl_rq->earliest_dl.next == 0 ||
		   dl_time_before(deadline, dl_rq->earliest_dl.next)) {
		/*
		 * On the other hand, if the new -deadline task has a
		 * a later deadline than the earliest one on dl_rq, but
		 * it is earlier than the next (if any), we must
		 * recompute the next-earliest.
		 */
		dl_rq->earliest_dl.next = next_deadline(rq);
	}
}

static void dec_dl_deadline(struct dl_rq *dl_rq, u64 deadline)
{
	struct rq *rq = rq_of_dl_rq(dl_rq);

	/*
	 * Since we may have removed our earliest (and/or next earliest)
	 * task we must recompute them.
	 */
	if (!dl_rq->dl_nr_running) {
		dl_rq->earliest_dl.curr = 0;
		dl_rq->earliest_dl.next = 0;
		cpudl_set(&rq->rd->cpudl, rq->cpu, 0, 0);
	} else {
		struct rb_node *leftmost = dl_rq->rb_leftmost;
		struct sched_dl_entity *entry;

		entry = rb_entry(leftmost, struct sched_dl_entity, rb_node);
		dl_rq->earliest_dl.curr = entry->deadline;
		dl_rq->earliest_dl.next = next_deadline(rq);
		cpudl_set(&rq->rd->cpudl, rq->cpu, entry->deadline, 1);
	}
}

#else

static inline void inc_dl_deadline(struct dl_rq *dl_rq, u64 deadline) {}
static inline void dec_dl_deadline(struct dl_rq *dl_rq, u64 deadline) {}

#endif /* CONFIG_SMP */

static inline
void inc_dl_tasks(struct sched_dl_entity *dl_se, struct dl_rq *dl_rq)
{
	int prio = dl_task_of(dl_se)->prio;
	u64 deadline = dl_se->deadline;

	WARN_ON(!dl_prio(prio));
	dl_rq->dl_nr_running++;
	add_nr_running(rq_of_dl_rq(dl_rq), 1);

	inc_dl_deadline(dl_rq, deadline);
	inc_dl_migration(dl_se, dl_rq);
}

static inline
void dec_dl_tasks(struct sched_dl_entity *dl_se, struct dl_rq *dl_rq)
{
	int prio = dl_task_of(dl_se)->prio;

	WARN_ON(!dl_prio(prio));
	WARN_ON(!dl_rq->dl_nr_running);
	dl_rq->dl_nr_running--;
	sub_nr_running(rq_of_dl_rq(dl_rq), 1);

	dec_dl_deadline(dl_rq, dl_se->deadline);
	dec_dl_migration(dl_se, dl_rq);
}

static void __enqueue_dl_entity(struct sched_dl_entity *dl_se)
{
	struct dl_rq *dl_rq = dl_rq_of_se(dl_se);
	struct rb_node **link = &dl_rq->rb_root.rb_node;
	struct rb_node *parent = NULL;
	struct sched_dl_entity *entry;
	int leftmost = 1;

	BUG_ON(!RB_EMPTY_NODE(&dl_se->rb_node));

	while (*link) {
		parent = *link;
		entry = rb_entry(parent, struct sched_dl_entity, rb_node);
		if (dl_time_before(dl_se->deadline, entry->deadline))
			link = &parent->rb_left;
		else {
			link = &parent->rb_right;
			leftmost = 0;
		}
	}

	if (leftmost)
		dl_rq->rb_leftmost = &dl_se->rb_node;

	rb_link_node(&dl_se->rb_node, parent, link);
	rb_insert_color(&dl_se->rb_node, &dl_rq->rb_root);

	inc_dl_tasks(dl_se, dl_rq);
}

static void __dequeue_dl_entity(struct sched_dl_entity *dl_se)
{
	struct dl_rq *dl_rq = dl_rq_of_se(dl_se);

	if (RB_EMPTY_NODE(&dl_se->rb_node))
		return;

	if (dl_rq->rb_leftmost == &dl_se->rb_node) {
		struct rb_node *next_node;

		next_node = rb_next(&dl_se->rb_node);
		dl_rq->rb_leftmost = next_node;
	}

	rb_erase(&dl_se->rb_node, &dl_rq->rb_root);
	RB_CLEAR_NODE(&dl_se->rb_node);

	dec_dl_tasks(dl_se, dl_rq);
}

static void
enqueue_dl_entity(struct sched_dl_entity *dl_se,
		  struct sched_dl_entity *pi_se, int flags)
{
	BUG_ON(on_dl_rq(dl_se));

	/*
	 * If this is a wakeup or a new instance, the scheduling
	 * parameters of the task might need updating. Otherwise,
	 * we want a replenishment of its runtime.
	 */
	if (dl_se->dl_new || flags & ENQUEUE_WAKEUP)
		update_dl_entity(dl_se, pi_se);
	else if (flags & ENQUEUE_REPLENISH)
		replenish_dl_entity(dl_se, pi_se);

	__enqueue_dl_entity(dl_se);
}

static void dequeue_dl_entity(struct sched_dl_entity *dl_se)
{
	__dequeue_dl_entity(dl_se);
}

static void enqueue_task_dl(struct rq *rq, struct task_struct *p, int flags)
{
	struct task_struct *pi_task = rt_mutex_get_top_task(p);
	struct sched_dl_entity *pi_se = &p->dl;

	/*
	 * Use the scheduling parameters of the top pi-waiter
	 * task if we have one and its (absolute) deadline is
	 * smaller than our one... OTW we keep our runtime and
	 * deadline.
	 */
	if (pi_task && p->dl.dl_boosted && dl_prio(pi_task->normal_prio)) {
		pi_se = &pi_task->dl;
	} else if (!dl_prio(p->normal_prio)) {
		/*
		 * Special case in which we have a !SCHED_DEADLINE task
		 * that is going to be deboosted, but exceedes its
		 * runtime while doing so. No point in replenishing
		 * it, as it's going to return back to its original
		 * scheduling class after this.
		 */
		BUG_ON(!p->dl.dl_boosted || flags != ENQUEUE_REPLENISH);
		return;
	}

	/*
	 * If p is throttled, we do nothing. In fact, if it exhausted
	 * its budget it needs a replenishment and, since it now is on
	 * its rq, the bandwidth timer callback (which clearly has not
	 * run yet) will take care of this.
	 */
	if (p->dl.dl_throttled && !(flags & ENQUEUE_REPLENISH)) {
		add_running_bw(&p->dl, &rq->dl);
		return;
	}

	enqueue_dl_entity(&p->dl, pi_se, flags);
	trace_sched_stat_params_dl(p, p->dl.runtime, p->dl.deadline);

	if (!task_current(rq, p) && p->nr_cpus_allowed > 1)
		enqueue_pushable_dl_task(rq, p);
}

static void __dequeue_task_dl(struct rq *rq, struct task_struct *p, int flags)
{
	dequeue_dl_entity(&p->dl);
	dequeue_pushable_dl_task(rq, p);
}

static void dequeue_task_dl(struct rq *rq, struct task_struct *p, int flags)
{
	update_curr_dl(rq);
	__dequeue_task_dl(rq, p, flags);
	if (flags & DEQUEUE_SLEEP)
		clear_running_bw(&p->dl, &rq->dl);
}

/*
 * Yield task semantic for -deadline tasks is:
 *
 *   get off from the CPU until our next instance, with
 *   a new runtime. This is of little use now, since we
 *   don't have a bandwidth reclaiming mechanism. Anyway,
 *   bandwidth reclaiming is planned for the future, and
 *   yield_task_dl will indicate that some spare budget
 *   is available for other task instances to use it.
 */
static void yield_task_dl(struct rq *rq)
{
	struct task_struct *p = rq->curr;

	/*
	 * We make the task go to sleep until its current deadline by
	 * forcing its runtime to zero. This way, update_curr_dl() stops
	 * it and the bandwidth timer will wake it up and will give it
	 * new scheduling parameters (thanks to dl_yielded=1).
	 */
	if (p->dl.runtime > 0) {
		rq->curr->dl.dl_yielded = 1;
		p->dl.runtime = 0;
	}
	update_rq_clock(rq);
	update_curr_dl(rq);
	/*
	 * Tell update_rq_clock() that we've just updated,
	 * so we don't do microscopic update in schedule()
	 * and double the fastpath cost.
	 */
	rq_clock_skip_update(rq, true);
}

#ifdef CONFIG_SMP

static int find_later_rq(struct task_struct *task);

static int
select_task_rq_dl(struct task_struct *p, int cpu, int sd_flag, int flags)
{
	struct task_struct *curr;
	struct rq *rq;

	if (sd_flag != SD_BALANCE_WAKE)
		goto out;

	rq = cpu_rq(cpu);

	rcu_read_lock();
	curr = READ_ONCE(rq->curr); /* unlocked access */

	/*
	 * If we are dealing with a -deadline task, we must
	 * decide where to wake it up.
	 * If it has a later deadline and the current task
	 * on this rq can't move (provided the waking task
	 * can!) we prefer to send it somewhere else. On the
	 * other hand, if it has a shorter deadline, we
	 * try to make it stay here, it might be important.
	 */
	if (unlikely(dl_task(curr)) &&
	    (curr->nr_cpus_allowed < 2 ||
	     !dl_entity_preempt(&p->dl, &curr->dl)) &&
	    (p->nr_cpus_allowed > 1)) {
		int target = find_later_rq(p);

		if (target != -1 &&
				(dl_time_before(p->dl.deadline,
					cpu_rq(target)->dl.earliest_dl.curr) ||
<<<<<<< HEAD
				(cpu_rq(target)->dl.dl_nr_running == 0)))
=======
				(cpu_rq(target)->dl.earliest_dl.curr == 0)))
>>>>>>> c5ba49eb
			cpu = target;
	}
	rcu_read_unlock();

out:
	return cpu;
}

static void check_preempt_equal_dl(struct rq *rq, struct task_struct *p)
{
	/*
	 * Current can't be migrated, useless to reschedule,
	 * let's hope p can move out.
	 */
	if (rq->curr->nr_cpus_allowed == 1 ||
	    cpudl_find(&rq->rd->cpudl, rq->curr, NULL) == -1)
		return;

	/*
	 * p is migratable, so let's not schedule it and
	 * see if it is pushed or pulled somewhere else.
	 */
	if (p->nr_cpus_allowed != 1 &&
	    cpudl_find(&rq->rd->cpudl, p, NULL) != -1)
		return;

	resched_curr(rq);
}

#endif /* CONFIG_SMP */

/*
 * Only called when both the current and waking task are -deadline
 * tasks.
 */
static void check_preempt_curr_dl(struct rq *rq, struct task_struct *p,
				  int flags)
{
	if (dl_entity_preempt(&p->dl, &rq->curr->dl)) {
		resched_curr(rq);
		return;
	}

#ifdef CONFIG_SMP
	/*
	 * In the unlikely case current and p have the same deadline
	 * let us try to decide what's the best thing to do...
	 */
	if ((p->dl.deadline == rq->curr->dl.deadline) &&
	    !test_tsk_need_resched(rq->curr))
		check_preempt_equal_dl(rq, p);
#endif /* CONFIG_SMP */
}

#ifdef CONFIG_SCHED_HRTICK
static void start_hrtick_dl(struct rq *rq, struct task_struct *p)
{
	hrtick_start(rq, p->dl.runtime);
}
#else /* !CONFIG_SCHED_HRTICK */
static void start_hrtick_dl(struct rq *rq, struct task_struct *p)
{
}
#endif

static struct sched_dl_entity *pick_next_dl_entity(struct rq *rq,
						   struct dl_rq *dl_rq)
{
	struct rb_node *left = dl_rq->rb_leftmost;

	if (!left)
		return NULL;

	return rb_entry(left, struct sched_dl_entity, rb_node);
}

struct task_struct *pick_next_task_dl(struct rq *rq, struct task_struct *prev)
{
	struct sched_dl_entity *dl_se;
	struct task_struct *p;
	struct dl_rq *dl_rq;

	dl_rq = &rq->dl;

	if (need_pull_dl_task(rq, prev)) {
		/*
		 * This is OK, because current is on_cpu, which avoids it being
		 * picked for load-balance and preemption/IRQs are still
		 * disabled avoiding further scheduler activity on it and we're
		 * being very careful to re-start the picking loop.
		 */
		lockdep_unpin_lock(&rq->lock);
		pull_dl_task(rq);
		lockdep_pin_lock(&rq->lock);
		/*
		 * pull_rt_task() can drop (and re-acquire) rq->lock; this
		 * means a stop task can slip in, in which case we need to
		 * re-start task selection.
		 */
		if (rq->stop && task_on_rq_queued(rq->stop))
			return RETRY_TASK;
	}

	/*
	 * When prev is DL, we may throttle it in put_prev_task().
	 * So, we update time before we check for dl_nr_running.
	 */
	if (prev->sched_class == &dl_sched_class)
		update_curr_dl(rq);

	if (unlikely(!dl_rq->dl_nr_running))
		return NULL;

	put_prev_task(rq, prev);

	dl_se = pick_next_dl_entity(rq, dl_rq);
	BUG_ON(!dl_se);

	p = dl_task_of(dl_se);
	p->se.exec_start = rq_clock_task(rq);

	/* Running task will never be pushed. */
       dequeue_pushable_dl_task(rq, p);

	if (hrtick_enabled(rq))
		start_hrtick_dl(rq, p);

	queue_push_tasks(rq);

	return p;
}

static void put_prev_task_dl(struct rq *rq, struct task_struct *p)
{
	update_curr_dl(rq);

	if (on_dl_rq(&p->dl) && p->nr_cpus_allowed > 1)
		enqueue_pushable_dl_task(rq, p);
}

static void task_tick_dl(struct rq *rq, struct task_struct *p, int queued)
{
	update_curr_dl(rq);

	/*
	 * Even when we have runtime, update_curr_dl() might have resulted in us
	 * not being the leftmost task anymore. In that case NEED_RESCHED will
	 * be set and schedule() will start a new hrtick for the next task.
	 */
	if (hrtick_enabled(rq) && queued && p->dl.runtime > 0 &&
	    is_leftmost(p, &rq->dl))
		start_hrtick_dl(rq, p);
}

static void task_fork_dl(struct task_struct *p)
{
	/*
	 * SCHED_DEADLINE tasks cannot fork and this is achieved through
	 * sched_fork()
	 */
}

static void task_dead_dl(struct task_struct *p)
{
	struct dl_bw *dl_b = dl_bw_of(task_cpu(p));
	struct dl_rq *dl_rq = dl_rq_of_se(&p->dl);
	struct rq *rq = rq_of_dl_rq(dl_rq);

	/*
	 * Since we are TASK_DEAD we won't slip out of the domain!
	 */
	raw_spin_lock_irq(&dl_b->lock);
	/* XXX we should retain the bw until 0-lag */
	dl_b->total_bw -= p->dl.dl_bw;
	raw_spin_unlock_irq(&dl_b->lock);

	if (task_on_rq_queued(p)) {
		clear_running_bw(&p->dl, &rq->dl);
	}
}

static void set_curr_task_dl(struct rq *rq)
{
	struct task_struct *p = rq->curr;

	p->se.exec_start = rq_clock_task(rq);

	/* You can't push away the running task */
	dequeue_pushable_dl_task(rq, p);
}

#ifdef CONFIG_SMP

/* Only try algorithms three times */
#define DL_MAX_TRIES 3

static int pick_dl_task(struct rq *rq, struct task_struct *p, int cpu)
{
	if (!task_running(rq, p) &&
	    cpumask_test_cpu(cpu, tsk_cpus_allowed(p)))
		return 1;
	return 0;
}

/* Returns the second earliest -deadline task, NULL otherwise */
static struct task_struct *pick_next_earliest_dl_task(struct rq *rq, int cpu)
{
	struct rb_node *next_node = rq->dl.rb_leftmost;
	struct sched_dl_entity *dl_se;
	struct task_struct *p = NULL;

next_node:
	next_node = rb_next(next_node);
	if (next_node) {
		dl_se = rb_entry(next_node, struct sched_dl_entity, rb_node);
		p = dl_task_of(dl_se);

		if (pick_dl_task(rq, p, cpu))
			return p;

		goto next_node;
	}

	return NULL;
}

/*
 * Return the earliest pushable rq's task, which is suitable to be executed
 * on the CPU, NULL otherwise:
 */
static struct task_struct *pick_earliest_pushable_dl_task(struct rq *rq, int cpu)
{
	struct rb_node *next_node = rq->dl.pushable_dl_tasks_leftmost;
	struct task_struct *p = NULL;

	if (!has_pushable_dl_tasks(rq))
		return NULL;

next_node:
	if (next_node) {
		p = rb_entry(next_node, struct task_struct, pushable_dl_tasks);

		if (pick_dl_task(rq, p, cpu))
			return p;

		next_node = rb_next(next_node);
		goto next_node;
	}

	return NULL;
}

static DEFINE_PER_CPU(cpumask_var_t, local_cpu_mask_dl);

static int find_later_rq(struct task_struct *task)
{
	struct sched_domain *sd;
	struct cpumask *later_mask = this_cpu_cpumask_var_ptr(local_cpu_mask_dl);
	int this_cpu = smp_processor_id();
	int best_cpu, cpu = task_cpu(task);

	/* Make sure the mask is initialized first */
	if (unlikely(!later_mask))
		return -1;

	if (task->nr_cpus_allowed == 1)
		return -1;

	/*
	 * We have to consider system topology and task affinity
	 * first, then we can look for a suitable cpu.
	 */
	best_cpu = cpudl_find(&task_rq(task)->rd->cpudl,
			task, later_mask);
	if (best_cpu == -1)
		return -1;

	/*
	 * If we are here, some target has been found,
	 * the most suitable of which is cached in best_cpu.
	 * This is, among the runqueues where the current tasks
	 * have later deadlines than the task's one, the rq
	 * with the latest possible one.
	 *
	 * Now we check how well this matches with task's
	 * affinity and system topology.
	 *
	 * The last cpu where the task run is our first
	 * guess, since it is most likely cache-hot there.
	 */
	if (cpumask_test_cpu(cpu, later_mask))
		return cpu;
	/*
	 * Check if this_cpu is to be skipped (i.e., it is
	 * not in the mask) or not.
	 */
	if (!cpumask_test_cpu(this_cpu, later_mask))
		this_cpu = -1;

	rcu_read_lock();
	for_each_domain(cpu, sd) {
		if (sd->flags & SD_WAKE_AFFINE) {

			/*
			 * If possible, preempting this_cpu is
			 * cheaper than migrating.
			 */
			if (this_cpu != -1 &&
			    cpumask_test_cpu(this_cpu, sched_domain_span(sd))) {
				rcu_read_unlock();
				return this_cpu;
			}

			/*
			 * Last chance: if best_cpu is valid and is
			 * in the mask, that becomes our choice.
			 */
			if (best_cpu < nr_cpu_ids &&
			    cpumask_test_cpu(best_cpu, sched_domain_span(sd))) {
				rcu_read_unlock();
				return best_cpu;
			}
		}
	}
	rcu_read_unlock();

	/*
	 * At this point, all our guesses failed, we just return
	 * 'something', and let the caller sort the things out.
	 */
	if (this_cpu != -1)
		return this_cpu;

	cpu = cpumask_any(later_mask);
	if (cpu < nr_cpu_ids)
		return cpu;

	return -1;
}

/* Locks the rq it finds */
static struct rq *find_lock_later_rq(struct task_struct *task, struct rq *rq)
{
	struct rq *later_rq = NULL;
	int tries;
	int cpu;

	for (tries = 0; tries < DL_MAX_TRIES; tries++) {
		cpu = find_later_rq(task);

		if ((cpu == -1) || (cpu == rq->cpu))
			break;

		later_rq = cpu_rq(cpu);

<<<<<<< HEAD
		if (later_rq->dl.dl_nr_running &&
		    !dl_time_before(task->dl.deadline,
=======
		if (later_rq->dl.earliest_dl.curr &&
			!dl_time_before(task->dl.deadline,
>>>>>>> c5ba49eb
					later_rq->dl.earliest_dl.curr)) {
			/*
			 * Target rq has tasks of equal or earlier deadline,
			 * retrying does not release any lock and is unlikely
			 * to yield a different result.
			 */
			later_rq = NULL;
			break;
		}

		/* Retry if something changed. */
		if (double_lock_balance(rq, later_rq)) {
			if (unlikely(task_rq(task) != rq ||
				     !cpumask_test_cpu(later_rq->cpu,
				                       &task->cpus_allowed) ||
				     task_running(rq, task) ||
				     !task_on_rq_queued(task))) {
				double_unlock_balance(rq, later_rq);
				later_rq = NULL;
				break;
			}
		}

		/*
		 * If the rq we found has no -deadline task, or
		 * its earliest one has a later deadline than our
		 * task, the rq is a good one.
		 */
		if (!later_rq->dl.dl_nr_running ||
		    dl_time_before(task->dl.deadline,
				   later_rq->dl.earliest_dl.curr))
			break;

		/* Otherwise we try again. */
		double_unlock_balance(rq, later_rq);
		later_rq = NULL;
	}

	return later_rq;
}

static struct task_struct *pick_next_pushable_dl_task(struct rq *rq)
{
	struct task_struct *p;

	if (!has_pushable_dl_tasks(rq))
		return NULL;

	p = rb_entry(rq->dl.pushable_dl_tasks_leftmost,
		     struct task_struct, pushable_dl_tasks);

	BUG_ON(rq->cpu != task_cpu(p));
	BUG_ON(task_current(rq, p));
	BUG_ON(p->nr_cpus_allowed <= 1);

	BUG_ON(!task_on_rq_queued(p));
	BUG_ON(!dl_task(p));

	return p;
}

/*
 * See if the non running -deadline tasks on this rq
 * can be sent to some other CPU where they can preempt
 * and start executing.
 */
static int push_dl_task(struct rq *rq)
{
	struct task_struct *next_task;
	struct rq *later_rq;
	int ret = 0;

	if (!rq->dl.overloaded)
		return 0;

	next_task = pick_next_pushable_dl_task(rq);
	if (!next_task)
		return 0;

retry:
	if (unlikely(next_task == rq->curr)) {
		WARN_ON(1);
		return 0;
	}

	/*
	 * If next_task preempts rq->curr, and rq->curr
	 * can move away, it makes sense to just reschedule
	 * without going further in pushing next_task.
	 */
	if (dl_task(rq->curr) &&
	    dl_time_before(next_task->dl.deadline, rq->curr->dl.deadline) &&
	    rq->curr->nr_cpus_allowed > 1) {
		resched_curr(rq);
		return 0;
	}

	/* We might release rq lock */
	get_task_struct(next_task);

	/* Will lock the rq it'll find */
	later_rq = find_lock_later_rq(next_task, rq);
	if (!later_rq) {
		struct task_struct *task;

		/*
		 * We must check all this again, since
		 * find_lock_later_rq releases rq->lock and it is
		 * then possible that next_task has migrated.
		 */
		task = pick_next_pushable_dl_task(rq);
		if (task_cpu(next_task) == rq->cpu && task == next_task) {
			/*
			 * The task is still there. We don't try
			 * again, some other cpu will pull it when ready.
			 */
			goto out;
		}

		if (!task)
			/* No more tasks */
			goto out;

		put_task_struct(next_task);
		next_task = task;
		goto retry;
	}

	deactivate_task(rq, next_task, 0);
	clear_running_bw(&next_task->dl, &rq->dl);
	set_task_cpu(next_task, later_rq->cpu);
	add_running_bw(&next_task->dl, &later_rq->dl);
	activate_task(later_rq, next_task, 0);
	ret = 1;

	resched_curr(later_rq);

	double_unlock_balance(rq, later_rq);

out:
	put_task_struct(next_task);

	return ret;
}

static void push_dl_tasks(struct rq *rq)
{
	/* push_dl_task() will return true if it moved a -deadline task */
	while (push_dl_task(rq))
		;
}

static void pull_dl_task(struct rq *this_rq)
{
	int this_cpu = this_rq->cpu, cpu;
	struct task_struct *p;
	bool resched = false;
	struct rq *src_rq;
	u64 dmin = LONG_MAX;

	if (likely(!dl_overloaded(this_rq)))
		return;

	/*
	 * Match the barrier from dl_set_overloaded; this guarantees that if we
	 * see overloaded we must also see the dlo_mask bit.
	 */
	smp_rmb();

	for_each_cpu(cpu, this_rq->rd->dlo_mask) {
		if (this_cpu == cpu)
			continue;

		src_rq = cpu_rq(cpu);

		/*
		 * It looks racy, abd it is! However, as in sched_rt.c,
		 * we are fine with this.
		 */
		if (this_rq->dl.dl_nr_running &&
		    dl_time_before(this_rq->dl.earliest_dl.curr,
				   src_rq->dl.earliest_dl.next))
			continue;

		/* Might drop this_rq->lock */
		double_lock_balance(this_rq, src_rq);

		/*
		 * If there are no more pullable tasks on the
		 * rq, we're done with it.
		 */
		if (src_rq->dl.dl_nr_running <= 1)
			goto skip;

		p = pick_earliest_pushable_dl_task(src_rq, this_cpu);

		/*
		 * We found a task to be pulled if:
		 *  - it preempts our current (if there's one),
		 *  - it will preempt the last one we pulled (if any).
		 */
		if (p && dl_time_before(p->dl.deadline, dmin) &&
		    (!this_rq->dl.dl_nr_running ||
		     dl_time_before(p->dl.deadline,
				    this_rq->dl.earliest_dl.curr))) {
			WARN_ON(p == src_rq->curr);
			WARN_ON(!task_on_rq_queued(p));

			/*
			 * Then we pull iff p has actually an earlier
			 * deadline than the current task of its runqueue.
			 */
			if (dl_time_before(p->dl.deadline,
					   src_rq->curr->dl.deadline))
				goto skip;

			resched = true;

			deactivate_task(src_rq, p, 0);
			clear_running_bw(&p->dl, &src_rq->dl);
			set_task_cpu(p, this_cpu);
			add_running_bw(&p->dl, &this_rq->dl);
			activate_task(this_rq, p, 0);
			dmin = p->dl.deadline;

			/* Is there any other task even earlier? */
		}
skip:
		double_unlock_balance(this_rq, src_rq);
	}

	if (resched)
		resched_curr(this_rq);
}

/*
 * Since the task is not running and a reschedule is not going to happen
 * anytime soon on its runqueue, we try pushing it away now.
 */
static void task_woken_dl(struct rq *rq, struct task_struct *p)
{
	if (!task_running(rq, p) &&
	    !test_tsk_need_resched(rq->curr) &&
	    p->nr_cpus_allowed > 1 &&
	    dl_task(rq->curr) &&
	    (rq->curr->nr_cpus_allowed < 2 ||
	     !dl_entity_preempt(&p->dl, &rq->curr->dl))) {
		push_dl_tasks(rq);
	}
}

static void set_cpus_allowed_dl(struct task_struct *p,
				const struct cpumask *new_mask)
{
	struct root_domain *src_rd;
	struct rq *rq;

	BUG_ON(!dl_task(p));

	rq = task_rq(p);
	src_rd = rq->rd;
	/*
	 * Migrating a SCHED_DEADLINE task between exclusive
	 * cpusets (different root_domains) entails a bandwidth
	 * update. We already made space for us in the destination
	 * domain (see cpuset_can_attach()).
	 */
	if (!cpumask_intersects(src_rd->span, new_mask)) {
		struct dl_bw *src_dl_b;

		src_dl_b = dl_bw_of(cpu_of(rq));
		/*
		 * We now free resources of the root_domain we are migrating
		 * off. In the worst case, sched_setattr() may temporary fail
		 * until we complete the update.
		 */
		raw_spin_lock(&src_dl_b->lock);
		__dl_clear(src_dl_b, p->dl.dl_bw);
		raw_spin_unlock(&src_dl_b->lock);
	}

	set_cpus_allowed_common(p, new_mask);
}

/* Assumes rq->lock is held */
static void rq_online_dl(struct rq *rq)
{
	if (rq->dl.overloaded)
		dl_set_overload(rq);

	cpudl_set_freecpu(&rq->rd->cpudl, rq->cpu);
	if (rq->dl.dl_nr_running > 0)
		cpudl_set(&rq->rd->cpudl, rq->cpu, rq->dl.earliest_dl.curr, 1);
}

/* Assumes rq->lock is held */
static void rq_offline_dl(struct rq *rq)
{
	if (rq->dl.overloaded)
		dl_clear_overload(rq);

	cpudl_set(&rq->rd->cpudl, rq->cpu, 0, 0);
	cpudl_clear_freecpu(&rq->rd->cpudl, rq->cpu);
}

void __init init_sched_dl_class(void)
{
	unsigned int i;

	for_each_possible_cpu(i)
		zalloc_cpumask_var_node(&per_cpu(local_cpu_mask_dl, i),
					GFP_KERNEL, cpu_to_node(i));
}

#endif /* CONFIG_SMP */

static void switched_from_dl(struct rq *rq, struct task_struct *p)
{
	/*
	 * Start the deadline timer; if we switch back to dl before this we'll
	 * continue consuming our current CBS slice. If we stay outside of
	 * SCHED_DEADLINE until the deadline passes, the timer will reset the
	 * task.
	 */
	if (!start_dl_timer(p))
		__dl_clear_params(p);

	if (task_on_rq_queued(p)) {
		clear_running_bw(&p->dl, &rq->dl);
	}

	/*
	 * Since this might be the only -deadline task on the rq,
	 * this is the right place to try to pull some other one
	 * from an overloaded cpu, if any.
	 */
	if (!task_on_rq_queued(p) || rq->dl.dl_nr_running)
		return;

	queue_pull_task(rq);
}

/*
 * When switching to -deadline, we may overload the rq, then
 * we try to push someone off, if possible.
 */
static void switched_to_dl(struct rq *rq, struct task_struct *p)
{
	if (task_on_rq_queued(p) && rq->curr != p) {
#ifdef CONFIG_SMP
		if (p->nr_cpus_allowed > 1 && rq->dl.overloaded)
			queue_push_tasks(rq);
#else
		if (dl_task(rq->curr))
			check_preempt_curr_dl(rq, p, 0);
		else
			resched_curr(rq);
#endif
	}
}

/*
 * If the scheduling parameters of a -deadline task changed,
 * a push or pull operation might be needed.
 */
static void prio_changed_dl(struct rq *rq, struct task_struct *p,
			    int oldprio)
{
	if (task_on_rq_queued(p) || rq->curr == p) {
#ifdef CONFIG_SMP
		/*
		 * This might be too much, but unfortunately
		 * we don't have the old deadline value, and
		 * we can't argue if the task is increasing
		 * or lowering its prio, so...
		 */
		if (!rq->dl.overloaded)
			queue_pull_task(rq);

		/*
		 * If we now have a earlier deadline task than p,
		 * then reschedule, provided p is still on this
		 * runqueue.
		 */
		if (dl_time_before(rq->dl.earliest_dl.curr, p->dl.deadline))
			resched_curr(rq);
#else
		/*
		 * Again, we don't know if p has a earlier
		 * or later deadline, so let's blindly set a
		 * (maybe not needed) rescheduling point.
		 */
		resched_curr(rq);
#endif /* CONFIG_SMP */
	} else
		switched_to_dl(rq, p);
}

const struct sched_class dl_sched_class = {
	.next			= &rt_sched_class,
	.enqueue_task		= enqueue_task_dl,
	.dequeue_task		= dequeue_task_dl,
	.yield_task		= yield_task_dl,

	.check_preempt_curr	= check_preempt_curr_dl,

	.pick_next_task		= pick_next_task_dl,
	.put_prev_task		= put_prev_task_dl,

#ifdef CONFIG_SMP
	.select_task_rq		= select_task_rq_dl,
	.set_cpus_allowed       = set_cpus_allowed_dl,
	.rq_online              = rq_online_dl,
	.rq_offline             = rq_offline_dl,
	.task_woken		= task_woken_dl,
#endif

	.set_curr_task		= set_curr_task_dl,
	.task_tick		= task_tick_dl,
	.task_fork              = task_fork_dl,
	.task_dead		= task_dead_dl,

	.prio_changed           = prio_changed_dl,
	.switched_from		= switched_from_dl,
	.switched_to		= switched_to_dl,

	.update_curr		= update_curr_dl,
};

#ifdef CONFIG_SCHED_DEBUG
extern void print_dl_rq(struct seq_file *m, int cpu, struct dl_rq *dl_rq);

void print_dl_stats(struct seq_file *m, int cpu)
{
	print_dl_rq(m, cpu, &cpu_rq(cpu)->dl);
}
#endif /* CONFIG_SCHED_DEBUG */<|MERGE_RESOLUTION|>--- conflicted
+++ resolved
@@ -1098,11 +1098,7 @@
 		if (target != -1 &&
 				(dl_time_before(p->dl.deadline,
 					cpu_rq(target)->dl.earliest_dl.curr) ||
-<<<<<<< HEAD
-				(cpu_rq(target)->dl.dl_nr_running == 0)))
-=======
 				(cpu_rq(target)->dl.earliest_dl.curr == 0)))
->>>>>>> c5ba49eb
 			cpu = target;
 	}
 	rcu_read_unlock();
@@ -1458,13 +1454,8 @@
 
 		later_rq = cpu_rq(cpu);
 
-<<<<<<< HEAD
-		if (later_rq->dl.dl_nr_running &&
-		    !dl_time_before(task->dl.deadline,
-=======
 		if (later_rq->dl.earliest_dl.curr &&
 			!dl_time_before(task->dl.deadline,
->>>>>>> c5ba49eb
 					later_rq->dl.earliest_dl.curr)) {
 			/*
 			 * Target rq has tasks of equal or earlier deadline,
