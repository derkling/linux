--- conflicted
+++ resolved
@@ -19,19 +19,12 @@
 #include "sched.h"
 #include "tune.h"
 
-<<<<<<< HEAD
-#ifdef CONFIG_SCHED_WALT
-unsigned long boosted_cpu_util(int cpu);
-#endif
-
 /* Stub out fast switch routines present on mainline to reduce the backport
  * overhead. */
 #define cpufreq_driver_fast_switch(x, y) 0
 #define cpufreq_enable_fast_switch(x)
 #define cpufreq_disable_fast_switch(x)
 #define LATENCY_MULTIPLIER			(1000)
-=======
->>>>>>> d8a6adfb
 #define SUGOV_KTHREAD_PRIORITY	50
 
 struct sugov_tunables {
@@ -282,7 +275,7 @@
 	if (unlikely(!sysctl_sched_use_walt_cpu_util))
 		return;
 
-	BUG_ON(curr_ws < last_ws);
+	WARN_ON(curr_ws < last_ws);
 	if (curr_ws <= last_ws)
 		return;
 
