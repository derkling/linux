--- conflicted
+++ resolved
@@ -3778,7 +3778,6 @@
 	struct rq *rq = rq_of(cfs_rq);
 	int cpu = cpu_of(rq);
 	int decayed;
-<<<<<<< HEAD
 
 	/*
 	 * Track task load average for carrying it to new CPU after migrated, and
@@ -3787,16 +3786,6 @@
 	if (se->avg.last_update_time && !(flags & SKIP_AGE_LOAD))
 		__update_load_avg_se(now, cpu, cfs_rq, se);
 
-=======
-
-	/*
-	 * Track task load average for carrying it to new CPU after migrated, and
-	 * track group sched_entity load average for task_h_load calc in migration
-	 */
-	if (se->avg.last_update_time && !(flags & SKIP_AGE_LOAD))
-		__update_load_avg_se(now, cpu, cfs_rq, se);
-
->>>>>>> 29112ebd
 	decayed  = update_cfs_rq_load_avg(now, cfs_rq);
 	decayed |= propagate_entity_load_avg(se);
 
