--- conflicted
+++ resolved
@@ -5685,27 +5685,6 @@
 		this_eff_load -= current_load;
 	}
 
-<<<<<<< HEAD
-	/*
-	 * The has_capacity stuff is not SMT aware, but by trying to balance
-	 * the nr_running on both ends we try and fill the domain at equal
-	 * rates, thereby first consuming cores before siblings.
-	 */
-
-	/* if the old cache has capacity, stay there */
-	if (prev_stats.has_capacity && prev_stats.nr_running < this_stats.nr_running+1)
-		return false;
-
-	/* if this cache has capacity, come here */
-	if (this_stats.has_capacity && this_stats.nr_running+1 < prev_stats.nr_running)
-		return true;
-
-	/*
-	 * Check to see if we can move the load without causing too much
-	 * imbalance.
-	 */
-=======
->>>>>>> 9abd04af
 	task_load = task_h_load(p);
 
 	this_eff_load += task_load;
