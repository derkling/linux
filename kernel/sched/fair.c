// SPDX-License-Identifier: GPL-2.0
/*
 * Completely Fair Scheduling (CFS) Class (SCHED_NORMAL/SCHED_BATCH)
 *
 *  Copyright (C) 2007 Red Hat, Inc., Ingo Molnar <mingo@redhat.com>
 *
 *  Interactivity improvements by Mike Galbraith
 *  (C) 2007 Mike Galbraith <efault@gmx.de>
 *
 *  Various enhancements by Dmitry Adamushko.
 *  (C) 2007 Dmitry Adamushko <dmitry.adamushko@gmail.com>
 *
 *  Group scheduling enhancements by Srivatsa Vaddagiri
 *  Copyright IBM Corporation, 2007
 *  Author: Srivatsa Vaddagiri <vatsa@linux.vnet.ibm.com>
 *
 *  Scaled math optimizations by Thomas Gleixner
 *  Copyright (C) 2007, Thomas Gleixner <tglx@linutronix.de>
 *
 *  Adaptive scheduling granularity, math enhancements by Peter Zijlstra
 *  Copyright (C) 2007 Red Hat, Inc., Peter Zijlstra
 */
#include "sched.h"

#include <trace/events/sched.h>

/*
 * Targeted preemption latency for CPU-bound tasks:
 *
 * NOTE: this latency value is not the same as the concept of
 * 'timeslice length' - timeslices in CFS are of variable length
 * and have no persistent notion like in traditional, time-slice
 * based scheduling concepts.
 *
 * (to see the precise effective timeslice length of your workload,
 *  run vmstat and monitor the context-switches (cs) field)
 *
 * (default: 6ms * (1 + ilog(ncpus)), units: nanoseconds)
 */
unsigned int sysctl_sched_latency			= 6000000ULL;
unsigned int normalized_sysctl_sched_latency		= 6000000ULL;

/*
 * Enable/disable honoring sync flag in energy-aware wakeups.
 */
unsigned int sysctl_sched_sync_hint_enable = 1;

/*
 * Enable/disable using cstate knowledge in idle sibling selection
 */
unsigned int sysctl_sched_cstate_aware = 1;

/*
 * The initial- and re-scaling of tunables is configurable
 *
 * Options are:
 *
 *   SCHED_TUNABLESCALING_NONE - unscaled, always *1
 *   SCHED_TUNABLESCALING_LOG - scaled logarithmical, *1+ilog(ncpus)
 *   SCHED_TUNABLESCALING_LINEAR - scaled linear, *ncpus
 *
 * (default SCHED_TUNABLESCALING_LOG = *(1+ilog(ncpus))
 */
enum sched_tunable_scaling sysctl_sched_tunable_scaling = SCHED_TUNABLESCALING_LOG;

/*
 * Minimal preemption granularity for CPU-bound tasks:
 *
 * (default: 0.75 msec * (1 + ilog(ncpus)), units: nanoseconds)
 */
unsigned int sysctl_sched_min_granularity		= 750000ULL;
unsigned int normalized_sysctl_sched_min_granularity	= 750000ULL;

/*
 * This value is kept at sysctl_sched_latency/sysctl_sched_min_granularity
 */
static unsigned int sched_nr_latency = 8;

/*
 * After fork, child runs first. If set to 0 (default) then
 * parent will (try to) run first.
 */
unsigned int sysctl_sched_child_runs_first __read_mostly;

/*
 * SCHED_OTHER wake-up granularity.
 *
 * This option delays the preemption effects of decoupled workloads
 * and reduces their over-scheduling. Synchronous workloads will still
 * have immediate wakeup/sleep latencies.
 *
 * (default: 1 msec * (1 + ilog(ncpus)), units: nanoseconds)
 */
unsigned int sysctl_sched_wakeup_granularity		= 1000000UL;
unsigned int normalized_sysctl_sched_wakeup_granularity	= 1000000UL;

const_debug unsigned int sysctl_sched_migration_cost	= 500000UL;

#ifdef CONFIG_SMP
/*
 * For asym packing, by default the lower numbered CPU has higher priority.
 */
int __weak arch_asym_cpu_priority(int cpu)
{
	return -cpu;
}
#endif

#ifdef CONFIG_CFS_BANDWIDTH
/*
 * Amount of runtime to allocate from global (tg) to local (per-cfs_rq) pool
 * each time a cfs_rq requests quota.
 *
 * Note: in the case that the slice exceeds the runtime remaining (either due
 * to consumption or the quota being specified to be smaller than the slice)
 * we will always only issue the remaining available time.
 *
 * (default: 5 msec, units: microseconds)
 */
unsigned int sysctl_sched_cfs_bandwidth_slice		= 5000UL;
#endif

/*
 * The margin used when comparing utilization with CPU capacity:
 * util * margin < capacity * 1024
 *
 * (default: ~20%)
 */
unsigned int capacity_margin				= 1280;

static inline void update_load_add(struct load_weight *lw, unsigned long inc)
{
	lw->weight += inc;
	lw->inv_weight = 0;
}

static inline void update_load_sub(struct load_weight *lw, unsigned long dec)
{
	lw->weight -= dec;
	lw->inv_weight = 0;
}

static inline void update_load_set(struct load_weight *lw, unsigned long w)
{
	lw->weight = w;
	lw->inv_weight = 0;
}

/*
 * Increase the granularity value when there are more CPUs,
 * because with more CPUs the 'effective latency' as visible
 * to users decreases. But the relationship is not linear,
 * so pick a second-best guess by going with the log2 of the
 * number of CPUs.
 *
 * This idea comes from the SD scheduler of Con Kolivas:
 */
static unsigned int get_update_sysctl_factor(void)
{
	unsigned int cpus = min_t(unsigned int, num_online_cpus(), 8);
	unsigned int factor;

	switch (sysctl_sched_tunable_scaling) {
	case SCHED_TUNABLESCALING_NONE:
		factor = 1;
		break;
	case SCHED_TUNABLESCALING_LINEAR:
		factor = cpus;
		break;
	case SCHED_TUNABLESCALING_LOG:
	default:
		factor = 1 + ilog2(cpus);
		break;
	}

	return factor;
}

static void update_sysctl(void)
{
	unsigned int factor = get_update_sysctl_factor();

#define SET_SYSCTL(name) \
	(sysctl_##name = (factor) * normalized_sysctl_##name)
	SET_SYSCTL(sched_min_granularity);
	SET_SYSCTL(sched_latency);
	SET_SYSCTL(sched_wakeup_granularity);
#undef SET_SYSCTL
}

void sched_init_granularity(void)
{
	update_sysctl();
}

#define WMULT_CONST	(~0U)
#define WMULT_SHIFT	32

static void __update_inv_weight(struct load_weight *lw)
{
	unsigned long w;

	if (likely(lw->inv_weight))
		return;

	w = scale_load_down(lw->weight);

	if (BITS_PER_LONG > 32 && unlikely(w >= WMULT_CONST))
		lw->inv_weight = 1;
	else if (unlikely(!w))
		lw->inv_weight = WMULT_CONST;
	else
		lw->inv_weight = WMULT_CONST / w;
}

/*
 * delta_exec * weight / lw.weight
 *   OR
 * (delta_exec * (weight * lw->inv_weight)) >> WMULT_SHIFT
 *
 * Either weight := NICE_0_LOAD and lw \e sched_prio_to_wmult[], in which case
 * we're guaranteed shift stays positive because inv_weight is guaranteed to
 * fit 32 bits, and NICE_0_LOAD gives another 10 bits; therefore shift >= 22.
 *
 * Or, weight =< lw.weight (because lw.weight is the runqueue weight), thus
 * weight/lw.weight <= 1, and therefore our shift will also be positive.
 */
static u64 __calc_delta(u64 delta_exec, unsigned long weight, struct load_weight *lw)
{
	u64 fact = scale_load_down(weight);
	int shift = WMULT_SHIFT;

	__update_inv_weight(lw);

	if (unlikely(fact >> 32)) {
		while (fact >> 32) {
			fact >>= 1;
			shift--;
		}
	}

	/* hint to use a 32x32->64 mul */
	fact = (u64)(u32)fact * lw->inv_weight;

	while (fact >> 32) {
		fact >>= 1;
		shift--;
	}

	return mul_u64_u32_shr(delta_exec, fact, shift);
}


const struct sched_class fair_sched_class;

/**************************************************************
 * CFS operations on generic schedulable entities:
 */

#ifdef CONFIG_FAIR_GROUP_SCHED

/* cpu runqueue to which this cfs_rq is attached */
static inline struct rq *rq_of(struct cfs_rq *cfs_rq)
{
	return cfs_rq->rq;
}

static inline struct task_struct *task_of(struct sched_entity *se)
{
	SCHED_WARN_ON(!entity_is_task(se));
	return container_of(se, struct task_struct, se);
}

/* Walk up scheduling entities hierarchy */
#define for_each_sched_entity(se) \
		for (; se; se = se->parent)

static inline struct cfs_rq *task_cfs_rq(struct task_struct *p)
{
	return p->se.cfs_rq;
}

/* runqueue on which this entity is (to be) queued */
static inline struct cfs_rq *cfs_rq_of(struct sched_entity *se)
{
	return se->cfs_rq;
}

/* runqueue "owned" by this group */
static inline struct cfs_rq *group_cfs_rq(struct sched_entity *grp)
{
	return grp->my_q;
}

static inline void list_add_leaf_cfs_rq(struct cfs_rq *cfs_rq)
{
	if (!cfs_rq->on_list) {
		struct rq *rq = rq_of(cfs_rq);
		int cpu = cpu_of(rq);
		/*
		 * Ensure we either appear before our parent (if already
		 * enqueued) or force our parent to appear after us when it is
		 * enqueued. The fact that we always enqueue bottom-up
		 * reduces this to two cases and a special case for the root
		 * cfs_rq. Furthermore, it also means that we will always reset
		 * tmp_alone_branch either when the branch is connected
		 * to a tree or when we reach the beg of the tree
		 */
		if (cfs_rq->tg->parent &&
		    cfs_rq->tg->parent->cfs_rq[cpu]->on_list) {
			/*
			 * If parent is already on the list, we add the child
			 * just before. Thanks to circular linked property of
			 * the list, this means to put the child at the tail
			 * of the list that starts by parent.
			 */
			list_add_tail_rcu(&cfs_rq->leaf_cfs_rq_list,
				&(cfs_rq->tg->parent->cfs_rq[cpu]->leaf_cfs_rq_list));
			/*
			 * The branch is now connected to its tree so we can
			 * reset tmp_alone_branch to the beginning of the
			 * list.
			 */
			rq->tmp_alone_branch = &rq->leaf_cfs_rq_list;
		} else if (!cfs_rq->tg->parent) {
			/*
			 * cfs rq without parent should be put
			 * at the tail of the list.
			 */
			list_add_tail_rcu(&cfs_rq->leaf_cfs_rq_list,
				&rq->leaf_cfs_rq_list);
			/*
			 * We have reach the beg of a tree so we can reset
			 * tmp_alone_branch to the beginning of the list.
			 */
			rq->tmp_alone_branch = &rq->leaf_cfs_rq_list;
		} else {
			/*
			 * The parent has not already been added so we want to
			 * make sure that it will be put after us.
			 * tmp_alone_branch points to the beg of the branch
			 * where we will add parent.
			 */
			list_add_rcu(&cfs_rq->leaf_cfs_rq_list,
				rq->tmp_alone_branch);
			/*
			 * update tmp_alone_branch to points to the new beg
			 * of the branch
			 */
			rq->tmp_alone_branch = &cfs_rq->leaf_cfs_rq_list;
		}

		cfs_rq->on_list = 1;
	}
}

static inline void list_del_leaf_cfs_rq(struct cfs_rq *cfs_rq)
{
	if (cfs_rq->on_list) {
		list_del_rcu(&cfs_rq->leaf_cfs_rq_list);
		cfs_rq->on_list = 0;
	}
}

/* Iterate thr' all leaf cfs_rq's on a runqueue */
#define for_each_leaf_cfs_rq_safe(rq, cfs_rq, pos)			\
	list_for_each_entry_safe(cfs_rq, pos, &rq->leaf_cfs_rq_list,	\
				 leaf_cfs_rq_list)

/* Do the two (enqueued) entities belong to the same group ? */
static inline struct cfs_rq *
is_same_group(struct sched_entity *se, struct sched_entity *pse)
{
	if (se->cfs_rq == pse->cfs_rq)
		return se->cfs_rq;

	return NULL;
}

static inline struct sched_entity *parent_entity(struct sched_entity *se)
{
	return se->parent;
}

static void
find_matching_se(struct sched_entity **se, struct sched_entity **pse)
{
	int se_depth, pse_depth;

	/*
	 * preemption test can be made between sibling entities who are in the
	 * same cfs_rq i.e who have a common parent. Walk up the hierarchy of
	 * both tasks until we find their ancestors who are siblings of common
	 * parent.
	 */

	/* First walk up until both entities are at same depth */
	se_depth = (*se)->depth;
	pse_depth = (*pse)->depth;

	while (se_depth > pse_depth) {
		se_depth--;
		*se = parent_entity(*se);
	}

	while (pse_depth > se_depth) {
		pse_depth--;
		*pse = parent_entity(*pse);
	}

	while (!is_same_group(*se, *pse)) {
		*se = parent_entity(*se);
		*pse = parent_entity(*pse);
	}
}

#else	/* !CONFIG_FAIR_GROUP_SCHED */

static inline struct task_struct *task_of(struct sched_entity *se)
{
	return container_of(se, struct task_struct, se);
}

static inline struct rq *rq_of(struct cfs_rq *cfs_rq)
{
	return container_of(cfs_rq, struct rq, cfs);
}


#define for_each_sched_entity(se) \
		for (; se; se = NULL)

static inline struct cfs_rq *task_cfs_rq(struct task_struct *p)
{
	return &task_rq(p)->cfs;
}

static inline struct cfs_rq *cfs_rq_of(struct sched_entity *se)
{
	struct task_struct *p = task_of(se);
	struct rq *rq = task_rq(p);

	return &rq->cfs;
}

/* runqueue "owned" by this group */
static inline struct cfs_rq *group_cfs_rq(struct sched_entity *grp)
{
	return NULL;
}

static inline void list_add_leaf_cfs_rq(struct cfs_rq *cfs_rq)
{
}

static inline void list_del_leaf_cfs_rq(struct cfs_rq *cfs_rq)
{
}

#define for_each_leaf_cfs_rq_safe(rq, cfs_rq, pos)	\
		for (cfs_rq = &rq->cfs, pos = NULL; cfs_rq; cfs_rq = pos)

static inline struct sched_entity *parent_entity(struct sched_entity *se)
{
	return NULL;
}

static inline void
find_matching_se(struct sched_entity **se, struct sched_entity **pse)
{
}

#endif	/* CONFIG_FAIR_GROUP_SCHED */

static __always_inline
void account_cfs_rq_runtime(struct cfs_rq *cfs_rq, u64 delta_exec);

/**************************************************************
 * Scheduling class tree data structure manipulation methods:
 */

static inline u64 max_vruntime(u64 max_vruntime, u64 vruntime)
{
	s64 delta = (s64)(vruntime - max_vruntime);
	if (delta > 0)
		max_vruntime = vruntime;

	return max_vruntime;
}

static inline u64 min_vruntime(u64 min_vruntime, u64 vruntime)
{
	s64 delta = (s64)(vruntime - min_vruntime);
	if (delta < 0)
		min_vruntime = vruntime;

	return min_vruntime;
}

static inline int entity_before(struct sched_entity *a,
				struct sched_entity *b)
{
	return (s64)(a->vruntime - b->vruntime) < 0;
}

static void update_min_vruntime(struct cfs_rq *cfs_rq)
{
	struct sched_entity *curr = cfs_rq->curr;
	struct rb_node *leftmost = rb_first_cached(&cfs_rq->tasks_timeline);

	u64 vruntime = cfs_rq->min_vruntime;

	if (curr) {
		if (curr->on_rq)
			vruntime = curr->vruntime;
		else
			curr = NULL;
	}

	if (leftmost) { /* non-empty tree */
		struct sched_entity *se;
		se = rb_entry(leftmost, struct sched_entity, run_node);

		if (!curr)
			vruntime = se->vruntime;
		else
			vruntime = min_vruntime(vruntime, se->vruntime);
	}

	/* ensure we never gain time by being placed backwards. */
	cfs_rq->min_vruntime = max_vruntime(cfs_rq->min_vruntime, vruntime);
#ifndef CONFIG_64BIT
	smp_wmb();
	cfs_rq->min_vruntime_copy = cfs_rq->min_vruntime;
#endif
}

/*
 * Enqueue an entity into the rb-tree:
 */
static void __enqueue_entity(struct cfs_rq *cfs_rq, struct sched_entity *se)
{
	struct rb_node **link = &cfs_rq->tasks_timeline.rb_root.rb_node;
	struct rb_node *parent = NULL;
	struct sched_entity *entry;
	bool leftmost = true;

	/*
	 * Find the right place in the rbtree:
	 */
	while (*link) {
		parent = *link;
		entry = rb_entry(parent, struct sched_entity, run_node);
		/*
		 * We dont care about collisions. Nodes with
		 * the same key stay together.
		 */
		if (entity_before(se, entry)) {
			link = &parent->rb_left;
		} else {
			link = &parent->rb_right;
			leftmost = false;
		}
	}

	rb_link_node(&se->run_node, parent, link);
	rb_insert_color_cached(&se->run_node,
			       &cfs_rq->tasks_timeline, leftmost);
}

static void __dequeue_entity(struct cfs_rq *cfs_rq, struct sched_entity *se)
{
	rb_erase_cached(&se->run_node, &cfs_rq->tasks_timeline);
}

struct sched_entity *__pick_first_entity(struct cfs_rq *cfs_rq)
{
	struct rb_node *left = rb_first_cached(&cfs_rq->tasks_timeline);

	if (!left)
		return NULL;

	return rb_entry(left, struct sched_entity, run_node);
}

static struct sched_entity *__pick_next_entity(struct sched_entity *se)
{
	struct rb_node *next = rb_next(&se->run_node);

	if (!next)
		return NULL;

	return rb_entry(next, struct sched_entity, run_node);
}

#ifdef CONFIG_SCHED_DEBUG
struct sched_entity *__pick_last_entity(struct cfs_rq *cfs_rq)
{
	struct rb_node *last = rb_last(&cfs_rq->tasks_timeline.rb_root);

	if (!last)
		return NULL;

	return rb_entry(last, struct sched_entity, run_node);
}

/**************************************************************
 * Scheduling class statistics methods:
 */

int sched_proc_update_handler(struct ctl_table *table, int write,
		void __user *buffer, size_t *lenp,
		loff_t *ppos)
{
	int ret = proc_dointvec_minmax(table, write, buffer, lenp, ppos);
	unsigned int factor = get_update_sysctl_factor();

	if (ret || !write)
		return ret;

	sched_nr_latency = DIV_ROUND_UP(sysctl_sched_latency,
					sysctl_sched_min_granularity);

#define WRT_SYSCTL(name) \
	(normalized_sysctl_##name = sysctl_##name / (factor))
	WRT_SYSCTL(sched_min_granularity);
	WRT_SYSCTL(sched_latency);
	WRT_SYSCTL(sched_wakeup_granularity);
#undef WRT_SYSCTL

	return 0;
}
#endif

/*
 * delta /= w
 */
static inline u64 calc_delta_fair(u64 delta, struct sched_entity *se)
{
	if (unlikely(se->load.weight != NICE_0_LOAD))
		delta = __calc_delta(delta, NICE_0_LOAD, &se->load);

	return delta;
}

/*
 * The idea is to set a period in which each task runs once.
 *
 * When there are too many tasks (sched_nr_latency) we have to stretch
 * this period because otherwise the slices get too small.
 *
 * p = (nr <= nl) ? l : l*nr/nl
 */
static u64 __sched_period(unsigned long nr_running)
{
	if (unlikely(nr_running > sched_nr_latency))
		return nr_running * sysctl_sched_min_granularity;
	else
		return sysctl_sched_latency;
}

/*
 * We calculate the wall-time slice from the period by taking a part
 * proportional to the weight.
 *
 * s = p*P[w/rw]
 */
static u64 sched_slice(struct cfs_rq *cfs_rq, struct sched_entity *se)
{
	u64 slice = __sched_period(cfs_rq->nr_running + !se->on_rq);

	for_each_sched_entity(se) {
		struct load_weight *load;
		struct load_weight lw;

		cfs_rq = cfs_rq_of(se);
		load = &cfs_rq->load;

		if (unlikely(!se->on_rq)) {
			lw = cfs_rq->load;

			update_load_add(&lw, se->load.weight);
			load = &lw;
		}
		slice = __calc_delta(slice, se->load.weight, load);
	}
	return slice;
}

/*
 * We calculate the vruntime slice of a to-be-inserted task.
 *
 * vs = s/w
 */
static u64 sched_vslice(struct cfs_rq *cfs_rq, struct sched_entity *se)
{
	return calc_delta_fair(sched_slice(cfs_rq, se), se);
}

#ifdef CONFIG_SMP
#include "pelt.h"
#include "sched-pelt.h"

static int select_idle_sibling(struct task_struct *p, int prev_cpu, int cpu);
static unsigned long task_h_load(struct task_struct *p);
static unsigned long capacity_of(int cpu);

/* Give new sched_entity start runnable values to heavy its load in infant time */
void init_entity_runnable_average(struct sched_entity *se)
{
	struct sched_avg *sa = &se->avg;

	memset(sa, 0, sizeof(*sa));

	/*
	 * Tasks are intialized with full load to be seen as heavy tasks until
	 * they get a chance to stabilize to their real load level.
	 * Group entities are intialized with zero load to reflect the fact that
	 * nothing has been attached to the task group yet.
	 */
	if (entity_is_task(se))
		sa->runnable_load_avg = sa->load_avg = scale_load_down(se->load.weight);

	se->runnable_weight = se->load.weight;

	/* when this task enqueue'ed, it will contribute to its cfs_rq's load_avg */
}

static inline u64 cfs_rq_clock_task(struct cfs_rq *cfs_rq);
static void attach_entity_cfs_rq(struct sched_entity *se);

/*
 * With new tasks being created, their initial util_avgs are extrapolated
 * based on the cfs_rq's current util_avg:
 *
 *   util_avg = cfs_rq->util_avg / (cfs_rq->load_avg + 1) * se.load.weight
 *
 * However, in many cases, the above util_avg does not give a desired
 * value. Moreover, the sum of the util_avgs may be divergent, such
 * as when the series is a harmonic series.
 *
 * To solve this problem, we also cap the util_avg of successive tasks to
 * only 1/2 of the left utilization budget:
 *
 *   util_avg_cap = (cpu_scale - cfs_rq->avg.util_avg) / 2^n
 *
 * where n denotes the nth task and cpu_scale the CPU capacity.
 *
 * For example, for a CPU with 1024 of capacity, a simplest series from
 * the beginning would be like:
 *
 *  task  util_avg: 512, 256, 128,  64,  32,   16,    8, ...
 * cfs_rq util_avg: 512, 768, 896, 960, 992, 1008, 1016, ...
 *
 * Finally, that extrapolated util_avg is clamped to the cap (util_avg_cap)
 * if util_avg > util_avg_cap.
 */
void post_init_entity_util_avg(struct sched_entity *se)
{
	struct cfs_rq *cfs_rq = cfs_rq_of(se);
	struct sched_avg *sa = &se->avg;
	long cpu_scale = arch_scale_cpu_capacity(NULL, cpu_of(rq_of(cfs_rq)));
	long cap = (long)(cpu_scale - cfs_rq->avg.util_avg) / 2;

	if (cap > 0) {
		if (cfs_rq->avg.util_avg != 0) {
			sa->util_avg  = cfs_rq->avg.util_avg * se->load.weight;
			sa->util_avg /= (cfs_rq->avg.load_avg + 1);

			if (sa->util_avg > cap)
				sa->util_avg = cap;
		} else {
			sa->util_avg = cap;
		}
	}

	if (entity_is_task(se)) {
		struct task_struct *p = task_of(se);
		if (p->sched_class != &fair_sched_class) {
			/*
			 * For !fair tasks do:
			 *
			update_cfs_rq_load_avg(now, cfs_rq);
			attach_entity_load_avg(cfs_rq, se, 0);
			switched_from_fair(rq, p);
			 *
			 * such that the next switched_to_fair() has the
			 * expected state.
			 */
			se->avg.last_update_time = cfs_rq_clock_task(cfs_rq);
			return;
		}
	}

	attach_entity_cfs_rq(se);
}

#else /* !CONFIG_SMP */
void init_entity_runnable_average(struct sched_entity *se)
{
}
void post_init_entity_util_avg(struct sched_entity *se)
{
}
static void update_tg_load_avg(struct cfs_rq *cfs_rq, int force)
{
}
#endif /* CONFIG_SMP */

/*
 * Update the current task's runtime statistics.
 */
static void update_curr(struct cfs_rq *cfs_rq)
{
	struct sched_entity *curr = cfs_rq->curr;
	u64 now = rq_clock_task(rq_of(cfs_rq));
	u64 delta_exec;

	if (unlikely(!curr))
		return;

	delta_exec = now - curr->exec_start;
	if (unlikely((s64)delta_exec <= 0))
		return;

	curr->exec_start = now;

	schedstat_set(curr->statistics.exec_max,
		      max(delta_exec, curr->statistics.exec_max));

	curr->sum_exec_runtime += delta_exec;
	schedstat_add(cfs_rq->exec_clock, delta_exec);

	curr->vruntime += calc_delta_fair(delta_exec, curr);
	update_min_vruntime(cfs_rq);

	if (entity_is_task(curr)) {
		struct task_struct *curtask = task_of(curr);

		trace_sched_stat_runtime(curtask, delta_exec, curr->vruntime);
		cgroup_account_cputime(curtask, delta_exec);
		account_group_exec_runtime(curtask, delta_exec);
	}

	account_cfs_rq_runtime(cfs_rq, delta_exec);
}

static void update_curr_fair(struct rq *rq)
{
	update_curr(cfs_rq_of(&rq->curr->se));
}

static inline void
update_stats_wait_start(struct cfs_rq *cfs_rq, struct sched_entity *se)
{
	u64 wait_start, prev_wait_start;

	if (!schedstat_enabled())
		return;

	wait_start = rq_clock(rq_of(cfs_rq));
	prev_wait_start = schedstat_val(se->statistics.wait_start);

	if (entity_is_task(se) && task_on_rq_migrating(task_of(se)) &&
	    likely(wait_start > prev_wait_start))
		wait_start -= prev_wait_start;

	__schedstat_set(se->statistics.wait_start, wait_start);
}

static inline void
update_stats_wait_end(struct cfs_rq *cfs_rq, struct sched_entity *se)
{
	struct task_struct *p;
	u64 delta;

	if (!schedstat_enabled())
		return;

	delta = rq_clock(rq_of(cfs_rq)) - schedstat_val(se->statistics.wait_start);

	if (entity_is_task(se)) {
		p = task_of(se);
		if (task_on_rq_migrating(p)) {
			/*
			 * Preserve migrating task's wait time so wait_start
			 * time stamp can be adjusted to accumulate wait time
			 * prior to migration.
			 */
			__schedstat_set(se->statistics.wait_start, delta);
			return;
		}
		trace_sched_stat_wait(p, delta);
	}

	__schedstat_set(se->statistics.wait_max,
		      max(schedstat_val(se->statistics.wait_max), delta));
	__schedstat_inc(se->statistics.wait_count);
	__schedstat_add(se->statistics.wait_sum, delta);
	__schedstat_set(se->statistics.wait_start, 0);
}

static inline void
update_stats_enqueue_sleeper(struct cfs_rq *cfs_rq, struct sched_entity *se)
{
	struct task_struct *tsk = NULL;
	u64 sleep_start, block_start;

	if (!schedstat_enabled())
		return;

	sleep_start = schedstat_val(se->statistics.sleep_start);
	block_start = schedstat_val(se->statistics.block_start);

	if (entity_is_task(se))
		tsk = task_of(se);

	if (sleep_start) {
		u64 delta = rq_clock(rq_of(cfs_rq)) - sleep_start;

		if ((s64)delta < 0)
			delta = 0;

		if (unlikely(delta > schedstat_val(se->statistics.sleep_max)))
			__schedstat_set(se->statistics.sleep_max, delta);

		__schedstat_set(se->statistics.sleep_start, 0);
		__schedstat_add(se->statistics.sum_sleep_runtime, delta);

		if (tsk) {
			account_scheduler_latency(tsk, delta >> 10, 1);
			trace_sched_stat_sleep(tsk, delta);
		}
	}
	if (block_start) {
		u64 delta = rq_clock(rq_of(cfs_rq)) - block_start;

		if ((s64)delta < 0)
			delta = 0;

		if (unlikely(delta > schedstat_val(se->statistics.block_max)))
			__schedstat_set(se->statistics.block_max, delta);

		__schedstat_set(se->statistics.block_start, 0);
		__schedstat_add(se->statistics.sum_sleep_runtime, delta);

		if (tsk) {
			if (tsk->in_iowait) {
				__schedstat_add(se->statistics.iowait_sum, delta);
				__schedstat_inc(se->statistics.iowait_count);
				trace_sched_stat_iowait(tsk, delta);
			}

			trace_sched_stat_blocked(tsk, delta);

			/*
			 * Blocking time is in units of nanosecs, so shift by
			 * 20 to get a milliseconds-range estimation of the
			 * amount of time that the task spent sleeping:
			 */
			if (unlikely(prof_on == SLEEP_PROFILING)) {
				profile_hits(SLEEP_PROFILING,
						(void *)get_wchan(tsk),
						delta >> 20);
			}
			account_scheduler_latency(tsk, delta >> 10, 0);
		}
	}
}

/*
 * Task is being enqueued - update stats:
 */
static inline void
update_stats_enqueue(struct cfs_rq *cfs_rq, struct sched_entity *se, int flags)
{
	if (!schedstat_enabled())
		return;

	/*
	 * Are we enqueueing a waiting task? (for current tasks
	 * a dequeue/enqueue event is a NOP)
	 */
	if (se != cfs_rq->curr)
		update_stats_wait_start(cfs_rq, se);

	if (flags & ENQUEUE_WAKEUP)
		update_stats_enqueue_sleeper(cfs_rq, se);
}

static inline void
update_stats_dequeue(struct cfs_rq *cfs_rq, struct sched_entity *se, int flags)
{

	if (!schedstat_enabled())
		return;

	/*
	 * Mark the end of the wait period if dequeueing a
	 * waiting task:
	 */
	if (se != cfs_rq->curr)
		update_stats_wait_end(cfs_rq, se);

	if ((flags & DEQUEUE_SLEEP) && entity_is_task(se)) {
		struct task_struct *tsk = task_of(se);

		if (tsk->state & TASK_INTERRUPTIBLE)
			__schedstat_set(se->statistics.sleep_start,
				      rq_clock(rq_of(cfs_rq)));
		if (tsk->state & TASK_UNINTERRUPTIBLE)
			__schedstat_set(se->statistics.block_start,
				      rq_clock(rq_of(cfs_rq)));
	}
}

/*
 * We are picking a new current task - update its stats:
 */
static inline void
update_stats_curr_start(struct cfs_rq *cfs_rq, struct sched_entity *se)
{
	/*
	 * We are starting a new run period:
	 */
	se->exec_start = rq_clock_task(rq_of(cfs_rq));
}

/**************************************************
 * Scheduling class queueing methods:
 */

#ifdef CONFIG_NUMA_BALANCING
/*
 * Approximate time to scan a full NUMA task in ms. The task scan period is
 * calculated based on the tasks virtual memory size and
 * numa_balancing_scan_size.
 */
unsigned int sysctl_numa_balancing_scan_period_min = 1000;
unsigned int sysctl_numa_balancing_scan_period_max = 60000;

/* Portion of address space to scan in MB */
unsigned int sysctl_numa_balancing_scan_size = 256;

/* Scan @scan_size MB every @scan_period after an initial @scan_delay in ms */
unsigned int sysctl_numa_balancing_scan_delay = 1000;

struct numa_group {
	atomic_t refcount;

	spinlock_t lock; /* nr_tasks, tasks */
	int nr_tasks;
	pid_t gid;
	int active_nodes;

	struct rcu_head rcu;
	unsigned long total_faults;
	unsigned long max_faults_cpu;
	/*
	 * Faults_cpu is used to decide whether memory should move
	 * towards the CPU. As a consequence, these stats are weighted
	 * more by CPU use than by memory faults.
	 */
	unsigned long *faults_cpu;
	unsigned long faults[0];
};

static inline unsigned long group_faults_priv(struct numa_group *ng);
static inline unsigned long group_faults_shared(struct numa_group *ng);

static unsigned int task_nr_scan_windows(struct task_struct *p)
{
	unsigned long rss = 0;
	unsigned long nr_scan_pages;

	/*
	 * Calculations based on RSS as non-present and empty pages are skipped
	 * by the PTE scanner and NUMA hinting faults should be trapped based
	 * on resident pages
	 */
	nr_scan_pages = sysctl_numa_balancing_scan_size << (20 - PAGE_SHIFT);
	rss = get_mm_rss(p->mm);
	if (!rss)
		rss = nr_scan_pages;

	rss = round_up(rss, nr_scan_pages);
	return rss / nr_scan_pages;
}

/* For sanitys sake, never scan more PTEs than MAX_SCAN_WINDOW MB/sec. */
#define MAX_SCAN_WINDOW 2560

static unsigned int task_scan_min(struct task_struct *p)
{
	unsigned int scan_size = READ_ONCE(sysctl_numa_balancing_scan_size);
	unsigned int scan, floor;
	unsigned int windows = 1;

	if (scan_size < MAX_SCAN_WINDOW)
		windows = MAX_SCAN_WINDOW / scan_size;
	floor = 1000 / windows;

	scan = sysctl_numa_balancing_scan_period_min / task_nr_scan_windows(p);
	return max_t(unsigned int, floor, scan);
}

static unsigned int task_scan_start(struct task_struct *p)
{
	unsigned long smin = task_scan_min(p);
	unsigned long period = smin;

	/* Scale the maximum scan period with the amount of shared memory. */
	if (p->numa_group) {
		struct numa_group *ng = p->numa_group;
		unsigned long shared = group_faults_shared(ng);
		unsigned long private = group_faults_priv(ng);

		period *= atomic_read(&ng->refcount);
		period *= shared + 1;
		period /= private + shared + 1;
	}

	return max(smin, period);
}

static unsigned int task_scan_max(struct task_struct *p)
{
	unsigned long smin = task_scan_min(p);
	unsigned long smax;

	/* Watch for min being lower than max due to floor calculations */
	smax = sysctl_numa_balancing_scan_period_max / task_nr_scan_windows(p);

	/* Scale the maximum scan period with the amount of shared memory. */
	if (p->numa_group) {
		struct numa_group *ng = p->numa_group;
		unsigned long shared = group_faults_shared(ng);
		unsigned long private = group_faults_priv(ng);
		unsigned long period = smax;

		period *= atomic_read(&ng->refcount);
		period *= shared + 1;
		period /= private + shared + 1;

		smax = max(smax, period);
	}

	return max(smin, smax);
}

void init_numa_balancing(unsigned long clone_flags, struct task_struct *p)
{
	int mm_users = 0;
	struct mm_struct *mm = p->mm;

	if (mm) {
		mm_users = atomic_read(&mm->mm_users);
		if (mm_users == 1) {
			mm->numa_next_scan = jiffies + msecs_to_jiffies(sysctl_numa_balancing_scan_delay);
			mm->numa_scan_seq = 0;
		}
	}
	p->node_stamp			= 0;
	p->numa_scan_seq		= mm ? mm->numa_scan_seq : 0;
	p->numa_scan_period		= sysctl_numa_balancing_scan_delay;
	p->numa_work.next		= &p->numa_work;
	p->numa_faults			= NULL;
	p->numa_group			= NULL;
	p->last_task_numa_placement	= 0;
	p->last_sum_exec_runtime	= 0;

	/* New address space, reset the preferred nid */
	if (!(clone_flags & CLONE_VM)) {
		p->numa_preferred_nid = -1;
		return;
	}

	/*
	 * New thread, keep existing numa_preferred_nid which should be copied
	 * already by arch_dup_task_struct but stagger when scans start.
	 */
	if (mm) {
		unsigned int delay;

		delay = min_t(unsigned int, task_scan_max(current),
			current->numa_scan_period * mm_users * NSEC_PER_MSEC);
		delay += 2 * TICK_NSEC;
		p->node_stamp = delay;
	}
}

static void account_numa_enqueue(struct rq *rq, struct task_struct *p)
{
	rq->nr_numa_running += (p->numa_preferred_nid != -1);
	rq->nr_preferred_running += (p->numa_preferred_nid == task_node(p));
}

static void account_numa_dequeue(struct rq *rq, struct task_struct *p)
{
	rq->nr_numa_running -= (p->numa_preferred_nid != -1);
	rq->nr_preferred_running -= (p->numa_preferred_nid == task_node(p));
}

/* Shared or private faults. */
#define NR_NUMA_HINT_FAULT_TYPES 2

/* Memory and CPU locality */
#define NR_NUMA_HINT_FAULT_STATS (NR_NUMA_HINT_FAULT_TYPES * 2)

/* Averaged statistics, and temporary buffers. */
#define NR_NUMA_HINT_FAULT_BUCKETS (NR_NUMA_HINT_FAULT_STATS * 2)

pid_t task_numa_group_id(struct task_struct *p)
{
	return p->numa_group ? p->numa_group->gid : 0;
}

/*
 * The averaged statistics, shared & private, memory & CPU,
 * occupy the first half of the array. The second half of the
 * array is for current counters, which are averaged into the
 * first set by task_numa_placement.
 */
static inline int task_faults_idx(enum numa_faults_stats s, int nid, int priv)
{
	return NR_NUMA_HINT_FAULT_TYPES * (s * nr_node_ids + nid) + priv;
}

static inline unsigned long task_faults(struct task_struct *p, int nid)
{
	if (!p->numa_faults)
		return 0;

	return p->numa_faults[task_faults_idx(NUMA_MEM, nid, 0)] +
		p->numa_faults[task_faults_idx(NUMA_MEM, nid, 1)];
}

static inline unsigned long group_faults(struct task_struct *p, int nid)
{
	if (!p->numa_group)
		return 0;

	return p->numa_group->faults[task_faults_idx(NUMA_MEM, nid, 0)] +
		p->numa_group->faults[task_faults_idx(NUMA_MEM, nid, 1)];
}

static inline unsigned long group_faults_cpu(struct numa_group *group, int nid)
{
	return group->faults_cpu[task_faults_idx(NUMA_MEM, nid, 0)] +
		group->faults_cpu[task_faults_idx(NUMA_MEM, nid, 1)];
}

static inline unsigned long group_faults_priv(struct numa_group *ng)
{
	unsigned long faults = 0;
	int node;

	for_each_online_node(node) {
		faults += ng->faults[task_faults_idx(NUMA_MEM, node, 1)];
	}

	return faults;
}

static inline unsigned long group_faults_shared(struct numa_group *ng)
{
	unsigned long faults = 0;
	int node;

	for_each_online_node(node) {
		faults += ng->faults[task_faults_idx(NUMA_MEM, node, 0)];
	}

	return faults;
}

/*
 * A node triggering more than 1/3 as many NUMA faults as the maximum is
 * considered part of a numa group's pseudo-interleaving set. Migrations
 * between these nodes are slowed down, to allow things to settle down.
 */
#define ACTIVE_NODE_FRACTION 3

static bool numa_is_active_node(int nid, struct numa_group *ng)
{
	return group_faults_cpu(ng, nid) * ACTIVE_NODE_FRACTION > ng->max_faults_cpu;
}

/* Handle placement on systems where not all nodes are directly connected. */
static unsigned long score_nearby_nodes(struct task_struct *p, int nid,
					int maxdist, bool task)
{
	unsigned long score = 0;
	int node;

	/*
	 * All nodes are directly connected, and the same distance
	 * from each other. No need for fancy placement algorithms.
	 */
	if (sched_numa_topology_type == NUMA_DIRECT)
		return 0;

	/*
	 * This code is called for each node, introducing N^2 complexity,
	 * which should be ok given the number of nodes rarely exceeds 8.
	 */
	for_each_online_node(node) {
		unsigned long faults;
		int dist = node_distance(nid, node);

		/*
		 * The furthest away nodes in the system are not interesting
		 * for placement; nid was already counted.
		 */
		if (dist == sched_max_numa_distance || node == nid)
			continue;

		/*
		 * On systems with a backplane NUMA topology, compare groups
		 * of nodes, and move tasks towards the group with the most
		 * memory accesses. When comparing two nodes at distance
		 * "hoplimit", only nodes closer by than "hoplimit" are part
		 * of each group. Skip other nodes.
		 */
		if (sched_numa_topology_type == NUMA_BACKPLANE &&
					dist >= maxdist)
			continue;

		/* Add up the faults from nearby nodes. */
		if (task)
			faults = task_faults(p, node);
		else
			faults = group_faults(p, node);

		/*
		 * On systems with a glueless mesh NUMA topology, there are
		 * no fixed "groups of nodes". Instead, nodes that are not
		 * directly connected bounce traffic through intermediate
		 * nodes; a numa_group can occupy any set of nodes.
		 * The further away a node is, the less the faults count.
		 * This seems to result in good task placement.
		 */
		if (sched_numa_topology_type == NUMA_GLUELESS_MESH) {
			faults *= (sched_max_numa_distance - dist);
			faults /= (sched_max_numa_distance - LOCAL_DISTANCE);
		}

		score += faults;
	}

	return score;
}

/*
 * These return the fraction of accesses done by a particular task, or
 * task group, on a particular numa node.  The group weight is given a
 * larger multiplier, in order to group tasks together that are almost
 * evenly spread out between numa nodes.
 */
static inline unsigned long task_weight(struct task_struct *p, int nid,
					int dist)
{
	unsigned long faults, total_faults;

	if (!p->numa_faults)
		return 0;

	total_faults = p->total_numa_faults;

	if (!total_faults)
		return 0;

	faults = task_faults(p, nid);
	faults += score_nearby_nodes(p, nid, dist, true);

	return 1000 * faults / total_faults;
}

static inline unsigned long group_weight(struct task_struct *p, int nid,
					 int dist)
{
	unsigned long faults, total_faults;

	if (!p->numa_group)
		return 0;

	total_faults = p->numa_group->total_faults;

	if (!total_faults)
		return 0;

	faults = group_faults(p, nid);
	faults += score_nearby_nodes(p, nid, dist, false);

	return 1000 * faults / total_faults;
}

bool should_numa_migrate_memory(struct task_struct *p, struct page * page,
				int src_nid, int dst_cpu)
{
	struct numa_group *ng = p->numa_group;
	int dst_nid = cpu_to_node(dst_cpu);
	int last_cpupid, this_cpupid;

	this_cpupid = cpu_pid_to_cpupid(dst_cpu, current->pid);

	/*
	 * Multi-stage node selection is used in conjunction with a periodic
	 * migration fault to build a temporal task<->page relation. By using
	 * a two-stage filter we remove short/unlikely relations.
	 *
	 * Using P(p) ~ n_p / n_t as per frequentist probability, we can equate
	 * a task's usage of a particular page (n_p) per total usage of this
	 * page (n_t) (in a given time-span) to a probability.
	 *
	 * Our periodic faults will sample this probability and getting the
	 * same result twice in a row, given these samples are fully
	 * independent, is then given by P(n)^2, provided our sample period
	 * is sufficiently short compared to the usage pattern.
	 *
	 * This quadric squishes small probabilities, making it less likely we
	 * act on an unlikely task<->page relation.
	 */
	last_cpupid = page_cpupid_xchg_last(page, this_cpupid);
	if (!cpupid_pid_unset(last_cpupid) &&
				cpupid_to_nid(last_cpupid) != dst_nid)
		return false;

	/* Always allow migrate on private faults */
	if (cpupid_match_pid(p, last_cpupid))
		return true;

	/* A shared fault, but p->numa_group has not been set up yet. */
	if (!ng)
		return true;

	/*
	 * Destination node is much more heavily used than the source
	 * node? Allow migration.
	 */
	if (group_faults_cpu(ng, dst_nid) > group_faults_cpu(ng, src_nid) *
					ACTIVE_NODE_FRACTION)
		return true;

	/*
	 * Distribute memory according to CPU & memory use on each node,
	 * with 3/4 hysteresis to avoid unnecessary memory migrations:
	 *
	 * faults_cpu(dst)   3   faults_cpu(src)
	 * --------------- * - > ---------------
	 * faults_mem(dst)   4   faults_mem(src)
	 */
	return group_faults_cpu(ng, dst_nid) * group_faults(p, src_nid) * 3 >
	       group_faults_cpu(ng, src_nid) * group_faults(p, dst_nid) * 4;
}

static unsigned long weighted_cpuload(struct rq *rq);
static unsigned long source_load(int cpu, int type);
static unsigned long target_load(int cpu, int type);

/* Cached statistics for all CPUs within a node */
struct numa_stats {
	unsigned long load;

	/* Total compute capacity of CPUs on a node */
	unsigned long compute_capacity;

	unsigned int nr_running;
};

/*
 * XXX borrowed from update_sg_lb_stats
 */
static void update_numa_stats(struct numa_stats *ns, int nid)
{
	int smt, cpu, cpus = 0;
	unsigned long capacity;

	memset(ns, 0, sizeof(*ns));
	for_each_cpu(cpu, cpumask_of_node(nid)) {
		struct rq *rq = cpu_rq(cpu);

		ns->nr_running += rq->nr_running;
		ns->load += weighted_cpuload(rq);
		ns->compute_capacity += capacity_of(cpu);

		cpus++;
	}

	/*
	 * If we raced with hotplug and there are no CPUs left in our mask
	 * the @ns structure is NULL'ed and task_numa_compare() will
	 * not find this node attractive.
	 *
	 * We'll detect a huge imbalance and bail there.
	 */
	if (!cpus)
		return;

	/* smt := ceil(cpus / capacity), assumes: 1 < smt_power < 2 */
	smt = DIV_ROUND_UP(SCHED_CAPACITY_SCALE * cpus, ns->compute_capacity);
	capacity = cpus / smt; /* cores */

	capacity = min_t(unsigned, capacity,
		DIV_ROUND_CLOSEST(ns->compute_capacity, SCHED_CAPACITY_SCALE));
}

struct task_numa_env {
	struct task_struct *p;

	int src_cpu, src_nid;
	int dst_cpu, dst_nid;

	struct numa_stats src_stats, dst_stats;

	int imbalance_pct;
	int dist;

	struct task_struct *best_task;
	long best_imp;
	int best_cpu;
};

static void task_numa_assign(struct task_numa_env *env,
			     struct task_struct *p, long imp)
{
	if (env->best_task)
		put_task_struct(env->best_task);
	if (p)
		get_task_struct(p);

	env->best_task = p;
	env->best_imp = imp;
	env->best_cpu = env->dst_cpu;
}

static bool load_too_imbalanced(long src_load, long dst_load,
				struct task_numa_env *env)
{
	long imb, old_imb;
	long orig_src_load, orig_dst_load;
	long src_capacity, dst_capacity;

	/*
	 * The load is corrected for the CPU capacity available on each node.
	 *
	 * src_load        dst_load
	 * ------------ vs ---------
	 * src_capacity    dst_capacity
	 */
	src_capacity = env->src_stats.compute_capacity;
	dst_capacity = env->dst_stats.compute_capacity;

	imb = abs(dst_load * src_capacity - src_load * dst_capacity);

	orig_src_load = env->src_stats.load;
	orig_dst_load = env->dst_stats.load;

	old_imb = abs(orig_dst_load * src_capacity - orig_src_load * dst_capacity);

	/* Would this change make things worse? */
	return (imb > old_imb);
}

/*
 * This checks if the overall compute and NUMA accesses of the system would
 * be improved if the source tasks was migrated to the target dst_cpu taking
 * into account that it might be best if task running on the dst_cpu should
 * be exchanged with the source task
 */
static void task_numa_compare(struct task_numa_env *env,
			      long taskimp, long groupimp, bool maymove)
{
	struct rq *dst_rq = cpu_rq(env->dst_cpu);
	struct task_struct *cur;
	long src_load, dst_load;
	long load;
	long imp = env->p->numa_group ? groupimp : taskimp;
	long moveimp = imp;
	int dist = env->dist;

	rcu_read_lock();
	cur = task_rcu_dereference(&dst_rq->curr);
	if (cur && ((cur->flags & PF_EXITING) || is_idle_task(cur)))
		cur = NULL;

	/*
	 * Because we have preemption enabled we can get migrated around and
	 * end try selecting ourselves (current == env->p) as a swap candidate.
	 */
	if (cur == env->p)
		goto unlock;

	if (!cur) {
		if (maymove || imp > env->best_imp)
			goto assign;
		else
			goto unlock;
	}

	/*
	 * "imp" is the fault differential for the source task between the
	 * source and destination node. Calculate the total differential for
	 * the source task and potential destination task. The more negative
	 * the value is, the more remote accesses that would be expected to
	 * be incurred if the tasks were swapped.
	 */
	/* Skip this swap candidate if cannot move to the source cpu */
	if (!cpumask_test_cpu(env->src_cpu, &cur->cpus_allowed))
		goto unlock;

	/*
	 * If dst and source tasks are in the same NUMA group, or not
	 * in any group then look only at task weights.
	 */
	if (cur->numa_group == env->p->numa_group) {
		imp = taskimp + task_weight(cur, env->src_nid, dist) -
		      task_weight(cur, env->dst_nid, dist);
		/*
		 * Add some hysteresis to prevent swapping the
		 * tasks within a group over tiny differences.
		 */
		if (cur->numa_group)
			imp -= imp / 16;
	} else {
		/*
		 * Compare the group weights. If a task is all by itself
		 * (not part of a group), use the task weight instead.
		 */
		if (cur->numa_group && env->p->numa_group)
			imp += group_weight(cur, env->src_nid, dist) -
			       group_weight(cur, env->dst_nid, dist);
		else
			imp += task_weight(cur, env->src_nid, dist) -
			       task_weight(cur, env->dst_nid, dist);
	}

	if (imp <= env->best_imp)
		goto unlock;

	if (maymove && moveimp > imp && moveimp > env->best_imp) {
		imp = moveimp - 1;
		cur = NULL;
		goto assign;
	}

	/*
	 * In the overloaded case, try and keep the load balanced.
	 */
	load = task_h_load(env->p) - task_h_load(cur);
	if (!load)
		goto assign;

	dst_load = env->dst_stats.load + load;
	src_load = env->src_stats.load - load;

	if (load_too_imbalanced(src_load, dst_load, env))
		goto unlock;

assign:
	/*
	 * One idle CPU per node is evaluated for a task numa move.
	 * Call select_idle_sibling to maybe find a better one.
	 */
	if (!cur) {
		/*
		 * select_idle_siblings() uses an per-CPU cpumask that
		 * can be used from IRQ context.
		 */
		local_irq_disable();
		env->dst_cpu = select_idle_sibling(env->p, env->src_cpu,
						   env->dst_cpu);
		local_irq_enable();
	}

	task_numa_assign(env, cur, imp);
unlock:
	rcu_read_unlock();
}

static void task_numa_find_cpu(struct task_numa_env *env,
				long taskimp, long groupimp)
{
	long src_load, dst_load, load;
	bool maymove = false;
	int cpu;

	load = task_h_load(env->p);
	dst_load = env->dst_stats.load + load;
	src_load = env->src_stats.load - load;

	/*
	 * If the improvement from just moving env->p direction is better
	 * than swapping tasks around, check if a move is possible.
	 */
	maymove = !load_too_imbalanced(src_load, dst_load, env);

	for_each_cpu(cpu, cpumask_of_node(env->dst_nid)) {
		/* Skip this CPU if the source task cannot migrate */
		if (!cpumask_test_cpu(cpu, &env->p->cpus_allowed))
			continue;

		env->dst_cpu = cpu;
		task_numa_compare(env, taskimp, groupimp, maymove);
	}
}

static int task_numa_migrate(struct task_struct *p)
{
	struct task_numa_env env = {
		.p = p,

		.src_cpu = task_cpu(p),
		.src_nid = task_node(p),

		.imbalance_pct = 112,

		.best_task = NULL,
		.best_imp = 0,
		.best_cpu = -1,
	};
	struct sched_domain *sd;
	unsigned long taskweight, groupweight;
	int nid, ret, dist;
	long taskimp, groupimp;

	/*
	 * Pick the lowest SD_NUMA domain, as that would have the smallest
	 * imbalance and would be the first to start moving tasks about.
	 *
	 * And we want to avoid any moving of tasks about, as that would create
	 * random movement of tasks -- counter the numa conditions we're trying
	 * to satisfy here.
	 */
	rcu_read_lock();
	sd = rcu_dereference(per_cpu(sd_numa, env.src_cpu));
	if (sd)
		env.imbalance_pct = 100 + (sd->imbalance_pct - 100) / 2;
	rcu_read_unlock();

	/*
	 * Cpusets can break the scheduler domain tree into smaller
	 * balance domains, some of which do not cross NUMA boundaries.
	 * Tasks that are "trapped" in such domains cannot be migrated
	 * elsewhere, so there is no point in (re)trying.
	 */
	if (unlikely(!sd)) {
		sched_setnuma(p, task_node(p));
		return -EINVAL;
	}

	env.dst_nid = p->numa_preferred_nid;
	dist = env.dist = node_distance(env.src_nid, env.dst_nid);
	taskweight = task_weight(p, env.src_nid, dist);
	groupweight = group_weight(p, env.src_nid, dist);
	update_numa_stats(&env.src_stats, env.src_nid);
	taskimp = task_weight(p, env.dst_nid, dist) - taskweight;
	groupimp = group_weight(p, env.dst_nid, dist) - groupweight;
	update_numa_stats(&env.dst_stats, env.dst_nid);

	/* Try to find a spot on the preferred nid. */
	task_numa_find_cpu(&env, taskimp, groupimp);

	/*
	 * Look at other nodes in these cases:
	 * - there is no space available on the preferred_nid
	 * - the task is part of a numa_group that is interleaved across
	 *   multiple NUMA nodes; in order to better consolidate the group,
	 *   we need to check other locations.
	 */
	if (env.best_cpu == -1 || (p->numa_group && p->numa_group->active_nodes > 1)) {
		for_each_online_node(nid) {
			if (nid == env.src_nid || nid == p->numa_preferred_nid)
				continue;

			dist = node_distance(env.src_nid, env.dst_nid);
			if (sched_numa_topology_type == NUMA_BACKPLANE &&
						dist != env.dist) {
				taskweight = task_weight(p, env.src_nid, dist);
				groupweight = group_weight(p, env.src_nid, dist);
			}

			/* Only consider nodes where both task and groups benefit */
			taskimp = task_weight(p, nid, dist) - taskweight;
			groupimp = group_weight(p, nid, dist) - groupweight;
			if (taskimp < 0 && groupimp < 0)
				continue;

			env.dist = dist;
			env.dst_nid = nid;
			update_numa_stats(&env.dst_stats, env.dst_nid);
			task_numa_find_cpu(&env, taskimp, groupimp);
		}
	}

	/*
	 * If the task is part of a workload that spans multiple NUMA nodes,
	 * and is migrating into one of the workload's active nodes, remember
	 * this node as the task's preferred numa node, so the workload can
	 * settle down.
	 * A task that migrated to a second choice node will be better off
	 * trying for a better one later. Do not set the preferred node here.
	 */
	if (p->numa_group) {
		if (env.best_cpu == -1)
			nid = env.src_nid;
		else
			nid = cpu_to_node(env.best_cpu);

		if (nid != p->numa_preferred_nid)
			sched_setnuma(p, nid);
	}

	/* No better CPU than the current one was found. */
	if (env.best_cpu == -1)
		return -EAGAIN;

	/*
	 * Reset the scan period if the task is being rescheduled on an
	 * alternative node to recheck if the tasks is now properly placed.
	 */
	p->numa_scan_period = task_scan_start(p);

	if (env.best_task == NULL) {
		ret = migrate_task_to(p, env.best_cpu);
		if (ret != 0)
			trace_sched_stick_numa(p, env.src_cpu, env.best_cpu);
		return ret;
	}

	ret = migrate_swap(p, env.best_task, env.best_cpu, env.src_cpu);

	if (ret != 0)
		trace_sched_stick_numa(p, env.src_cpu, task_cpu(env.best_task));
	put_task_struct(env.best_task);
	return ret;
}

/* Attempt to migrate a task to a CPU on the preferred node. */
static void numa_migrate_preferred(struct task_struct *p)
{
	unsigned long interval = HZ;

	/* This task has no NUMA fault statistics yet */
	if (unlikely(p->numa_preferred_nid == -1 || !p->numa_faults))
		return;

	/* Periodically retry migrating the task to the preferred node */
	interval = min(interval, msecs_to_jiffies(p->numa_scan_period) / 16);
	p->numa_migrate_retry = jiffies + interval;

	/* Success if task is already running on preferred CPU */
	if (task_node(p) == p->numa_preferred_nid)
		return;

	/* Otherwise, try migrate to a CPU on the preferred node */
	task_numa_migrate(p);
}

/*
 * Find out how many nodes on the workload is actively running on. Do this by
 * tracking the nodes from which NUMA hinting faults are triggered. This can
 * be different from the set of nodes where the workload's memory is currently
 * located.
 */
static void numa_group_count_active_nodes(struct numa_group *numa_group)
{
	unsigned long faults, max_faults = 0;
	int nid, active_nodes = 0;

	for_each_online_node(nid) {
		faults = group_faults_cpu(numa_group, nid);
		if (faults > max_faults)
			max_faults = faults;
	}

	for_each_online_node(nid) {
		faults = group_faults_cpu(numa_group, nid);
		if (faults * ACTIVE_NODE_FRACTION > max_faults)
			active_nodes++;
	}

	numa_group->max_faults_cpu = max_faults;
	numa_group->active_nodes = active_nodes;
}

/*
 * When adapting the scan rate, the period is divided into NUMA_PERIOD_SLOTS
 * increments. The more local the fault statistics are, the higher the scan
 * period will be for the next scan window. If local/(local+remote) ratio is
 * below NUMA_PERIOD_THRESHOLD (where range of ratio is 1..NUMA_PERIOD_SLOTS)
 * the scan period will decrease. Aim for 70% local accesses.
 */
#define NUMA_PERIOD_SLOTS 10
#define NUMA_PERIOD_THRESHOLD 7

/*
 * Increase the scan period (slow down scanning) if the majority of
 * our memory is already on our local node, or if the majority of
 * the page accesses are shared with other processes.
 * Otherwise, decrease the scan period.
 */
static void update_task_scan_period(struct task_struct *p,
			unsigned long shared, unsigned long private)
{
	unsigned int period_slot;
	int lr_ratio, ps_ratio;
	int diff;

	unsigned long remote = p->numa_faults_locality[0];
	unsigned long local = p->numa_faults_locality[1];

	/*
	 * If there were no record hinting faults then either the task is
	 * completely idle or all activity is areas that are not of interest
	 * to automatic numa balancing. Related to that, if there were failed
	 * migration then it implies we are migrating too quickly or the local
	 * node is overloaded. In either case, scan slower
	 */
	if (local + shared == 0 || p->numa_faults_locality[2]) {
		p->numa_scan_period = min(p->numa_scan_period_max,
			p->numa_scan_period << 1);

		p->mm->numa_next_scan = jiffies +
			msecs_to_jiffies(p->numa_scan_period);

		return;
	}

	/*
	 * Prepare to scale scan period relative to the current period.
	 *	 == NUMA_PERIOD_THRESHOLD scan period stays the same
	 *       <  NUMA_PERIOD_THRESHOLD scan period decreases (scan faster)
	 *	 >= NUMA_PERIOD_THRESHOLD scan period increases (scan slower)
	 */
	period_slot = DIV_ROUND_UP(p->numa_scan_period, NUMA_PERIOD_SLOTS);
	lr_ratio = (local * NUMA_PERIOD_SLOTS) / (local + remote);
	ps_ratio = (private * NUMA_PERIOD_SLOTS) / (private + shared);

	if (ps_ratio >= NUMA_PERIOD_THRESHOLD) {
		/*
		 * Most memory accesses are local. There is no need to
		 * do fast NUMA scanning, since memory is already local.
		 */
		int slot = ps_ratio - NUMA_PERIOD_THRESHOLD;
		if (!slot)
			slot = 1;
		diff = slot * period_slot;
	} else if (lr_ratio >= NUMA_PERIOD_THRESHOLD) {
		/*
		 * Most memory accesses are shared with other tasks.
		 * There is no point in continuing fast NUMA scanning,
		 * since other tasks may just move the memory elsewhere.
		 */
		int slot = lr_ratio - NUMA_PERIOD_THRESHOLD;
		if (!slot)
			slot = 1;
		diff = slot * period_slot;
	} else {
		/*
		 * Private memory faults exceed (SLOTS-THRESHOLD)/SLOTS,
		 * yet they are not on the local NUMA node. Speed up
		 * NUMA scanning to get the memory moved over.
		 */
		int ratio = max(lr_ratio, ps_ratio);
		diff = -(NUMA_PERIOD_THRESHOLD - ratio) * period_slot;
	}

	p->numa_scan_period = clamp(p->numa_scan_period + diff,
			task_scan_min(p), task_scan_max(p));
	memset(p->numa_faults_locality, 0, sizeof(p->numa_faults_locality));
}

/*
 * Get the fraction of time the task has been running since the last
 * NUMA placement cycle. The scheduler keeps similar statistics, but
 * decays those on a 32ms period, which is orders of magnitude off
 * from the dozens-of-seconds NUMA balancing period. Use the scheduler
 * stats only if the task is so new there are no NUMA statistics yet.
 */
static u64 numa_get_avg_runtime(struct task_struct *p, u64 *period)
{
	u64 runtime, delta, now;
	/* Use the start of this time slice to avoid calculations. */
	now = p->se.exec_start;
	runtime = p->se.sum_exec_runtime;

	if (p->last_task_numa_placement) {
		delta = runtime - p->last_sum_exec_runtime;
		*period = now - p->last_task_numa_placement;
	} else {
		delta = p->se.avg.load_sum;
		*period = LOAD_AVG_MAX;
	}

	p->last_sum_exec_runtime = runtime;
	p->last_task_numa_placement = now;

	return delta;
}

/*
 * Determine the preferred nid for a task in a numa_group. This needs to
 * be done in a way that produces consistent results with group_weight,
 * otherwise workloads might not converge.
 */
static int preferred_group_nid(struct task_struct *p, int nid)
{
	nodemask_t nodes;
	int dist;

	/* Direct connections between all NUMA nodes. */
	if (sched_numa_topology_type == NUMA_DIRECT)
		return nid;

	/*
	 * On a system with glueless mesh NUMA topology, group_weight
	 * scores nodes according to the number of NUMA hinting faults on
	 * both the node itself, and on nearby nodes.
	 */
	if (sched_numa_topology_type == NUMA_GLUELESS_MESH) {
		unsigned long score, max_score = 0;
		int node, max_node = nid;

		dist = sched_max_numa_distance;

		for_each_online_node(node) {
			score = group_weight(p, node, dist);
			if (score > max_score) {
				max_score = score;
				max_node = node;
			}
		}
		return max_node;
	}

	/*
	 * Finding the preferred nid in a system with NUMA backplane
	 * interconnect topology is more involved. The goal is to locate
	 * tasks from numa_groups near each other in the system, and
	 * untangle workloads from different sides of the system. This requires
	 * searching down the hierarchy of node groups, recursively searching
	 * inside the highest scoring group of nodes. The nodemask tricks
	 * keep the complexity of the search down.
	 */
	nodes = node_online_map;
	for (dist = sched_max_numa_distance; dist > LOCAL_DISTANCE; dist--) {
		unsigned long max_faults = 0;
		nodemask_t max_group = NODE_MASK_NONE;
		int a, b;

		/* Are there nodes at this distance from each other? */
		if (!find_numa_distance(dist))
			continue;

		for_each_node_mask(a, nodes) {
			unsigned long faults = 0;
			nodemask_t this_group;
			nodes_clear(this_group);

			/* Sum group's NUMA faults; includes a==b case. */
			for_each_node_mask(b, nodes) {
				if (node_distance(a, b) < dist) {
					faults += group_faults(p, b);
					node_set(b, this_group);
					node_clear(b, nodes);
				}
			}

			/* Remember the top group. */
			if (faults > max_faults) {
				max_faults = faults;
				max_group = this_group;
				/*
				 * subtle: at the smallest distance there is
				 * just one node left in each "group", the
				 * winner is the preferred nid.
				 */
				nid = a;
			}
		}
		/* Next round, evaluate the nodes within max_group. */
		if (!max_faults)
			break;
		nodes = max_group;
	}
	return nid;
}

static void task_numa_placement(struct task_struct *p)
{
	int seq, nid, max_nid = -1;
	unsigned long max_faults = 0;
	unsigned long fault_types[2] = { 0, 0 };
	unsigned long total_faults;
	u64 runtime, period;
	spinlock_t *group_lock = NULL;

	/*
	 * The p->mm->numa_scan_seq field gets updated without
	 * exclusive access. Use READ_ONCE() here to ensure
	 * that the field is read in a single access:
	 */
	seq = READ_ONCE(p->mm->numa_scan_seq);
	if (p->numa_scan_seq == seq)
		return;
	p->numa_scan_seq = seq;
	p->numa_scan_period_max = task_scan_max(p);

	total_faults = p->numa_faults_locality[0] +
		       p->numa_faults_locality[1];
	runtime = numa_get_avg_runtime(p, &period);

	/* If the task is part of a group prevent parallel updates to group stats */
	if (p->numa_group) {
		group_lock = &p->numa_group->lock;
		spin_lock_irq(group_lock);
	}

	/* Find the node with the highest number of faults */
	for_each_online_node(nid) {
		/* Keep track of the offsets in numa_faults array */
		int mem_idx, membuf_idx, cpu_idx, cpubuf_idx;
		unsigned long faults = 0, group_faults = 0;
		int priv;

		for (priv = 0; priv < NR_NUMA_HINT_FAULT_TYPES; priv++) {
			long diff, f_diff, f_weight;

			mem_idx = task_faults_idx(NUMA_MEM, nid, priv);
			membuf_idx = task_faults_idx(NUMA_MEMBUF, nid, priv);
			cpu_idx = task_faults_idx(NUMA_CPU, nid, priv);
			cpubuf_idx = task_faults_idx(NUMA_CPUBUF, nid, priv);

			/* Decay existing window, copy faults since last scan */
			diff = p->numa_faults[membuf_idx] - p->numa_faults[mem_idx] / 2;
			fault_types[priv] += p->numa_faults[membuf_idx];
			p->numa_faults[membuf_idx] = 0;

			/*
			 * Normalize the faults_from, so all tasks in a group
			 * count according to CPU use, instead of by the raw
			 * number of faults. Tasks with little runtime have
			 * little over-all impact on throughput, and thus their
			 * faults are less important.
			 */
			f_weight = div64_u64(runtime << 16, period + 1);
			f_weight = (f_weight * p->numa_faults[cpubuf_idx]) /
				   (total_faults + 1);
			f_diff = f_weight - p->numa_faults[cpu_idx] / 2;
			p->numa_faults[cpubuf_idx] = 0;

			p->numa_faults[mem_idx] += diff;
			p->numa_faults[cpu_idx] += f_diff;
			faults += p->numa_faults[mem_idx];
			p->total_numa_faults += diff;
			if (p->numa_group) {
				/*
				 * safe because we can only change our own group
				 *
				 * mem_idx represents the offset for a given
				 * nid and priv in a specific region because it
				 * is at the beginning of the numa_faults array.
				 */
				p->numa_group->faults[mem_idx] += diff;
				p->numa_group->faults_cpu[mem_idx] += f_diff;
				p->numa_group->total_faults += diff;
				group_faults += p->numa_group->faults[mem_idx];
			}
		}

		if (!p->numa_group) {
			if (faults > max_faults) {
				max_faults = faults;
				max_nid = nid;
			}
		} else if (group_faults > max_faults) {
			max_faults = group_faults;
			max_nid = nid;
		}
	}

	if (p->numa_group) {
		numa_group_count_active_nodes(p->numa_group);
		spin_unlock_irq(group_lock);
		max_nid = preferred_group_nid(p, max_nid);
	}

	if (max_faults) {
		/* Set the new preferred node */
		if (max_nid != p->numa_preferred_nid)
			sched_setnuma(p, max_nid);
	}

	update_task_scan_period(p, fault_types[0], fault_types[1]);
}

static inline int get_numa_group(struct numa_group *grp)
{
	return atomic_inc_not_zero(&grp->refcount);
}

static inline void put_numa_group(struct numa_group *grp)
{
	if (atomic_dec_and_test(&grp->refcount))
		kfree_rcu(grp, rcu);
}

static void task_numa_group(struct task_struct *p, int cpupid, int flags,
			int *priv)
{
	struct numa_group *grp, *my_grp;
	struct task_struct *tsk;
	bool join = false;
	int cpu = cpupid_to_cpu(cpupid);
	int i;

	if (unlikely(!p->numa_group)) {
		unsigned int size = sizeof(struct numa_group) +
				    4*nr_node_ids*sizeof(unsigned long);

		grp = kzalloc(size, GFP_KERNEL | __GFP_NOWARN);
		if (!grp)
			return;

		atomic_set(&grp->refcount, 1);
		grp->active_nodes = 1;
		grp->max_faults_cpu = 0;
		spin_lock_init(&grp->lock);
		grp->gid = p->pid;
		/* Second half of the array tracks nids where faults happen */
		grp->faults_cpu = grp->faults + NR_NUMA_HINT_FAULT_TYPES *
						nr_node_ids;

		for (i = 0; i < NR_NUMA_HINT_FAULT_STATS * nr_node_ids; i++)
			grp->faults[i] = p->numa_faults[i];

		grp->total_faults = p->total_numa_faults;

		grp->nr_tasks++;
		rcu_assign_pointer(p->numa_group, grp);
	}

	rcu_read_lock();
	tsk = READ_ONCE(cpu_rq(cpu)->curr);

	if (!cpupid_match_pid(tsk, cpupid))
		goto no_join;

	grp = rcu_dereference(tsk->numa_group);
	if (!grp)
		goto no_join;

	my_grp = p->numa_group;
	if (grp == my_grp)
		goto no_join;

	/*
	 * Only join the other group if its bigger; if we're the bigger group,
	 * the other task will join us.
	 */
	if (my_grp->nr_tasks > grp->nr_tasks)
		goto no_join;

	/*
	 * Tie-break on the grp address.
	 */
	if (my_grp->nr_tasks == grp->nr_tasks && my_grp > grp)
		goto no_join;

	/* Always join threads in the same process. */
	if (tsk->mm == current->mm)
		join = true;

	/* Simple filter to avoid false positives due to PID collisions */
	if (flags & TNF_SHARED)
		join = true;

	/* Update priv based on whether false sharing was detected */
	*priv = !join;

	if (join && !get_numa_group(grp))
		goto no_join;

	rcu_read_unlock();

	if (!join)
		return;

	BUG_ON(irqs_disabled());
	double_lock_irq(&my_grp->lock, &grp->lock);

	for (i = 0; i < NR_NUMA_HINT_FAULT_STATS * nr_node_ids; i++) {
		my_grp->faults[i] -= p->numa_faults[i];
		grp->faults[i] += p->numa_faults[i];
	}
	my_grp->total_faults -= p->total_numa_faults;
	grp->total_faults += p->total_numa_faults;

	my_grp->nr_tasks--;
	grp->nr_tasks++;

	spin_unlock(&my_grp->lock);
	spin_unlock_irq(&grp->lock);

	rcu_assign_pointer(p->numa_group, grp);

	put_numa_group(my_grp);
	return;

no_join:
	rcu_read_unlock();
	return;
}

void task_numa_free(struct task_struct *p)
{
	struct numa_group *grp = p->numa_group;
	void *numa_faults = p->numa_faults;
	unsigned long flags;
	int i;

	if (grp) {
		spin_lock_irqsave(&grp->lock, flags);
		for (i = 0; i < NR_NUMA_HINT_FAULT_STATS * nr_node_ids; i++)
			grp->faults[i] -= p->numa_faults[i];
		grp->total_faults -= p->total_numa_faults;

		grp->nr_tasks--;
		spin_unlock_irqrestore(&grp->lock, flags);
		RCU_INIT_POINTER(p->numa_group, NULL);
		put_numa_group(grp);
	}

	p->numa_faults = NULL;
	kfree(numa_faults);
}

/*
 * Got a PROT_NONE fault for a page on @node.
 */
void task_numa_fault(int last_cpupid, int mem_node, int pages, int flags)
{
	struct task_struct *p = current;
	bool migrated = flags & TNF_MIGRATED;
	int cpu_node = task_node(current);
	int local = !!(flags & TNF_FAULT_LOCAL);
	struct numa_group *ng;
	int priv;

	if (!static_branch_likely(&sched_numa_balancing))
		return;

	/* for example, ksmd faulting in a user's mm */
	if (!p->mm)
		return;

	/* Allocate buffer to track faults on a per-node basis */
	if (unlikely(!p->numa_faults)) {
		int size = sizeof(*p->numa_faults) *
			   NR_NUMA_HINT_FAULT_BUCKETS * nr_node_ids;

		p->numa_faults = kzalloc(size, GFP_KERNEL|__GFP_NOWARN);
		if (!p->numa_faults)
			return;

		p->total_numa_faults = 0;
		memset(p->numa_faults_locality, 0, sizeof(p->numa_faults_locality));
	}

	/*
	 * First accesses are treated as private, otherwise consider accesses
	 * to be private if the accessing pid has not changed
	 */
	if (unlikely(last_cpupid == (-1 & LAST_CPUPID_MASK))) {
		priv = 1;
	} else {
		priv = cpupid_match_pid(p, last_cpupid);
		if (!priv && !(flags & TNF_NO_GROUP))
			task_numa_group(p, last_cpupid, flags, &priv);
	}

	/*
	 * If a workload spans multiple NUMA nodes, a shared fault that
	 * occurs wholly within the set of nodes that the workload is
	 * actively using should be counted as local. This allows the
	 * scan rate to slow down when a workload has settled down.
	 */
	ng = p->numa_group;
	if (!priv && !local && ng && ng->active_nodes > 1 &&
				numa_is_active_node(cpu_node, ng) &&
				numa_is_active_node(mem_node, ng))
		local = 1;

	/*
	 * Retry task to preferred node migration periodically, in case it
	 * case it previously failed, or the scheduler moved us.
	 */
	if (time_after(jiffies, p->numa_migrate_retry)) {
		task_numa_placement(p);
		numa_migrate_preferred(p);
	}

	if (migrated)
		p->numa_pages_migrated += pages;
	if (flags & TNF_MIGRATE_FAIL)
		p->numa_faults_locality[2] += pages;

	p->numa_faults[task_faults_idx(NUMA_MEMBUF, mem_node, priv)] += pages;
	p->numa_faults[task_faults_idx(NUMA_CPUBUF, cpu_node, priv)] += pages;
	p->numa_faults_locality[local] += pages;
}

static void reset_ptenuma_scan(struct task_struct *p)
{
	/*
	 * We only did a read acquisition of the mmap sem, so
	 * p->mm->numa_scan_seq is written to without exclusive access
	 * and the update is not guaranteed to be atomic. That's not
	 * much of an issue though, since this is just used for
	 * statistical sampling. Use READ_ONCE/WRITE_ONCE, which are not
	 * expensive, to avoid any form of compiler optimizations:
	 */
	WRITE_ONCE(p->mm->numa_scan_seq, READ_ONCE(p->mm->numa_scan_seq) + 1);
	p->mm->numa_scan_offset = 0;
}

/*
 * The expensive part of numa migration is done from task_work context.
 * Triggered from task_tick_numa().
 */
void task_numa_work(struct callback_head *work)
{
	unsigned long migrate, next_scan, now = jiffies;
	struct task_struct *p = current;
	struct mm_struct *mm = p->mm;
	u64 runtime = p->se.sum_exec_runtime;
	struct vm_area_struct *vma;
	unsigned long start, end;
	unsigned long nr_pte_updates = 0;
	long pages, virtpages;

	SCHED_WARN_ON(p != container_of(work, struct task_struct, numa_work));

	work->next = work; /* protect against double add */
	/*
	 * Who cares about NUMA placement when they're dying.
	 *
	 * NOTE: make sure not to dereference p->mm before this check,
	 * exit_task_work() happens _after_ exit_mm() so we could be called
	 * without p->mm even though we still had it when we enqueued this
	 * work.
	 */
	if (p->flags & PF_EXITING)
		return;

	if (!mm->numa_next_scan) {
		mm->numa_next_scan = now +
			msecs_to_jiffies(sysctl_numa_balancing_scan_delay);
	}

	/*
	 * Enforce maximal scan/migration frequency..
	 */
	migrate = mm->numa_next_scan;
	if (time_before(now, migrate))
		return;

	if (p->numa_scan_period == 0) {
		p->numa_scan_period_max = task_scan_max(p);
		p->numa_scan_period = task_scan_start(p);
	}

	next_scan = now + msecs_to_jiffies(p->numa_scan_period);
	if (cmpxchg(&mm->numa_next_scan, migrate, next_scan) != migrate)
		return;

	/*
	 * Delay this task enough that another task of this mm will likely win
	 * the next time around.
	 */
	p->node_stamp += 2 * TICK_NSEC;

	start = mm->numa_scan_offset;
	pages = sysctl_numa_balancing_scan_size;
	pages <<= 20 - PAGE_SHIFT; /* MB in pages */
	virtpages = pages * 8;	   /* Scan up to this much virtual space */
	if (!pages)
		return;


	if (!down_read_trylock(&mm->mmap_sem))
		return;
	vma = find_vma(mm, start);
	if (!vma) {
		reset_ptenuma_scan(p);
		start = 0;
		vma = mm->mmap;
	}
	for (; vma; vma = vma->vm_next) {
		if (!vma_migratable(vma) || !vma_policy_mof(vma) ||
			is_vm_hugetlb_page(vma) || (vma->vm_flags & VM_MIXEDMAP)) {
			continue;
		}

		/*
		 * Shared library pages mapped by multiple processes are not
		 * migrated as it is expected they are cache replicated. Avoid
		 * hinting faults in read-only file-backed mappings or the vdso
		 * as migrating the pages will be of marginal benefit.
		 */
		if (!vma->vm_mm ||
		    (vma->vm_file && (vma->vm_flags & (VM_READ|VM_WRITE)) == (VM_READ)))
			continue;

		/*
		 * Skip inaccessible VMAs to avoid any confusion between
		 * PROT_NONE and NUMA hinting ptes
		 */
		if (!(vma->vm_flags & (VM_READ | VM_EXEC | VM_WRITE)))
			continue;

		do {
			start = max(start, vma->vm_start);
			end = ALIGN(start + (pages << PAGE_SHIFT), HPAGE_SIZE);
			end = min(end, vma->vm_end);
			nr_pte_updates = change_prot_numa(vma, start, end);

			/*
			 * Try to scan sysctl_numa_balancing_size worth of
			 * hpages that have at least one present PTE that
			 * is not already pte-numa. If the VMA contains
			 * areas that are unused or already full of prot_numa
			 * PTEs, scan up to virtpages, to skip through those
			 * areas faster.
			 */
			if (nr_pte_updates)
				pages -= (end - start) >> PAGE_SHIFT;
			virtpages -= (end - start) >> PAGE_SHIFT;

			start = end;
			if (pages <= 0 || virtpages <= 0)
				goto out;

			cond_resched();
		} while (end != vma->vm_end);
	}

out:
	/*
	 * It is possible to reach the end of the VMA list but the last few
	 * VMAs are not guaranteed to the vma_migratable. If they are not, we
	 * would find the !migratable VMA on the next scan but not reset the
	 * scanner to the start so check it now.
	 */
	if (vma)
		mm->numa_scan_offset = start;
	else
		reset_ptenuma_scan(p);
	up_read(&mm->mmap_sem);

	/*
	 * Make sure tasks use at least 32x as much time to run other code
	 * than they used here, to limit NUMA PTE scanning overhead to 3% max.
	 * Usually update_task_scan_period slows down scanning enough; on an
	 * overloaded system we need to limit overhead on a per task basis.
	 */
	if (unlikely(p->se.sum_exec_runtime != runtime)) {
		u64 diff = p->se.sum_exec_runtime - runtime;
		p->node_stamp += 32 * diff;
	}
}

/*
 * Drive the periodic memory faults..
 */
void task_tick_numa(struct rq *rq, struct task_struct *curr)
{
	struct callback_head *work = &curr->numa_work;
	u64 period, now;

	/*
	 * We don't care about NUMA placement if we don't have memory.
	 */
	if (!curr->mm || (curr->flags & PF_EXITING) || work->next != work)
		return;

	/*
	 * Using runtime rather than walltime has the dual advantage that
	 * we (mostly) drive the selection from busy threads and that the
	 * task needs to have done some actual work before we bother with
	 * NUMA placement.
	 */
	now = curr->se.sum_exec_runtime;
	period = (u64)curr->numa_scan_period * NSEC_PER_MSEC;

	if (now > curr->node_stamp + period) {
		if (!curr->node_stamp)
			curr->numa_scan_period = task_scan_start(curr);
		curr->node_stamp += period;

		if (!time_before(jiffies, curr->mm->numa_next_scan)) {
			init_task_work(work, task_numa_work); /* TODO: move this into sched_fork() */
			task_work_add(curr, work, true);
		}
	}
}

#else
static void task_tick_numa(struct rq *rq, struct task_struct *curr)
{
}

static inline void account_numa_enqueue(struct rq *rq, struct task_struct *p)
{
}

static inline void account_numa_dequeue(struct rq *rq, struct task_struct *p)
{
}

#endif /* CONFIG_NUMA_BALANCING */

static void
account_entity_enqueue(struct cfs_rq *cfs_rq, struct sched_entity *se)
{
	update_load_add(&cfs_rq->load, se->load.weight);
	if (!parent_entity(se))
		update_load_add(&rq_of(cfs_rq)->load, se->load.weight);
#ifdef CONFIG_SMP
	if (entity_is_task(se)) {
		struct rq *rq = rq_of(cfs_rq);

		account_numa_enqueue(rq, task_of(se));
		list_add(&se->group_node, &rq->cfs_tasks);
	}
#endif
	cfs_rq->nr_running++;
}

static void
account_entity_dequeue(struct cfs_rq *cfs_rq, struct sched_entity *se)
{
	update_load_sub(&cfs_rq->load, se->load.weight);
	if (!parent_entity(se))
		update_load_sub(&rq_of(cfs_rq)->load, se->load.weight);
#ifdef CONFIG_SMP
	if (entity_is_task(se)) {
		account_numa_dequeue(rq_of(cfs_rq), task_of(se));
		list_del_init(&se->group_node);
	}
#endif
	cfs_rq->nr_running--;
}

/*
 * Signed add and clamp on underflow.
 *
 * Explicitly do a load-store to ensure the intermediate value never hits
 * memory. This allows lockless observations without ever seeing the negative
 * values.
 */
#define add_positive(_ptr, _val) do {                           \
	typeof(_ptr) ptr = (_ptr);                              \
	typeof(_val) val = (_val);                              \
	typeof(*ptr) res, var = READ_ONCE(*ptr);                \
								\
	res = var + val;                                        \
								\
	if (val < 0 && res > var)                               \
		res = 0;                                        \
								\
	WRITE_ONCE(*ptr, res);                                  \
} while (0)

/*
 * Unsigned subtract and clamp on underflow.
 *
 * Explicitly do a load-store to ensure the intermediate value never hits
 * memory. This allows lockless observations without ever seeing the negative
 * values.
 */
#define sub_positive(_ptr, _val) do {				\
	typeof(_ptr) ptr = (_ptr);				\
	typeof(*ptr) val = (_val);				\
	typeof(*ptr) res, var = READ_ONCE(*ptr);		\
	res = var - val;					\
	if (res > var)						\
		res = 0;					\
	WRITE_ONCE(*ptr, res);					\
} while (0)

#ifdef CONFIG_SMP
static inline void
enqueue_runnable_load_avg(struct cfs_rq *cfs_rq, struct sched_entity *se)
{
	cfs_rq->runnable_weight += se->runnable_weight;

	cfs_rq->avg.runnable_load_avg += se->avg.runnable_load_avg;
	cfs_rq->avg.runnable_load_sum += se_runnable(se) * se->avg.runnable_load_sum;
}

static inline void
dequeue_runnable_load_avg(struct cfs_rq *cfs_rq, struct sched_entity *se)
{
	cfs_rq->runnable_weight -= se->runnable_weight;

	sub_positive(&cfs_rq->avg.runnable_load_avg, se->avg.runnable_load_avg);
	sub_positive(&cfs_rq->avg.runnable_load_sum,
		     se_runnable(se) * se->avg.runnable_load_sum);
}

static inline void
enqueue_load_avg(struct cfs_rq *cfs_rq, struct sched_entity *se)
{
	cfs_rq->avg.load_avg += se->avg.load_avg;
	cfs_rq->avg.load_sum += se_weight(se) * se->avg.load_sum;
}

static inline void
dequeue_load_avg(struct cfs_rq *cfs_rq, struct sched_entity *se)
{
	sub_positive(&cfs_rq->avg.load_avg, se->avg.load_avg);
	sub_positive(&cfs_rq->avg.load_sum, se_weight(se) * se->avg.load_sum);
}
#else
static inline void
enqueue_runnable_load_avg(struct cfs_rq *cfs_rq, struct sched_entity *se) { }
static inline void
dequeue_runnable_load_avg(struct cfs_rq *cfs_rq, struct sched_entity *se) { }
static inline void
enqueue_load_avg(struct cfs_rq *cfs_rq, struct sched_entity *se) { }
static inline void
dequeue_load_avg(struct cfs_rq *cfs_rq, struct sched_entity *se) { }
#endif

static void reweight_entity(struct cfs_rq *cfs_rq, struct sched_entity *se,
			    unsigned long weight, unsigned long runnable)
{
	if (se->on_rq) {
		/* commit outstanding execution time */
		if (cfs_rq->curr == se)
			update_curr(cfs_rq);
		account_entity_dequeue(cfs_rq, se);
		dequeue_runnable_load_avg(cfs_rq, se);
	}
	dequeue_load_avg(cfs_rq, se);

	se->runnable_weight = runnable;
	update_load_set(&se->load, weight);

#ifdef CONFIG_SMP
	do {
		u32 divider = LOAD_AVG_MAX - 1024 + se->avg.period_contrib;

		se->avg.load_avg = div_u64(se_weight(se) * se->avg.load_sum, divider);
		se->avg.runnable_load_avg =
			div_u64(se_runnable(se) * se->avg.runnable_load_sum, divider);
	} while (0);
#endif

	enqueue_load_avg(cfs_rq, se);
	if (se->on_rq) {
		account_entity_enqueue(cfs_rq, se);
		enqueue_runnable_load_avg(cfs_rq, se);
	}
}

void reweight_task(struct task_struct *p, int prio)
{
	struct sched_entity *se = &p->se;
	struct cfs_rq *cfs_rq = cfs_rq_of(se);
	struct load_weight *load = &se->load;
	unsigned long weight = scale_load(sched_prio_to_weight[prio]);

	reweight_entity(cfs_rq, se, weight, weight);
	load->inv_weight = sched_prio_to_wmult[prio];
}

#ifdef CONFIG_FAIR_GROUP_SCHED
#ifdef CONFIG_SMP
/*
 * All this does is approximate the hierarchical proportion which includes that
 * global sum we all love to hate.
 *
 * That is, the weight of a group entity, is the proportional share of the
 * group weight based on the group runqueue weights. That is:
 *
 *                     tg->weight * grq->load.weight
 *   ge->load.weight = -----------------------------               (1)
 *			  \Sum grq->load.weight
 *
 * Now, because computing that sum is prohibitively expensive to compute (been
 * there, done that) we approximate it with this average stuff. The average
 * moves slower and therefore the approximation is cheaper and more stable.
 *
 * So instead of the above, we substitute:
 *
 *   grq->load.weight -> grq->avg.load_avg                         (2)
 *
 * which yields the following:
 *
 *                     tg->weight * grq->avg.load_avg
 *   ge->load.weight = ------------------------------              (3)
 *				tg->load_avg
 *
 * Where: tg->load_avg ~= \Sum grq->avg.load_avg
 *
 * That is shares_avg, and it is right (given the approximation (2)).
 *
 * The problem with it is that because the average is slow -- it was designed
 * to be exactly that of course -- this leads to transients in boundary
 * conditions. In specific, the case where the group was idle and we start the
 * one task. It takes time for our CPU's grq->avg.load_avg to build up,
 * yielding bad latency etc..
 *
 * Now, in that special case (1) reduces to:
 *
 *                     tg->weight * grq->load.weight
 *   ge->load.weight = ----------------------------- = tg->weight   (4)
 *			    grp->load.weight
 *
 * That is, the sum collapses because all other CPUs are idle; the UP scenario.
 *
 * So what we do is modify our approximation (3) to approach (4) in the (near)
 * UP case, like:
 *
 *   ge->load.weight =
 *
 *              tg->weight * grq->load.weight
 *     ---------------------------------------------------         (5)
 *     tg->load_avg - grq->avg.load_avg + grq->load.weight
 *
 * But because grq->load.weight can drop to 0, resulting in a divide by zero,
 * we need to use grq->avg.load_avg as its lower bound, which then gives:
 *
 *
 *                     tg->weight * grq->load.weight
 *   ge->load.weight = -----------------------------		   (6)
 *				tg_load_avg'
 *
 * Where:
 *
 *   tg_load_avg' = tg->load_avg - grq->avg.load_avg +
 *                  max(grq->load.weight, grq->avg.load_avg)
 *
 * And that is shares_weight and is icky. In the (near) UP case it approaches
 * (4) while in the normal case it approaches (3). It consistently
 * overestimates the ge->load.weight and therefore:
 *
 *   \Sum ge->load.weight >= tg->weight
 *
 * hence icky!
 */
static long calc_group_shares(struct cfs_rq *cfs_rq)
{
	long tg_weight, tg_shares, load, shares;
	struct task_group *tg = cfs_rq->tg;

	tg_shares = READ_ONCE(tg->shares);

	load = max(scale_load_down(cfs_rq->load.weight), cfs_rq->avg.load_avg);

	tg_weight = atomic_long_read(&tg->load_avg);

	/* Ensure tg_weight >= load */
	tg_weight -= cfs_rq->tg_load_avg_contrib;
	tg_weight += load;

	shares = (tg_shares * load);
	if (tg_weight)
		shares /= tg_weight;

	/*
	 * MIN_SHARES has to be unscaled here to support per-CPU partitioning
	 * of a group with small tg->shares value. It is a floor value which is
	 * assigned as a minimum load.weight to the sched_entity representing
	 * the group on a CPU.
	 *
	 * E.g. on 64-bit for a group with tg->shares of scale_load(15)=15*1024
	 * on an 8-core system with 8 tasks each runnable on one CPU shares has
	 * to be 15*1024*1/8=1920 instead of scale_load(MIN_SHARES)=2*1024. In
	 * case no task is runnable on a CPU MIN_SHARES=2 should be returned
	 * instead of 0.
	 */
	return clamp_t(long, shares, MIN_SHARES, tg_shares);
}

/*
 * This calculates the effective runnable weight for a group entity based on
 * the group entity weight calculated above.
 *
 * Because of the above approximation (2), our group entity weight is
 * an load_avg based ratio (3). This means that it includes blocked load and
 * does not represent the runnable weight.
 *
 * Approximate the group entity's runnable weight per ratio from the group
 * runqueue:
 *
 *					     grq->avg.runnable_load_avg
 *   ge->runnable_weight = ge->load.weight * -------------------------- (7)
 *						 grq->avg.load_avg
 *
 * However, analogous to above, since the avg numbers are slow, this leads to
 * transients in the from-idle case. Instead we use:
 *
 *   ge->runnable_weight = ge->load.weight *
 *
 *		max(grq->avg.runnable_load_avg, grq->runnable_weight)
 *		-----------------------------------------------------	(8)
 *		      max(grq->avg.load_avg, grq->load.weight)
 *
 * Where these max() serve both to use the 'instant' values to fix the slow
 * from-idle and avoid the /0 on to-idle, similar to (6).
 */
static long calc_group_runnable(struct cfs_rq *cfs_rq, long shares)
{
	long runnable, load_avg;

	load_avg = max(cfs_rq->avg.load_avg,
		       scale_load_down(cfs_rq->load.weight));

	runnable = max(cfs_rq->avg.runnable_load_avg,
		       scale_load_down(cfs_rq->runnable_weight));

	runnable *= shares;
	if (load_avg)
		runnable /= load_avg;

	return clamp_t(long, runnable, MIN_SHARES, shares);
}
#endif /* CONFIG_SMP */

static inline int throttled_hierarchy(struct cfs_rq *cfs_rq);

/*
 * Recomputes the group entity based on the current state of its group
 * runqueue.
 */
static void update_cfs_group(struct sched_entity *se)
{
	struct cfs_rq *gcfs_rq = group_cfs_rq(se);
	long shares, runnable;

	if (!gcfs_rq)
		return;

	if (throttled_hierarchy(gcfs_rq))
		return;

#ifndef CONFIG_SMP
	runnable = shares = READ_ONCE(gcfs_rq->tg->shares);

	if (likely(se->load.weight == shares))
		return;
#else
	shares   = calc_group_shares(gcfs_rq);
	runnable = calc_group_runnable(gcfs_rq, shares);
#endif

	reweight_entity(cfs_rq_of(se), se, shares, runnable);
}

#else /* CONFIG_FAIR_GROUP_SCHED */
static inline void update_cfs_group(struct sched_entity *se)
{
}
#endif /* CONFIG_FAIR_GROUP_SCHED */

static inline void cfs_rq_util_change(struct cfs_rq *cfs_rq, int flags)
{
	struct rq *rq = rq_of(cfs_rq);

	if (&rq->cfs == cfs_rq || (flags & SCHED_CPUFREQ_MIGRATION)) {
		/*
		 * There are a few boundary cases this might miss but it should
		 * get called often enough that that should (hopefully) not be
		 * a real problem.
		 *
		 * It will not get called when we go idle, because the idle
		 * thread is a different class (!fair), nor will the utilization
		 * number include things like RT tasks.
		 *
		 * As is, the util number is not freq-invariant (we'd have to
		 * implement arch_scale_freq_capacity() for that).
		 *
		 * See cpu_util().
		 */
		cpufreq_update_util(rq, flags);
	}
}

#ifdef CONFIG_SMP
#ifdef CONFIG_FAIR_GROUP_SCHED
/**
 * update_tg_load_avg - update the tg's load avg
 * @cfs_rq: the cfs_rq whose avg changed
 * @force: update regardless of how small the difference
 *
 * This function 'ensures': tg->load_avg := \Sum tg->cfs_rq[]->avg.load.
 * However, because tg->load_avg is a global value there are performance
 * considerations.
 *
 * In order to avoid having to look at the other cfs_rq's, we use a
 * differential update where we store the last value we propagated. This in
 * turn allows skipping updates if the differential is 'small'.
 *
 * Updating tg's load_avg is necessary before update_cfs_share().
 */
static inline void update_tg_load_avg(struct cfs_rq *cfs_rq, int force)
{
	long delta = cfs_rq->avg.load_avg - cfs_rq->tg_load_avg_contrib;

	/*
	 * No need to update load_avg for root_task_group as it is not used.
	 */
	if (cfs_rq->tg == &root_task_group)
		return;

	if (force || abs(delta) > cfs_rq->tg_load_avg_contrib / 64) {
		atomic_long_add(delta, &cfs_rq->tg->load_avg);
		cfs_rq->tg_load_avg_contrib = cfs_rq->avg.load_avg;

		trace_sched_load_tg(cfs_rq);
	}
}

/*
 * Called within set_task_rq() right before setting a task's CPU. The
 * caller only guarantees p->pi_lock is held; no other assumptions,
 * including the state of rq->lock, should be made.
 */
void set_task_rq_fair(struct sched_entity *se,
		      struct cfs_rq *prev, struct cfs_rq *next)
{
	u64 p_last_update_time;
	u64 n_last_update_time;

	if (!sched_feat(ATTACH_AGE_LOAD))
		return;

	/*
	 * We are supposed to update the task to "current" time, then its up to
	 * date and ready to go to new CPU/cfs_rq. But we have difficulty in
	 * getting what current time is, so simply throw away the out-of-date
	 * time. This will result in the wakee task is less decayed, but giving
	 * the wakee more load sounds not bad.
	 */
	if (!(se->avg.last_update_time && prev))
		return;

#ifndef CONFIG_64BIT
	{
		u64 p_last_update_time_copy;
		u64 n_last_update_time_copy;

		do {
			p_last_update_time_copy = prev->load_last_update_time_copy;
			n_last_update_time_copy = next->load_last_update_time_copy;

			smp_rmb();

			p_last_update_time = prev->avg.last_update_time;
			n_last_update_time = next->avg.last_update_time;

		} while (p_last_update_time != p_last_update_time_copy ||
			 n_last_update_time != n_last_update_time_copy);
	}
#else
	p_last_update_time = prev->avg.last_update_time;
	n_last_update_time = next->avg.last_update_time;
#endif
	__update_load_avg_blocked_se(p_last_update_time, cpu_of(rq_of(prev)), se);
	se->avg.last_update_time = n_last_update_time;
}


/*
 * When on migration a sched_entity joins/leaves the PELT hierarchy, we need to
 * propagate its contribution. The key to this propagation is the invariant
 * that for each group:
 *
 *   ge->avg == grq->avg						(1)
 *
 * _IFF_ we look at the pure running and runnable sums. Because they
 * represent the very same entity, just at different points in the hierarchy.
 *
 * Per the above update_tg_cfs_util() is trivial and simply copies the running
 * sum over (but still wrong, because the group entity and group rq do not have
 * their PELT windows aligned).
 *
 * However, update_tg_cfs_runnable() is more complex. So we have:
 *
 *   ge->avg.load_avg = ge->load.weight * ge->avg.runnable_avg		(2)
 *
 * And since, like util, the runnable part should be directly transferable,
 * the following would _appear_ to be the straight forward approach:
 *
 *   grq->avg.load_avg = grq->load.weight * grq->avg.runnable_avg	(3)
 *
 * And per (1) we have:
 *
 *   ge->avg.runnable_avg == grq->avg.runnable_avg
 *
 * Which gives:
 *
 *                      ge->load.weight * grq->avg.load_avg
 *   ge->avg.load_avg = -----------------------------------		(4)
 *                               grq->load.weight
 *
 * Except that is wrong!
 *
 * Because while for entities historical weight is not important and we
 * really only care about our future and therefore can consider a pure
 * runnable sum, runqueues can NOT do this.
 *
 * We specifically want runqueues to have a load_avg that includes
 * historical weights. Those represent the blocked load, the load we expect
 * to (shortly) return to us. This only works by keeping the weights as
 * integral part of the sum. We therefore cannot decompose as per (3).
 *
 * Another reason this doesn't work is that runnable isn't a 0-sum entity.
 * Imagine a rq with 2 tasks that each are runnable 2/3 of the time. Then the
 * rq itself is runnable anywhere between 2/3 and 1 depending on how the
 * runnable section of these tasks overlap (or not). If they were to perfectly
 * align the rq as a whole would be runnable 2/3 of the time. If however we
 * always have at least 1 runnable task, the rq as a whole is always runnable.
 *
 * So we'll have to approximate.. :/
 *
 * Given the constraint:
 *
 *   ge->avg.running_sum <= ge->avg.runnable_sum <= LOAD_AVG_MAX
 *
 * We can construct a rule that adds runnable to a rq by assuming minimal
 * overlap.
 *
 * On removal, we'll assume each task is equally runnable; which yields:
 *
 *   grq->avg.runnable_sum = grq->avg.load_sum / grq->load.weight
 *
 * XXX: only do this for the part of runnable > running ?
 *
 */

static inline void
update_tg_cfs_util(struct cfs_rq *cfs_rq, struct sched_entity *se, struct cfs_rq *gcfs_rq)
{
	long delta = gcfs_rq->avg.util_avg - se->avg.util_avg;

	/* Nothing to update */
	if (!delta)
		return;

	/*
	 * The relation between sum and avg is:
	 *
	 *   LOAD_AVG_MAX - 1024 + sa->period_contrib
	 *
	 * however, the PELT windows are not aligned between grq and gse.
	 */

	/* Set new sched_entity's utilization */
	se->avg.util_avg = gcfs_rq->avg.util_avg;
	se->avg.util_sum = se->avg.util_avg * LOAD_AVG_MAX;

	/* Update parent cfs_rq utilization */
	add_positive(&cfs_rq->avg.util_avg, delta);
	cfs_rq->avg.util_sum = cfs_rq->avg.util_avg * LOAD_AVG_MAX;
}

static inline void
update_tg_cfs_runnable(struct cfs_rq *cfs_rq, struct sched_entity *se, struct cfs_rq *gcfs_rq)
{
	long delta_avg, running_sum, runnable_sum = gcfs_rq->prop_runnable_sum;
	unsigned long runnable_load_avg, load_avg;
	u64 runnable_load_sum, load_sum = 0;
	s64 delta_sum;

	if (!runnable_sum)
		return;

	gcfs_rq->prop_runnable_sum = 0;

	if (runnable_sum >= 0) {
		/*
		 * Add runnable; clip at LOAD_AVG_MAX. Reflects that until
		 * the CPU is saturated running == runnable.
		 */
		runnable_sum += se->avg.load_sum;
		runnable_sum = min(runnable_sum, (long)LOAD_AVG_MAX);
	} else {
		/*
		 * Estimate the new unweighted runnable_sum of the gcfs_rq by
		 * assuming all tasks are equally runnable.
		 */
		if (scale_load_down(gcfs_rq->load.weight)) {
			load_sum = div_s64(gcfs_rq->avg.load_sum,
				scale_load_down(gcfs_rq->load.weight));
		}

		/* But make sure to not inflate se's runnable */
		runnable_sum = min(se->avg.load_sum, load_sum);
	}

	/*
	 * runnable_sum can't be lower than running_sum
	 * As running sum is scale with CPU capacity wehreas the runnable sum
	 * is not we rescale running_sum 1st
	 */
	running_sum = se->avg.util_sum /
		arch_scale_cpu_capacity(NULL, cpu_of(rq_of(cfs_rq)));
	runnable_sum = max(runnable_sum, running_sum);

	load_sum = (s64)se_weight(se) * runnable_sum;
	load_avg = div_s64(load_sum, LOAD_AVG_MAX);

	delta_sum = load_sum - (s64)se_weight(se) * se->avg.load_sum;
	delta_avg = load_avg - se->avg.load_avg;

	se->avg.load_sum = runnable_sum;
	se->avg.load_avg = load_avg;
	add_positive(&cfs_rq->avg.load_avg, delta_avg);
	add_positive(&cfs_rq->avg.load_sum, delta_sum);

	runnable_load_sum = (s64)se_runnable(se) * runnable_sum;
	runnable_load_avg = div_s64(runnable_load_sum, LOAD_AVG_MAX);
	delta_sum = runnable_load_sum - se_weight(se) * se->avg.runnable_load_sum;
	delta_avg = runnable_load_avg - se->avg.runnable_load_avg;

	se->avg.runnable_load_sum = runnable_sum;
	se->avg.runnable_load_avg = runnable_load_avg;

	if (se->on_rq) {
		add_positive(&cfs_rq->avg.runnable_load_avg, delta_avg);
		add_positive(&cfs_rq->avg.runnable_load_sum, delta_sum);
	}
}

static inline void add_tg_cfs_propagate(struct cfs_rq *cfs_rq, long runnable_sum)
{
	cfs_rq->propagate = 1;
	cfs_rq->prop_runnable_sum += runnable_sum;
}

/* Update task and its cfs_rq load average */
static inline int propagate_entity_load_avg(struct sched_entity *se)
{
	struct cfs_rq *cfs_rq, *gcfs_rq;

	if (entity_is_task(se))
		return 0;

	gcfs_rq = group_cfs_rq(se);
	if (!gcfs_rq->propagate)
		return 0;

	gcfs_rq->propagate = 0;

	cfs_rq = cfs_rq_of(se);

	add_tg_cfs_propagate(cfs_rq, gcfs_rq->prop_runnable_sum);

	update_tg_cfs_util(cfs_rq, se, gcfs_rq);
	update_tg_cfs_runnable(cfs_rq, se, gcfs_rq);

	trace_sched_load_cfs_rq(cfs_rq);
	trace_sched_load_se(se);

	return 1;
}

/*
 * Check if we need to update the load and the utilization of a blocked
 * group_entity:
 */
static inline bool skip_blocked_update(struct sched_entity *se)
{
	struct cfs_rq *gcfs_rq = group_cfs_rq(se);

	/*
	 * If sched_entity still have not zero load or utilization, we have to
	 * decay it:
	 */
	if (se->avg.load_avg || se->avg.util_avg)
		return false;

	/*
	 * If there is a pending propagation, we have to update the load and
	 * the utilization of the sched_entity:
	 */
	if (gcfs_rq->propagate)
		return false;

	/*
	 * Otherwise, the load and the utilization of the sched_entity is
	 * already zero and there is no pending propagation, so it will be a
	 * waste of time to try to decay it:
	 */
	return true;
}

#else /* CONFIG_FAIR_GROUP_SCHED */

static inline void update_tg_load_avg(struct cfs_rq *cfs_rq, int force) {}

static inline int propagate_entity_load_avg(struct sched_entity *se)
{
	return 0;
}

static inline void add_tg_cfs_propagate(struct cfs_rq *cfs_rq, long runnable_sum) {}

#endif /* CONFIG_FAIR_GROUP_SCHED */

/**
 * update_cfs_rq_load_avg - update the cfs_rq's load/util averages
 * @now: current time, as per cfs_rq_clock_task()
 * @cfs_rq: cfs_rq to update
 *
 * The cfs_rq avg is the direct sum of all its entities (blocked and runnable)
 * avg. The immediate corollary is that all (fair) tasks must be attached, see
 * post_init_entity_util_avg().
 *
 * cfs_rq->avg is used for task_h_load() and update_cfs_share() for example.
 *
 * Returns true if the load decayed or we removed load.
 *
 * Since both these conditions indicate a changed cfs_rq->avg.load we should
 * call update_tg_load_avg() when this function returns true.
 */
static inline int
update_cfs_rq_load_avg(u64 now, struct cfs_rq *cfs_rq)
{
	unsigned long removed_load = 0, removed_util = 0, removed_runnable_sum = 0;
	struct sched_avg *sa = &cfs_rq->avg;
	int decayed = 0;

	if (cfs_rq->removed.nr) {
		unsigned long r;
		u32 divider = LOAD_AVG_MAX - 1024 + sa->period_contrib;

		raw_spin_lock(&cfs_rq->removed.lock);
		swap(cfs_rq->removed.util_avg, removed_util);
		swap(cfs_rq->removed.load_avg, removed_load);
		swap(cfs_rq->removed.runnable_sum, removed_runnable_sum);
		cfs_rq->removed.nr = 0;
		raw_spin_unlock(&cfs_rq->removed.lock);

		r = removed_load;
		sub_positive(&sa->load_avg, r);
		sub_positive(&sa->load_sum, r * divider);

		r = removed_util;
		sub_positive(&sa->util_avg, r);
		sub_positive(&sa->util_sum, r * divider);

		add_tg_cfs_propagate(cfs_rq, -(long)removed_runnable_sum);

		decayed = 1;
	}

	decayed |= __update_load_avg_cfs_rq(now, cpu_of(rq_of(cfs_rq)), cfs_rq);

#ifndef CONFIG_64BIT
	smp_wmb();
	cfs_rq->load_last_update_time_copy = sa->last_update_time;
#endif

	if (decayed)
		cfs_rq_util_change(cfs_rq, 0);

	return decayed;
}

/**
 * attach_entity_load_avg - attach this entity to its cfs_rq load avg
 * @cfs_rq: cfs_rq to attach to
 * @se: sched_entity to attach
 * @flags: migration hints
 *
 * Must call update_cfs_rq_load_avg() before this, since we rely on
 * cfs_rq->avg.last_update_time being current.
 */
static void attach_entity_load_avg(struct cfs_rq *cfs_rq, struct sched_entity *se, int flags)
{
	u32 divider = LOAD_AVG_MAX - 1024 + cfs_rq->avg.period_contrib;

	/*
	 * When we attach the @se to the @cfs_rq, we must align the decay
	 * window because without that, really weird and wonderful things can
	 * happen.
	 *
	 * XXX illustrate
	 */
	se->avg.last_update_time = cfs_rq->avg.last_update_time;
	se->avg.period_contrib = cfs_rq->avg.period_contrib;

	/*
	 * Hell(o) Nasty stuff.. we need to recompute _sum based on the new
	 * period_contrib. This isn't strictly correct, but since we're
	 * entirely outside of the PELT hierarchy, nobody cares if we truncate
	 * _sum a little.
	 */
	se->avg.util_sum = se->avg.util_avg * divider;

	se->avg.load_sum = divider;
	if (se_weight(se)) {
		se->avg.load_sum =
			div_u64(se->avg.load_avg * se->avg.load_sum, se_weight(se));
	}

	se->avg.runnable_load_sum = se->avg.load_sum;

	enqueue_load_avg(cfs_rq, se);
	cfs_rq->avg.util_avg += se->avg.util_avg;
	cfs_rq->avg.util_sum += se->avg.util_sum;

	add_tg_cfs_propagate(cfs_rq, se->avg.load_sum);

	cfs_rq_util_change(cfs_rq, flags);

	trace_sched_load_cfs_rq(cfs_rq);
}

/**
 * detach_entity_load_avg - detach this entity from its cfs_rq load avg
 * @cfs_rq: cfs_rq to detach from
 * @se: sched_entity to detach
 *
 * Must call update_cfs_rq_load_avg() before this, since we rely on
 * cfs_rq->avg.last_update_time being current.
 */
static void detach_entity_load_avg(struct cfs_rq *cfs_rq, struct sched_entity *se)
{
	dequeue_load_avg(cfs_rq, se);
	sub_positive(&cfs_rq->avg.util_avg, se->avg.util_avg);
	sub_positive(&cfs_rq->avg.util_sum, se->avg.util_sum);

	add_tg_cfs_propagate(cfs_rq, -se->avg.load_sum);

	cfs_rq_util_change(cfs_rq, 0);

	trace_sched_load_cfs_rq(cfs_rq);
}

/*
 * Optional action to be done while updating the load average
 */
#define UPDATE_TG	0x1
#define SKIP_AGE_LOAD	0x2
#define DO_ATTACH	0x4

/* Update task and its cfs_rq load average */
static inline void update_load_avg(struct cfs_rq *cfs_rq, struct sched_entity *se, int flags)
{
	u64 now = cfs_rq_clock_task(cfs_rq);
	struct rq *rq = rq_of(cfs_rq);
	int cpu = cpu_of(rq);
	int decayed;

	/*
	 * Track task load average for carrying it to new CPU after migrated, and
	 * track group sched_entity load average for task_h_load calc in migration
	 */
	if (se->avg.last_update_time && !(flags & SKIP_AGE_LOAD))
		__update_load_avg_se(now, cpu, cfs_rq, se);

	decayed  = update_cfs_rq_load_avg(now, cfs_rq);
	decayed |= propagate_entity_load_avg(se);

	if (!se->avg.last_update_time && (flags & DO_ATTACH)) {

		/*
		 * DO_ATTACH means we're here from enqueue_entity().
		 * !last_update_time means we've passed through
		 * migrate_task_rq_fair() indicating we migrated.
		 *
		 * IOW we're enqueueing a task on a new CPU.
		 */
		attach_entity_load_avg(cfs_rq, se, SCHED_CPUFREQ_MIGRATION);
		update_tg_load_avg(cfs_rq, 0);

	} else if (decayed && (flags & UPDATE_TG))
		update_tg_load_avg(cfs_rq, 0);
}

#ifndef CONFIG_64BIT
static inline u64 cfs_rq_last_update_time(struct cfs_rq *cfs_rq)
{
	u64 last_update_time_copy;
	u64 last_update_time;

	do {
		last_update_time_copy = cfs_rq->load_last_update_time_copy;
		smp_rmb();
		last_update_time = cfs_rq->avg.last_update_time;
	} while (last_update_time != last_update_time_copy);

	return last_update_time;
}
#else
static inline u64 cfs_rq_last_update_time(struct cfs_rq *cfs_rq)
{
	return cfs_rq->avg.last_update_time;
}
#endif

/*
 * Synchronize entity load avg of dequeued entity without locking
 * the previous rq.
 */
void sync_entity_load_avg(struct sched_entity *se)
{
	struct cfs_rq *cfs_rq = cfs_rq_of(se);
	u64 last_update_time;

	last_update_time = cfs_rq_last_update_time(cfs_rq);
	__update_load_avg_blocked_se(last_update_time, cpu_of(rq_of(cfs_rq)), se);
}

/*
 * Task first catches up with cfs_rq, and then subtract
 * itself from the cfs_rq (task must be off the queue now).
 */
void remove_entity_load_avg(struct sched_entity *se)
{
	struct cfs_rq *cfs_rq = cfs_rq_of(se);
	unsigned long flags;

	/*
	 * tasks cannot exit without having gone through wake_up_new_task() ->
	 * post_init_entity_util_avg() which will have added things to the
	 * cfs_rq, so we can remove unconditionally.
	 *
	 * Similarly for groups, they will have passed through
	 * post_init_entity_util_avg() before unregister_sched_fair_group()
	 * calls this.
	 */

	sync_entity_load_avg(se);

	raw_spin_lock_irqsave(&cfs_rq->removed.lock, flags);
	++cfs_rq->removed.nr;
	cfs_rq->removed.util_avg	+= se->avg.util_avg;
	cfs_rq->removed.load_avg	+= se->avg.load_avg;
	cfs_rq->removed.runnable_sum	+= se->avg.load_sum; /* == runnable_sum */
	raw_spin_unlock_irqrestore(&cfs_rq->removed.lock, flags);
}

static inline unsigned long cfs_rq_runnable_load_avg(struct cfs_rq *cfs_rq)
{
	return cfs_rq->avg.runnable_load_avg;
}

static inline unsigned long cfs_rq_load_avg(struct cfs_rq *cfs_rq)
{
	return cfs_rq->avg.load_avg;
}

static int idle_balance(struct rq *this_rq, struct rq_flags *rf);

static inline unsigned long task_util(struct task_struct *p)
{
	return READ_ONCE(p->se.avg.util_avg);
}

static inline unsigned long _task_util_est(struct task_struct *p)
{
	struct util_est ue = READ_ONCE(p->se.avg.util_est);

	return max(ue.ewma, ue.enqueued);
}

static inline unsigned long task_util_est(struct task_struct *p)
{
	return max(task_util(p), _task_util_est(p));
}

static inline void util_est_enqueue(struct cfs_rq *cfs_rq,
				    struct task_struct *p)
{
	unsigned int enqueued;

	if (!sched_feat(UTIL_EST))
		return;

	/* Update root cfs_rq's estimated utilization */
	enqueued  = cfs_rq->avg.util_est.enqueued;
	enqueued += (_task_util_est(p) | UTIL_AVG_UNCHANGED);
	WRITE_ONCE(cfs_rq->avg.util_est.enqueued, enqueued);

	/* Update plots for Task and CPU estimated utilization */
	trace_sched_util_est_task(p, &p->se.avg);
	trace_sched_util_est_cpu(cpu_of(rq_of(cfs_rq)), cfs_rq);
}

/*
 * Check if a (signed) value is within a specified (unsigned) margin,
 * based on the observation that:
 *
 *     abs(x) < y := (unsigned)(x + y - 1) < (2 * y - 1)
 *
 * NOTE: this only works when value + maring < INT_MAX.
 */
static inline bool within_margin(int value, int margin)
{
	return ((unsigned int)(value + margin - 1) < (2 * margin - 1));
}

static void
util_est_dequeue(struct cfs_rq *cfs_rq, struct task_struct *p, bool task_sleep)
{
	long last_ewma_diff;
	struct util_est ue;

	if (!sched_feat(UTIL_EST))
		return;

	/* Update root cfs_rq's estimated utilization */
	ue.enqueued  = cfs_rq->avg.util_est.enqueued;
	ue.enqueued -= min_t(unsigned int, ue.enqueued,
			     (_task_util_est(p) | UTIL_AVG_UNCHANGED));
	WRITE_ONCE(cfs_rq->avg.util_est.enqueued, ue.enqueued);

	/* Update plots for CPU's estimated utilization */
	trace_sched_util_est_cpu(cpu_of(rq_of(cfs_rq)), cfs_rq);

	/*
	 * Skip update of task's estimated utilization when the task has not
	 * yet completed an activation, e.g. being migrated.
	 */
	if (!task_sleep)
		return;

	/*
	 * If the PELT values haven't changed since enqueue time,
	 * skip the util_est update.
	 */
	ue = p->se.avg.util_est;
	if (ue.enqueued & UTIL_AVG_UNCHANGED)
		return;

	/*
	 * Skip update of task's estimated utilization when its EWMA is
	 * already ~1% close to its last activation value.
	 */
	ue.enqueued = (task_util(p) | UTIL_AVG_UNCHANGED);
	last_ewma_diff = ue.enqueued - ue.ewma;
	if (within_margin(last_ewma_diff, (SCHED_CAPACITY_SCALE / 100)))
		return;

	/*
	 * Update Task's estimated utilization
	 *
	 * When *p completes an activation we can consolidate another sample
	 * of the task size. This is done by storing the current PELT value
	 * as ue.enqueued and by using this value to update the Exponential
	 * Weighted Moving Average (EWMA):
	 *
	 *  ewma(t) = w *  task_util(p) + (1-w) * ewma(t-1)
	 *          = w *  task_util(p) +         ewma(t-1)  - w * ewma(t-1)
	 *          = w * (task_util(p) -         ewma(t-1)) +     ewma(t-1)
	 *          = w * (      last_ewma_diff            ) +     ewma(t-1)
	 *          = w * (last_ewma_diff  +  ewma(t-1) / w)
	 *
	 * Where 'w' is the weight of new samples, which is configured to be
	 * 0.25, thus making w=1/4 ( >>= UTIL_EST_WEIGHT_SHIFT)
	 */
	ue.ewma <<= UTIL_EST_WEIGHT_SHIFT;
	ue.ewma  += last_ewma_diff;
	ue.ewma >>= UTIL_EST_WEIGHT_SHIFT;
	WRITE_ONCE(p->se.avg.util_est, ue);

	/* Update plots for Task's estimated utilization */
	trace_sched_util_est_task(p, &p->se.avg);
}

static inline int task_fits_capacity(struct task_struct *p, long capacity)
{
	return capacity * 1024 > task_util_est(p) * capacity_margin;
}

static inline void update_misfit_status(struct task_struct *p, struct rq *rq)
{
	if (!static_branch_unlikely(&sched_asym_cpucapacity))
		return;

	if (!p) {
		rq->misfit_task_load = 0;
		return;
	}

	if (task_fits_capacity(p, capacity_of(cpu_of(rq)))) {
		rq->misfit_task_load = 0;
		return;
	}

	rq->misfit_task_load = task_h_load(p);
}

#else /* CONFIG_SMP */

#define UPDATE_TG	0x0
#define SKIP_AGE_LOAD	0x0
#define DO_ATTACH	0x0

static inline void update_load_avg(struct cfs_rq *cfs_rq, struct sched_entity *se, int not_used1)
{
	cfs_rq_util_change(cfs_rq, 0);
}

static inline void remove_entity_load_avg(struct sched_entity *se) {}

static inline void
attach_entity_load_avg(struct cfs_rq *cfs_rq, struct sched_entity *se, int flags) {}
static inline void
detach_entity_load_avg(struct cfs_rq *cfs_rq, struct sched_entity *se) {}

static inline int idle_balance(struct rq *rq, struct rq_flags *rf)
{
	return 0;
}

static inline void
util_est_enqueue(struct cfs_rq *cfs_rq, struct task_struct *p) {}

static inline void
util_est_dequeue(struct cfs_rq *cfs_rq, struct task_struct *p,
		 bool task_sleep) {}
static inline void update_misfit_status(struct task_struct *p, struct rq *rq) {}

#endif /* CONFIG_SMP */

static void check_spread(struct cfs_rq *cfs_rq, struct sched_entity *se)
{
#ifdef CONFIG_SCHED_DEBUG
	s64 d = se->vruntime - cfs_rq->min_vruntime;

	if (d < 0)
		d = -d;

	if (d > 3*sysctl_sched_latency)
		schedstat_inc(cfs_rq->nr_spread_over);
#endif
}

static void
place_entity(struct cfs_rq *cfs_rq, struct sched_entity *se, int initial)
{
	u64 vruntime = cfs_rq->min_vruntime;

	/*
	 * The 'current' period is already promised to the current tasks,
	 * however the extra weight of the new task will slow them down a
	 * little, place the new task so that it fits in the slot that
	 * stays open at the end.
	 */
	if (initial && sched_feat(START_DEBIT))
		vruntime += sched_vslice(cfs_rq, se);

	/* sleeps up to a single latency don't count. */
	if (!initial) {
		unsigned long thresh = sysctl_sched_latency;

		/*
		 * Halve their sleep time's effect, to allow
		 * for a gentler effect of sleepers:
		 */
		if (sched_feat(GENTLE_FAIR_SLEEPERS))
			thresh >>= 1;

		vruntime -= thresh;
	}

	/* ensure we never gain time by being placed backwards. */
	se->vruntime = max_vruntime(se->vruntime, vruntime);
}

static void check_enqueue_throttle(struct cfs_rq *cfs_rq);

static inline void check_schedstat_required(void)
{
#ifdef CONFIG_SCHEDSTATS
	if (schedstat_enabled())
		return;

	/* Force schedstat enabled if a dependent tracepoint is active */
	if (trace_sched_stat_wait_enabled()    ||
			trace_sched_stat_sleep_enabled()   ||
			trace_sched_stat_iowait_enabled()  ||
			trace_sched_stat_blocked_enabled() ||
			trace_sched_stat_runtime_enabled())  {
		printk_deferred_once("Scheduler tracepoints stat_sleep, stat_iowait, "
			     "stat_blocked and stat_runtime require the "
			     "kernel parameter schedstats=enable or "
			     "kernel.sched_schedstats=1\n");
	}
#endif
}


/*
 * MIGRATION
 *
 *	dequeue
 *	  update_curr()
 *	    update_min_vruntime()
 *	  vruntime -= min_vruntime
 *
 *	enqueue
 *	  update_curr()
 *	    update_min_vruntime()
 *	  vruntime += min_vruntime
 *
 * this way the vruntime transition between RQs is done when both
 * min_vruntime are up-to-date.
 *
 * WAKEUP (remote)
 *
 *	->migrate_task_rq_fair() (p->state == TASK_WAKING)
 *	  vruntime -= min_vruntime
 *
 *	enqueue
 *	  update_curr()
 *	    update_min_vruntime()
 *	  vruntime += min_vruntime
 *
 * this way we don't have the most up-to-date min_vruntime on the originating
 * CPU and an up-to-date min_vruntime on the destination CPU.
 */

static void
enqueue_entity(struct cfs_rq *cfs_rq, struct sched_entity *se, int flags)
{
	bool renorm = !(flags & ENQUEUE_WAKEUP) || (flags & ENQUEUE_MIGRATED);
	bool curr = cfs_rq->curr == se;

	/*
	 * If we're the current task, we must renormalise before calling
	 * update_curr().
	 */
	if (renorm && curr)
		se->vruntime += cfs_rq->min_vruntime;

	update_curr(cfs_rq);

	/*
	 * Otherwise, renormalise after, such that we're placed at the current
	 * moment in time, instead of some random moment in the past. Being
	 * placed in the past could significantly boost this task to the
	 * fairness detriment of existing tasks.
	 */
	if (renorm && !curr)
		se->vruntime += cfs_rq->min_vruntime;

	/*
	 * When enqueuing a sched_entity, we must:
	 *   - Update loads to have both entity and cfs_rq synced with now.
	 *   - Add its load to cfs_rq->runnable_avg
	 *   - For group_entity, update its weight to reflect the new share of
	 *     its group cfs_rq
	 *   - Add its new weight to cfs_rq->load.weight
	 */
	update_load_avg(cfs_rq, se, UPDATE_TG | DO_ATTACH);
	update_cfs_group(se);
	enqueue_runnable_load_avg(cfs_rq, se);
	account_entity_enqueue(cfs_rq, se);

	if (flags & ENQUEUE_WAKEUP)
		place_entity(cfs_rq, se, 0);

	check_schedstat_required();
	update_stats_enqueue(cfs_rq, se, flags);
	check_spread(cfs_rq, se);
	if (!curr)
		__enqueue_entity(cfs_rq, se);
	se->on_rq = 1;

	if (cfs_rq->nr_running == 1) {
		list_add_leaf_cfs_rq(cfs_rq);
		check_enqueue_throttle(cfs_rq);
	}
}

static void __clear_buddies_last(struct sched_entity *se)
{
	for_each_sched_entity(se) {
		struct cfs_rq *cfs_rq = cfs_rq_of(se);
		if (cfs_rq->last != se)
			break;

		cfs_rq->last = NULL;
	}
}

static void __clear_buddies_next(struct sched_entity *se)
{
	for_each_sched_entity(se) {
		struct cfs_rq *cfs_rq = cfs_rq_of(se);
		if (cfs_rq->next != se)
			break;

		cfs_rq->next = NULL;
	}
}

static void __clear_buddies_skip(struct sched_entity *se)
{
	for_each_sched_entity(se) {
		struct cfs_rq *cfs_rq = cfs_rq_of(se);
		if (cfs_rq->skip != se)
			break;

		cfs_rq->skip = NULL;
	}
}

static void clear_buddies(struct cfs_rq *cfs_rq, struct sched_entity *se)
{
	if (cfs_rq->last == se)
		__clear_buddies_last(se);

	if (cfs_rq->next == se)
		__clear_buddies_next(se);

	if (cfs_rq->skip == se)
		__clear_buddies_skip(se);
}

static __always_inline void return_cfs_rq_runtime(struct cfs_rq *cfs_rq);

static void
dequeue_entity(struct cfs_rq *cfs_rq, struct sched_entity *se, int flags)
{
	/*
	 * Update run-time statistics of the 'current'.
	 */
	update_curr(cfs_rq);

	/*
	 * When dequeuing a sched_entity, we must:
	 *   - Update loads to have both entity and cfs_rq synced with now.
	 *   - Substract its load from the cfs_rq->runnable_avg.
	 *   - Substract its previous weight from cfs_rq->load.weight.
	 *   - For group entity, update its weight to reflect the new share
	 *     of its group cfs_rq.
	 */
	update_load_avg(cfs_rq, se, UPDATE_TG);
	dequeue_runnable_load_avg(cfs_rq, se);

	update_stats_dequeue(cfs_rq, se, flags);

	clear_buddies(cfs_rq, se);

	if (se != cfs_rq->curr)
		__dequeue_entity(cfs_rq, se);
	se->on_rq = 0;
	account_entity_dequeue(cfs_rq, se);

	/*
	 * Normalize after update_curr(); which will also have moved
	 * min_vruntime if @se is the one holding it back. But before doing
	 * update_min_vruntime() again, which will discount @se's position and
	 * can move min_vruntime forward still more.
	 */
	if (!(flags & DEQUEUE_SLEEP))
		se->vruntime -= cfs_rq->min_vruntime;

	/* return excess runtime on last dequeue */
	return_cfs_rq_runtime(cfs_rq);

	update_cfs_group(se);

	/*
	 * Now advance min_vruntime if @se was the entity holding it back,
	 * except when: DEQUEUE_SAVE && !DEQUEUE_MOVE, in this case we'll be
	 * put back on, and if we advance min_vruntime, we'll be placed back
	 * further than we started -- ie. we'll be penalized.
	 */
	if ((flags & (DEQUEUE_SAVE | DEQUEUE_MOVE)) == DEQUEUE_SAVE)
		update_min_vruntime(cfs_rq);
}

/*
 * Preempt the current task with a newly woken task if needed:
 */
static void
check_preempt_tick(struct cfs_rq *cfs_rq, struct sched_entity *curr)
{
	unsigned long ideal_runtime, delta_exec;
	struct sched_entity *se;
	s64 delta;

	ideal_runtime = sched_slice(cfs_rq, curr);
	delta_exec = curr->sum_exec_runtime - curr->prev_sum_exec_runtime;
	if (delta_exec > ideal_runtime) {
		resched_curr(rq_of(cfs_rq));
		/*
		 * The current task ran long enough, ensure it doesn't get
		 * re-elected due to buddy favours.
		 */
		clear_buddies(cfs_rq, curr);
		return;
	}

	/*
	 * Ensure that a task that missed wakeup preemption by a
	 * narrow margin doesn't have to wait for a full slice.
	 * This also mitigates buddy induced latencies under load.
	 */
	if (delta_exec < sysctl_sched_min_granularity)
		return;

	se = __pick_first_entity(cfs_rq);
	delta = curr->vruntime - se->vruntime;

	if (delta < 0)
		return;

	if (delta > ideal_runtime)
		resched_curr(rq_of(cfs_rq));
}

static void
set_next_entity(struct cfs_rq *cfs_rq, struct sched_entity *se)
{
	/* 'current' is not kept within the tree. */
	if (se->on_rq) {
		/*
		 * Any task has to be enqueued before it get to execute on
		 * a CPU. So account for the time it spent waiting on the
		 * runqueue.
		 */
		update_stats_wait_end(cfs_rq, se);
		__dequeue_entity(cfs_rq, se);
		update_load_avg(cfs_rq, se, UPDATE_TG);
	}

	update_stats_curr_start(cfs_rq, se);
	cfs_rq->curr = se;

	/*
	 * Track our maximum slice length, if the CPU's load is at
	 * least twice that of our own weight (i.e. dont track it
	 * when there are only lesser-weight tasks around):
	 */
	if (schedstat_enabled() && rq_of(cfs_rq)->load.weight >= 2*se->load.weight) {
		schedstat_set(se->statistics.slice_max,
			max((u64)schedstat_val(se->statistics.slice_max),
			    se->sum_exec_runtime - se->prev_sum_exec_runtime));
	}

	se->prev_sum_exec_runtime = se->sum_exec_runtime;
}

static int
wakeup_preempt_entity(struct sched_entity *curr, struct sched_entity *se);

/*
 * Pick the next process, keeping these things in mind, in this order:
 * 1) keep things fair between processes/task groups
 * 2) pick the "next" process, since someone really wants that to run
 * 3) pick the "last" process, for cache locality
 * 4) do not run the "skip" process, if something else is available
 */
static struct sched_entity *
pick_next_entity(struct cfs_rq *cfs_rq, struct sched_entity *curr)
{
	struct sched_entity *left = __pick_first_entity(cfs_rq);
	struct sched_entity *se;

	/*
	 * If curr is set we have to see if its left of the leftmost entity
	 * still in the tree, provided there was anything in the tree at all.
	 */
	if (!left || (curr && entity_before(curr, left)))
		left = curr;

	se = left; /* ideally we run the leftmost entity */

	/*
	 * Avoid running the skip buddy, if running something else can
	 * be done without getting too unfair.
	 */
	if (cfs_rq->skip == se) {
		struct sched_entity *second;

		if (se == curr) {
			second = __pick_first_entity(cfs_rq);
		} else {
			second = __pick_next_entity(se);
			if (!second || (curr && entity_before(curr, second)))
				second = curr;
		}

		if (second && wakeup_preempt_entity(second, left) < 1)
			se = second;
	}

	/*
	 * Prefer last buddy, try to return the CPU to a preempted task.
	 */
	if (cfs_rq->last && wakeup_preempt_entity(cfs_rq->last, left) < 1)
		se = cfs_rq->last;

	/*
	 * Someone really wants this to run. If it's not unfair, run it.
	 */
	if (cfs_rq->next && wakeup_preempt_entity(cfs_rq->next, left) < 1)
		se = cfs_rq->next;

	clear_buddies(cfs_rq, se);

	return se;
}

static bool check_cfs_rq_runtime(struct cfs_rq *cfs_rq);

static void put_prev_entity(struct cfs_rq *cfs_rq, struct sched_entity *prev)
{
	/*
	 * If still on the runqueue then deactivate_task()
	 * was not called and update_curr() has to be done:
	 */
	if (prev->on_rq)
		update_curr(cfs_rq);

	/* throttle cfs_rqs exceeding runtime */
	check_cfs_rq_runtime(cfs_rq);

	check_spread(cfs_rq, prev);

	if (prev->on_rq) {
		update_stats_wait_start(cfs_rq, prev);
		/* Put 'current' back into the tree. */
		__enqueue_entity(cfs_rq, prev);
		/* in !on_rq case, update occurred at dequeue */
		update_load_avg(cfs_rq, prev, 0);
	}
	cfs_rq->curr = NULL;
}

static void
entity_tick(struct cfs_rq *cfs_rq, struct sched_entity *curr, int queued)
{
	/*
	 * Update run-time statistics of the 'current'.
	 */
	update_curr(cfs_rq);

	/*
	 * Ensure that runnable average is periodically updated.
	 */
	update_load_avg(cfs_rq, curr, UPDATE_TG);
	update_cfs_group(curr);

#ifdef CONFIG_SCHED_HRTICK
	/*
	 * queued ticks are scheduled to match the slice, so don't bother
	 * validating it and just reschedule.
	 */
	if (queued) {
		resched_curr(rq_of(cfs_rq));
		return;
	}
	/*
	 * don't let the period tick interfere with the hrtick preemption
	 */
	if (!sched_feat(DOUBLE_TICK) &&
			hrtimer_active(&rq_of(cfs_rq)->hrtick_timer))
		return;
#endif

	if (cfs_rq->nr_running > 1)
		check_preempt_tick(cfs_rq, curr);
}


/**************************************************
 * CFS bandwidth control machinery
 */

#ifdef CONFIG_CFS_BANDWIDTH

#ifdef HAVE_JUMP_LABEL
static struct static_key __cfs_bandwidth_used;

static inline bool cfs_bandwidth_used(void)
{
	return static_key_false(&__cfs_bandwidth_used);
}

void cfs_bandwidth_usage_inc(void)
{
	static_key_slow_inc_cpuslocked(&__cfs_bandwidth_used);
}

void cfs_bandwidth_usage_dec(void)
{
	static_key_slow_dec_cpuslocked(&__cfs_bandwidth_used);
}
#else /* HAVE_JUMP_LABEL */
static bool cfs_bandwidth_used(void)
{
	return true;
}

void cfs_bandwidth_usage_inc(void) {}
void cfs_bandwidth_usage_dec(void) {}
#endif /* HAVE_JUMP_LABEL */

/*
 * default period for cfs group bandwidth.
 * default: 0.1s, units: nanoseconds
 */
static inline u64 default_cfs_period(void)
{
	return 100000000ULL;
}

static inline u64 sched_cfs_bandwidth_slice(void)
{
	return (u64)sysctl_sched_cfs_bandwidth_slice * NSEC_PER_USEC;
}

/*
 * Replenish runtime according to assigned quota and update expiration time.
 * We use sched_clock_cpu directly instead of rq->clock to avoid adding
 * additional synchronization around rq->lock.
 *
 * requires cfs_b->lock
 */
void __refill_cfs_bandwidth_runtime(struct cfs_bandwidth *cfs_b)
{
	u64 now;

	if (cfs_b->quota == RUNTIME_INF)
		return;

	now = sched_clock_cpu(smp_processor_id());
	cfs_b->runtime = cfs_b->quota;
	cfs_b->runtime_expires = now + ktime_to_ns(cfs_b->period);
	cfs_b->expires_seq++;
}

static inline struct cfs_bandwidth *tg_cfs_bandwidth(struct task_group *tg)
{
	return &tg->cfs_bandwidth;
}

/* rq->task_clock normalized against any time this cfs_rq has spent throttled */
static inline u64 cfs_rq_clock_task(struct cfs_rq *cfs_rq)
{
	if (unlikely(cfs_rq->throttle_count))
		return cfs_rq->throttled_clock_task - cfs_rq->throttled_clock_task_time;

	return rq_clock_task(rq_of(cfs_rq)) - cfs_rq->throttled_clock_task_time;
}

/* returns 0 on failure to allocate runtime */
static int assign_cfs_rq_runtime(struct cfs_rq *cfs_rq)
{
	struct task_group *tg = cfs_rq->tg;
	struct cfs_bandwidth *cfs_b = tg_cfs_bandwidth(tg);
	u64 amount = 0, min_amount, expires;
	int expires_seq;

	/* note: this is a positive sum as runtime_remaining <= 0 */
	min_amount = sched_cfs_bandwidth_slice() - cfs_rq->runtime_remaining;

	raw_spin_lock(&cfs_b->lock);
	if (cfs_b->quota == RUNTIME_INF)
		amount = min_amount;
	else {
		start_cfs_bandwidth(cfs_b);

		if (cfs_b->runtime > 0) {
			amount = min(cfs_b->runtime, min_amount);
			cfs_b->runtime -= amount;
			cfs_b->idle = 0;
		}
	}
	expires_seq = cfs_b->expires_seq;
	expires = cfs_b->runtime_expires;
	raw_spin_unlock(&cfs_b->lock);

	cfs_rq->runtime_remaining += amount;
	/*
	 * we may have advanced our local expiration to account for allowed
	 * spread between our sched_clock and the one on which runtime was
	 * issued.
	 */
	if (cfs_rq->expires_seq != expires_seq) {
		cfs_rq->expires_seq = expires_seq;
		cfs_rq->runtime_expires = expires;
	}

	return cfs_rq->runtime_remaining > 0;
}

/*
 * Note: This depends on the synchronization provided by sched_clock and the
 * fact that rq->clock snapshots this value.
 */
static void expire_cfs_rq_runtime(struct cfs_rq *cfs_rq)
{
	struct cfs_bandwidth *cfs_b = tg_cfs_bandwidth(cfs_rq->tg);

	/* if the deadline is ahead of our clock, nothing to do */
	if (likely((s64)(rq_clock(rq_of(cfs_rq)) - cfs_rq->runtime_expires) < 0))
		return;

	if (cfs_rq->runtime_remaining < 0)
		return;

	/*
	 * If the local deadline has passed we have to consider the
	 * possibility that our sched_clock is 'fast' and the global deadline
	 * has not truly expired.
	 *
	 * Fortunately we can check determine whether this the case by checking
	 * whether the global deadline(cfs_b->expires_seq) has advanced.
	 */
	if (cfs_rq->expires_seq == cfs_b->expires_seq) {
		/* extend local deadline, drift is bounded above by 2 ticks */
		cfs_rq->runtime_expires += TICK_NSEC;
	} else {
		/* global deadline is ahead, expiration has passed */
		cfs_rq->runtime_remaining = 0;
	}
}

static void __account_cfs_rq_runtime(struct cfs_rq *cfs_rq, u64 delta_exec)
{
	/* dock delta_exec before expiring quota (as it could span periods) */
	cfs_rq->runtime_remaining -= delta_exec;
	expire_cfs_rq_runtime(cfs_rq);

	if (likely(cfs_rq->runtime_remaining > 0))
		return;

	/*
	 * if we're unable to extend our runtime we resched so that the active
	 * hierarchy can be throttled
	 */
	if (!assign_cfs_rq_runtime(cfs_rq) && likely(cfs_rq->curr))
		resched_curr(rq_of(cfs_rq));
}

static __always_inline
void account_cfs_rq_runtime(struct cfs_rq *cfs_rq, u64 delta_exec)
{
	if (!cfs_bandwidth_used() || !cfs_rq->runtime_enabled)
		return;

	__account_cfs_rq_runtime(cfs_rq, delta_exec);
}

static inline int cfs_rq_throttled(struct cfs_rq *cfs_rq)
{
	return cfs_bandwidth_used() && cfs_rq->throttled;
}

/* check whether cfs_rq, or any parent, is throttled */
static inline int throttled_hierarchy(struct cfs_rq *cfs_rq)
{
	return cfs_bandwidth_used() && cfs_rq->throttle_count;
}

/*
 * Ensure that neither of the group entities corresponding to src_cpu or
 * dest_cpu are members of a throttled hierarchy when performing group
 * load-balance operations.
 */
static inline int throttled_lb_pair(struct task_group *tg,
				    int src_cpu, int dest_cpu)
{
	struct cfs_rq *src_cfs_rq, *dest_cfs_rq;

	src_cfs_rq = tg->cfs_rq[src_cpu];
	dest_cfs_rq = tg->cfs_rq[dest_cpu];

	return throttled_hierarchy(src_cfs_rq) ||
	       throttled_hierarchy(dest_cfs_rq);
}

static int tg_unthrottle_up(struct task_group *tg, void *data)
{
	struct rq *rq = data;
	struct cfs_rq *cfs_rq = tg->cfs_rq[cpu_of(rq)];

	cfs_rq->throttle_count--;
	if (!cfs_rq->throttle_count) {
		/* adjust cfs_rq_clock_task() */
		cfs_rq->throttled_clock_task_time += rq_clock_task(rq) -
					     cfs_rq->throttled_clock_task;
	}

	return 0;
}

static int tg_throttle_down(struct task_group *tg, void *data)
{
	struct rq *rq = data;
	struct cfs_rq *cfs_rq = tg->cfs_rq[cpu_of(rq)];

	/* group is entering throttled state, stop time */
	if (!cfs_rq->throttle_count)
		cfs_rq->throttled_clock_task = rq_clock_task(rq);
	cfs_rq->throttle_count++;

	return 0;
}

static void throttle_cfs_rq(struct cfs_rq *cfs_rq)
{
	struct rq *rq = rq_of(cfs_rq);
	struct cfs_bandwidth *cfs_b = tg_cfs_bandwidth(cfs_rq->tg);
	struct sched_entity *se;
	long task_delta, dequeue = 1;
	bool empty;

	se = cfs_rq->tg->se[cpu_of(rq_of(cfs_rq))];

	/* freeze hierarchy runnable averages while throttled */
	rcu_read_lock();
	walk_tg_tree_from(cfs_rq->tg, tg_throttle_down, tg_nop, (void *)rq);
	rcu_read_unlock();

	task_delta = cfs_rq->h_nr_running;
	for_each_sched_entity(se) {
		struct cfs_rq *qcfs_rq = cfs_rq_of(se);
		/* throttled entity or throttle-on-deactivate */
		if (!se->on_rq)
			break;

		if (dequeue)
			dequeue_entity(qcfs_rq, se, DEQUEUE_SLEEP);
		qcfs_rq->h_nr_running -= task_delta;

		if (qcfs_rq->load.weight)
			dequeue = 0;
	}

	if (!se)
		sub_nr_running(rq, task_delta);

	cfs_rq->throttled = 1;
	cfs_rq->throttled_clock = rq_clock(rq);
	raw_spin_lock(&cfs_b->lock);
	empty = list_empty(&cfs_b->throttled_cfs_rq);

	/*
	 * Add to the _head_ of the list, so that an already-started
	 * distribute_cfs_runtime will not see us
	 */
	list_add_rcu(&cfs_rq->throttled_list, &cfs_b->throttled_cfs_rq);

	/*
	 * If we're the first throttled task, make sure the bandwidth
	 * timer is running.
	 */
	if (empty)
		start_cfs_bandwidth(cfs_b);

	raw_spin_unlock(&cfs_b->lock);
}

void unthrottle_cfs_rq(struct cfs_rq *cfs_rq)
{
	struct rq *rq = rq_of(cfs_rq);
	struct cfs_bandwidth *cfs_b = tg_cfs_bandwidth(cfs_rq->tg);
	struct sched_entity *se;
	int enqueue = 1;
	long task_delta;

	se = cfs_rq->tg->se[cpu_of(rq)];

	cfs_rq->throttled = 0;

	update_rq_clock(rq);

	raw_spin_lock(&cfs_b->lock);
	cfs_b->throttled_time += rq_clock(rq) - cfs_rq->throttled_clock;
	list_del_rcu(&cfs_rq->throttled_list);
	raw_spin_unlock(&cfs_b->lock);

	/* update hierarchical throttle state */
	walk_tg_tree_from(cfs_rq->tg, tg_nop, tg_unthrottle_up, (void *)rq);

	if (!cfs_rq->load.weight)
		return;

	task_delta = cfs_rq->h_nr_running;
	for_each_sched_entity(se) {
		if (se->on_rq)
			enqueue = 0;

		cfs_rq = cfs_rq_of(se);
		if (enqueue)
			enqueue_entity(cfs_rq, se, ENQUEUE_WAKEUP);
		cfs_rq->h_nr_running += task_delta;

		if (cfs_rq_throttled(cfs_rq))
			break;
	}

	if (!se)
		add_nr_running(rq, task_delta);

	/* Determine whether we need to wake up potentially idle CPU: */
	if (rq->curr == rq->idle && rq->cfs.nr_running)
		resched_curr(rq);
}

static u64 distribute_cfs_runtime(struct cfs_bandwidth *cfs_b,
		u64 remaining, u64 expires)
{
	struct cfs_rq *cfs_rq;
	u64 runtime;
	u64 starting_runtime = remaining;

	rcu_read_lock();
	list_for_each_entry_rcu(cfs_rq, &cfs_b->throttled_cfs_rq,
				throttled_list) {
		struct rq *rq = rq_of(cfs_rq);
		struct rq_flags rf;

		rq_lock(rq, &rf);
		if (!cfs_rq_throttled(cfs_rq))
			goto next;

		runtime = -cfs_rq->runtime_remaining + 1;
		if (runtime > remaining)
			runtime = remaining;
		remaining -= runtime;

		cfs_rq->runtime_remaining += runtime;
		cfs_rq->runtime_expires = expires;

		/* we check whether we're throttled above */
		if (cfs_rq->runtime_remaining > 0)
			unthrottle_cfs_rq(cfs_rq);

next:
		rq_unlock(rq, &rf);

		if (!remaining)
			break;
	}
	rcu_read_unlock();

	return starting_runtime - remaining;
}

/*
 * Responsible for refilling a task_group's bandwidth and unthrottling its
 * cfs_rqs as appropriate. If there has been no activity within the last
 * period the timer is deactivated until scheduling resumes; cfs_b->idle is
 * used to track this state.
 */
static int do_sched_cfs_period_timer(struct cfs_bandwidth *cfs_b, int overrun)
{
	u64 runtime, runtime_expires;
	int throttled;

	/* no need to continue the timer with no bandwidth constraint */
	if (cfs_b->quota == RUNTIME_INF)
		goto out_deactivate;

	throttled = !list_empty(&cfs_b->throttled_cfs_rq);
	cfs_b->nr_periods += overrun;

	/*
	 * idle depends on !throttled (for the case of a large deficit), and if
	 * we're going inactive then everything else can be deferred
	 */
	if (cfs_b->idle && !throttled)
		goto out_deactivate;

	__refill_cfs_bandwidth_runtime(cfs_b);

	if (!throttled) {
		/* mark as potentially idle for the upcoming period */
		cfs_b->idle = 1;
		return 0;
	}

	/* account preceding periods in which throttling occurred */
	cfs_b->nr_throttled += overrun;

	runtime_expires = cfs_b->runtime_expires;

	/*
	 * This check is repeated as we are holding onto the new bandwidth while
	 * we unthrottle. This can potentially race with an unthrottled group
	 * trying to acquire new bandwidth from the global pool. This can result
	 * in us over-using our runtime if it is all used during this loop, but
	 * only by limited amounts in that extreme case.
	 */
	while (throttled && cfs_b->runtime > 0) {
		runtime = cfs_b->runtime;
		raw_spin_unlock(&cfs_b->lock);
		/* we can't nest cfs_b->lock while distributing bandwidth */
		runtime = distribute_cfs_runtime(cfs_b, runtime,
						 runtime_expires);
		raw_spin_lock(&cfs_b->lock);

		throttled = !list_empty(&cfs_b->throttled_cfs_rq);

		cfs_b->runtime -= min(runtime, cfs_b->runtime);
	}

	/*
	 * While we are ensured activity in the period following an
	 * unthrottle, this also covers the case in which the new bandwidth is
	 * insufficient to cover the existing bandwidth deficit.  (Forcing the
	 * timer to remain active while there are any throttled entities.)
	 */
	cfs_b->idle = 0;

	return 0;

out_deactivate:
	return 1;
}

/* a cfs_rq won't donate quota below this amount */
static const u64 min_cfs_rq_runtime = 1 * NSEC_PER_MSEC;
/* minimum remaining period time to redistribute slack quota */
static const u64 min_bandwidth_expiration = 2 * NSEC_PER_MSEC;
/* how long we wait to gather additional slack before distributing */
static const u64 cfs_bandwidth_slack_period = 5 * NSEC_PER_MSEC;

/*
 * Are we near the end of the current quota period?
 *
 * Requires cfs_b->lock for hrtimer_expires_remaining to be safe against the
 * hrtimer base being cleared by hrtimer_start. In the case of
 * migrate_hrtimers, base is never cleared, so we are fine.
 */
static int runtime_refresh_within(struct cfs_bandwidth *cfs_b, u64 min_expire)
{
	struct hrtimer *refresh_timer = &cfs_b->period_timer;
	u64 remaining;

	/* if the call-back is running a quota refresh is already occurring */
	if (hrtimer_callback_running(refresh_timer))
		return 1;

	/* is a quota refresh about to occur? */
	remaining = ktime_to_ns(hrtimer_expires_remaining(refresh_timer));
	if (remaining < min_expire)
		return 1;

	return 0;
}

static void start_cfs_slack_bandwidth(struct cfs_bandwidth *cfs_b)
{
	u64 min_left = cfs_bandwidth_slack_period + min_bandwidth_expiration;

	/* if there's a quota refresh soon don't bother with slack */
	if (runtime_refresh_within(cfs_b, min_left))
		return;

	hrtimer_start(&cfs_b->slack_timer,
			ns_to_ktime(cfs_bandwidth_slack_period),
			HRTIMER_MODE_REL);
}

/* we know any runtime found here is valid as update_curr() precedes return */
static void __return_cfs_rq_runtime(struct cfs_rq *cfs_rq)
{
	struct cfs_bandwidth *cfs_b = tg_cfs_bandwidth(cfs_rq->tg);
	s64 slack_runtime = cfs_rq->runtime_remaining - min_cfs_rq_runtime;

	if (slack_runtime <= 0)
		return;

	raw_spin_lock(&cfs_b->lock);
	if (cfs_b->quota != RUNTIME_INF &&
	    cfs_rq->runtime_expires == cfs_b->runtime_expires) {
		cfs_b->runtime += slack_runtime;

		/* we are under rq->lock, defer unthrottling using a timer */
		if (cfs_b->runtime > sched_cfs_bandwidth_slice() &&
		    !list_empty(&cfs_b->throttled_cfs_rq))
			start_cfs_slack_bandwidth(cfs_b);
	}
	raw_spin_unlock(&cfs_b->lock);

	/* even if it's not valid for return we don't want to try again */
	cfs_rq->runtime_remaining -= slack_runtime;
}

static __always_inline void return_cfs_rq_runtime(struct cfs_rq *cfs_rq)
{
	if (!cfs_bandwidth_used())
		return;

	if (!cfs_rq->runtime_enabled || cfs_rq->nr_running)
		return;

	__return_cfs_rq_runtime(cfs_rq);
}

/*
 * This is done with a timer (instead of inline with bandwidth return) since
 * it's necessary to juggle rq->locks to unthrottle their respective cfs_rqs.
 */
static void do_sched_cfs_slack_timer(struct cfs_bandwidth *cfs_b)
{
	u64 runtime = 0, slice = sched_cfs_bandwidth_slice();
	u64 expires;

	/* confirm we're still not at a refresh boundary */
	raw_spin_lock(&cfs_b->lock);
	if (runtime_refresh_within(cfs_b, min_bandwidth_expiration)) {
		raw_spin_unlock(&cfs_b->lock);
		return;
	}

	if (cfs_b->quota != RUNTIME_INF && cfs_b->runtime > slice)
		runtime = cfs_b->runtime;

	expires = cfs_b->runtime_expires;
	raw_spin_unlock(&cfs_b->lock);

	if (!runtime)
		return;

	runtime = distribute_cfs_runtime(cfs_b, runtime, expires);

	raw_spin_lock(&cfs_b->lock);
	if (expires == cfs_b->runtime_expires)
		cfs_b->runtime -= min(runtime, cfs_b->runtime);
	raw_spin_unlock(&cfs_b->lock);
}

/*
 * When a group wakes up we want to make sure that its quota is not already
 * expired/exceeded, otherwise it may be allowed to steal additional ticks of
 * runtime as update_curr() throttling can not not trigger until it's on-rq.
 */
static void check_enqueue_throttle(struct cfs_rq *cfs_rq)
{
	if (!cfs_bandwidth_used())
		return;

	/* an active group must be handled by the update_curr()->put() path */
	if (!cfs_rq->runtime_enabled || cfs_rq->curr)
		return;

	/* ensure the group is not already throttled */
	if (cfs_rq_throttled(cfs_rq))
		return;

	/* update runtime allocation */
	account_cfs_rq_runtime(cfs_rq, 0);
	if (cfs_rq->runtime_remaining <= 0)
		throttle_cfs_rq(cfs_rq);
}

static void sync_throttle(struct task_group *tg, int cpu)
{
	struct cfs_rq *pcfs_rq, *cfs_rq;

	if (!cfs_bandwidth_used())
		return;

	if (!tg->parent)
		return;

	cfs_rq = tg->cfs_rq[cpu];
	pcfs_rq = tg->parent->cfs_rq[cpu];

	cfs_rq->throttle_count = pcfs_rq->throttle_count;
	cfs_rq->throttled_clock_task = rq_clock_task(cpu_rq(cpu));
}

/* conditionally throttle active cfs_rq's from put_prev_entity() */
static bool check_cfs_rq_runtime(struct cfs_rq *cfs_rq)
{
	if (!cfs_bandwidth_used())
		return false;

	if (likely(!cfs_rq->runtime_enabled || cfs_rq->runtime_remaining > 0))
		return false;

	/*
	 * it's possible for a throttled entity to be forced into a running
	 * state (e.g. set_curr_task), in this case we're finished.
	 */
	if (cfs_rq_throttled(cfs_rq))
		return true;

	throttle_cfs_rq(cfs_rq);
	return true;
}

static enum hrtimer_restart sched_cfs_slack_timer(struct hrtimer *timer)
{
	struct cfs_bandwidth *cfs_b =
		container_of(timer, struct cfs_bandwidth, slack_timer);

	do_sched_cfs_slack_timer(cfs_b);

	return HRTIMER_NORESTART;
}

static enum hrtimer_restart sched_cfs_period_timer(struct hrtimer *timer)
{
	struct cfs_bandwidth *cfs_b =
		container_of(timer, struct cfs_bandwidth, period_timer);
	int overrun;
	int idle = 0;

	raw_spin_lock(&cfs_b->lock);
	for (;;) {
		overrun = hrtimer_forward_now(timer, cfs_b->period);
		if (!overrun)
			break;

		idle = do_sched_cfs_period_timer(cfs_b, overrun);
	}
	if (idle)
		cfs_b->period_active = 0;
	raw_spin_unlock(&cfs_b->lock);

	return idle ? HRTIMER_NORESTART : HRTIMER_RESTART;
}

void init_cfs_bandwidth(struct cfs_bandwidth *cfs_b)
{
	raw_spin_lock_init(&cfs_b->lock);
	cfs_b->runtime = 0;
	cfs_b->quota = RUNTIME_INF;
	cfs_b->period = ns_to_ktime(default_cfs_period());

	INIT_LIST_HEAD(&cfs_b->throttled_cfs_rq);
	hrtimer_init(&cfs_b->period_timer, CLOCK_MONOTONIC, HRTIMER_MODE_ABS_PINNED);
	cfs_b->period_timer.function = sched_cfs_period_timer;
	hrtimer_init(&cfs_b->slack_timer, CLOCK_MONOTONIC, HRTIMER_MODE_REL);
	cfs_b->slack_timer.function = sched_cfs_slack_timer;
}

static void init_cfs_rq_runtime(struct cfs_rq *cfs_rq)
{
	cfs_rq->runtime_enabled = 0;
	INIT_LIST_HEAD(&cfs_rq->throttled_list);
}

void start_cfs_bandwidth(struct cfs_bandwidth *cfs_b)
{
	u64 overrun;

	lockdep_assert_held(&cfs_b->lock);

	if (cfs_b->period_active)
		return;

	cfs_b->period_active = 1;
	overrun = hrtimer_forward_now(&cfs_b->period_timer, cfs_b->period);
	cfs_b->runtime_expires += (overrun + 1) * ktime_to_ns(cfs_b->period);
	cfs_b->expires_seq++;
	hrtimer_start_expires(&cfs_b->period_timer, HRTIMER_MODE_ABS_PINNED);
}

static void destroy_cfs_bandwidth(struct cfs_bandwidth *cfs_b)
{
	/* init_cfs_bandwidth() was not called */
	if (!cfs_b->throttled_cfs_rq.next)
		return;

	hrtimer_cancel(&cfs_b->period_timer);
	hrtimer_cancel(&cfs_b->slack_timer);
}

/*
 * Both these CPU hotplug callbacks race against unregister_fair_sched_group()
 *
 * The race is harmless, since modifying bandwidth settings of unhooked group
 * bits doesn't do much.
 */

/* cpu online calback */
static void __maybe_unused update_runtime_enabled(struct rq *rq)
{
	struct task_group *tg;

	lockdep_assert_held(&rq->lock);

	rcu_read_lock();
	list_for_each_entry_rcu(tg, &task_groups, list) {
		struct cfs_bandwidth *cfs_b = &tg->cfs_bandwidth;
		struct cfs_rq *cfs_rq = tg->cfs_rq[cpu_of(rq)];

		raw_spin_lock(&cfs_b->lock);
		cfs_rq->runtime_enabled = cfs_b->quota != RUNTIME_INF;
		raw_spin_unlock(&cfs_b->lock);
	}
	rcu_read_unlock();
}

/* cpu offline callback */
static void __maybe_unused unthrottle_offline_cfs_rqs(struct rq *rq)
{
	struct task_group *tg;

	lockdep_assert_held(&rq->lock);

	rcu_read_lock();
	list_for_each_entry_rcu(tg, &task_groups, list) {
		struct cfs_rq *cfs_rq = tg->cfs_rq[cpu_of(rq)];

		if (!cfs_rq->runtime_enabled)
			continue;

		/*
		 * clock_task is not advancing so we just need to make sure
		 * there's some valid quota amount
		 */
		cfs_rq->runtime_remaining = 1;
		/*
		 * Offline rq is schedulable till CPU is completely disabled
		 * in take_cpu_down(), so we prevent new cfs throttling here.
		 */
		cfs_rq->runtime_enabled = 0;

		if (cfs_rq_throttled(cfs_rq))
			unthrottle_cfs_rq(cfs_rq);
	}
	rcu_read_unlock();
}

#else /* CONFIG_CFS_BANDWIDTH */
static inline u64 cfs_rq_clock_task(struct cfs_rq *cfs_rq)
{
	return rq_clock_task(rq_of(cfs_rq));
}

static void account_cfs_rq_runtime(struct cfs_rq *cfs_rq, u64 delta_exec) {}
static bool check_cfs_rq_runtime(struct cfs_rq *cfs_rq) { return false; }
static void check_enqueue_throttle(struct cfs_rq *cfs_rq) {}
static inline void sync_throttle(struct task_group *tg, int cpu) {}
static __always_inline void return_cfs_rq_runtime(struct cfs_rq *cfs_rq) {}

static inline int cfs_rq_throttled(struct cfs_rq *cfs_rq)
{
	return 0;
}

static inline int throttled_hierarchy(struct cfs_rq *cfs_rq)
{
	return 0;
}

static inline int throttled_lb_pair(struct task_group *tg,
				    int src_cpu, int dest_cpu)
{
	return 0;
}

void init_cfs_bandwidth(struct cfs_bandwidth *cfs_b) {}

#ifdef CONFIG_FAIR_GROUP_SCHED
static void init_cfs_rq_runtime(struct cfs_rq *cfs_rq) {}
#endif

static inline struct cfs_bandwidth *tg_cfs_bandwidth(struct task_group *tg)
{
	return NULL;
}
static inline void destroy_cfs_bandwidth(struct cfs_bandwidth *cfs_b) {}
static inline void update_runtime_enabled(struct rq *rq) {}
static inline void unthrottle_offline_cfs_rqs(struct rq *rq) {}

#endif /* CONFIG_CFS_BANDWIDTH */

/**************************************************
 * CFS operations on tasks:
 */

#ifdef CONFIG_SCHED_HRTICK
static void hrtick_start_fair(struct rq *rq, struct task_struct *p)
{
	struct sched_entity *se = &p->se;
	struct cfs_rq *cfs_rq = cfs_rq_of(se);

	SCHED_WARN_ON(task_rq(p) != rq);

	if (rq->cfs.h_nr_running > 1) {
		u64 slice = sched_slice(cfs_rq, se);
		u64 ran = se->sum_exec_runtime - se->prev_sum_exec_runtime;
		s64 delta = slice - ran;

		if (delta < 0) {
			if (rq->curr == p)
				resched_curr(rq);
			return;
		}
		hrtick_start(rq, delta);
	}
}

/*
 * called from enqueue/dequeue and updates the hrtick when the
 * current task is from our class and nr_running is low enough
 * to matter.
 */
static void hrtick_update(struct rq *rq)
{
	struct task_struct *curr = rq->curr;

	if (!hrtick_enabled(rq) || curr->sched_class != &fair_sched_class)
		return;

	if (cfs_rq_of(&curr->se)->nr_running < sched_nr_latency)
		hrtick_start_fair(rq, curr);
}
#else /* !CONFIG_SCHED_HRTICK */
static inline void
hrtick_start_fair(struct rq *rq, struct task_struct *p)
{
}

static inline void hrtick_update(struct rq *rq)
{
}
#endif

#ifdef CONFIG_SMP
static inline unsigned long cpu_util(int cpu);
static unsigned long capacity_of(int cpu);

static inline bool cpu_overutilized(int cpu)
{
	return (capacity_of(cpu) * 1024) < (cpu_util(cpu) * capacity_margin);
}

static inline void update_overutilized_status(struct rq *rq)
{
	if (!READ_ONCE(rq->rd->overutilized) && cpu_overutilized(rq->cpu)) {
		WRITE_ONCE(rq->rd->overutilized, SG_OVERUTILIZED);
		trace_sched_overutilized(1);
	}
}
#else
static inline void update_overutilized_status(struct rq *rq) { }
#endif

/*
 * The enqueue_task method is called before nr_running is
 * increased. Here we update the fair scheduling stats and
 * then put the task into the rbtree:
 */
static void
enqueue_task_fair(struct rq *rq, struct task_struct *p, int flags)
{
	struct cfs_rq *cfs_rq;
	struct sched_entity *se = &p->se;

	/*
	 * The code below (indirectly) updates schedutil which looks at
	 * the cfs_rq utilization to select a frequency.
	 * Let's add the task's estimated utilization to the cfs_rq's
	 * estimated utilization, before we update schedutil.
	 */
	util_est_enqueue(&rq->cfs, p);

	/*
	 * The code below (indirectly) updates schedutil which looks at
	 * the cfs_rq utilization to select a frequency.
	 * Let's update schedtune here to ensure the boost value of the
	 * current task is accounted for in the selection of the OPP.
	 *
	 * We do it also in the case where we enqueue a throttled task;
	 * we could argue that a throttled task should not boost a CPU,
	 * however:
	 * a) properly implementing CPU boosting considering throttled
	 *    tasks will increase a lot the complexity of the solution
	 * b) it's not easy to quantify the benefits introduced by
	 *    such a more complex solution.
	 * Thus, for the time being we go for the simple solution and boost
	 * also for throttled RQs.
	 */
	schedtune_enqueue_task(p, cpu_of(rq));

	/*
	 * If in_iowait is set, the code below may not trigger any cpufreq
	 * utilization updates, so do it here explicitly with the IOWAIT flag
	 * passed.
	 */
	if (p->in_iowait)
		cpufreq_update_util(rq, SCHED_CPUFREQ_IOWAIT);

	for_each_sched_entity(se) {
		if (se->on_rq)
			break;
		cfs_rq = cfs_rq_of(se);
		enqueue_entity(cfs_rq, se, flags);

		/*
		 * end evaluation on encountering a throttled cfs_rq
		 *
		 * note: in the case of encountering a throttled cfs_rq we will
		 * post the final h_nr_running increment below.
		 */
		if (cfs_rq_throttled(cfs_rq))
			break;
		cfs_rq->h_nr_running++;

		flags = ENQUEUE_WAKEUP;
	}

	for_each_sched_entity(se) {
		cfs_rq = cfs_rq_of(se);
		cfs_rq->h_nr_running++;

		if (cfs_rq_throttled(cfs_rq))
			break;

		update_load_avg(cfs_rq, se, UPDATE_TG);
		update_cfs_group(se);
	}

	if (!se) {
		add_nr_running(rq, 1);
		/*
		 * Since new tasks are assigned an initial util_avg equal to
		 * half of the spare capacity of their CPU, tiny tasks have the
		 * ability to cross the overutilized threshold, which will
		 * result in the load balancer ruining all the task placement
		 * done by EAS. As a way to mitigate that effect, do not account
		 * for the first enqueue operation of new tasks during the
		 * overutilized flag detection.
		 *
		 * A better way of solving this problem would be to wait for
		 * the PELT signals of tasks to converge before taking them
		 * into account, but that is not straightforward to implement,
		 * and the following generally works well enough in practice.
		 */
		if (flags & ENQUEUE_WAKEUP)
			update_overutilized_status(rq);

	}

	hrtick_update(rq);
}

static void set_next_buddy(struct sched_entity *se);

/*
 * The dequeue_task method is called before nr_running is
 * decreased. We remove the task from the rbtree and
 * update the fair scheduling stats:
 */
static void dequeue_task_fair(struct rq *rq, struct task_struct *p, int flags)
{
	struct cfs_rq *cfs_rq;
	struct sched_entity *se = &p->se;
	int task_sleep = flags & DEQUEUE_SLEEP;

	/*
	 * The code below (indirectly) updates schedutil which looks at
	 * the cfs_rq utilization to select a frequency.
	 * Let's update schedtune here to ensure the boost value of the
	 * current task is not more accounted for in the selection of the OPP.
	 */
	schedtune_dequeue_task(p, cpu_of(rq));

	for_each_sched_entity(se) {
		cfs_rq = cfs_rq_of(se);
		dequeue_entity(cfs_rq, se, flags);

		/*
		 * end evaluation on encountering a throttled cfs_rq
		 *
		 * note: in the case of encountering a throttled cfs_rq we will
		 * post the final h_nr_running decrement below.
		*/
		if (cfs_rq_throttled(cfs_rq))
			break;
		cfs_rq->h_nr_running--;

		/* Don't dequeue parent if it has other entities besides us */
		if (cfs_rq->load.weight) {
			/* Avoid re-evaluating load for this entity: */
			se = parent_entity(se);
			/*
			 * Bias pick_next to pick a task from this cfs_rq, as
			 * p is sleeping when it is within its sched_slice.
			 */
			if (task_sleep && se && !throttled_hierarchy(cfs_rq))
				set_next_buddy(se);
			break;
		}
		flags |= DEQUEUE_SLEEP;
	}

	for_each_sched_entity(se) {
		cfs_rq = cfs_rq_of(se);
		cfs_rq->h_nr_running--;

		if (cfs_rq_throttled(cfs_rq))
			break;

		update_load_avg(cfs_rq, se, UPDATE_TG);
		update_cfs_group(se);
	}

	if (!se)
		sub_nr_running(rq, 1);

	util_est_dequeue(&rq->cfs, p, task_sleep);
	hrtick_update(rq);
}

#ifdef CONFIG_SMP

/* Working cpumask for: load_balance, load_balance_newidle. */
DEFINE_PER_CPU(cpumask_var_t, load_balance_mask);
DEFINE_PER_CPU(cpumask_var_t, select_idle_mask);

#ifdef CONFIG_NO_HZ_COMMON
/*
 * per rq 'load' arrray crap; XXX kill this.
 */

/*
 * The exact cpuload calculated at every tick would be:
 *
 *   load' = (1 - 1/2^i) * load + (1/2^i) * cur_load
 *
 * If a CPU misses updates for n ticks (as it was idle) and update gets
 * called on the n+1-th tick when CPU may be busy, then we have:
 *
 *   load_n   = (1 - 1/2^i)^n * load_0
 *   load_n+1 = (1 - 1/2^i)   * load_n + (1/2^i) * cur_load
 *
 * decay_load_missed() below does efficient calculation of
 *
 *   load' = (1 - 1/2^i)^n * load
 *
 * Because x^(n+m) := x^n * x^m we can decompose any x^n in power-of-2 factors.
 * This allows us to precompute the above in said factors, thereby allowing the
 * reduction of an arbitrary n in O(log_2 n) steps. (See also
 * fixed_power_int())
 *
 * The calculation is approximated on a 128 point scale.
 */
#define DEGRADE_SHIFT		7

static const u8 degrade_zero_ticks[CPU_LOAD_IDX_MAX] = {0, 8, 32, 64, 128};
static const u8 degrade_factor[CPU_LOAD_IDX_MAX][DEGRADE_SHIFT + 1] = {
	{   0,   0,  0,  0,  0,  0, 0, 0 },
	{  64,  32,  8,  0,  0,  0, 0, 0 },
	{  96,  72, 40, 12,  1,  0, 0, 0 },
	{ 112,  98, 75, 43, 15,  1, 0, 0 },
	{ 120, 112, 98, 76, 45, 16, 2, 0 }
};

/*
 * Update cpu_load for any missed ticks, due to tickless idle. The backlog
 * would be when CPU is idle and so we just decay the old load without
 * adding any new load.
 */
static unsigned long
decay_load_missed(unsigned long load, unsigned long missed_updates, int idx)
{
	int j = 0;

	if (!missed_updates)
		return load;

	if (missed_updates >= degrade_zero_ticks[idx])
		return 0;

	if (idx == 1)
		return load >> missed_updates;

	while (missed_updates) {
		if (missed_updates % 2)
			load = (load * degrade_factor[idx][j]) >> DEGRADE_SHIFT;

		missed_updates >>= 1;
		j++;
	}
	return load;
}

static struct {
	cpumask_var_t idle_cpus_mask;
	atomic_t nr_cpus;
	int has_blocked;		/* Idle CPUS has blocked load */
	unsigned long next_balance;     /* in jiffy units */
	unsigned long next_blocked;	/* Next update of blocked load in jiffies */
} nohz ____cacheline_aligned;

#endif /* CONFIG_NO_HZ_COMMON */

/**
 * __cpu_load_update - update the rq->cpu_load[] statistics
 * @this_rq: The rq to update statistics for
 * @this_load: The current load
 * @pending_updates: The number of missed updates
 *
 * Update rq->cpu_load[] statistics. This function is usually called every
 * scheduler tick (TICK_NSEC).
 *
 * This function computes a decaying average:
 *
 *   load[i]' = (1 - 1/2^i) * load[i] + (1/2^i) * load
 *
 * Because of NOHZ it might not get called on every tick which gives need for
 * the @pending_updates argument.
 *
 *   load[i]_n = (1 - 1/2^i) * load[i]_n-1 + (1/2^i) * load_n-1
 *             = A * load[i]_n-1 + B ; A := (1 - 1/2^i), B := (1/2^i) * load
 *             = A * (A * load[i]_n-2 + B) + B
 *             = A * (A * (A * load[i]_n-3 + B) + B) + B
 *             = A^3 * load[i]_n-3 + (A^2 + A + 1) * B
 *             = A^n * load[i]_0 + (A^(n-1) + A^(n-2) + ... + 1) * B
 *             = A^n * load[i]_0 + ((1 - A^n) / (1 - A)) * B
 *             = (1 - 1/2^i)^n * (load[i]_0 - load) + load
 *
 * In the above we've assumed load_n := load, which is true for NOHZ_FULL as
 * any change in load would have resulted in the tick being turned back on.
 *
 * For regular NOHZ, this reduces to:
 *
 *   load[i]_n = (1 - 1/2^i)^n * load[i]_0
 *
 * see decay_load_misses(). For NOHZ_FULL we get to subtract and add the extra
 * term.
 */
static void cpu_load_update(struct rq *this_rq, unsigned long this_load,
			    unsigned long pending_updates)
{
	unsigned long __maybe_unused tickless_load = this_rq->cpu_load[0];
	int i, scale;

	this_rq->nr_load_updates++;

	/* Update our load: */
	this_rq->cpu_load[0] = this_load; /* Fasttrack for idx 0 */
	for (i = 1, scale = 2; i < CPU_LOAD_IDX_MAX; i++, scale += scale) {
		unsigned long old_load, new_load;

		/* scale is effectively 1 << i now, and >> i divides by scale */

		old_load = this_rq->cpu_load[i];
#ifdef CONFIG_NO_HZ_COMMON
		old_load = decay_load_missed(old_load, pending_updates - 1, i);
		if (tickless_load) {
			old_load -= decay_load_missed(tickless_load, pending_updates - 1, i);
			/*
			 * old_load can never be a negative value because a
			 * decayed tickless_load cannot be greater than the
			 * original tickless_load.
			 */
			old_load += tickless_load;
		}
#endif
		new_load = this_load;
		/*
		 * Round up the averaging division if load is increasing. This
		 * prevents us from getting stuck on 9 if the load is 10, for
		 * example.
		 */
		if (new_load > old_load)
			new_load += scale - 1;

		this_rq->cpu_load[i] = (old_load * (scale - 1) + new_load) >> i;
	}
}

/* Used instead of source_load when we know the type == 0 */
static unsigned long weighted_cpuload(struct rq *rq)
{
	return cfs_rq_runnable_load_avg(&rq->cfs);
}

#ifdef CONFIG_NO_HZ_COMMON
/*
 * There is no sane way to deal with nohz on smp when using jiffies because the
 * CPU doing the jiffies update might drift wrt the CPU doing the jiffy reading
 * causing off-by-one errors in observed deltas; {0,2} instead of {1,1}.
 *
 * Therefore we need to avoid the delta approach from the regular tick when
 * possible since that would seriously skew the load calculation. This is why we
 * use cpu_load_update_periodic() for CPUs out of nohz. However we'll rely on
 * jiffies deltas for updates happening while in nohz mode (idle ticks, idle
 * loop exit, nohz_idle_balance, nohz full exit...)
 *
 * This means we might still be one tick off for nohz periods.
 */

static void cpu_load_update_nohz(struct rq *this_rq,
				 unsigned long curr_jiffies,
				 unsigned long load)
{
	unsigned long pending_updates;

	pending_updates = curr_jiffies - this_rq->last_load_update_tick;
	if (pending_updates) {
		this_rq->last_load_update_tick = curr_jiffies;
		/*
		 * In the regular NOHZ case, we were idle, this means load 0.
		 * In the NOHZ_FULL case, we were non-idle, we should consider
		 * its weighted load.
		 */
		cpu_load_update(this_rq, load, pending_updates);
	}
}

/*
 * Called from nohz_idle_balance() to update the load ratings before doing the
 * idle balance.
 */
static void cpu_load_update_idle(struct rq *this_rq)
{
	/*
	 * bail if there's load or we're actually up-to-date.
	 */
	if (weighted_cpuload(this_rq))
		return;

	cpu_load_update_nohz(this_rq, READ_ONCE(jiffies), 0);
}

/*
 * Record CPU load on nohz entry so we know the tickless load to account
 * on nohz exit. cpu_load[0] happens then to be updated more frequently
 * than other cpu_load[idx] but it should be fine as cpu_load readers
 * shouldn't rely into synchronized cpu_load[*] updates.
 */
void cpu_load_update_nohz_start(void)
{
	struct rq *this_rq = this_rq();

	/*
	 * This is all lockless but should be fine. If weighted_cpuload changes
	 * concurrently we'll exit nohz. And cpu_load write can race with
	 * cpu_load_update_idle() but both updater would be writing the same.
	 */
	this_rq->cpu_load[0] = weighted_cpuload(this_rq);
}

/*
 * Account the tickless load in the end of a nohz frame.
 */
void cpu_load_update_nohz_stop(void)
{
	unsigned long curr_jiffies = READ_ONCE(jiffies);
	struct rq *this_rq = this_rq();
	unsigned long load;
	struct rq_flags rf;

	if (curr_jiffies == this_rq->last_load_update_tick)
		return;

	load = weighted_cpuload(this_rq);
	rq_lock(this_rq, &rf);
	update_rq_clock(this_rq);
	cpu_load_update_nohz(this_rq, curr_jiffies, load);
	rq_unlock(this_rq, &rf);
}
#else /* !CONFIG_NO_HZ_COMMON */
static inline void cpu_load_update_nohz(struct rq *this_rq,
					unsigned long curr_jiffies,
					unsigned long load) { }
#endif /* CONFIG_NO_HZ_COMMON */

static void cpu_load_update_periodic(struct rq *this_rq, unsigned long load)
{
#ifdef CONFIG_NO_HZ_COMMON
	/* See the mess around cpu_load_update_nohz(). */
	this_rq->last_load_update_tick = READ_ONCE(jiffies);
#endif
	cpu_load_update(this_rq, load, 1);
}

/*
 * Called from scheduler_tick()
 */
void cpu_load_update_active(struct rq *this_rq)
{
	unsigned long load = weighted_cpuload(this_rq);

	if (tick_nohz_tick_stopped())
		cpu_load_update_nohz(this_rq, READ_ONCE(jiffies), load);
	else
		cpu_load_update_periodic(this_rq, load);
}

/*
 * Return a low guess at the load of a migration-source CPU weighted
 * according to the scheduling class and "nice" value.
 *
 * We want to under-estimate the load of migration sources, to
 * balance conservatively.
 */
static unsigned long source_load(int cpu, int type)
{
	struct rq *rq = cpu_rq(cpu);
	unsigned long total = weighted_cpuload(rq);

	if (type == 0 || !sched_feat(LB_BIAS))
		return total;

	return min(rq->cpu_load[type-1], total);
}

/*
 * Return a high guess at the load of a migration-target CPU weighted
 * according to the scheduling class and "nice" value.
 */
static unsigned long target_load(int cpu, int type)
{
	struct rq *rq = cpu_rq(cpu);
	unsigned long total = weighted_cpuload(rq);

	if (type == 0 || !sched_feat(LB_BIAS))
		return total;

	return max(rq->cpu_load[type-1], total);
}

static unsigned long capacity_of(int cpu)
{
	return cpu_rq(cpu)->cpu_capacity;
}

static unsigned long capacity_orig_of(int cpu)
{
	return cpu_rq(cpu)->cpu_capacity_orig;
}

static unsigned long cpu_avg_load_per_task(int cpu)
{
	struct rq *rq = cpu_rq(cpu);
	unsigned long nr_running = READ_ONCE(rq->cfs.h_nr_running);
	unsigned long load_avg = weighted_cpuload(rq);

	if (nr_running)
		return load_avg / nr_running;

	return 0;
}

static void record_wakee(struct task_struct *p)
{
	/*
	 * Only decay a single time; tasks that have less then 1 wakeup per
	 * jiffy will not have built up many flips.
	 */
	if (time_after(jiffies, current->wakee_flip_decay_ts + HZ)) {
		current->wakee_flips >>= 1;
		current->wakee_flip_decay_ts = jiffies;
	}

	if (current->last_wakee != p) {
		current->last_wakee = p;
		current->wakee_flips++;
	}
}

/*
 * Detect M:N waker/wakee relationships via a switching-frequency heuristic.
 *
 * A waker of many should wake a different task than the one last awakened
 * at a frequency roughly N times higher than one of its wakees.
 *
 * In order to determine whether we should let the load spread vs consolidating
 * to shared cache, we look for a minimum 'flip' frequency of llc_size in one
 * partner, and a factor of lls_size higher frequency in the other.
 *
 * With both conditions met, we can be relatively sure that the relationship is
 * non-monogamous, with partner count exceeding socket size.
 *
 * Waker/wakee being client/server, worker/dispatcher, interrupt source or
 * whatever is irrelevant, spread criteria is apparent partner count exceeds
 * socket size.
 */
static int wake_wide(struct task_struct *p, int sibling_count_hint)
{
	unsigned int master = current->wakee_flips;
	unsigned int slave = p->wakee_flips;
	int llc_size = this_cpu_read(sd_llc_size);

	if (sibling_count_hint >= llc_size)
		return 1;

	if (master < slave)
		swap(master, slave);
	if (slave < llc_size || master < slave * llc_size)
		return 0;
	return 1;
}

/*
 * The purpose of wake_affine() is to quickly determine on which CPU we can run
 * soonest. For the purpose of speed we only consider the waking and previous
 * CPU.
 *
 * wake_affine_idle() - only considers 'now', it check if the waking CPU is
 *			cache-affine and is (or	will be) idle.
 *
 * wake_affine_weight() - considers the weight to reflect the average
 *			  scheduling latency of the CPUs. This seems to work
 *			  for the overloaded case.
 */
static int
wake_affine_idle(int this_cpu, int prev_cpu, int sync)
{
	/*
	 * If this_cpu is idle, it implies the wakeup is from interrupt
	 * context. Only allow the move if cache is shared. Otherwise an
	 * interrupt intensive workload could force all tasks onto one
	 * node depending on the IO topology or IRQ affinity settings.
	 *
	 * If the prev_cpu is idle and cache affine then avoid a migration.
	 * There is no guarantee that the cache hot data from an interrupt
	 * is more important than cache hot data on the prev_cpu and from
	 * a cpufreq perspective, it's better to have higher utilisation
	 * on one CPU.
	 */
	if (available_idle_cpu(this_cpu) && cpus_share_cache(this_cpu, prev_cpu))
		return available_idle_cpu(prev_cpu) ? prev_cpu : this_cpu;

	if (sync && cpu_rq(this_cpu)->nr_running == 1)
		return this_cpu;

	return nr_cpumask_bits;
}

static int
wake_affine_weight(struct sched_domain *sd, struct task_struct *p,
		   int this_cpu, int prev_cpu, int sync)
{
	s64 this_eff_load, prev_eff_load;
	unsigned long task_load;

	this_eff_load = target_load(this_cpu, sd->wake_idx);

	if (sync) {
		unsigned long current_load = task_h_load(current);

		if (current_load > this_eff_load)
			return this_cpu;

		this_eff_load -= current_load;
	}

	task_load = task_h_load(p);

	this_eff_load += task_load;
	if (sched_feat(WA_BIAS))
		this_eff_load *= 100;
	this_eff_load *= capacity_of(prev_cpu);

	prev_eff_load = source_load(prev_cpu, sd->wake_idx);
	prev_eff_load -= task_load;
	if (sched_feat(WA_BIAS))
		prev_eff_load *= 100 + (sd->imbalance_pct - 100) / 2;
	prev_eff_load *= capacity_of(this_cpu);

	/*
	 * If sync, adjust the weight of prev_eff_load such that if
	 * prev_eff == this_eff that select_idle_sibling() will consider
	 * stacking the wakee on top of the waker if no other CPU is
	 * idle.
	 */
	if (sync)
		prev_eff_load += 1;

	return this_eff_load < prev_eff_load ? this_cpu : nr_cpumask_bits;
}

static int wake_affine(struct sched_domain *sd, struct task_struct *p,
		       int this_cpu, int prev_cpu, int sync)
{
	int target = nr_cpumask_bits;

	if (sched_feat(WA_IDLE))
		target = wake_affine_idle(this_cpu, prev_cpu, sync);

	if (sched_feat(WA_WEIGHT) && target == nr_cpumask_bits)
		target = wake_affine_weight(sd, p, this_cpu, prev_cpu, sync);

	schedstat_inc(p->se.statistics.nr_wakeups_affine_attempts);
	if (target == nr_cpumask_bits)
		return prev_cpu;

	schedstat_inc(sd->ttwu_move_affine);
	schedstat_inc(p->se.statistics.nr_wakeups_affine);
	return target;
}

#ifdef CONFIG_SCHED_TUNE
struct reciprocal_value schedtune_spc_rdiv;

static long
schedtune_margin(unsigned long signal, long boost)
{
	long long margin = 0;

	/*
	 * Signal proportional compensation (SPC)
	 *
	 * The Boost (B) value is used to compute a Margin (M) which is
	 * proportional to the complement of the original Signal (S):
	 *   M = B * (SCHED_CAPACITY_SCALE - S)
	 * The obtained M could be used by the caller to "boost" S.
	 */
	if (boost >= 0) {
		margin  = SCHED_CAPACITY_SCALE - signal;
		margin *= boost;
	} else
		margin = -signal * boost;

	margin  = reciprocal_divide(margin, schedtune_spc_rdiv);

	if (boost < 0)
		margin *= -1;
	return margin;
}

static inline int
schedtune_cpu_margin(unsigned long util, int cpu)
{
	int boost = schedtune_cpu_boost(cpu);

	if (boost == 0)
		return 0;

	return schedtune_margin(util, boost);
}

static inline long
schedtune_task_margin(struct task_struct *task)
{
	int boost = schedtune_task_boost(task);
	unsigned long util;
	long margin;

	if (boost == 0)
		return 0;

	util = task_util_est(task);
	margin = schedtune_margin(util, boost);

	return margin;
}

#else /* CONFIG_SCHED_TUNE */

static inline int
schedtune_cpu_margin(unsigned long util, int cpu)
{
	return 0;
}

static inline int
schedtune_task_margin(struct task_struct *task)
{
	return 0;
}

#endif /* CONFIG_SCHED_TUNE */

static unsigned long cpu_util_wake(int cpu, struct task_struct *p);

static unsigned long capacity_spare_wake(int cpu, struct task_struct *p)
{
	return max_t(long, capacity_of(cpu) - cpu_util_wake(cpu, p), 0);
}

/*
 * find_idlest_group finds and returns the least busy CPU group within the
 * domain.
 *
 * Assumes p is allowed on at least one CPU in sd.
 */
static struct sched_group *
find_idlest_group(struct sched_domain *sd, struct task_struct *p,
		  int this_cpu, int sd_flag)
{
	struct sched_group *idlest = NULL, *group = sd->groups;
	struct sched_group *most_spare_sg = NULL;
	unsigned long min_runnable_load = ULONG_MAX;
	unsigned long this_runnable_load = ULONG_MAX;
	unsigned long min_avg_load = ULONG_MAX, this_avg_load = ULONG_MAX;
	unsigned long most_spare = 0, this_spare = 0;
	int load_idx = sd->forkexec_idx;
	int imbalance_scale = 100 + (sd->imbalance_pct-100)/2;
	unsigned long imbalance = scale_load_down(NICE_0_LOAD) *
				(sd->imbalance_pct-100) / 100;

	if (sd_flag & SD_BALANCE_WAKE)
		load_idx = sd->wake_idx;

	do {
		unsigned long load, avg_load, runnable_load;
		unsigned long spare_cap, max_spare_cap;
		int local_group;
		int i;

		/* Skip over this group if it has no CPUs allowed */
		if (!cpumask_intersects(sched_group_span(group),
					&p->cpus_allowed))
			continue;

		local_group = cpumask_test_cpu(this_cpu,
					       sched_group_span(group));

		/*
		 * Tally up the load of all CPUs in the group and find
		 * the group containing the CPU with most spare capacity.
		 */
		avg_load = 0;
		runnable_load = 0;
		max_spare_cap = 0;

		for_each_cpu(i, sched_group_span(group)) {
			/* Bias balancing toward CPUs of our domain */
			if (local_group)
				load = source_load(i, load_idx);
			else
				load = target_load(i, load_idx);

			runnable_load += load;

			avg_load += cfs_rq_load_avg(&cpu_rq(i)->cfs);

			spare_cap = capacity_spare_wake(i, p);

			if (spare_cap > max_spare_cap)
				max_spare_cap = spare_cap;
		}

		/* Adjust by relative CPU capacity of the group */
		avg_load = (avg_load * SCHED_CAPACITY_SCALE) /
					group->sgc->capacity;
		runnable_load = (runnable_load * SCHED_CAPACITY_SCALE) /
					group->sgc->capacity;

		if (local_group) {
			this_runnable_load = runnable_load;
			this_avg_load = avg_load;
			this_spare = max_spare_cap;
		} else {
			if (min_runnable_load > (runnable_load + imbalance)) {
				/*
				 * The runnable load is significantly smaller
				 * so we can pick this new CPU:
				 */
				min_runnable_load = runnable_load;
				min_avg_load = avg_load;
				idlest = group;
			} else if ((runnable_load < (min_runnable_load + imbalance)) &&
				   (100*min_avg_load > imbalance_scale*avg_load)) {
				/*
				 * The runnable loads are close so take the
				 * blocked load into account through avg_load:
				 */
				min_avg_load = avg_load;
				idlest = group;
			}

			if (most_spare < max_spare_cap) {
				most_spare = max_spare_cap;
				most_spare_sg = group;
			}
		}
	} while (group = group->next, group != sd->groups);

	/*
	 * The cross-over point between using spare capacity or least load
	 * is too conservative for high utilization tasks on partially
	 * utilized systems if we require spare_capacity > task_util(p),
	 * so we allow for some task stuffing by using
	 * spare_capacity > task_util(p)/2.
	 *
	 * Spare capacity can't be used for fork because the utilization has
	 * not been set yet, we must first select a rq to compute the initial
	 * utilization.
	 */
	if (sd_flag & SD_BALANCE_FORK)
		goto skip_spare;

	if (this_spare > task_util(p) / 2 &&
	    imbalance_scale*this_spare > 100*most_spare)
		return NULL;

	if (most_spare > task_util(p) / 2)
		return most_spare_sg;

skip_spare:
	if (!idlest)
		return NULL;

	/*
	 * When comparing groups across NUMA domains, it's possible for the
	 * local domain to be very lightly loaded relative to the remote
	 * domains but "imbalance" skews the comparison making remote CPUs
	 * look much more favourable. When considering cross-domain, add
	 * imbalance to the runnable load on the remote node and consider
	 * staying local.
	 */
	if ((sd->flags & SD_NUMA) &&
	    min_runnable_load + imbalance >= this_runnable_load)
		return NULL;

	if (min_runnable_load > (this_runnable_load + imbalance))
		return NULL;

	if ((this_runnable_load < (min_runnable_load + imbalance)) &&
	     (100*this_avg_load < imbalance_scale*min_avg_load))
		return NULL;

	return idlest;
}

/*
 * find_idlest_group_cpu - find the idlest CPU among the CPUs in the group.
 */
static int
find_idlest_group_cpu(struct sched_group *group, struct task_struct *p, int this_cpu)
{
	unsigned long load, min_load = ULONG_MAX;
	unsigned int min_exit_latency = UINT_MAX;
	u64 latest_idle_timestamp = 0;
	int least_loaded_cpu = this_cpu;
	int shallowest_idle_cpu = -1;
	int i;

	/* Check if we have any choice: */
	if (group->group_weight == 1)
		return cpumask_first(sched_group_span(group));

	/* Traverse only the allowed CPUs */
	for_each_cpu_and(i, sched_group_span(group), &p->cpus_allowed) {
		if (available_idle_cpu(i)) {
			struct rq *rq = cpu_rq(i);
			struct cpuidle_state *idle = idle_get_state(rq);
			if (idle && idle->exit_latency < min_exit_latency) {
				/*
				 * We give priority to a CPU whose idle state
				 * has the smallest exit latency irrespective
				 * of any idle timestamp.
				 */
				min_exit_latency = idle->exit_latency;
				latest_idle_timestamp = rq->idle_stamp;
				shallowest_idle_cpu = i;
			} else if ((!idle || idle->exit_latency == min_exit_latency) &&
				   rq->idle_stamp > latest_idle_timestamp) {
				/*
				 * If equal or no active idle state, then
				 * the most recently idled CPU might have
				 * a warmer cache.
				 */
				latest_idle_timestamp = rq->idle_stamp;
				shallowest_idle_cpu = i;
			}
		} else if (shallowest_idle_cpu == -1) {
			load = weighted_cpuload(cpu_rq(i));
			if (load < min_load) {
				min_load = load;
				least_loaded_cpu = i;
			}
		}
	}

	return shallowest_idle_cpu != -1 ? shallowest_idle_cpu : least_loaded_cpu;
}

static inline int find_idlest_cpu(struct sched_domain *sd, struct task_struct *p,
				  int cpu, int prev_cpu, int sd_flag)
{
	int new_cpu = cpu;

	if (!cpumask_intersects(sched_domain_span(sd), &p->cpus_allowed))
		return prev_cpu;

	/*
	 * We need task's util for capacity_spare_wake, sync it up to prev_cpu's
	 * last_update_time.
	 */
	if (!(sd_flag & SD_BALANCE_FORK))
		sync_entity_load_avg(&p->se);

	while (sd) {
		struct sched_group *group;
		struct sched_domain *tmp;
		int weight;

		if (!(sd->flags & sd_flag)) {
			sd = sd->child;
			continue;
		}

		group = find_idlest_group(sd, p, cpu, sd_flag);
		if (!group) {
			sd = sd->child;
			continue;
		}

		new_cpu = find_idlest_group_cpu(group, p, cpu);
		if (new_cpu == cpu) {
			/* Now try balancing at a lower domain level of 'cpu': */
			sd = sd->child;
			continue;
		}

		/* Now try balancing at a lower domain level of 'new_cpu': */
		cpu = new_cpu;
		weight = sd->span_weight;
		sd = NULL;
		for_each_domain(cpu, tmp) {
			if (weight <= tmp->span_weight)
				break;
			if (tmp->flags & sd_flag)
				sd = tmp;
		}
	}

	return new_cpu;
}

#ifdef CONFIG_SCHED_SMT
DEFINE_STATIC_KEY_FALSE(sched_smt_present);

static inline void set_idle_cores(int cpu, int val)
{
	struct sched_domain_shared *sds;

	sds = rcu_dereference(per_cpu(sd_llc_shared, cpu));
	if (sds)
		WRITE_ONCE(sds->has_idle_cores, val);
}

static inline bool test_idle_cores(int cpu, bool def)
{
	struct sched_domain_shared *sds;

	sds = rcu_dereference(per_cpu(sd_llc_shared, cpu));
	if (sds)
		return READ_ONCE(sds->has_idle_cores);

	return def;
}

/*
 * Scans the local SMT mask to see if the entire core is idle, and records this
 * information in sd_llc_shared->has_idle_cores.
 *
 * Since SMT siblings share all cache levels, inspecting this limited remote
 * state should be fairly cheap.
 */
void __update_idle_core(struct rq *rq)
{
	int core = cpu_of(rq);
	int cpu;

	rcu_read_lock();
	if (test_idle_cores(core, true))
		goto unlock;

	for_each_cpu(cpu, cpu_smt_mask(core)) {
		if (cpu == core)
			continue;

		if (!available_idle_cpu(cpu))
			goto unlock;
	}

	set_idle_cores(core, 1);
unlock:
	rcu_read_unlock();
}

/*
 * Scan the entire LLC domain for idle cores; this dynamically switches off if
 * there are no idle cores left in the system; tracked through
 * sd_llc->shared->has_idle_cores and enabled through update_idle_core() above.
 */
static int select_idle_core(struct task_struct *p, struct sched_domain *sd, int target)
{
	struct cpumask *cpus = this_cpu_cpumask_var_ptr(select_idle_mask);
	int core, cpu;

	if (!static_branch_likely(&sched_smt_present))
		return -1;

	if (!test_idle_cores(target, false))
		return -1;

	cpumask_and(cpus, sched_domain_span(sd), &p->cpus_allowed);

	for_each_cpu_wrap(core, cpus, target) {
		bool idle = true;

		for_each_cpu(cpu, cpu_smt_mask(core)) {
			cpumask_clear_cpu(cpu, cpus);
			if (!available_idle_cpu(cpu))
				idle = false;
		}

		if (idle)
			return core;
	}

	/*
	 * Failed to find an idle core; stop looking for one.
	 */
	set_idle_cores(target, 0);

	return -1;
}

/*
 * Scan the local SMT mask for idle CPUs.
 */
static int select_idle_smt(struct task_struct *p, struct sched_domain *sd, int target)
{
	int cpu;

	if (!static_branch_likely(&sched_smt_present))
		return -1;

	for_each_cpu(cpu, cpu_smt_mask(target)) {
		if (!cpumask_test_cpu(cpu, &p->cpus_allowed))
			continue;
		if (available_idle_cpu(cpu))
			return cpu;
	}

	return -1;
}

#else /* CONFIG_SCHED_SMT */

static inline int select_idle_core(struct task_struct *p, struct sched_domain *sd, int target)
{
	return -1;
}

static inline int select_idle_smt(struct task_struct *p, struct sched_domain *sd, int target)
{
	return -1;
}

#endif /* CONFIG_SCHED_SMT */

/*
 * Scan the LLC domain for idle CPUs; this is dynamically regulated by
 * comparing the average scan cost (tracked in sd->avg_scan_cost) against the
 * average idle time for this rq (as found in rq->avg_idle).
 */
static int select_idle_cpu(struct task_struct *p, struct sched_domain *sd, int target)
{
	struct sched_domain *this_sd;
	u64 avg_cost, avg_idle;
	u64 time, cost;
	s64 delta;
	int cpu, nr = INT_MAX;

	this_sd = rcu_dereference(*this_cpu_ptr(&sd_llc));
	if (!this_sd)
		return -1;

	/*
	 * Due to large variance we need a large fuzz factor; hackbench in
	 * particularly is sensitive here.
	 */
	avg_idle = this_rq()->avg_idle / 512;
	avg_cost = this_sd->avg_scan_cost + 1;

	if (sched_feat(SIS_AVG_CPU) && avg_idle < avg_cost)
		return -1;

	if (sched_feat(SIS_PROP)) {
		u64 span_avg = sd->span_weight * avg_idle;
		if (span_avg > 4*avg_cost)
			nr = div_u64(span_avg, avg_cost);
		else
			nr = 4;
	}

	time = local_clock();

	for_each_cpu_wrap(cpu, sched_domain_span(sd), target) {
		if (!--nr)
			return -1;
		if (!cpumask_test_cpu(cpu, &p->cpus_allowed))
			continue;
		if (available_idle_cpu(cpu))
			break;
	}

	time = local_clock() - time;
	cost = this_sd->avg_scan_cost;
	delta = (s64)(time - cost) / 8;
	this_sd->avg_scan_cost += delta;

	return cpu;
}

/*
 * Try and locate an idle core/thread in the LLC cache domain.
 */
static int select_idle_sibling(struct task_struct *p, int prev, int target)
{
	struct sched_domain *sd;
	int i, recent_used_cpu;

	if (available_idle_cpu(target))
		return target;

	/*
	 * If the previous CPU is cache affine and idle, don't be stupid:
	 */
	if (prev != target && cpus_share_cache(prev, target) && available_idle_cpu(prev))
		return prev;

	/* Check a recently used CPU as a potential idle candidate: */
	recent_used_cpu = p->recent_used_cpu;
	if (recent_used_cpu != prev &&
	    recent_used_cpu != target &&
	    cpus_share_cache(recent_used_cpu, target) &&
	    available_idle_cpu(recent_used_cpu) &&
	    cpumask_test_cpu(p->recent_used_cpu, &p->cpus_allowed)) {
		/*
		 * Replace recent_used_cpu with prev as it is a potential
		 * candidate for the next wake:
		 */
		p->recent_used_cpu = prev;
		return recent_used_cpu;
	}

	sd = rcu_dereference(per_cpu(sd_llc, target));
	if (!sd)
		return target;

	i = select_idle_core(p, sd, target);
	if ((unsigned)i < nr_cpumask_bits)
		return i;

	i = select_idle_cpu(p, sd, target);
	if ((unsigned)i < nr_cpumask_bits)
		return i;

	i = select_idle_smt(p, sd, target);
	if ((unsigned)i < nr_cpumask_bits)
		return i;

	return target;
}

/**
 * Amount of capacity of a CPU that is (estimated to be) used by CFS tasks
 * @cpu: the CPU to get the utilization of
 *
 * The unit of the return value must be the one of capacity so we can compare
 * the utilization with the capacity of the CPU that is available for CFS task
 * (ie cpu_capacity).
 *
 * cfs_rq.avg.util_avg is the sum of running time of runnable tasks plus the
 * recent utilization of currently non-runnable tasks on a CPU. It represents
 * the amount of utilization of a CPU in the range [0..capacity_orig] where
 * capacity_orig is the cpu_capacity available at the highest frequency
 * (arch_scale_freq_capacity()).
 * The utilization of a CPU converges towards a sum equal to or less than the
 * current capacity (capacity_curr <= capacity_orig) of the CPU because it is
 * the running time on this CPU scaled by capacity_curr.
 *
 * The estimated utilization of a CPU is defined to be the maximum between its
 * cfs_rq.avg.util_avg and the sum of the estimated utilization of the tasks
 * currently RUNNABLE on that CPU.
 * This allows to properly represent the expected utilization of a CPU which
 * has just got a big task running since a long sleep period. At the same time
 * however it preserves the benefits of the "blocked utilization" in
 * describing the potential for other tasks waking up on the same CPU.
 *
 * Nevertheless, cfs_rq.avg.util_avg can be higher than capacity_curr or even
 * higher than capacity_orig because of unfortunate rounding in
 * cfs.avg.util_avg or just after migrating tasks and new task wakeups until
 * the average stabilizes with the new running time. We need to check that the
 * utilization stays within the range of [0..capacity_orig] and cap it if
 * necessary. Without utilization capping, a group could be seen as overloaded
 * (CPU0 utilization at 121% + CPU1 utilization at 80%) whereas CPU1 has 20% of
 * available capacity. We allow utilization to overshoot capacity_curr (but not
 * capacity_orig) as it useful for predicting the capacity required after task
 * migrations (scheduler-driven DVFS).
 *
 * Return: the (estimated) utilization for the specified CPU
 */
static inline unsigned long cpu_util(int cpu)
{
	struct cfs_rq *cfs_rq;
	unsigned int util;

	cfs_rq = &cpu_rq(cpu)->cfs;
	util = READ_ONCE(cfs_rq->avg.util_avg);

	if (sched_feat(UTIL_EST))
		util = max(util, READ_ONCE(cfs_rq->avg.util_est.enqueued));

	return min_t(unsigned long, util, capacity_orig_of(cpu));
}

/*
 * cpu_util_wake: Compute CPU utilization with any contributions from
 * the waking task p removed.
 */
static unsigned long cpu_util_wake(int cpu, struct task_struct *p)
{
	struct cfs_rq *cfs_rq;
	unsigned int util;

	/* Task has no contribution or is new */
	if (cpu != task_cpu(p) || !READ_ONCE(p->se.avg.last_update_time))
		return cpu_util(cpu);

	cfs_rq = &cpu_rq(cpu)->cfs;
	util = READ_ONCE(cfs_rq->avg.util_avg);

	/* Discount task's blocked util from CPU's util */
	util -= min_t(unsigned int, util, task_util(p));

	/*
	 * Covered cases:
	 *
	 * a) if *p is the only task sleeping on this CPU, then:
	 *      cpu_util (== task_util) > util_est (== 0)
	 *    and thus we return:
	 *      cpu_util_wake = (cpu_util - task_util) = 0
	 *
	 * b) if other tasks are SLEEPING on this CPU, which is now exiting
	 *    IDLE, then:
	 *      cpu_util >= task_util
	 *      cpu_util > util_est (== 0)
	 *    and thus we discount *p's blocked utilization to return:
	 *      cpu_util_wake = (cpu_util - task_util) >= 0
	 *
	 * c) if other tasks are RUNNABLE on that CPU and
	 *      util_est > cpu_util
	 *    then we use util_est since it returns a more restrictive
	 *    estimation of the spare capacity on that CPU, by just
	 *    considering the expected utilization of tasks already
	 *    runnable on that CPU.
	 *
	 * Cases a) and b) are covered by the above code, while case c) is
	 * covered by the following code when estimated utilization is
	 * enabled.
	 */
	if (sched_feat(UTIL_EST))
		util = max(util, READ_ONCE(cfs_rq->avg.util_est.enqueued));

	/*
	 * Utilization (estimated) can exceed the CPU capacity, thus let's
	 * clamp to the maximum CPU capacity to ensure consistency with
	 * the cpu_util call.
	 */
	return min_t(unsigned long, util, capacity_orig_of(cpu));
}

/*
 * Returns the current capacity of cpu after applying both
 * cpu and freq scaling.
 */
unsigned long capacity_curr_of(int cpu)
{
	unsigned long max_cap = cpu_rq(cpu)->cpu_capacity_orig;
	unsigned long scale_freq = arch_scale_freq_capacity(cpu);

	return cap_scale(max_cap, scale_freq);
}

static void find_best_target(struct sched_domain *sd, cpumask_t *cpus,
							struct task_struct *p)
{
	unsigned long min_util = uclamp_task(p);
	unsigned long target_capacity = ULONG_MAX;
	unsigned long min_wake_util = ULONG_MAX;
	unsigned long target_max_spare_cap = 0;
	unsigned long target_util = ULONG_MAX;
	unsigned long best_active_util = ULONG_MAX;
	bool prefer_idle = uclamp_latency_sensitive(p);
	bool boosted = uclamp_boosted(p);
	int best_idle_cstate = INT_MAX;
	struct sched_group *sg;
	int best_active_cpu = -1;
	int best_idle_cpu = -1;
	int target_cpu = -1;
	int backup_cpu = -1;
	int i;

	/*
	 * In most cases, target_capacity tracks capacity_orig of the most
	 * energy efficient CPU candidate, thus requiring to minimise
	 * target_capacity. For these cases target_capacity is already
	 * initialized to ULONG_MAX.
	 * However, for prefer_idle and boosted tasks we look for a high
	 * performance CPU, thus requiring to maximise target_capacity. In this
	 * case we initialise target_capacity to 0.
	 */
	if (prefer_idle && boosted)
		target_capacity = 0;

	/* Scan CPUs in all SDs */
	sg = sd->groups;
	do {
		for_each_cpu_and(i, &p->cpus_allowed, sched_group_span(sg)) {
			unsigned long capacity_curr = capacity_curr_of(i);
			unsigned long capacity_orig = capacity_orig_of(i);
			unsigned long wake_util, new_util;
			long spare_cap;
			int idle_idx = INT_MAX;

			if (!cpu_online(i))
				continue;

			/*
			 * p's blocked utilization is still accounted for on prev_cpu
			 * so prev_cpu will receive a negative bias due to the double
			 * accounting. However, the blocked utilization may be zero.
			 */
			wake_util = cpu_util_wake(i, p);
			new_util = wake_util + task_util_est(p);

			/*
			 * Ensure minimum capacity to grant the required boost.
			 * The target CPU can be already at a capacity level higher
			 * than the one required to boost the task.
			 */
			new_util = max(min_util, new_util);
			if (new_util > capacity_orig)
				continue;

			/*
			 * Pre-compute the maximum possible capacity we expect
			 * to have available on this CPU once the task is
			 * enqueued here.
			 */
			spare_cap = capacity_orig - new_util;

			if (idle_cpu(i))
				idle_idx = idle_get_state_idx(cpu_rq(i));


			/*
			 * Case A) Latency sensitive tasks
			 *
			 * Unconditionally favoring tasks that prefer idle CPU to
			 * improve latency.
			 *
			 * Looking for:
			 * - an idle CPU, whatever its idle_state is, since
			 *   the first CPUs we explore are more likely to be
			 *   reserved for latency sensitive tasks.
			 * - a non idle CPU where the task fits in its current
			 *   capacity and has the maximum spare capacity.
			 * - a non idle CPU with lower contention from other
			 *   tasks and running at the lowest possible OPP.
			 *
			 * The last two goals tries to favor a non idle CPU
			 * where the task can run as if it is "almost alone".
			 * A maximum spare capacity CPU is favoured since
			 * the task already fits into that CPU's capacity
			 * without waiting for an OPP chance.
			 *
			 * The following code path is the only one in the CPUs
			 * exploration loop which is always used by
			 * prefer_idle tasks. It exits the loop with wither a
			 * best_active_cpu or a target_cpu which should
			 * represent an optimal choice for latency sensitive
			 * tasks.
			 */
			if (prefer_idle) {

				/*
				 * Case A.1: IDLE CPU
				 * Return the best IDLE CPU we find:
				 * - for boosted tasks: the CPU with the highest
				 * performance (i.e. biggest capacity_orig)
				 * - for !boosted tasks: the most energy
				 * efficient CPU (i.e. smallest capacity_orig)
				 */
				if (idle_cpu(i)) {
					if (boosted &&
					    capacity_orig < target_capacity)
						continue;
					if (!boosted &&
					    capacity_orig > target_capacity)
						continue;
					if (capacity_orig == target_capacity &&
					    sysctl_sched_cstate_aware &&
					    best_idle_cstate <= idle_idx)
						continue;

					target_capacity = capacity_orig;
					best_idle_cstate = idle_idx;
					best_idle_cpu = i;
					continue;
				}
				if (best_idle_cpu != -1)
					continue;

				/*
				 * Case A.2: Target ACTIVE CPU
				 * Favor CPUs with max spare capacity.
				 */
				if (capacity_curr > new_util &&
				    spare_cap > target_max_spare_cap) {
					target_max_spare_cap = spare_cap;
					target_cpu = i;
					continue;
				}
				if (target_cpu != -1)
					continue;


				/*
				 * Case A.3: Backup ACTIVE CPU
				 * Favor CPUs with:
				 * - lower utilization due to other tasks
				 * - lower utilization with the task in
				 */
				if (wake_util > min_wake_util)
					continue;
				if (new_util > best_active_util)
					continue;
				min_wake_util = wake_util;
				best_active_util = new_util;
				best_active_cpu = i;
				continue;
			}

			/*
			 * Enforce EAS mode
			 *
			 * For non latency sensitive tasks, skip CPUs that
			 * will be overutilized by moving the task there.
			 *
			 * The goal here is to remain in EAS mode as long as
			 * possible at least for !prefer_idle tasks.
			 */
			if ((new_util * capacity_margin) >
			    (capacity_orig * SCHED_CAPACITY_SCALE))
				continue;

			/*
			 * Favor CPUs with smaller capacity for non latency
			 * sensitive tasks.
			 */
			if (capacity_orig > target_capacity)
				continue;

			/*
			 * Case B) Non latency sensitive tasks on IDLE CPUs.
			 *
			 * Find an optimal backup IDLE CPU for non latency
			 * sensitive tasks.
			 *
			 * Looking for:
			 * - minimizing the capacity_orig,
			 *   i.e. preferring LITTLE CPUs
			 * - favoring shallowest idle states
			 *   i.e. avoid to wakeup deep-idle CPUs
			 *
			 * The following code path is used by non latency
			 * sensitive tasks if IDLE CPUs are available. If at
			 * least one of such CPUs are available it sets the
			 * best_idle_cpu to the most suitable idle CPU to be
			 * selected.
			 *
			 * If idle CPUs are available, favour these CPUs to
			 * improve performances by spreading tasks.
			 * Indeed, the energy_diff() computed by the caller
			 * will take care to ensure the minimization of energy
			 * consumptions without affecting performance.
			 */
			if (idle_cpu(i)) {
				/*
				 * Skip CPUs in deeper idle state, but only
				 * if they are also less energy efficient.
				 * IOW, prefer a deep IDLE LITTLE CPU vs a
				 * shallow idle big CPU.
				 */
				if (capacity_orig == target_capacity &&
				    sysctl_sched_cstate_aware &&
				    best_idle_cstate <= idle_idx)
					continue;

				target_capacity = capacity_orig;
				best_idle_cstate = idle_idx;
				best_idle_cpu = i;
				continue;
			}

			/*
			 * Case C) Non latency sensitive tasks on ACTIVE CPUs.
			 *
			 * Pack tasks in the most energy efficient capacities.
			 *
			 * This task packing strategy prefers more energy
			 * efficient CPUs (i.e. pack on smaller maximum
			 * capacity CPUs) while also trying to spread tasks to
			 * run them all at the lower OPP.
			 *
			 * This assumes for example that it's more energy
			 * efficient to run two tasks on two CPUs at a lower
			 * OPP than packing both on a single CPU but running
			 * that CPU at an higher OPP.
			 *
			 * Thus, this case keep track of the CPU with the
			 * smallest maximum capacity and highest spare maximum
			 * capacity.
			 */

			/* Favor CPUs with maximum spare capacity */
			if (capacity_orig == target_capacity &&
			    spare_cap < target_max_spare_cap)
				continue;

			target_max_spare_cap = spare_cap;
			target_capacity = capacity_orig;
			target_util = new_util;
			target_cpu = i;
		}

	} while (sg = sg->next, sg != sd->groups);

	/*
	 * For non latency sensitive tasks, cases B and C in the previous loop,
	 * we pick the best IDLE CPU only if we was not able to find a target
	 * ACTIVE CPU.
	 *
	 * Policies priorities:
	 *
	 * - prefer_idle tasks:
	 *
	 *   a) IDLE CPU available: best_idle_cpu
	 *   b) ACTIVE CPU where task fits and has the bigger maximum spare
	 *      capacity (i.e. target_cpu)
	 *   c) ACTIVE CPU with less contention due to other tasks
	 *      (i.e. best_active_cpu)
	 *
	 * - NON prefer_idle tasks:
	 *
	 *   a) ACTIVE CPU: target_cpu
	 *   b) IDLE CPU: best_idle_cpu
	 */

	if (prefer_idle && (best_idle_cpu != -1)) {
		target_cpu = best_idle_cpu;
		goto target;
	}

	if (target_cpu == -1)
		target_cpu = prefer_idle
			? best_active_cpu
			: best_idle_cpu;
	else
		backup_cpu = prefer_idle
		? best_active_cpu
		: best_idle_cpu;

	if (backup_cpu >= 0)
		cpumask_set_cpu(backup_cpu, cpus);
	if (target_cpu >= 0) {
target:
		cpumask_set_cpu(target_cpu, cpus);
	}

	trace_sched_find_best_target(p, prefer_idle, min_util, best_idle_cpu,
			             best_active_cpu, target_cpu, backup_cpu);
}

/*
 * Disable WAKE_AFFINE in the case where task @p doesn't fit in the
 * capacity of either the waking CPU @cpu or the previous CPU @prev_cpu.
 *
 * In that case WAKE_AFFINE doesn't make sense and we'll let
 * BALANCE_WAKE sort things out.
 */
static int wake_cap(struct task_struct *p, int cpu, int prev_cpu)
{
	long min_cap, max_cap;

	if (!static_branch_unlikely(&sched_asym_cpucapacity))
		return 0;

	min_cap = min(capacity_orig_of(prev_cpu), capacity_orig_of(cpu));
	max_cap = cpu_rq(cpu)->rd->max_cpu_capacity.val;

	/* Minimum capacity is close to max, no need to abort wake_affine */
	if (max_cap - min_cap < max_cap >> 3)
		return 0;

	/* Bring task utilization in sync with prev_cpu */
	sync_entity_load_avg(&p->se);

	return !task_fits_capacity(p, min_cap);
}

/*
 * Predicts what cpu_util(@cpu) would return if @p was migrated (and enqueued)
 * to @dst_cpu.
 */
static unsigned long cpu_util_next(int cpu, struct task_struct *p, int dst_cpu)
{
	struct cfs_rq *cfs_rq = &cpu_rq(cpu)->cfs;
	unsigned long util_est, util = READ_ONCE(cfs_rq->avg.util_avg);
	unsigned long util_rt = cpu_util_rt(cpu_rq(cpu));

	/*
	 * If @p migrates from @cpu to another, remove its contribution. Or,
	 * if @p migrates from another CPU to @cpu, add its contribution. In
	 * the other cases, @cpu is not impacted by the migration, so the
	 * util_avg should already be correct.
	 */
	if (task_cpu(p) == cpu && dst_cpu != cpu)
		util = max_t(long, util - task_util(p), 0);
	else if (task_cpu(p) != cpu && dst_cpu == cpu)
		util += task_util(p);

	if (sched_feat(UTIL_EST)) {
		util_est = READ_ONCE(cfs_rq->avg.util_est.enqueued);

		/*
		 * During wake-up, the task isn't enqueued yet and doesn't
		 * appear in the cfs_rq->avg.util_est.enqueued of any rq,
		 * so just add it (if needed) to "simulate" what will be
		 * cpu_util() after the task has been enqueued.
		 */
		if (dst_cpu == cpu)
			util_est += _task_util_est(p);

		util = max(util, util_est);
	}

	util = min_t(unsigned long, util, capacity_orig_of(cpu));

	return __cpu_util(cpu, util, util_rt, ~0UL, ~0UL);
}

/*
 * compute_energy(): Estimates the energy that would be consumed if @p was
 * migrated to @dst_cpu. compute_energy() predicts what will be the utilization
 * landscape of the * CPUs after the task migration, and uses the Energy Model
 * to compute what would be the energy if we decided to actually migrate that
 * task.
 */
static long compute_energy(struct task_struct *p, int dst_cpu,
							struct perf_domain *pd)
{
	long util, max_util, sum_util, energy = 0;
	int cpu;

	while (pd) {
		max_util = sum_util = 0;
		/*
		 * The capacity state of CPUs of the current rd can be driven by
		 * CPUs of another rd if they belong to the same performance
		 * domain. So, account for the utilization of these CPUs too
		 * by masking pd with cpu_online_mask instead of the rd span.
		 *
		 * If an entire performance domain is outside of the current rd,
		 * it will not appear in its pd list and will not be accounted
		 * by compute_energy().
		 */
		for_each_cpu_and(cpu, perf_domain_span(pd), cpu_online_mask) {
			util = cpu_util_next(cpu, p, dst_cpu);
			max_util = max(util, max_util);
			sum_util += util;
		}

		energy += em_pd_energy(pd->obj, max_util, sum_util);
		pd = pd->next;
	}

	return energy;
}

static void select_max_spare_cap_cpus(struct sched_domain *sd, cpumask_t *cpus,
		struct perf_domain *pd, struct task_struct *p)
{
	unsigned long spare_cap, max_spare_cap, util, cpu_cap;
	int cpu, max_spare_cap_cpu;

	while (pd) {
		max_spare_cap_cpu = -1;
		max_spare_cap = 0;

		for_each_cpu_and(cpu, perf_domain_span(pd), sched_domain_span(sd)) {
			if (!cpumask_test_cpu(cpu, &p->cpus_allowed))
				continue;

			/* Skip CPUs that will be overutilized. */
			util = cpu_util_next(cpu, p, cpu);
			cpu_cap = capacity_of(cpu);
			if (cpu_cap * 1024 < util * capacity_margin)
				continue;

			/*
			 * Find the CPU with the maximum spare capacity in
			 * the performance domain
			 */
			spare_cap = cpu_cap - util;
			if (spare_cap > max_spare_cap) {
				max_spare_cap = spare_cap;
				max_spare_cap_cpu = cpu;
			}
		}

		if (max_spare_cap_cpu >= 0)
			cpumask_set_cpu(max_spare_cap_cpu, cpus);

		pd = pd->next;
	}
}

static DEFINE_PER_CPU(cpumask_t, energy_cpus);

/*
 * find_energy_efficient_cpu(): Find most energy-efficient target CPU for the
 * waking task. find_energy_efficient_cpu() looks for the CPU with maximum
 * spare capacity in each performance domain and uses it as a potential
 * candidate to execute the task. Then, it uses the Energy Model to figure
 * out which of the CPU candidates is the most energy-efficient.
 *
 * The rationale for this heuristic is as follows. In a performance domain,
 * all the most energy efficient CPU candidates (according to the Energy
 * Model) are those for which we'll request a low frequency. When there are
 * several CPUs for which the frequency request will be the same, we don't
 * have enough data to break the tie between them, because the Energy Model
 * only includes active power costs. With this model, if we assume that
 * frequency requests follow utilization (e.g. using schedutil), the CPU with
 * the maximum spare capacity in a performance domain is guaranteed to be among
 * the best candidates of the performance domain.
 *
 * In practice, it could be preferable from an energy standpoint to pack
 * small tasks on a CPU in order to let other CPUs go in deeper idle states,
 * but that could also hurt our chances to go cluster idle, and we have no
 * ways to tell with the current Energy Model if this is actually a good
 * idea or not. So, find_energy_efficient_cpu() basically favors
 * cluster-packing, and spreading inside a cluster. That should at least be
 * a good thing for latency, and this is consistent with the idea that most
 * of the energy savings of EAS come from the asymmetry of the system, and
 * not so much from breaking the tie between identical CPUs. That's also the
 * reason why EAS is enabled in the topology code only for systems where
 * SD_ASYM_CPUCAPACITY is set.
 */
static int find_energy_efficient_cpu(struct task_struct *p, int prev_cpu,
					struct perf_domain *pd, int sync)
{
	unsigned long prev_energy = ULONG_MAX, best_energy = ULONG_MAX;
	int weight, cpu, best_energy_cpu = prev_cpu;
	unsigned long cur_energy;
	struct sched_domain *sd;
	cpumask_t *candidates;

	if (sysctl_sched_sync_hint_enable && sync) {
		cpu = smp_processor_id();
		if (cpumask_test_cpu(cpu, &p->cpus_allowed))
			return cpu;
	}

	sync_entity_load_avg(&p->se);

	if (!task_util_est(p))
		return prev_cpu;

	/*
	 * Energy-aware wake-up happens on the lowest sched_domain starting
	 * from sd_asym_cpucapacity spanning over this_cpu and prev_cpu.
	 */
	sd = rcu_dereference(*this_cpu_ptr(&sd_asym_cpucapacity));
	while (sd && !cpumask_test_cpu(prev_cpu, sched_domain_span(sd)))
		sd = sd->parent;
	if (!sd)
		return prev_cpu;

	/* Pre-select a set of candidate CPUs. */
	candidates = this_cpu_ptr(&energy_cpus);
	cpumask_clear(candidates);

	if (sched_feat(FIND_BEST_TARGET))
		find_best_target(sd, candidates, p);
	else
		select_max_spare_cap_cpus(sd, candidates, pd, p);

	/* Bail out if no candidate was found. */
	weight = cpumask_weight(candidates);
	if (!weight)
		return prev_cpu;

	/* If there is only one sensible candidate, select it now. */
	cpu = cpumask_first(candidates);
	if (weight == 1 && ((uclamp_latency_sensitive(p) && idle_cpu(cpu)) ||
			    (cpu == prev_cpu)))
		return cpu;

	if (cpumask_test_cpu(prev_cpu, &p->cpus_allowed))
		prev_energy = best_energy = compute_energy(p, prev_cpu, pd);
	else
		prev_energy = best_energy = ULONG_MAX;

	/* Select the best candidate energy-wise. */
	for_each_cpu(cpu, candidates) {
		if (cpu == prev_cpu)
			continue;
		cur_energy = compute_energy(p, cpu, pd);
		if (cur_energy < best_energy) {
			best_energy = cur_energy;
			best_energy_cpu = cpu;
		}
	}

	/*
	 * Pick the best CPU only if it saves at least 6% of the
	 * energy used by prev_cpu.
	 */
	if ((prev_energy - best_energy) > (prev_energy >> 4))
		return best_energy_cpu;

	return prev_cpu;
}

/*
 * select_task_rq_fair: Select target runqueue for the waking task in domains
 * that have the 'sd_flag' flag set. In practice, this is SD_BALANCE_WAKE,
 * SD_BALANCE_FORK, or SD_BALANCE_EXEC.
 *
 * Balances load by selecting the idlest CPU in the idlest group, or under
 * certain conditions an idle sibling CPU if the domain has SD_WAKE_AFFINE set.
 *
 * Returns the target CPU number.
 *
 * preempt must be disabled.
 */
static int
select_task_rq_fair(struct task_struct *p, int prev_cpu, int sd_flag, int wake_flags,
		    int sibling_count_hint)
{
	struct sched_domain *tmp, *sd = NULL;
	int cpu = smp_processor_id();
	int new_cpu = prev_cpu;
	int want_affine = 0;
	int sync = (wake_flags & WF_SYNC) && !(current->flags & PF_EXITING);

	rcu_read_lock();
	if (sd_flag & SD_BALANCE_WAKE) {
		record_wakee(p);

		/*
		 * Forkees are not accepted in the energy-aware wake-up path
		 * because they don't have any useful utilization data yet and
		 * it's not possible to forecast their impact on energy
		 * consumption. Consequently, they will be placed by
		 * find_idlest_cpu() on the least loaded CPU, which might turn
		 * out to be energy-inefficient in some use-cases. The
		 * alternative would be to bias new tasks towards specific types
		 * of CPUs first, or to try to infer their util_avg from the
		 * parent task, but those heuristics could hurt other use-cases
		 * too. So, until someone finds a better way to solve this,
		 * let's keep things simple by re-using the existing slow path.
		 */
		if (sched_feat(ENERGY_AWARE)) {
			struct root_domain *rd = cpu_rq(cpu)->rd;
			struct perf_domain *pd = rcu_dereference(rd->pd);

			if (!pd || READ_ONCE(rd->overutilized))
				goto affine;

			if (uclamp_latency_sensitive(p) && !sched_feat(EAS_PREFER_IDLE) && !sync)
				goto sd_loop;

			new_cpu = find_energy_efficient_cpu(p, prev_cpu, pd, sync);
			goto unlock;
		}

affine:
		want_affine = !wake_wide(p, sibling_count_hint) &&
			      !wake_cap(p, cpu, prev_cpu) &&
			      cpumask_test_cpu(cpu, &p->cpus_allowed);
	}

sd_loop:
	for_each_domain(cpu, tmp) {
		if (!(tmp->flags & SD_LOAD_BALANCE))
			break;

		/*
		 * If both 'cpu' and 'prev_cpu' are part of this domain,
		 * cpu is a valid SD_WAKE_AFFINE target.
		 */
		if (want_affine && (tmp->flags & SD_WAKE_AFFINE) &&
		    cpumask_test_cpu(prev_cpu, sched_domain_span(tmp))) {
			if (cpu != prev_cpu)
				new_cpu = wake_affine(tmp, p, cpu, prev_cpu, sync);

			sd = NULL; /* Prefer wake_affine over balance flags */
			break;
		}

		if (tmp->flags & sd_flag)
			sd = tmp;
		else if (!want_affine)
			break;
	}

	if (unlikely(sd)) {
		/* Slow path */
		new_cpu = find_idlest_cpu(sd, p, cpu, prev_cpu, sd_flag);
	} else if (sd_flag & SD_BALANCE_WAKE) { /* XXX always ? */
		/* Fast path */

		new_cpu = select_idle_sibling(p, prev_cpu, new_cpu);

		if (want_affine)
			current->recent_used_cpu = cpu;
	}
unlock:
	rcu_read_unlock();

	return new_cpu;
}

static void detach_entity_cfs_rq(struct sched_entity *se);

/*
 * Called immediately before a task is migrated to a new CPU; task_cpu(p) and
 * cfs_rq_of(p) references at time of call are still valid and identify the
 * previous CPU. The caller guarantees p->pi_lock or task_rq(p)->lock is held.
 */
static void migrate_task_rq_fair(struct task_struct *p)
{
	/*
	 * As blocked tasks retain absolute vruntime the migration needs to
	 * deal with this by subtracting the old and adding the new
	 * min_vruntime -- the latter is done by enqueue_entity() when placing
	 * the task on the new runqueue.
	 */
	if (p->state == TASK_WAKING) {
		struct sched_entity *se = &p->se;
		struct cfs_rq *cfs_rq = cfs_rq_of(se);
		u64 min_vruntime;

#ifndef CONFIG_64BIT
		u64 min_vruntime_copy;

		do {
			min_vruntime_copy = cfs_rq->min_vruntime_copy;
			smp_rmb();
			min_vruntime = cfs_rq->min_vruntime;
		} while (min_vruntime != min_vruntime_copy);
#else
		min_vruntime = cfs_rq->min_vruntime;
#endif

		se->vruntime -= min_vruntime;
	}

	if (p->on_rq == TASK_ON_RQ_MIGRATING) {
		/*
		 * In case of TASK_ON_RQ_MIGRATING we in fact hold the 'old'
		 * rq->lock and can modify state directly.
		 */
		lockdep_assert_held(&task_rq(p)->lock);
		detach_entity_cfs_rq(&p->se);

	} else {
		/*
		 * We are supposed to update the task to "current" time, then
		 * its up to date and ready to go to new CPU/cfs_rq. But we
		 * have difficulty in getting what current time is, so simply
		 * throw away the out-of-date time. This will result in the
		 * wakee task is less decayed, but giving the wakee more load
		 * sounds not bad.
		 */
		remove_entity_load_avg(&p->se);
	}

	/* Tell new CPU we are migrated */
	p->se.avg.last_update_time = 0;

	/* We have migrated, no longer consider this task hot */
	p->se.exec_start = 0;
}

static void task_dead_fair(struct task_struct *p)
{
	remove_entity_load_avg(&p->se);
}
#endif /* CONFIG_SMP */

static unsigned long wakeup_gran(struct sched_entity *se)
{
	unsigned long gran = sysctl_sched_wakeup_granularity;

	/*
	 * Since its curr running now, convert the gran from real-time
	 * to virtual-time in his units.
	 *
	 * By using 'se' instead of 'curr' we penalize light tasks, so
	 * they get preempted easier. That is, if 'se' < 'curr' then
	 * the resulting gran will be larger, therefore penalizing the
	 * lighter, if otoh 'se' > 'curr' then the resulting gran will
	 * be smaller, again penalizing the lighter task.
	 *
	 * This is especially important for buddies when the leftmost
	 * task is higher priority than the buddy.
	 */
	return calc_delta_fair(gran, se);
}

/*
 * Should 'se' preempt 'curr'.
 *
 *             |s1
 *        |s2
 *   |s3
 *         g
 *      |<--->|c
 *
 *  w(c, s1) = -1
 *  w(c, s2) =  0
 *  w(c, s3) =  1
 *
 */
static int
wakeup_preempt_entity(struct sched_entity *curr, struct sched_entity *se)
{
	s64 gran, vdiff = curr->vruntime - se->vruntime;

	if (vdiff <= 0)
		return -1;

	gran = wakeup_gran(se);
	if (vdiff > gran)
		return 1;

	return 0;
}

static void set_last_buddy(struct sched_entity *se)
{
	if (entity_is_task(se) && unlikely(task_of(se)->policy == SCHED_IDLE))
		return;

	for_each_sched_entity(se) {
		if (SCHED_WARN_ON(!se->on_rq))
			return;
		cfs_rq_of(se)->last = se;
	}
}

static void set_next_buddy(struct sched_entity *se)
{
	if (entity_is_task(se) && unlikely(task_of(se)->policy == SCHED_IDLE))
		return;

	for_each_sched_entity(se) {
		if (SCHED_WARN_ON(!se->on_rq))
			return;
		cfs_rq_of(se)->next = se;
	}
}

static void set_skip_buddy(struct sched_entity *se)
{
	for_each_sched_entity(se)
		cfs_rq_of(se)->skip = se;
}

/*
 * Preempt the current task with a newly woken task if needed:
 */
static void check_preempt_wakeup(struct rq *rq, struct task_struct *p, int wake_flags)
{
	struct task_struct *curr = rq->curr;
	struct sched_entity *se = &curr->se, *pse = &p->se;
	struct cfs_rq *cfs_rq = task_cfs_rq(curr);
	int scale = cfs_rq->nr_running >= sched_nr_latency;
	int next_buddy_marked = 0;

	if (unlikely(se == pse))
		return;

	/*
	 * This is possible from callers such as attach_tasks(), in which we
	 * unconditionally check_prempt_curr() after an enqueue (which may have
	 * lead to a throttle).  This both saves work and prevents false
	 * next-buddy nomination below.
	 */
	if (unlikely(throttled_hierarchy(cfs_rq_of(pse))))
		return;

	if (sched_feat(NEXT_BUDDY) && scale && !(wake_flags & WF_FORK)) {
		set_next_buddy(pse);
		next_buddy_marked = 1;
	}

	/*
	 * We can come here with TIF_NEED_RESCHED already set from new task
	 * wake up path.
	 *
	 * Note: this also catches the edge-case of curr being in a throttled
	 * group (e.g. via set_curr_task), since update_curr() (in the
	 * enqueue of curr) will have resulted in resched being set.  This
	 * prevents us from potentially nominating it as a false LAST_BUDDY
	 * below.
	 */
	if (test_tsk_need_resched(curr))
		return;

	/* Idle tasks are by definition preempted by non-idle tasks. */
	if (unlikely(curr->policy == SCHED_IDLE) &&
	    likely(p->policy != SCHED_IDLE))
		goto preempt;

	/*
	 * Batch and idle tasks do not preempt non-idle tasks (their preemption
	 * is driven by the tick):
	 */
	if (unlikely(p->policy != SCHED_NORMAL) || !sched_feat(WAKEUP_PREEMPTION))
		return;

	find_matching_se(&se, &pse);
	update_curr(cfs_rq_of(se));
	BUG_ON(!pse);
	if (wakeup_preempt_entity(se, pse) == 1) {
		/*
		 * Bias pick_next to pick the sched entity that is
		 * triggering this preemption.
		 */
		if (!next_buddy_marked)
			set_next_buddy(pse);
		goto preempt;
	}

	return;

preempt:
	resched_curr(rq);
	/*
	 * Only set the backward buddy when the current task is still
	 * on the rq. This can happen when a wakeup gets interleaved
	 * with schedule on the ->pre_schedule() or idle_balance()
	 * point, either of which can * drop the rq lock.
	 *
	 * Also, during early boot the idle thread is in the fair class,
	 * for obvious reasons its a bad idea to schedule back to it.
	 */
	if (unlikely(!se->on_rq || curr == rq->idle))
		return;

	if (sched_feat(LAST_BUDDY) && scale && entity_is_task(se))
		set_last_buddy(se);
}

static struct task_struct *
pick_next_task_fair(struct rq *rq, struct task_struct *prev, struct rq_flags *rf)
{
	struct cfs_rq *cfs_rq = &rq->cfs;
	struct sched_entity *se;
	struct task_struct *p;
	int new_tasks;

again:
	if (!cfs_rq->nr_running)
		goto idle;

#ifdef CONFIG_FAIR_GROUP_SCHED
	if (prev->sched_class != &fair_sched_class)
		goto simple;

	/*
	 * Because of the set_next_buddy() in dequeue_task_fair() it is rather
	 * likely that a next task is from the same cgroup as the current.
	 *
	 * Therefore attempt to avoid putting and setting the entire cgroup
	 * hierarchy, only change the part that actually changes.
	 */

	do {
		struct sched_entity *curr = cfs_rq->curr;

		/*
		 * Since we got here without doing put_prev_entity() we also
		 * have to consider cfs_rq->curr. If it is still a runnable
		 * entity, update_curr() will update its vruntime, otherwise
		 * forget we've ever seen it.
		 */
		if (curr) {
			if (curr->on_rq)
				update_curr(cfs_rq);
			else
				curr = NULL;

			/*
			 * This call to check_cfs_rq_runtime() will do the
			 * throttle and dequeue its entity in the parent(s).
			 * Therefore the nr_running test will indeed
			 * be correct.
			 */
			if (unlikely(check_cfs_rq_runtime(cfs_rq))) {
				cfs_rq = &rq->cfs;

				if (!cfs_rq->nr_running)
					goto idle;

				goto simple;
			}
		}

		se = pick_next_entity(cfs_rq, curr);
		cfs_rq = group_cfs_rq(se);
	} while (cfs_rq);

	p = task_of(se);

	/*
	 * Since we haven't yet done put_prev_entity and if the selected task
	 * is a different task than we started out with, try and touch the
	 * least amount of cfs_rqs.
	 */
	if (prev != p) {
		struct sched_entity *pse = &prev->se;

		while (!(cfs_rq = is_same_group(se, pse))) {
			int se_depth = se->depth;
			int pse_depth = pse->depth;

			if (se_depth <= pse_depth) {
				put_prev_entity(cfs_rq_of(pse), pse);
				pse = parent_entity(pse);
			}
			if (se_depth >= pse_depth) {
				set_next_entity(cfs_rq_of(se), se);
				se = parent_entity(se);
			}
		}

		put_prev_entity(cfs_rq, pse);
		set_next_entity(cfs_rq, se);
	}

	goto done;
simple:
#endif

	put_prev_task(rq, prev);

	do {
		se = pick_next_entity(cfs_rq, NULL);
		set_next_entity(cfs_rq, se);
		cfs_rq = group_cfs_rq(se);
	} while (cfs_rq);

	p = task_of(se);

done: __maybe_unused;
#ifdef CONFIG_SMP
	/*
	 * Move the next running task to the front of
	 * the list, so our cfs_tasks list becomes MRU
	 * one.
	 */
	list_move(&p->se.group_node, &rq->cfs_tasks);
#endif

	if (hrtick_enabled(rq))
		hrtick_start_fair(rq, p);

	update_misfit_status(p, rq);

	return p;

idle:
	update_misfit_status(NULL, rq);
	new_tasks = idle_balance(rq, rf);

	/*
	 * Because idle_balance() releases (and re-acquires) rq->lock, it is
	 * possible for any higher priority task to appear. In that case we
	 * must re-start the pick_next_entity() loop.
	 */
	if (new_tasks < 0)
		return RETRY_TASK;

	if (new_tasks > 0)
		goto again;

	return NULL;
}

/*
 * Account for a descheduled task:
 */
static void put_prev_task_fair(struct rq *rq, struct task_struct *prev)
{
	struct sched_entity *se = &prev->se;
	struct cfs_rq *cfs_rq;

	for_each_sched_entity(se) {
		cfs_rq = cfs_rq_of(se);
		put_prev_entity(cfs_rq, se);
	}
}

/*
 * sched_yield() is very simple
 *
 * The magic of dealing with the ->skip buddy is in pick_next_entity.
 */
static void yield_task_fair(struct rq *rq)
{
	struct task_struct *curr = rq->curr;
	struct cfs_rq *cfs_rq = task_cfs_rq(curr);
	struct sched_entity *se = &curr->se;

	/*
	 * Are we the only task in the tree?
	 */
	if (unlikely(rq->nr_running == 1))
		return;

	clear_buddies(cfs_rq, se);

	if (curr->policy != SCHED_BATCH) {
		update_rq_clock(rq);
		/*
		 * Update run-time statistics of the 'current'.
		 */
		update_curr(cfs_rq);
		/*
		 * Tell update_rq_clock() that we've just updated,
		 * so we don't do microscopic update in schedule()
		 * and double the fastpath cost.
		 */
		rq_clock_skip_update(rq);
	}

	set_skip_buddy(se);
}

static bool yield_to_task_fair(struct rq *rq, struct task_struct *p, bool preempt)
{
	struct sched_entity *se = &p->se;

	/* throttled hierarchies are not runnable */
	if (!se->on_rq || throttled_hierarchy(cfs_rq_of(se)))
		return false;

	/* Tell the scheduler that we'd really like pse to run next. */
	set_next_buddy(se);

	yield_task_fair(rq);

	return true;
}

#ifdef CONFIG_SMP
/**************************************************
 * Fair scheduling class load-balancing methods.
 *
 * BASICS
 *
 * The purpose of load-balancing is to achieve the same basic fairness the
 * per-CPU scheduler provides, namely provide a proportional amount of compute
 * time to each task. This is expressed in the following equation:
 *
 *   W_i,n/P_i == W_j,n/P_j for all i,j                               (1)
 *
 * Where W_i,n is the n-th weight average for CPU i. The instantaneous weight
 * W_i,0 is defined as:
 *
 *   W_i,0 = \Sum_j w_i,j                                             (2)
 *
 * Where w_i,j is the weight of the j-th runnable task on CPU i. This weight
 * is derived from the nice value as per sched_prio_to_weight[].
 *
 * The weight average is an exponential decay average of the instantaneous
 * weight:
 *
 *   W'_i,n = (2^n - 1) / 2^n * W_i,n + 1 / 2^n * W_i,0               (3)
 *
 * C_i is the compute capacity of CPU i, typically it is the
 * fraction of 'recent' time available for SCHED_OTHER task execution. But it
 * can also include other factors [XXX].
 *
 * To achieve this balance we define a measure of imbalance which follows
 * directly from (1):
 *
 *   imb_i,j = max{ avg(W/C), W_i/C_i } - min{ avg(W/C), W_j/C_j }    (4)
 *
 * We them move tasks around to minimize the imbalance. In the continuous
 * function space it is obvious this converges, in the discrete case we get
 * a few fun cases generally called infeasible weight scenarios.
 *
 * [XXX expand on:
 *     - infeasible weights;
 *     - local vs global optima in the discrete case. ]
 *
 *
 * SCHED DOMAINS
 *
 * In order to solve the imbalance equation (4), and avoid the obvious O(n^2)
 * for all i,j solution, we create a tree of CPUs that follows the hardware
 * topology where each level pairs two lower groups (or better). This results
 * in O(log n) layers. Furthermore we reduce the number of CPUs going up the
 * tree to only the first of the previous level and we decrease the frequency
 * of load-balance at each level inv. proportional to the number of CPUs in
 * the groups.
 *
 * This yields:
 *
 *     log_2 n     1     n
 *   \Sum       { --- * --- * 2^i } = O(n)                            (5)
 *     i = 0      2^i   2^i
 *                               `- size of each group
 *         |         |     `- number of CPUs doing load-balance
 *         |         `- freq
 *         `- sum over all levels
 *
 * Coupled with a limit on how many tasks we can migrate every balance pass,
 * this makes (5) the runtime complexity of the balancer.
 *
 * An important property here is that each CPU is still (indirectly) connected
 * to every other CPU in at most O(log n) steps:
 *
 * The adjacency matrix of the resulting graph is given by:
 *
 *             log_2 n
 *   A_i,j = \Union     (i % 2^k == 0) && i / 2^(k+1) == j / 2^(k+1)  (6)
 *             k = 0
 *
 * And you'll find that:
 *
 *   A^(log_2 n)_i,j != 0  for all i,j                                (7)
 *
 * Showing there's indeed a path between every CPU in at most O(log n) steps.
 * The task movement gives a factor of O(m), giving a convergence complexity
 * of:
 *
 *   O(nm log n),  n := nr_cpus, m := nr_tasks                        (8)
 *
 *
 * WORK CONSERVING
 *
 * In order to avoid CPUs going idle while there's still work to do, new idle
 * balancing is more aggressive and has the newly idle CPU iterate up the domain
 * tree itself instead of relying on other CPUs to bring it work.
 *
 * This adds some complexity to both (5) and (8) but it reduces the total idle
 * time.
 *
 * [XXX more?]
 *
 *
 * CGROUPS
 *
 * Cgroups make a horror show out of (2), instead of a simple sum we get:
 *
 *                                s_k,i
 *   W_i,0 = \Sum_j \Prod_k w_k * -----                               (9)
 *                                 S_k
 *
 * Where
 *
 *   s_k,i = \Sum_j w_i,j,k  and  S_k = \Sum_i s_k,i                 (10)
 *
 * w_i,j,k is the weight of the j-th runnable task in the k-th cgroup on CPU i.
 *
 * The big problem is S_k, its a global sum needed to compute a local (W_i)
 * property.
 *
 * [XXX write more on how we solve this.. _after_ merging pjt's patches that
 *      rewrite all of this once again.]
 */

static unsigned long __read_mostly max_load_balance_interval = HZ/10;

enum fbq_type { regular, remote, all };

enum group_type {
	group_other = 0,
	group_misfit_task,
	group_imbalanced,
	group_overloaded,
};

#define LBF_ALL_PINNED	0x01
#define LBF_NEED_BREAK	0x02
#define LBF_DST_PINNED  0x04
#define LBF_SOME_PINNED	0x08
#define LBF_NOHZ_STATS	0x10
#define LBF_NOHZ_AGAIN	0x20

struct lb_env {
	struct sched_domain	*sd;

	struct rq		*src_rq;
	int			src_cpu;

	int			dst_cpu;
	struct rq		*dst_rq;

	struct cpumask		*dst_grpmask;
	int			new_dst_cpu;
	enum cpu_idle_type	idle;
	long			imbalance;
	unsigned int		src_grp_nr_running;
	/* The set of CPUs under consideration for load-balancing */
	struct cpumask		*cpus;

	unsigned int		flags;

	unsigned int		loop;
	unsigned int		loop_break;
	unsigned int		loop_max;

	enum fbq_type		fbq_type;
	enum group_type		src_grp_type;
	struct list_head	tasks;
};

/*
 * Is this task likely cache-hot:
 */
static int task_hot(struct task_struct *p, struct lb_env *env)
{
	s64 delta;

	lockdep_assert_held(&env->src_rq->lock);

	if (p->sched_class != &fair_sched_class)
		return 0;

	if (unlikely(p->policy == SCHED_IDLE))
		return 0;

	/*
	 * Buddy candidates are cache hot:
	 */
	if (sched_feat(CACHE_HOT_BUDDY) && env->dst_rq->nr_running &&
			(&p->se == cfs_rq_of(&p->se)->next ||
			 &p->se == cfs_rq_of(&p->se)->last))
		return 1;

	if (sysctl_sched_migration_cost == -1)
		return 1;
	if (sysctl_sched_migration_cost == 0)
		return 0;

	delta = rq_clock_task(env->src_rq) - p->se.exec_start;

	return delta < (s64)sysctl_sched_migration_cost;
}

#ifdef CONFIG_NUMA_BALANCING
/*
 * Returns 1, if task migration degrades locality
 * Returns 0, if task migration improves locality i.e migration preferred.
 * Returns -1, if task migration is not affected by locality.
 */
static int migrate_degrades_locality(struct task_struct *p, struct lb_env *env)
{
	struct numa_group *numa_group = rcu_dereference(p->numa_group);
	unsigned long src_weight, dst_weight;
	int src_nid, dst_nid, dist;

	if (!static_branch_likely(&sched_numa_balancing))
		return -1;

	if (!p->numa_faults || !(env->sd->flags & SD_NUMA))
		return -1;

	src_nid = cpu_to_node(env->src_cpu);
	dst_nid = cpu_to_node(env->dst_cpu);

	if (src_nid == dst_nid)
		return -1;

	/* Migrating away from the preferred node is always bad. */
	if (src_nid == p->numa_preferred_nid) {
		if (env->src_rq->nr_running > env->src_rq->nr_preferred_running)
			return 1;
		else
			return -1;
	}

	/* Encourage migration to the preferred node. */
	if (dst_nid == p->numa_preferred_nid)
		return 0;

	/* Leaving a core idle is often worse than degrading locality. */
	if (env->idle == CPU_IDLE)
		return -1;

	dist = node_distance(src_nid, dst_nid);
	if (numa_group) {
		src_weight = group_weight(p, src_nid, dist);
		dst_weight = group_weight(p, dst_nid, dist);
	} else {
		src_weight = task_weight(p, src_nid, dist);
		dst_weight = task_weight(p, dst_nid, dist);
	}

	return dst_weight < src_weight;
}

#else
static inline int migrate_degrades_locality(struct task_struct *p,
					     struct lb_env *env)
{
	return -1;
}
#endif

/*
 * can_migrate_task - may task p from runqueue rq be migrated to this_cpu?
 */
static
int can_migrate_task(struct task_struct *p, struct lb_env *env)
{
	int tsk_cache_hot;

	lockdep_assert_held(&env->src_rq->lock);

	/*
	 * We do not migrate tasks that are:
	 * 1) throttled_lb_pair, or
	 * 2) cannot be migrated to this CPU due to cpus_allowed, or
	 * 3) running (obviously), or
	 * 4) are cache-hot on their current CPU.
	 */
	if (throttled_lb_pair(task_group(p), env->src_cpu, env->dst_cpu))
		return 0;

	if (!cpumask_test_cpu(env->dst_cpu, &p->cpus_allowed)) {
		int cpu;

		schedstat_inc(p->se.statistics.nr_failed_migrations_affine);

		env->flags |= LBF_SOME_PINNED;

		/*
		 * Remember if this task can be migrated to any other CPU in
		 * our sched_group. We may want to revisit it if we couldn't
		 * meet load balance goals by pulling other tasks on src_cpu.
		 *
		 * Avoid computing new_dst_cpu for NEWLY_IDLE or if we have
		 * already computed one in current iteration.
		 */
		if (env->idle == CPU_NEWLY_IDLE || (env->flags & LBF_DST_PINNED))
			return 0;

		/* Prevent to re-select dst_cpu via env's CPUs: */
		for_each_cpu_and(cpu, env->dst_grpmask, env->cpus) {
			if (cpumask_test_cpu(cpu, &p->cpus_allowed)) {
				env->flags |= LBF_DST_PINNED;
				env->new_dst_cpu = cpu;
				break;
			}
		}

		return 0;
	}

	/* Record that we found atleast one task that could run on dst_cpu */
	env->flags &= ~LBF_ALL_PINNED;

	if (task_running(env->src_rq, p)) {
		schedstat_inc(p->se.statistics.nr_failed_migrations_running);
		return 0;
	}

	/*
	 * Aggressive migration if:
	 * 1) destination numa is preferred
	 * 2) task is cache cold, or
	 * 3) too many balance attempts have failed.
	 */
	tsk_cache_hot = migrate_degrades_locality(p, env);
	if (tsk_cache_hot == -1)
		tsk_cache_hot = task_hot(p, env);

	if (tsk_cache_hot <= 0 ||
	    env->sd->nr_balance_failed > env->sd->cache_nice_tries) {
		if (tsk_cache_hot == 1) {
			schedstat_inc(env->sd->lb_hot_gained[env->idle]);
			schedstat_inc(p->se.statistics.nr_forced_migrations);
		}
		return 1;
	}

	schedstat_inc(p->se.statistics.nr_failed_migrations_hot);
	return 0;
}

/*
 * detach_task() -- detach the task for the migration specified in env
 */
static void detach_task(struct task_struct *p, struct lb_env *env)
{
	lockdep_assert_held(&env->src_rq->lock);

	p->on_rq = TASK_ON_RQ_MIGRATING;
	deactivate_task(env->src_rq, p, DEQUEUE_NOCLOCK);
	set_task_cpu(p, env->dst_cpu);
}

/*
 * detach_one_task() -- tries to dequeue exactly one task from env->src_rq, as
 * part of active balancing operations within "domain".
 *
 * Returns a task if successful and NULL otherwise.
 */
static struct task_struct *detach_one_task(struct lb_env *env)
{
	struct task_struct *p;

	lockdep_assert_held(&env->src_rq->lock);

	list_for_each_entry_reverse(p,
			&env->src_rq->cfs_tasks, se.group_node) {
		if (!can_migrate_task(p, env))
			continue;

		detach_task(p, env);

		/*
		 * Right now, this is only the second place where
		 * lb_gained[env->idle] is updated (other is detach_tasks)
		 * so we can safely collect stats here rather than
		 * inside detach_tasks().
		 */
		schedstat_inc(env->sd->lb_gained[env->idle]);
		return p;
	}
	return NULL;
}

static const unsigned int sched_nr_migrate_break = 32;

/*
 * detach_tasks() -- tries to detach up to imbalance weighted load from
 * busiest_rq, as part of a balancing operation within domain "sd".
 *
 * Returns number of detached tasks if successful and 0 otherwise.
 */
static int detach_tasks(struct lb_env *env)
{
	struct list_head *tasks = &env->src_rq->cfs_tasks;
	struct task_struct *p;
	unsigned long load;
	int detached = 0;

	lockdep_assert_held(&env->src_rq->lock);

	if (env->imbalance <= 0)
		return 0;

	while (!list_empty(tasks)) {
		/*
		 * We don't want to steal all, otherwise we may be treated likewise,
		 * which could at worst lead to a livelock crash.
		 */
		if (env->idle != CPU_NOT_IDLE && env->src_rq->nr_running <= 1)
			break;

		p = list_last_entry(tasks, struct task_struct, se.group_node);

		env->loop++;
		/* We've more or less seen every task there is, call it quits */
		if (env->loop > env->loop_max)
			break;

		/* take a breather every nr_migrate tasks */
		if (env->loop > env->loop_break) {
			env->loop_break += sched_nr_migrate_break;
			env->flags |= LBF_NEED_BREAK;
			break;
		}

		if (!can_migrate_task(p, env))
			goto next;

		load = task_h_load(p);

		if (sched_feat(LB_MIN) && load < 16 && !env->sd->nr_balance_failed)
			goto next;

		if ((load / 2) > env->imbalance)
			goto next;

		detach_task(p, env);
		list_add(&p->se.group_node, &env->tasks);

		detached++;
		env->imbalance -= load;

#ifdef CONFIG_PREEMPT
		/*
		 * NEWIDLE balancing is a source of latency, so preemptible
		 * kernels will stop after the first task is detached to minimize
		 * the critical section.
		 */
		if (env->idle == CPU_NEWLY_IDLE)
			break;
#endif

		/*
		 * We only want to steal up to the prescribed amount of
		 * weighted load.
		 */
		if (env->imbalance <= 0)
			break;

		continue;
next:
		list_move(&p->se.group_node, tasks);
	}

	/*
	 * Right now, this is one of only two places we collect this stat
	 * so we can safely collect detach_one_task() stats here rather
	 * than inside detach_one_task().
	 */
	schedstat_add(env->sd->lb_gained[env->idle], detached);

	return detached;
}

/*
 * attach_task() -- attach the task detached by detach_task() to its new rq.
 */
static void attach_task(struct rq *rq, struct task_struct *p)
{
	lockdep_assert_held(&rq->lock);

	BUG_ON(task_rq(p) != rq);
	activate_task(rq, p, ENQUEUE_NOCLOCK);
	p->on_rq = TASK_ON_RQ_QUEUED;
	check_preempt_curr(rq, p, 0);
}

/*
 * attach_one_task() -- attaches the task returned from detach_one_task() to
 * its new rq.
 */
static void attach_one_task(struct rq *rq, struct task_struct *p)
{
	struct rq_flags rf;

	rq_lock(rq, &rf);
	update_rq_clock(rq);
	attach_task(rq, p);
	rq_unlock(rq, &rf);
}

/*
 * attach_tasks() -- attaches all tasks detached by detach_tasks() to their
 * new rq.
 */
static void attach_tasks(struct lb_env *env)
{
	struct list_head *tasks = &env->tasks;
	struct task_struct *p;
	struct rq_flags rf;

	rq_lock(env->dst_rq, &rf);
	update_rq_clock(env->dst_rq);

	while (!list_empty(tasks)) {
		p = list_first_entry(tasks, struct task_struct, se.group_node);
		list_del_init(&p->se.group_node);

		attach_task(env->dst_rq, p);
	}

	rq_unlock(env->dst_rq, &rf);
}

static inline bool cfs_rq_has_blocked(struct cfs_rq *cfs_rq)
{
	if (cfs_rq->avg.load_avg)
		return true;

	if (cfs_rq->avg.util_avg)
		return true;

	return false;
}

static inline bool others_have_blocked(struct rq *rq)
{
	if (READ_ONCE(rq->avg_rt.util_avg))
		return true;

	if (READ_ONCE(rq->avg_dl.util_avg))
		return true;

#if defined(CONFIG_IRQ_TIME_ACCOUNTING) || defined(CONFIG_PARAVIRT_TIME_ACCOUNTING)
	if (READ_ONCE(rq->avg_irq.util_avg))
		return true;
#endif

	return false;
}

#ifdef CONFIG_FAIR_GROUP_SCHED

static inline bool cfs_rq_is_decayed(struct cfs_rq *cfs_rq)
{
	if (cfs_rq->load.weight)
		return false;

	if (cfs_rq->avg.load_sum)
		return false;

	if (cfs_rq->avg.util_sum)
		return false;

	if (cfs_rq->avg.runnable_load_sum)
		return false;

	return true;
}

static void update_blocked_averages(int cpu)
{
	struct rq *rq = cpu_rq(cpu);
	struct cfs_rq *cfs_rq, *pos;
	const struct sched_class *curr_class;
	struct rq_flags rf;
	bool done = true;

	rq_lock_irqsave(rq, &rf);
	update_rq_clock(rq);

	/*
	 * Iterates the task_group tree in a bottom up fashion, see
	 * list_add_leaf_cfs_rq() for details.
	 */
	for_each_leaf_cfs_rq_safe(rq, cfs_rq, pos) {
		struct sched_entity *se;

		/* throttled entities do not contribute to load */
		if (throttled_hierarchy(cfs_rq))
			continue;

		if (update_cfs_rq_load_avg(cfs_rq_clock_task(cfs_rq), cfs_rq))
			update_tg_load_avg(cfs_rq, 0);

		/* Propagate pending load changes to the parent, if any: */
		se = cfs_rq->tg->se[cpu];
		if (se && !skip_blocked_update(se))
			update_load_avg(cfs_rq_of(se), se, 0);

		/*
		 * There can be a lot of idle CPU cgroups.  Don't let fully
		 * decayed cfs_rqs linger on the list.
		 */
		if (cfs_rq_is_decayed(cfs_rq))
			list_del_leaf_cfs_rq(cfs_rq);

		/* Don't need periodic decay once load/util_avg are null */
		if (cfs_rq_has_blocked(cfs_rq))
			done = false;
	}

	curr_class = rq->curr->sched_class;
	update_rt_rq_load_avg(rq_clock_task(rq), rq, curr_class == &rt_sched_class);
	update_dl_rq_load_avg(rq_clock_task(rq), rq, curr_class == &dl_sched_class);
	update_irq_load_avg(rq, 0);
	/* Don't need periodic decay once load/util_avg are null */
	if (others_have_blocked(rq))
		done = false;

#ifdef CONFIG_NO_HZ_COMMON
	rq->last_blocked_load_update_tick = jiffies;
	if (done)
		rq->has_blocked_load = 0;
#endif
	rq_unlock_irqrestore(rq, &rf);
}

/*
 * Compute the hierarchical load factor for cfs_rq and all its ascendants.
 * This needs to be done in a top-down fashion because the load of a child
 * group is a fraction of its parents load.
 */
static void update_cfs_rq_h_load(struct cfs_rq *cfs_rq)
{
	struct rq *rq = rq_of(cfs_rq);
	struct sched_entity *se = cfs_rq->tg->se[cpu_of(rq)];
	unsigned long now = jiffies;
	unsigned long load;

	if (cfs_rq->last_h_load_update == now)
		return;

	cfs_rq->h_load_next = NULL;
	for_each_sched_entity(se) {
		cfs_rq = cfs_rq_of(se);
		cfs_rq->h_load_next = se;
		if (cfs_rq->last_h_load_update == now)
			break;
	}

	if (!se) {
		cfs_rq->h_load = cfs_rq_load_avg(cfs_rq);
		cfs_rq->last_h_load_update = now;
	}

	while ((se = cfs_rq->h_load_next) != NULL) {
		load = cfs_rq->h_load;
		load = div64_ul(load * se->avg.load_avg,
			cfs_rq_load_avg(cfs_rq) + 1);
		cfs_rq = group_cfs_rq(se);
		cfs_rq->h_load = load;
		cfs_rq->last_h_load_update = now;
	}
}

static unsigned long task_h_load(struct task_struct *p)
{
	struct cfs_rq *cfs_rq = task_cfs_rq(p);

	update_cfs_rq_h_load(cfs_rq);
	return div64_ul(p->se.avg.load_avg * cfs_rq->h_load,
			cfs_rq_load_avg(cfs_rq) + 1);
}
#else
static inline void update_blocked_averages(int cpu)
{
	struct rq *rq = cpu_rq(cpu);
	struct cfs_rq *cfs_rq = &rq->cfs;
	const struct sched_class *curr_class;
	struct rq_flags rf;

	rq_lock_irqsave(rq, &rf);
	update_rq_clock(rq);
	update_cfs_rq_load_avg(cfs_rq_clock_task(cfs_rq), cfs_rq);

	curr_class = rq->curr->sched_class;
	update_rt_rq_load_avg(rq_clock_task(rq), rq, curr_class == &rt_sched_class);
	update_dl_rq_load_avg(rq_clock_task(rq), rq, curr_class == &dl_sched_class);
	update_irq_load_avg(rq, 0);
#ifdef CONFIG_NO_HZ_COMMON
	rq->last_blocked_load_update_tick = jiffies;
	if (!cfs_rq_has_blocked(cfs_rq) && !others_have_blocked(rq))
		rq->has_blocked_load = 0;
#endif
	rq_unlock_irqrestore(rq, &rf);
}

static unsigned long task_h_load(struct task_struct *p)
{
	return p->se.avg.load_avg;
}
#endif

/********** Helpers for find_busiest_group ************************/

/*
 * sg_lb_stats - stats of a sched_group required for load_balancing
 */
struct sg_lb_stats {
	unsigned long avg_load; /*Avg load across the CPUs of the group */
	unsigned long group_load; /* Total load over the CPUs of the group */
	unsigned long sum_weighted_load; /* Weighted load of group's tasks */
	unsigned long load_per_task;
	unsigned long group_capacity;
	unsigned long group_util; /* Total utilization of the group */
	unsigned int sum_nr_running; /* Nr tasks running in the group */
	unsigned int idle_cpus;
	unsigned int group_weight;
	enum group_type group_type;
	int group_no_capacity;
	unsigned long group_misfit_task_load; /* A cpu has a task too big for its capacity */
#ifdef CONFIG_NUMA_BALANCING
	unsigned int nr_numa_running;
	unsigned int nr_preferred_running;
#endif
};

/*
 * sd_lb_stats - Structure to store the statistics of a sched_domain
 *		 during load balancing.
 */
struct sd_lb_stats {
	struct sched_group *busiest;	/* Busiest group in this sd */
	struct sched_group *local;	/* Local group in this sd */
	unsigned long total_running;
	unsigned long total_load;	/* Total load of all groups in sd */
	unsigned long total_capacity;	/* Total capacity of all groups in sd */
	unsigned long avg_load;	/* Average load across all groups in sd */

	struct sg_lb_stats busiest_stat;/* Statistics of the busiest group */
	struct sg_lb_stats local_stat;	/* Statistics of the local group */
};

static inline void init_sd_lb_stats(struct sd_lb_stats *sds)
{
	/*
	 * Skimp on the clearing to avoid duplicate work. We can avoid clearing
	 * local_stat because update_sg_lb_stats() does a full clear/assignment.
	 * We must however clear busiest_stat::avg_load because
	 * update_sd_pick_busiest() reads this before assignment.
	 */
	*sds = (struct sd_lb_stats){
		.busiest = NULL,
		.local = NULL,
		.total_running = 0UL,
		.total_load = 0UL,
		.total_capacity = 0UL,
		.busiest_stat = {
			.avg_load = 0UL,
			.sum_nr_running = 0,
			.group_type = group_other,
		},
	};
}

/**
 * get_sd_load_idx - Obtain the load index for a given sched domain.
 * @sd: The sched_domain whose load_idx is to be obtained.
 * @idle: The idle status of the CPU for whose sd load_idx is obtained.
 *
 * Return: The load index.
 */
static inline int get_sd_load_idx(struct sched_domain *sd,
					enum cpu_idle_type idle)
{
	int load_idx;

	switch (idle) {
	case CPU_NOT_IDLE:
		load_idx = sd->busy_idx;
		break;

	case CPU_NEWLY_IDLE:
		load_idx = sd->newidle_idx;
		break;
	default:
		load_idx = sd->idle_idx;
		break;
	}

	return load_idx;
}

<<<<<<< HEAD
static unsigned long scale_rt_capacity(int cpu, unsigned long max)
{
	struct rq *rq = cpu_rq(cpu);
=======
static unsigned long scale_rt_capacity(struct sched_domain *sd, int cpu)
{
	struct rq *rq = cpu_rq(cpu);
	unsigned long max = arch_scale_cpu_capacity(sd, cpu);
>>>>>>> a7627b86
	unsigned long used, free;
	unsigned long irq;

	irq = cpu_util_irq(rq);

	if (unlikely(irq >= max))
		return 1;

	used = READ_ONCE(rq->avg_rt.util_avg);
	used += READ_ONCE(rq->avg_dl.util_avg);

	if (unlikely(used >= max))
		return 1;

	free = max - used;

	return scale_irq_capacity(free, irq, max);
}

void init_max_cpu_capacity(struct max_cpu_capacity *mcc) {
	raw_spin_lock_init(&mcc->lock);
	mcc->val = 0;
	mcc->cpu = -1;
}

static void update_cpu_capacity(struct sched_domain *sd, int cpu)
{
<<<<<<< HEAD
	unsigned long capacity = arch_scale_cpu_capacity(sd, cpu);
=======
	unsigned long capacity = scale_rt_capacity(sd, cpu);
>>>>>>> a7627b86
	struct sched_group *sdg = sd->groups;
	struct max_cpu_capacity *mcc;
	unsigned long max_capacity;
	int max_cap_cpu;
	unsigned long flags;

	cpu_rq(cpu)->cpu_capacity_orig = capacity;

	capacity *= arch_scale_max_freq_capacity(sd, cpu);
	capacity >>= SCHED_CAPACITY_SHIFT;

	mcc = &cpu_rq(cpu)->rd->max_cpu_capacity;

	raw_spin_lock_irqsave(&mcc->lock, flags);
	max_capacity = mcc->val;
	max_cap_cpu = mcc->cpu;

	if ((max_capacity > capacity && max_cap_cpu == cpu) ||
	    (max_capacity < capacity)) {
		mcc->val = capacity;
		mcc->cpu = cpu;
#ifdef CONFIG_SCHED_DEBUG
		raw_spin_unlock_irqrestore(&mcc->lock, flags);
		pr_info("CPU%d: update max cpu_capacity %lu\n", cpu, capacity);
		goto skip_unlock;
#endif
	}
	raw_spin_unlock_irqrestore(&mcc->lock, flags);

skip_unlock: __attribute__ ((unused));
	capacity = scale_rt_capacity(cpu, capacity);

	if (!capacity)
		capacity = 1;

	cpu_rq(cpu)->cpu_capacity = capacity;
	sdg->sgc->capacity = capacity;
	sdg->sgc->min_capacity = capacity;
	sdg->sgc->max_capacity = capacity;
}

void update_group_capacity(struct sched_domain *sd, int cpu)
{
	struct sched_domain *child = sd->child;
	struct sched_group *group, *sdg = sd->groups;
	unsigned long capacity, min_capacity, max_capacity;
	unsigned long interval;

	interval = msecs_to_jiffies(sd->balance_interval);
	interval = clamp(interval, 1UL, max_load_balance_interval);
	sdg->sgc->next_update = jiffies + interval;

	if (!child) {
		update_cpu_capacity(sd, cpu);
		return;
	}

	capacity = 0;
	min_capacity = ULONG_MAX;
	max_capacity = 0;

	if (child->flags & SD_OVERLAP) {
		/*
		 * SD_OVERLAP domains cannot assume that child groups
		 * span the current group.
		 */

		for_each_cpu(cpu, sched_group_span(sdg)) {
			struct sched_group_capacity *sgc;
			struct rq *rq = cpu_rq(cpu);

			/*
			 * build_sched_domains() -> init_sched_groups_capacity()
			 * gets here before we've attached the domains to the
			 * runqueues.
			 *
			 * Use capacity_of(), which is set irrespective of domains
			 * in update_cpu_capacity().
			 *
			 * This avoids capacity from being 0 and
			 * causing divide-by-zero issues on boot.
			 */
			if (unlikely(!rq->sd)) {
				capacity += capacity_of(cpu);
			} else {
				sgc = rq->sd->groups->sgc;
				capacity += sgc->capacity;
			}

			min_capacity = min(capacity, min_capacity);
			max_capacity = max(capacity, max_capacity);
		}
	} else  {
		/*
		 * !SD_OVERLAP domains can assume that child groups
		 * span the current group.
		 */

		group = child->groups;
		do {
			struct sched_group_capacity *sgc = group->sgc;

			capacity += sgc->capacity;
			min_capacity = min(sgc->min_capacity, min_capacity);
			max_capacity = max(sgc->max_capacity, max_capacity);
			group = group->next;
		} while (group != child->groups);
	}

	sdg->sgc->capacity = capacity;
	sdg->sgc->min_capacity = min_capacity;
	sdg->sgc->max_capacity = max_capacity;
}

/*
 * Check whether the capacity of the rq has been noticeably reduced by side
 * activity. The imbalance_pct is used for the threshold.
 * Return true is the capacity is reduced
 */
static inline int
check_cpu_capacity(struct rq *rq, struct sched_domain *sd)
{
	return ((rq->cpu_capacity * sd->imbalance_pct) <
				(rq->cpu_capacity_orig * 100));
}

/*
 * Group imbalance indicates (and tries to solve) the problem where balancing
 * groups is inadequate due to ->cpus_allowed constraints.
 *
 * Imagine a situation of two groups of 4 CPUs each and 4 tasks each with a
 * cpumask covering 1 CPU of the first group and 3 CPUs of the second group.
 * Something like:
 *
 *	{ 0 1 2 3 } { 4 5 6 7 }
 *	        *     * * *
 *
 * If we were to balance group-wise we'd place two tasks in the first group and
 * two tasks in the second group. Clearly this is undesired as it will overload
 * cpu 3 and leave one of the CPUs in the second group unused.
 *
 * The current solution to this issue is detecting the skew in the first group
 * by noticing the lower domain failed to reach balance and had difficulty
 * moving tasks due to affinity constraints.
 *
 * When this is so detected; this group becomes a candidate for busiest; see
 * update_sd_pick_busiest(). And calculate_imbalance() and
 * find_busiest_group() avoid some of the usual balance conditions to allow it
 * to create an effective group imbalance.
 *
 * This is a somewhat tricky proposition since the next run might not find the
 * group imbalance and decide the groups need to be balanced again. A most
 * subtle and fragile situation.
 */

static inline int sg_imbalanced(struct sched_group *group)
{
	return group->sgc->imbalance;
}

/*
 * group_has_capacity returns true if the group has spare capacity that could
 * be used by some tasks.
 * We consider that a group has spare capacity if the  * number of task is
 * smaller than the number of CPUs or if the utilization is lower than the
 * available capacity for CFS tasks.
 * For the latter, we use a threshold to stabilize the state, to take into
 * account the variance of the tasks' load and to return true if the available
 * capacity in meaningful for the load balancer.
 * As an example, an available capacity of 1% can appear but it doesn't make
 * any benefit for the load balance.
 */
static inline bool
group_has_capacity(struct lb_env *env, struct sg_lb_stats *sgs)
{
	if (sgs->sum_nr_running < sgs->group_weight)
		return true;

	if ((sgs->group_capacity * 100) >
			(sgs->group_util * env->sd->imbalance_pct))
		return true;

	return false;
}

/*
 *  group_is_overloaded returns true if the group has more tasks than it can
 *  handle.
 *  group_is_overloaded is not equals to !group_has_capacity because a group
 *  with the exact right number of tasks, has no more spare capacity but is not
 *  overloaded so both group_has_capacity and group_is_overloaded return
 *  false.
 */
static inline bool
group_is_overloaded(struct lb_env *env, struct sg_lb_stats *sgs)
{
	if (sgs->sum_nr_running <= sgs->group_weight)
		return false;

	if ((sgs->group_capacity * 100) <
			(sgs->group_util * env->sd->imbalance_pct))
		return true;

	return false;
}

/*
 * group_smaller_min_cpu_capacity: Returns true if sched_group sg has smaller
 * per-CPU capacity than sched_group ref.
 */
static inline bool
group_smaller_min_cpu_capacity(struct sched_group *sg, struct sched_group *ref)
{
	return sg->sgc->min_capacity * capacity_margin <
						ref->sgc->min_capacity * 1024;
}

/*
 * group_smaller_max_cpu_capacity: Returns true if sched_group sg has smaller
 * per-CPU capacity_orig than sched_group ref.
 */
static inline bool
group_smaller_max_cpu_capacity(struct sched_group *sg, struct sched_group *ref)
{
	return sg->sgc->max_capacity * capacity_margin <
						ref->sgc->max_capacity * 1024;
}

static inline enum
group_type group_classify(struct sched_group *group,
			  struct sg_lb_stats *sgs)
{
	if (sgs->group_no_capacity)
		return group_overloaded;

	if (sg_imbalanced(group))
		return group_imbalanced;

	if (sgs->group_misfit_task_load)
		return group_misfit_task;

	return group_other;
}

static bool update_nohz_stats(struct rq *rq, bool force)
{
#ifdef CONFIG_NO_HZ_COMMON
	unsigned int cpu = rq->cpu;

	if (!rq->has_blocked_load)
		return false;

	if (!cpumask_test_cpu(cpu, nohz.idle_cpus_mask))
		return false;

	if (!force && !time_after(jiffies, rq->last_blocked_load_update_tick))
		return true;

	update_blocked_averages(cpu);

	return rq->has_blocked_load;
#else
	return false;
#endif
}

/**
 * update_sg_lb_stats - Update sched_group's statistics for load balancing.
 * @env: The load balancing environment.
 * @group: sched_group whose statistics are to be updated.
 * @sgs: variable to hold the statistics for this group.
 * @sg_status: Holds flag indicating the status of the sched_group
 */
static inline void update_sg_lb_stats(struct lb_env *env,
				      struct sched_group *group,
				      struct sg_lb_stats *sgs,
				      int *sg_status)
{
	int local_group = cpumask_test_cpu(env->dst_cpu, sched_group_span(group));
	int load_idx = get_sd_load_idx(env->sd, env->idle);
	unsigned long load;
	int i, nr_running;

	memset(sgs, 0, sizeof(*sgs));

	for_each_cpu_and(i, sched_group_span(group), env->cpus) {
		struct rq *rq = cpu_rq(i);

		if ((env->flags & LBF_NOHZ_STATS) && update_nohz_stats(rq, false))
			env->flags |= LBF_NOHZ_AGAIN;

		/* Bias balancing toward CPUs of our domain: */
		if (local_group)
			load = target_load(i, load_idx);
		else
			load = source_load(i, load_idx);

		sgs->group_load += load;
		sgs->group_util += cpu_util(i);
		sgs->sum_nr_running += rq->cfs.h_nr_running;

		nr_running = rq->nr_running;
		if (nr_running > 1)
			*sg_status |= SG_OVERLOAD;

		if (cpu_overutilized(i))
			*sg_status |= SG_OVERUTILIZED;

#ifdef CONFIG_NUMA_BALANCING
		sgs->nr_numa_running += rq->nr_numa_running;
		sgs->nr_preferred_running += rq->nr_preferred_running;
#endif
		sgs->sum_weighted_load += weighted_cpuload(rq);
		/*
		 * No need to call idle_cpu() if nr_running is not 0
		 */
		if (!nr_running && idle_cpu(i))
			sgs->idle_cpus++;

		if (env->sd->flags & SD_ASYM_CPUCAPACITY &&
		    sgs->group_misfit_task_load < rq->misfit_task_load) {
			sgs->group_misfit_task_load = rq->misfit_task_load;
			*sg_status |= SG_OVERLOAD;
		}
	}

	/* Adjust by relative CPU capacity of the group */
	sgs->group_capacity = group->sgc->capacity;
	sgs->avg_load = (sgs->group_load*SCHED_CAPACITY_SCALE) / sgs->group_capacity;

	if (sgs->sum_nr_running)
		sgs->load_per_task = sgs->sum_weighted_load / sgs->sum_nr_running;

	sgs->group_weight = group->group_weight;

	sgs->group_no_capacity = group_is_overloaded(env, sgs);
	sgs->group_type = group_classify(group, sgs);
}

/**
 * update_sd_pick_busiest - return 1 on busiest group
 * @env: The load balancing environment.
 * @sds: sched_domain statistics
 * @sg: sched_group candidate to be checked for being the busiest
 * @sgs: sched_group statistics
 *
 * Determine if @sg is a busier group than the previously selected
 * busiest group.
 *
 * Return: %true if @sg is a busier group than the previously selected
 * busiest group. %false otherwise.
 */
static bool update_sd_pick_busiest(struct lb_env *env,
				   struct sd_lb_stats *sds,
				   struct sched_group *sg,
				   struct sg_lb_stats *sgs)
{
	struct sg_lb_stats *busiest = &sds->busiest_stat;

	/*
	 * Don't try to pull misfit tasks we can't help.
	 * We can use max_capacity here as reduction in capacity on some
	 * cpus in the group should either be possible to resolve
	 * internally or be covered by avg_load imbalance (eventually).
	 */
	if (sgs->group_type == group_misfit_task &&
	    (!group_smaller_max_cpu_capacity(sg, sds->local) ||
	     !group_has_capacity(env, &sds->local_stat)))
		return false;

	if (sgs->group_type > busiest->group_type)
		return true;

	if (sgs->group_type < busiest->group_type)
		return false;

	if (sgs->avg_load <= busiest->avg_load)
		return false;

	if (!(env->sd->flags & SD_ASYM_CPUCAPACITY))
		goto asym_packing;

	/*
	 * Candidate sg has no more than one task per CPU and
	 * has higher per-CPU capacity. Migrating tasks to less
	 * capable CPUs may harm throughput. Maximize throughput,
	 * power/energy consequences are not considered.
	 */
	if (sgs->sum_nr_running <= sgs->group_weight &&
	    group_smaller_min_cpu_capacity(sds->local, sg))
		return false;

	/*
	 * If we have more than one misfit sg go with the biggest misfit.
	 */
	if (sgs->group_type == group_misfit_task &&
	    sgs->group_misfit_task_load < busiest->group_misfit_task_load)
		return false;

asym_packing:
	/* This is the busiest node in its class. */
	if (!(env->sd->flags & SD_ASYM_PACKING))
		return true;

	/* No ASYM_PACKING if target CPU is already busy */
	if (env->idle == CPU_NOT_IDLE)
		return true;
	/*
	 * ASYM_PACKING needs to move all the work to the highest
	 * prority CPUs in the group, therefore mark all groups
	 * of lower priority than ourself as busy.
	 */
	if (sgs->sum_nr_running &&
	    sched_asym_prefer(env->dst_cpu, sg->asym_prefer_cpu)) {
		if (!sds->busiest)
			return true;

		/* Prefer to move from lowest priority CPU's work */
		if (sched_asym_prefer(sds->busiest->asym_prefer_cpu,
				      sg->asym_prefer_cpu))
			return true;
	}

	return false;
}

#ifdef CONFIG_NUMA_BALANCING
static inline enum fbq_type fbq_classify_group(struct sg_lb_stats *sgs)
{
	if (sgs->sum_nr_running > sgs->nr_numa_running)
		return regular;
	if (sgs->sum_nr_running > sgs->nr_preferred_running)
		return remote;
	return all;
}

static inline enum fbq_type fbq_classify_rq(struct rq *rq)
{
	if (rq->nr_running > rq->nr_numa_running)
		return regular;
	if (rq->nr_running > rq->nr_preferred_running)
		return remote;
	return all;
}
#else
static inline enum fbq_type fbq_classify_group(struct sg_lb_stats *sgs)
{
	return all;
}

static inline enum fbq_type fbq_classify_rq(struct rq *rq)
{
	return regular;
}
#endif /* CONFIG_NUMA_BALANCING */

/**
 * update_sd_lb_stats - Update sched_domain's statistics for load balancing.
 * @env: The load balancing environment.
 * @sds: variable to hold the statistics for this sched_domain.
 */
static inline void update_sd_lb_stats(struct lb_env *env, struct sd_lb_stats *sds)
{
	struct sched_domain *child = env->sd->child;
	struct sched_group *sg = env->sd->groups;
	struct sg_lb_stats *local = &sds->local_stat;
	struct sg_lb_stats tmp_sgs;
	bool prefer_sibling = child && child->flags & SD_PREFER_SIBLING;
	int sg_status = 0;

#ifdef CONFIG_NO_HZ_COMMON
	if (env->idle == CPU_NEWLY_IDLE && READ_ONCE(nohz.has_blocked))
		env->flags |= LBF_NOHZ_STATS;
#endif

	do {
		struct sg_lb_stats *sgs = &tmp_sgs;
		int local_group;

		local_group = cpumask_test_cpu(env->dst_cpu, sched_group_span(sg));
		if (local_group) {
			sds->local = sg;
			sgs = local;

			if (env->idle != CPU_NEWLY_IDLE ||
			    time_after_eq(jiffies, sg->sgc->next_update))
				update_group_capacity(env->sd, env->dst_cpu);
		}

		update_sg_lb_stats(env, sg, sgs, &sg_status);

		if (local_group)
			goto next_group;

		/*
		 * In case the child domain prefers tasks go to siblings
		 * first, lower the sg capacity so that we'll try
		 * and move all the excess tasks away. We lower the capacity
		 * of a group only if the local group has the capacity to fit
		 * these excess tasks. The extra check prevents the case where
		 * you always pull from the heaviest group when it is already
		 * under-utilized (possible with a large weight task outweighs
		 * the tasks on the system).
		 */
		if (prefer_sibling && sds->local &&
		    group_has_capacity(env, local) &&
		    (sgs->sum_nr_running > local->sum_nr_running + 1)) {
			sgs->group_no_capacity = 1;
			sgs->group_type = group_classify(sg, sgs);
		}

		if (update_sd_pick_busiest(env, sds, sg, sgs)) {
			sds->busiest = sg;
			sds->busiest_stat = *sgs;
		}

next_group:
		/* Now, start updating sd_lb_stats */
		sds->total_running += sgs->sum_nr_running;
		sds->total_load += sgs->group_load;
		sds->total_capacity += sgs->group_capacity;

		sg = sg->next;
	} while (sg != env->sd->groups);

#ifdef CONFIG_NO_HZ_COMMON
	if ((env->flags & LBF_NOHZ_AGAIN) &&
	    cpumask_subset(nohz.idle_cpus_mask, sched_domain_span(env->sd))) {

		WRITE_ONCE(nohz.next_blocked,
			   jiffies + msecs_to_jiffies(LOAD_AVG_PERIOD));
	}
#endif

	if (env->sd->flags & SD_NUMA)
		env->fbq_type = fbq_classify_group(&sds->busiest_stat);

	env->src_grp_nr_running = sds->busiest_stat.sum_nr_running;

	if (!env->sd->parent) {
		struct root_domain *rd = env->dst_rq->rd;

		/* update overload indicator if we are at root domain */
		WRITE_ONCE(rd->overload, sg_status & SG_OVERLOAD);

		/* Update over-utilization (tipping point, U >= 0) indicator */
		WRITE_ONCE(rd->overutilized, sg_status & SG_OVERUTILIZED);
		trace_sched_overutilized(!!(sg_status & SG_OVERUTILIZED));
	} else if (sg_status & SG_OVERUTILIZED) {
		WRITE_ONCE(env->dst_rq->rd->overutilized, SG_OVERUTILIZED);
		trace_sched_overutilized(1);
	}

}

/**
 * check_asym_packing - Check to see if the group is packed into the
 *			sched domain.
 *
 * This is primarily intended to used at the sibling level.  Some
 * cores like POWER7 prefer to use lower numbered SMT threads.  In the
 * case of POWER7, it can move to lower SMT modes only when higher
 * threads are idle.  When in lower SMT modes, the threads will
 * perform better since they share less core resources.  Hence when we
 * have idle threads, we want them to be the higher ones.
 *
 * This packing function is run on idle threads.  It checks to see if
 * the busiest CPU in this domain (core in the P7 case) has a higher
 * CPU number than the packing function is being run on.  Here we are
 * assuming lower CPU number will be equivalent to lower a SMT thread
 * number.
 *
 * Return: 1 when packing is required and a task should be moved to
 * this CPU.  The amount of the imbalance is returned in env->imbalance.
 *
 * @env: The load balancing environment.
 * @sds: Statistics of the sched_domain which is to be packed
 */
static int check_asym_packing(struct lb_env *env, struct sd_lb_stats *sds)
{
	int busiest_cpu;

	if (!(env->sd->flags & SD_ASYM_PACKING))
		return 0;

	if (env->idle == CPU_NOT_IDLE)
		return 0;

	if (!sds->busiest)
		return 0;

	busiest_cpu = sds->busiest->asym_prefer_cpu;
	if (sched_asym_prefer(busiest_cpu, env->dst_cpu))
		return 0;

	env->imbalance = DIV_ROUND_CLOSEST(
		sds->busiest_stat.avg_load * sds->busiest_stat.group_capacity,
		SCHED_CAPACITY_SCALE);

	return 1;
}

/**
 * fix_small_imbalance - Calculate the minor imbalance that exists
 *			amongst the groups of a sched_domain, during
 *			load balancing.
 * @env: The load balancing environment.
 * @sds: Statistics of the sched_domain whose imbalance is to be calculated.
 */
static inline
void fix_small_imbalance(struct lb_env *env, struct sd_lb_stats *sds)
{
	unsigned long tmp, capa_now = 0, capa_move = 0;
	unsigned int imbn = 2;
	unsigned long scaled_busy_load_per_task;
	struct sg_lb_stats *local, *busiest;

	local = &sds->local_stat;
	busiest = &sds->busiest_stat;

	if (!local->sum_nr_running)
		local->load_per_task = cpu_avg_load_per_task(env->dst_cpu);
	else if (busiest->load_per_task > local->load_per_task)
		imbn = 1;

	scaled_busy_load_per_task =
		(busiest->load_per_task * SCHED_CAPACITY_SCALE) /
		busiest->group_capacity;

	if (busiest->avg_load + scaled_busy_load_per_task >=
	    local->avg_load + (scaled_busy_load_per_task * imbn)) {
		env->imbalance = busiest->load_per_task;
		return;
	}

	/*
	 * OK, we don't have enough imbalance to justify moving tasks,
	 * however we may be able to increase total CPU capacity used by
	 * moving them.
	 */

	capa_now += busiest->group_capacity *
			min(busiest->load_per_task, busiest->avg_load);
	capa_now += local->group_capacity *
			min(local->load_per_task, local->avg_load);
	capa_now /= SCHED_CAPACITY_SCALE;

	/* Amount of load we'd subtract */
	if (busiest->avg_load > scaled_busy_load_per_task) {
		capa_move += busiest->group_capacity *
			    min(busiest->load_per_task,
				busiest->avg_load - scaled_busy_load_per_task);
	}

	/* Amount of load we'd add */
	if (busiest->avg_load * busiest->group_capacity <
	    busiest->load_per_task * SCHED_CAPACITY_SCALE) {
		tmp = (busiest->avg_load * busiest->group_capacity) /
		      local->group_capacity;
	} else {
		tmp = (busiest->load_per_task * SCHED_CAPACITY_SCALE) /
		      local->group_capacity;
	}
	capa_move += local->group_capacity *
		    min(local->load_per_task, local->avg_load + tmp);
	capa_move /= SCHED_CAPACITY_SCALE;

	/* Move if we gain throughput */
	if (capa_move > capa_now) {
		env->imbalance = busiest->load_per_task;
		return;
	}

	/* We can't see throughput improvement with the load-based
	 * method, but it is possible depending upon group size and
	 * capacity range that there might still be an underutilized
	 * cpu available in an asymmetric capacity system. Do one last
	 * check just in case.
	 */
	if (env->sd->flags & SD_ASYM_CPUCAPACITY &&
		busiest->group_type == group_overloaded &&
		busiest->sum_nr_running > busiest->group_weight &&
		local->sum_nr_running < local->group_weight &&
		local->group_capacity < busiest->group_capacity)
		env->imbalance = busiest->load_per_task;
}

/**
 * calculate_imbalance - Calculate the amount of imbalance present within the
 *			 groups of a given sched_domain during load balance.
 * @env: load balance environment
 * @sds: statistics of the sched_domain whose imbalance is to be calculated.
 */
static inline void calculate_imbalance(struct lb_env *env, struct sd_lb_stats *sds)
{
	unsigned long max_pull, load_above_capacity = ~0UL;
	struct sg_lb_stats *local, *busiest;

	local = &sds->local_stat;
	busiest = &sds->busiest_stat;

	if (busiest->group_type == group_imbalanced) {
		/*
		 * In the group_imb case we cannot rely on group-wide averages
		 * to ensure CPU-load equilibrium, look at wider averages. XXX
		 */
		busiest->load_per_task =
			min(busiest->load_per_task, sds->avg_load);
	}

	/*
	 * Avg load of busiest sg can be less and avg load of local sg can
	 * be greater than avg load across all sgs of sd because avg load
	 * factors in sg capacity and sgs with smaller group_type are
	 * skipped when updating the busiest sg:
	 */
	if (busiest->group_type != group_misfit_task &&
	    (busiest->avg_load <= sds->avg_load ||
	     local->avg_load >= sds->avg_load)) {
		env->imbalance = 0;
		return fix_small_imbalance(env, sds);
	}

	/*
	 * If there aren't any idle CPUs, avoid creating some.
	 */
	if (busiest->group_type == group_overloaded &&
	    local->group_type   == group_overloaded) {
		load_above_capacity = busiest->sum_nr_running * SCHED_CAPACITY_SCALE;
		if (load_above_capacity > busiest->group_capacity) {
			load_above_capacity -= busiest->group_capacity;
			load_above_capacity *= scale_load_down(NICE_0_LOAD);
			load_above_capacity /= busiest->group_capacity;
		} else
			load_above_capacity = ~0UL;
	}

	/*
	 * We're trying to get all the CPUs to the average_load, so we don't
	 * want to push ourselves above the average load, nor do we wish to
	 * reduce the max loaded CPU below the average load. At the same time,
	 * we also don't want to reduce the group load below the group
	 * capacity. Thus we look for the minimum possible imbalance.
	 */
	max_pull = min(busiest->avg_load - sds->avg_load, load_above_capacity);

	/* How much load to actually move to equalise the imbalance */
	env->imbalance = min(
		max_pull * busiest->group_capacity,
		(sds->avg_load - local->avg_load) * local->group_capacity
	) / SCHED_CAPACITY_SCALE;

	/* Boost imbalance to allow misfit task to be balanced.
	 * Always do this if we are doing a NEWLY_IDLE balance
	 * on the assumption that any tasks we have must not be
	 * long-running (and hence we cannot rely upon load).
	 * However if we are not idle, we should assume the tasks
	 * we have are longer running and not override load-based
	 * calculations above unless we are sure that the local
	 * group is underutilized.
	 */
	if (busiest->group_type == group_misfit_task &&
		(env->idle == CPU_NEWLY_IDLE ||
		local->sum_nr_running < local->group_weight)) {
		env->imbalance = max_t(long, env->imbalance,
				       busiest->group_misfit_task_load);
	}

	/*
	 * if *imbalance is less than the average load per runnable task
	 * there is no guarantee that any tasks will be moved so we'll have
	 * a think about bumping its value to force at least one task to be
	 * moved
	 */
	if (env->imbalance < busiest->load_per_task)
		return fix_small_imbalance(env, sds);
}

/******* find_busiest_group() helpers end here *********************/

/**
 * find_busiest_group - Returns the busiest group within the sched_domain
 * if there is an imbalance.
 *
 * Also calculates the amount of weighted load which should be moved
 * to restore balance.
 *
 * @env: The load balancing environment.
 *
 * Return:	- The busiest group if imbalance exists.
 */
static struct sched_group *find_busiest_group(struct lb_env *env)
{
	struct sg_lb_stats *local, *busiest;
	struct sd_lb_stats sds;

	init_sd_lb_stats(&sds);

	/*
	 * Compute the various statistics relavent for load balancing at
	 * this level.
	 */
	update_sd_lb_stats(env, &sds);

	if (sched_feat(ENERGY_AWARE)) {
		struct root_domain *rd = env->dst_rq->rd;

		if (rcu_dereference(rd->pd) && !READ_ONCE(rd->overutilized))
			goto out_balanced;
	}

	local = &sds.local_stat;
	busiest = &sds.busiest_stat;

	/* ASYM feature bypasses nice load balance check */
	if (check_asym_packing(env, &sds))
		return sds.busiest;

	/* There is no busy sibling group to pull tasks from */
	if (!sds.busiest || busiest->sum_nr_running == 0)
		goto out_balanced;

	/* XXX broken for overlapping NUMA groups */
	sds.avg_load = (SCHED_CAPACITY_SCALE * sds.total_load)
						/ sds.total_capacity;

	/*
	 * If the busiest group is imbalanced the below checks don't
	 * work because they assume all things are equal, which typically
	 * isn't true due to cpus_allowed constraints and the like.
	 */
	if (busiest->group_type == group_imbalanced)
		goto force_balance;

	/*
	 * When dst_cpu is idle, prevent SMP nice and/or asymmetric group
	 * capacities from resulting in underutilization due to avg_load.
	 */
	if (env->idle != CPU_NOT_IDLE && group_has_capacity(env, local) &&
	    busiest->group_no_capacity)
		goto force_balance;

	/* Misfit tasks should be dealt with regardless of the avg load */
	if (busiest->group_type == group_misfit_task)
		goto force_balance;

	/*
	 * If the local group is busier than the selected busiest group
	 * don't try and pull any tasks.
	 */
	if (local->avg_load >= busiest->avg_load)
		goto out_balanced;

	/*
	 * Don't pull any tasks if this group is already above the domain
	 * average load.
	 */
	if (local->avg_load >= sds.avg_load)
		goto out_balanced;

	if (env->idle == CPU_IDLE) {
		/*
		 * This CPU is idle. If the busiest group is not overloaded
		 * and there is no imbalance between this and busiest group
		 * wrt idle CPUs, it is balanced. The imbalance becomes
		 * significant if the diff is greater than 1 otherwise we
		 * might end up to just move the imbalance on another group
		 */
		if ((busiest->group_type != group_overloaded) &&
				(local->idle_cpus <= (busiest->idle_cpus + 1)))
			goto out_balanced;
	} else {
		/*
		 * In the CPU_NEWLY_IDLE, CPU_NOT_IDLE cases, use
		 * imbalance_pct to be conservative.
		 */
		if (100 * busiest->avg_load <=
				env->sd->imbalance_pct * local->avg_load)
			goto out_balanced;
	}

force_balance:
	/* Looks like there is an imbalance. Compute it */
	env->src_grp_type = busiest->group_type;
	calculate_imbalance(env, &sds);
	return env->imbalance ? sds.busiest : NULL;

out_balanced:
	env->imbalance = 0;
	return NULL;
}

/*
 * find_busiest_queue - find the busiest runqueue among the CPUs in the group.
 */
static struct rq *find_busiest_queue(struct lb_env *env,
				     struct sched_group *group)
{
	struct rq *busiest = NULL, *rq;
	unsigned long busiest_load = 0, busiest_capacity = 1;
	int i;

	for_each_cpu_and(i, sched_group_span(group), env->cpus) {
		unsigned long capacity, wl;
		enum fbq_type rt;

		rq = cpu_rq(i);
		rt = fbq_classify_rq(rq);

		/*
		 * We classify groups/runqueues into three groups:
		 *  - regular: there are !numa tasks
		 *  - remote:  there are numa tasks that run on the 'wrong' node
		 *  - all:     there is no distinction
		 *
		 * In order to avoid migrating ideally placed numa tasks,
		 * ignore those when there's better options.
		 *
		 * If we ignore the actual busiest queue to migrate another
		 * task, the next balance pass can still reduce the busiest
		 * queue by moving tasks around inside the node.
		 *
		 * If we cannot move enough load due to this classification
		 * the next pass will adjust the group classification and
		 * allow migration of more tasks.
		 *
		 * Both cases only affect the total convergence complexity.
		 */
		if (rt > env->fbq_type)
			continue;

		/*
		 * For ASYM_CPUCAPACITY domains with misfit tasks we simply
		 * seek the "biggest" misfit task.
		 */
		if (env->src_grp_type == group_misfit_task) {
			if (rq->misfit_task_load > busiest_load) {
				busiest_load = rq->misfit_task_load;
				busiest = rq;
			}

			continue;
		}

		capacity = capacity_of(i);

		/*
		 * For ASYM_CPUCAPACITY domains, don't pick a cpu that could
		 * eventually lead to active_balancing high->low capacity.
		 * Higher per-cpu capacity is considered better than balancing
		 * average load.
		 */
		if (env->sd->flags & SD_ASYM_CPUCAPACITY &&
		    capacity_of(env->dst_cpu) < capacity &&
		    rq->nr_running == 1)
			continue;

		wl = weighted_cpuload(rq);

		/*
		 * When comparing with imbalance, use weighted_cpuload()
		 * which is not scaled with the CPU capacity.
		 */

		if (rq->nr_running == 1 && wl > env->imbalance &&
		    !check_cpu_capacity(rq, env->sd))
			continue;

		/*
		 * For the load comparisons with the other CPU's, consider
		 * the weighted_cpuload() scaled with the CPU capacity, so
		 * that the load can be moved away from the CPU that is
		 * potentially running at a lower capacity.
		 *
		 * Thus we're looking for max(wl_i / capacity_i), crosswise
		 * multiplication to rid ourselves of the division works out
		 * to: wl_i * capacity_j > wl_j * capacity_i;  where j is
		 * our previous maximum.
		 */
		if (wl * busiest_capacity > busiest_load * capacity) {
			busiest_load = wl;
			busiest_capacity = capacity;
			busiest = rq;
		}
	}

	return busiest;
}

/*
 * Max backoff if we encounter pinned tasks. Pretty arbitrary value, but
 * so long as it is large enough.
 */
#define MAX_PINNED_INTERVAL	512

static int need_active_balance(struct lb_env *env)
{
	struct sched_domain *sd = env->sd;

	if (env->idle == CPU_NEWLY_IDLE) {

		/*
		 * ASYM_PACKING needs to force migrate tasks from busy but
		 * lower priority CPUs in order to pack all tasks in the
		 * highest priority CPUs.
		 */
		if ((sd->flags & SD_ASYM_PACKING) &&
		    sched_asym_prefer(env->dst_cpu, env->src_cpu))
			return 1;
	}

	/*
	 * The dst_cpu is idle and the src_cpu CPU has only 1 CFS task.
	 * It's worth migrating the task if the src_cpu's capacity is reduced
	 * because of other sched_class or IRQs if more capacity stays
	 * available on dst_cpu.
	 */
	if ((env->idle != CPU_NOT_IDLE) &&
	    (env->src_rq->cfs.h_nr_running == 1)) {
		if ((check_cpu_capacity(env->src_rq, sd)) &&
		    (capacity_of(env->src_cpu)*sd->imbalance_pct < capacity_of(env->dst_cpu)*100))
			return 1;
	}

	if (env->src_grp_type == group_misfit_task)
		return 1;

	if ((capacity_of(env->src_cpu) < capacity_of(env->dst_cpu)) &&
				env->src_rq->cfs.h_nr_running == 1 &&
				cpu_overutilized(env->src_cpu) &&
				!cpu_overutilized(env->dst_cpu)) {
		return 1;
	}

	if (env->src_grp_type == group_overloaded && env->src_rq->misfit_task_load)
		return 1;


	return unlikely(sd->nr_balance_failed > sd->cache_nice_tries+2);
}

static int active_load_balance_cpu_stop(void *data);

static int should_we_balance(struct lb_env *env)
{
	struct sched_group *sg = env->sd->groups;
	int cpu, balance_cpu = -1;

	/*
	 * Ensure the balancing environment is consistent; can happen
	 * when the softirq triggers 'during' hotplug.
	 */
	if (!cpumask_test_cpu(env->dst_cpu, env->cpus))
		return 0;

	/*
	 * In the newly idle case, we will allow all the CPUs
	 * to do the newly idle load balance.
	 */
	if (env->idle == CPU_NEWLY_IDLE)
		return 1;

	/* Try to find first idle CPU */
	for_each_cpu_and(cpu, group_balance_mask(sg), env->cpus) {
		if (!idle_cpu(cpu))
			continue;

		balance_cpu = cpu;
		break;
	}

	if (balance_cpu == -1)
		balance_cpu = group_balance_cpu(sg);

	/*
	 * First idle CPU or the first CPU(busiest) in this sched group
	 * is eligible for doing load balancing at this and above domains.
	 */
	return balance_cpu == env->dst_cpu;
}

/*
 * Check this_cpu to ensure it is balanced within domain. Attempt to move
 * tasks if there is an imbalance.
 */
static int load_balance(int this_cpu, struct rq *this_rq,
			struct sched_domain *sd, enum cpu_idle_type idle,
			int *continue_balancing)
{
	int ld_moved, cur_ld_moved, active_balance = 0;
	struct sched_domain *sd_parent = sd->parent;
	struct sched_group *group;
	struct rq *busiest;
	struct rq_flags rf;
	struct cpumask *cpus = this_cpu_cpumask_var_ptr(load_balance_mask);

	struct lb_env env = {
		.sd		= sd,
		.dst_cpu	= this_cpu,
		.dst_rq		= this_rq,
		.dst_grpmask    = sched_group_span(sd->groups),
		.idle		= idle,
		.loop_break	= sched_nr_migrate_break,
		.cpus		= cpus,
		.fbq_type	= all,
		.tasks		= LIST_HEAD_INIT(env.tasks),
	};

	cpumask_and(cpus, sched_domain_span(sd), cpu_active_mask);

	schedstat_inc(sd->lb_count[idle]);

redo:
	if (!should_we_balance(&env)) {
		*continue_balancing = 0;
		goto out_balanced;
	}

	group = find_busiest_group(&env);
	if (!group) {
		schedstat_inc(sd->lb_nobusyg[idle]);
		goto out_balanced;
	}

	busiest = find_busiest_queue(&env, group);
	if (!busiest) {
		schedstat_inc(sd->lb_nobusyq[idle]);
		goto out_balanced;
	}

	BUG_ON(busiest == env.dst_rq);

	schedstat_add(sd->lb_imbalance[idle], env.imbalance);

	env.src_cpu = busiest->cpu;
	env.src_rq = busiest;

	ld_moved = 0;
	if (busiest->nr_running > 1) {
		/*
		 * Attempt to move tasks. If find_busiest_group has found
		 * an imbalance but busiest->nr_running <= 1, the group is
		 * still unbalanced. ld_moved simply stays zero, so it is
		 * correctly treated as an imbalance.
		 */
		env.flags |= LBF_ALL_PINNED;
		env.loop_max  = min(sysctl_sched_nr_migrate, busiest->nr_running);

more_balance:
		rq_lock_irqsave(busiest, &rf);
		update_rq_clock(busiest);

		/*
		 * cur_ld_moved - load moved in current iteration
		 * ld_moved     - cumulative load moved across iterations
		 */
		cur_ld_moved = detach_tasks(&env);

		/*
		 * We've detached some tasks from busiest_rq. Every
		 * task is masked "TASK_ON_RQ_MIGRATING", so we can safely
		 * unlock busiest->lock, and we are able to be sure
		 * that nobody can manipulate the tasks in parallel.
		 * See task_rq_lock() family for the details.
		 */

		rq_unlock(busiest, &rf);

		if (cur_ld_moved) {
			attach_tasks(&env);
			ld_moved += cur_ld_moved;
		}

		local_irq_restore(rf.flags);

		if (env.flags & LBF_NEED_BREAK) {
			env.flags &= ~LBF_NEED_BREAK;
			goto more_balance;
		}

		/*
		 * Revisit (affine) tasks on src_cpu that couldn't be moved to
		 * us and move them to an alternate dst_cpu in our sched_group
		 * where they can run. The upper limit on how many times we
		 * iterate on same src_cpu is dependent on number of CPUs in our
		 * sched_group.
		 *
		 * This changes load balance semantics a bit on who can move
		 * load to a given_cpu. In addition to the given_cpu itself
		 * (or a ilb_cpu acting on its behalf where given_cpu is
		 * nohz-idle), we now have balance_cpu in a position to move
		 * load to given_cpu. In rare situations, this may cause
		 * conflicts (balance_cpu and given_cpu/ilb_cpu deciding
		 * _independently_ and at _same_ time to move some load to
		 * given_cpu) causing exceess load to be moved to given_cpu.
		 * This however should not happen so much in practice and
		 * moreover subsequent load balance cycles should correct the
		 * excess load moved.
		 */
		if ((env.flags & LBF_DST_PINNED) && env.imbalance > 0) {

			/* Prevent to re-select dst_cpu via env's CPUs */
			cpumask_clear_cpu(env.dst_cpu, env.cpus);

			env.dst_rq	 = cpu_rq(env.new_dst_cpu);
			env.dst_cpu	 = env.new_dst_cpu;
			env.flags	&= ~LBF_DST_PINNED;
			env.loop	 = 0;
			env.loop_break	 = sched_nr_migrate_break;

			/*
			 * Go back to "more_balance" rather than "redo" since we
			 * need to continue with same src_cpu.
			 */
			goto more_balance;
		}

		/*
		 * We failed to reach balance because of affinity.
		 */
		if (sd_parent) {
			int *group_imbalance = &sd_parent->groups->sgc->imbalance;

			if ((env.flags & LBF_SOME_PINNED) && env.imbalance > 0)
				*group_imbalance = 1;
		}

		/* All tasks on this runqueue were pinned by CPU affinity */
		if (unlikely(env.flags & LBF_ALL_PINNED)) {
			cpumask_clear_cpu(cpu_of(busiest), cpus);
			/*
			 * Attempting to continue load balancing at the current
			 * sched_domain level only makes sense if there are
			 * active CPUs remaining as possible busiest CPUs to
			 * pull load from which are not contained within the
			 * destination group that is receiving any migrated
			 * load.
			 */
			if (!cpumask_subset(cpus, env.dst_grpmask)) {
				env.loop = 0;
				env.loop_break = sched_nr_migrate_break;
				goto redo;
			}
			goto out_all_pinned;
		}
	}

	if (!ld_moved) {
		schedstat_inc(sd->lb_failed[idle]);
		/*
		 * Increment the failure counter only on periodic balance.
		 * We do not want newidle balance, which can be very
		 * frequent, pollute the failure counter causing
		 * excessive cache_hot migrations and active balances.
		 */
		if (idle != CPU_NEWLY_IDLE)
			if (env.src_grp_nr_running > 1)
				sd->nr_balance_failed++;

		if (need_active_balance(&env)) {
			unsigned long flags;

			raw_spin_lock_irqsave(&busiest->lock, flags);

			/*
			 * Don't kick the active_load_balance_cpu_stop,
			 * if the curr task on busiest CPU can't be
			 * moved to this_cpu:
			 */
			if (!cpumask_test_cpu(this_cpu, &busiest->curr->cpus_allowed)) {
				raw_spin_unlock_irqrestore(&busiest->lock,
							    flags);
				env.flags |= LBF_ALL_PINNED;
				goto out_one_pinned;
			}

			/*
			 * ->active_balance synchronizes accesses to
			 * ->active_balance_work.  Once set, it's cleared
			 * only after active load balance is finished.
			 */
			if (!busiest->active_balance) {
				busiest->active_balance = 1;
				busiest->push_cpu = this_cpu;
				active_balance = 1;
			}
			raw_spin_unlock_irqrestore(&busiest->lock, flags);

			if (active_balance) {
				stop_one_cpu_nowait(cpu_of(busiest),
					active_load_balance_cpu_stop, busiest,
					&busiest->active_balance_work);
			}

			/* We've kicked active balancing, force task migration. */
			sd->nr_balance_failed = sd->cache_nice_tries+1;
		}
	} else
		sd->nr_balance_failed = 0;

	if (likely(!active_balance)) {
		/* We were unbalanced, so reset the balancing interval */
		sd->balance_interval = sd->min_interval;
	} else {
		/*
		 * If we've begun active balancing, start to back off. This
		 * case may not be covered by the all_pinned logic if there
		 * is only 1 task on the busy runqueue (because we don't call
		 * detach_tasks).
		 */
		if (sd->balance_interval < sd->max_interval)
			sd->balance_interval *= 2;
	}

	goto out;

out_balanced:
	/*
	 * We reach balance although we may have faced some affinity
	 * constraints. Clear the imbalance flag if it was set.
	 */
	if (sd_parent) {
		int *group_imbalance = &sd_parent->groups->sgc->imbalance;

		if (*group_imbalance)
			*group_imbalance = 0;
	}

out_all_pinned:
	/*
	 * We reach balance because all tasks are pinned at this level so
	 * we can't migrate them. Let the imbalance flag set so parent level
	 * can try to migrate them.
	 */
	schedstat_inc(sd->lb_balanced[idle]);

	sd->nr_balance_failed = 0;

out_one_pinned:
	/* tune up the balancing interval */
	if (((env.flags & LBF_ALL_PINNED) &&
			sd->balance_interval < MAX_PINNED_INTERVAL) ||
			(sd->balance_interval < sd->max_interval))
		sd->balance_interval *= 2;

	ld_moved = 0;
out:
	return ld_moved;
}

static inline unsigned long
get_sd_balance_interval(struct sched_domain *sd, int cpu_busy)
{
	unsigned long interval = sd->balance_interval;

	if (cpu_busy)
		interval *= sd->busy_factor;

	/* scale ms to jiffies */
	interval = msecs_to_jiffies(interval);
	interval = clamp(interval, 1UL, max_load_balance_interval);

	return interval;
}

static inline void
update_next_balance(struct sched_domain *sd, unsigned long *next_balance)
{
	unsigned long interval, next;

	/* used by idle balance, so cpu_busy = 0 */
	interval = get_sd_balance_interval(sd, 0);
	next = sd->last_balance + interval;

	if (time_after(*next_balance, next))
		*next_balance = next;
}

/*
 * active_load_balance_cpu_stop is run by the CPU stopper. It pushes
 * running tasks off the busiest CPU onto idle CPUs. It requires at
 * least 1 task to be running on each physical CPU where possible, and
 * avoids physical / logical imbalances.
 */
static int active_load_balance_cpu_stop(void *data)
{
	struct rq *busiest_rq = data;
	int busiest_cpu = cpu_of(busiest_rq);
	int target_cpu = busiest_rq->push_cpu;
	struct rq *target_rq = cpu_rq(target_cpu);
	struct sched_domain *sd;
	struct task_struct *p = NULL;
	struct rq_flags rf;

	rq_lock_irq(busiest_rq, &rf);
	/*
	 * Between queueing the stop-work and running it is a hole in which
	 * CPUs can become inactive. We should not move tasks from or to
	 * inactive CPUs.
	 */
	if (!cpu_active(busiest_cpu) || !cpu_active(target_cpu))
		goto out_unlock;

	/* Make sure the requested CPU hasn't gone down in the meantime: */
	if (unlikely(busiest_cpu != smp_processor_id() ||
		     !busiest_rq->active_balance))
		goto out_unlock;

	/* Is there any task to move? */
	if (busiest_rq->nr_running <= 1)
		goto out_unlock;

	/*
	 * This condition is "impossible", if it occurs
	 * we need to fix it. Originally reported by
	 * Bjorn Helgaas on a 128-CPU setup.
	 */
	BUG_ON(busiest_rq == target_rq);

	/* Search for an sd spanning us and the target CPU. */
	rcu_read_lock();
	for_each_domain(target_cpu, sd) {
		if ((sd->flags & SD_LOAD_BALANCE) &&
		    cpumask_test_cpu(busiest_cpu, sched_domain_span(sd)))
				break;
	}

	if (likely(sd)) {
		struct lb_env env = {
			.sd		= sd,
			.dst_cpu	= target_cpu,
			.dst_rq		= target_rq,
			.src_cpu	= busiest_rq->cpu,
			.src_rq		= busiest_rq,
			.idle		= CPU_IDLE,
			/*
			 * can_migrate_task() doesn't need to compute new_dst_cpu
			 * for active balancing. Since we have CPU_IDLE, but no
			 * @dst_grpmask we need to make that test go away with lying
			 * about DST_PINNED.
			 */
			.flags		= LBF_DST_PINNED,
		};

		schedstat_inc(sd->alb_count);
		update_rq_clock(busiest_rq);

		p = detach_one_task(&env);
		if (p) {
			schedstat_inc(sd->alb_pushed);
			/* Active balancing done, reset the failure counter. */
			sd->nr_balance_failed = 0;
		} else {
			schedstat_inc(sd->alb_failed);
		}
	}
	rcu_read_unlock();
out_unlock:
	busiest_rq->active_balance = 0;
	rq_unlock(busiest_rq, &rf);

	if (p)
		attach_one_task(target_rq, p);

	local_irq_enable();

	return 0;
}

static DEFINE_SPINLOCK(balancing);

/*
 * Scale the max load_balance interval with the number of CPUs in the system.
 * This trades load-balance latency on larger machines for less cross talk.
 */
void update_max_interval(void)
{
	max_load_balance_interval = HZ*num_online_cpus()/10;
}

/*
 * It checks each scheduling domain to see if it is due to be balanced,
 * and initiates a balancing operation if so.
 *
 * Balancing parameters are set up in init_sched_domains.
 */
static void rebalance_domains(struct rq *rq, enum cpu_idle_type idle)
{
	int continue_balancing = 1;
	int cpu = rq->cpu;
	unsigned long interval;
	struct sched_domain *sd;
	/* Earliest time when we have to do rebalance again */
	unsigned long next_balance = jiffies + 60*HZ;
	int update_next_balance = 0;
	int need_serialize, need_decay = 0;
	u64 max_cost = 0;

	rcu_read_lock();
	for_each_domain(cpu, sd) {
		/*
		 * Decay the newidle max times here because this is a regular
		 * visit to all the domains. Decay ~1% per second.
		 */
		if (time_after(jiffies, sd->next_decay_max_lb_cost)) {
			sd->max_newidle_lb_cost =
				(sd->max_newidle_lb_cost * 253) / 256;
			sd->next_decay_max_lb_cost = jiffies + HZ;
			need_decay = 1;
		}
		max_cost += sd->max_newidle_lb_cost;

		if (!(sd->flags & SD_LOAD_BALANCE))
			continue;

		/*
		 * Stop the load balance at this level. There is another
		 * CPU in our sched group which is doing load balancing more
		 * actively.
		 */
		if (!continue_balancing) {
			if (need_decay)
				continue;
			break;
		}

		interval = get_sd_balance_interval(sd, idle != CPU_IDLE);

		need_serialize = sd->flags & SD_SERIALIZE;
		if (need_serialize) {
			if (!spin_trylock(&balancing))
				goto out;
		}

		if (time_after_eq(jiffies, sd->last_balance + interval)) {
			if (load_balance(cpu, rq, sd, idle, &continue_balancing)) {
				/*
				 * The LBF_DST_PINNED logic could have changed
				 * env->dst_cpu, so we can't know our idle
				 * state even if we migrated tasks. Update it.
				 */
				idle = idle_cpu(cpu) ? CPU_IDLE : CPU_NOT_IDLE;
			}
			sd->last_balance = jiffies;
			interval = get_sd_balance_interval(sd, idle != CPU_IDLE);
		}
		if (need_serialize)
			spin_unlock(&balancing);
out:
		if (time_after(next_balance, sd->last_balance + interval)) {
			next_balance = sd->last_balance + interval;
			update_next_balance = 1;
		}
	}
	if (need_decay) {
		/*
		 * Ensure the rq-wide value also decays but keep it at a
		 * reasonable floor to avoid funnies with rq->avg_idle.
		 */
		rq->max_idle_balance_cost =
			max((u64)sysctl_sched_migration_cost, max_cost);
	}
	rcu_read_unlock();

	/*
	 * next_balance will be updated only when there is a need.
	 * When the cpu is attached to null domain for ex, it will not be
	 * updated.
	 */
	if (likely(update_next_balance)) {
		rq->next_balance = next_balance;

#ifdef CONFIG_NO_HZ_COMMON
		/*
		 * If this CPU has been elected to perform the nohz idle
		 * balance. Other idle CPUs have already rebalanced with
		 * nohz_idle_balance() and nohz.next_balance has been
		 * updated accordingly. This CPU is now running the idle load
		 * balance for itself and we need to update the
		 * nohz.next_balance accordingly.
		 */
		if ((idle == CPU_IDLE) && time_after(nohz.next_balance, rq->next_balance))
			nohz.next_balance = rq->next_balance;
#endif
	}
}

static inline int on_null_domain(struct rq *rq)
{
	return unlikely(!rcu_dereference_sched(rq->sd));
}

#ifdef CONFIG_NO_HZ_COMMON
/*
 * idle load balancing details
 * - When one of the busy CPUs notice that there may be an idle rebalancing
 *   needed, they will kick the idle load balancer, which then does idle
 *   load balancing for all the idle CPUs.
 */

static inline int find_new_ilb(void)
{
	int ilb = cpumask_first(nohz.idle_cpus_mask);

	if (ilb < nr_cpu_ids && idle_cpu(ilb))
		return ilb;

	return nr_cpu_ids;
}

/*
 * Kick a CPU to do the nohz balancing, if it is time for it. We pick the
 * nohz_load_balancer CPU (if there is one) otherwise fallback to any idle
 * CPU (if there is one).
 */
static void kick_ilb(unsigned int flags)
{
	int ilb_cpu;

	nohz.next_balance++;

	ilb_cpu = find_new_ilb();

	if (ilb_cpu >= nr_cpu_ids)
		return;

	flags = atomic_fetch_or(flags, nohz_flags(ilb_cpu));
	if (flags & NOHZ_KICK_MASK)
		return;

	/*
	 * Use smp_send_reschedule() instead of resched_cpu().
	 * This way we generate a sched IPI on the target CPU which
	 * is idle. And the softirq performing nohz idle load balance
	 * will be run before returning from the IPI.
	 */
	smp_send_reschedule(ilb_cpu);
}

/*
 * Current heuristic for kicking the idle load balancer in the presence
 * of an idle cpu in the system.
 *   - This rq has more than one task.
 *   - This rq has at least one CFS task and the capacity of the CPU is
 *     significantly reduced because of RT tasks or IRQs.
 *   - At parent of LLC scheduler domain level, this cpu's scheduler group has
 *     multiple busy cpu.
 *   - For SD_ASYM_PACKING, if the lower numbered cpu's in the scheduler
 *     domain span are idle.
 */
static void nohz_balancer_kick(struct rq *rq)
{
	unsigned long now = jiffies;
	struct sched_domain_shared *sds;
	struct sched_domain *sd;
	int nr_busy, i, cpu = rq->cpu;
	unsigned int flags = 0;

	if (unlikely(rq->idle_balance))
		return;

	/*
	 * We may be recently in ticked or tickless idle mode. At the first
	 * busy tick after returning from idle, we will update the busy stats.
	 */
	nohz_balance_exit_idle(rq);

	/*
	 * None are in tickless mode and hence no need for NOHZ idle load
	 * balancing.
	 */
	if (likely(!atomic_read(&nohz.nr_cpus)))
		return;

	if (READ_ONCE(nohz.has_blocked) &&
	    time_after(now, READ_ONCE(nohz.next_blocked)))
		flags = NOHZ_STATS_KICK;

	if (time_before(now, nohz.next_balance))
		goto out;

	if (rq->nr_running >= 2 || rq->misfit_task_load) {
		flags = NOHZ_KICK_MASK;
		goto out;
	}

	rcu_read_lock();
	sds = rcu_dereference(per_cpu(sd_llc_shared, cpu));
	if (sds) {
		/*
		 * XXX: write a coherent comment on why we do this.
		 * See also: http://lkml.kernel.org/r/20111202010832.602203411@sbsiddha-desk.sc.intel.com
		 */
		nr_busy = atomic_read(&sds->nr_busy_cpus);
		if (nr_busy > 1) {
			flags = NOHZ_KICK_MASK;
			goto unlock;
		}

	}

	sd = rcu_dereference(rq->sd);
	if (sd) {
		if ((rq->cfs.h_nr_running >= 1) &&
				check_cpu_capacity(rq, sd)) {
			flags = NOHZ_KICK_MASK;
			goto unlock;
		}
	}

	sd = rcu_dereference(per_cpu(sd_asym_packing, cpu));
	if (sd) {
		for_each_cpu(i, sched_domain_span(sd)) {
			if (i == cpu ||
			    !cpumask_test_cpu(i, nohz.idle_cpus_mask))
				continue;

			if (sched_asym_prefer(i, cpu)) {
				flags = NOHZ_KICK_MASK;
				goto unlock;
			}
		}
	}
unlock:
	rcu_read_unlock();
out:
	if (flags)
		kick_ilb(flags);
}

static void set_cpu_sd_state_busy(int cpu)
{
	struct sched_domain *sd;

	rcu_read_lock();
	sd = rcu_dereference(per_cpu(sd_llc, cpu));

	if (!sd || !sd->nohz_idle)
		goto unlock;
	sd->nohz_idle = 0;

	atomic_inc(&sd->shared->nr_busy_cpus);
unlock:
	rcu_read_unlock();
}

void nohz_balance_exit_idle(struct rq *rq)
{
	SCHED_WARN_ON(rq != this_rq());

	if (likely(!rq->nohz_tick_stopped))
		return;

	rq->nohz_tick_stopped = 0;
	cpumask_clear_cpu(rq->cpu, nohz.idle_cpus_mask);
	atomic_dec(&nohz.nr_cpus);

	set_cpu_sd_state_busy(rq->cpu);
}

static void set_cpu_sd_state_idle(int cpu)
{
	struct sched_domain *sd;

	rcu_read_lock();
	sd = rcu_dereference(per_cpu(sd_llc, cpu));

	if (!sd || sd->nohz_idle)
		goto unlock;
	sd->nohz_idle = 1;

	atomic_dec(&sd->shared->nr_busy_cpus);
unlock:
	rcu_read_unlock();
}

/*
 * This routine will record that the CPU is going idle with tick stopped.
 * This info will be used in performing idle load balancing in the future.
 */
void nohz_balance_enter_idle(int cpu)
{
	struct rq *rq = cpu_rq(cpu);

	SCHED_WARN_ON(cpu != smp_processor_id());

	/* If this CPU is going down, then nothing needs to be done: */
	if (!cpu_active(cpu))
		return;

	/* Spare idle load balancing on CPUs that don't want to be disturbed: */
	if (!housekeeping_cpu(cpu, HK_FLAG_SCHED))
		return;

	/*
	 * Can be set safely without rq->lock held
	 * If a clear happens, it will have evaluated last additions because
	 * rq->lock is held during the check and the clear
	 */
	rq->has_blocked_load = 1;

	/*
	 * The tick is still stopped but load could have been added in the
	 * meantime. We set the nohz.has_blocked flag to trig a check of the
	 * *_avg. The CPU is already part of nohz.idle_cpus_mask so the clear
	 * of nohz.has_blocked can only happen after checking the new load
	 */
	if (rq->nohz_tick_stopped)
		goto out;

	/* If we're a completely isolated CPU, we don't play: */
	if (on_null_domain(rq))
		return;

	rq->nohz_tick_stopped = 1;

	cpumask_set_cpu(cpu, nohz.idle_cpus_mask);
	atomic_inc(&nohz.nr_cpus);

	/*
	 * Ensures that if nohz_idle_balance() fails to observe our
	 * @idle_cpus_mask store, it must observe the @has_blocked
	 * store.
	 */
	smp_mb__after_atomic();

	set_cpu_sd_state_idle(cpu);

out:
	/*
	 * Each time a cpu enter idle, we assume that it has blocked load and
	 * enable the periodic update of the load of idle cpus
	 */
	WRITE_ONCE(nohz.has_blocked, 1);
}

/*
 * Internal function that runs load balance for all idle cpus. The load balance
 * can be a simple update of blocked load or a complete load balance with
 * tasks movement depending of flags.
 * The function returns false if the loop has stopped before running
 * through all idle CPUs.
 */
static bool _nohz_idle_balance(struct rq *this_rq, unsigned int flags,
			       enum cpu_idle_type idle)
{
	/* Earliest time when we have to do rebalance again */
	unsigned long now = jiffies;
	unsigned long next_balance = now + 60*HZ;
	bool has_blocked_load = false;
	int update_next_balance = 0;
	int this_cpu = this_rq->cpu;
	int balance_cpu;
	int ret = false;
	struct rq *rq;

	SCHED_WARN_ON((flags & NOHZ_KICK_MASK) == NOHZ_BALANCE_KICK);

	/*
	 * We assume there will be no idle load after this update and clear
	 * the has_blocked flag. If a cpu enters idle in the mean time, it will
	 * set the has_blocked flag and trig another update of idle load.
	 * Because a cpu that becomes idle, is added to idle_cpus_mask before
	 * setting the flag, we are sure to not clear the state and not
	 * check the load of an idle cpu.
	 */
	WRITE_ONCE(nohz.has_blocked, 0);

	/*
	 * Ensures that if we miss the CPU, we must see the has_blocked
	 * store from nohz_balance_enter_idle().
	 */
	smp_mb();

	for_each_cpu(balance_cpu, nohz.idle_cpus_mask) {
		if (balance_cpu == this_cpu || !idle_cpu(balance_cpu))
			continue;

		/*
		 * If this CPU gets work to do, stop the load balancing
		 * work being done for other CPUs. Next load
		 * balancing owner will pick it up.
		 */
		if (need_resched()) {
			has_blocked_load = true;
			goto abort;
		}

		rq = cpu_rq(balance_cpu);

		has_blocked_load |= update_nohz_stats(rq, true);

		/*
		 * If time for next balance is due,
		 * do the balance.
		 */
		if (time_after_eq(jiffies, rq->next_balance)) {
			struct rq_flags rf;

			rq_lock_irqsave(rq, &rf);
			update_rq_clock(rq);
			cpu_load_update_idle(rq);
			rq_unlock_irqrestore(rq, &rf);

			if (flags & NOHZ_BALANCE_KICK)
				rebalance_domains(rq, CPU_IDLE);
		}

		if (time_after(next_balance, rq->next_balance)) {
			next_balance = rq->next_balance;
			update_next_balance = 1;
		}
	}

	/* Newly idle CPU doesn't need an update */
	if (idle != CPU_NEWLY_IDLE) {
		update_blocked_averages(this_cpu);
		has_blocked_load |= this_rq->has_blocked_load;
	}

	if (flags & NOHZ_BALANCE_KICK)
		rebalance_domains(this_rq, CPU_IDLE);

	WRITE_ONCE(nohz.next_blocked,
		now + msecs_to_jiffies(LOAD_AVG_PERIOD));

	/* The full idle balance loop has been done */
	ret = true;

abort:
	/* There is still blocked load, enable periodic update */
	if (has_blocked_load)
		WRITE_ONCE(nohz.has_blocked, 1);

	/*
	 * next_balance will be updated only when there is a need.
	 * When the CPU is attached to null domain for ex, it will not be
	 * updated.
	 */
	if (likely(update_next_balance))
		nohz.next_balance = next_balance;

	return ret;
}

/*
 * In CONFIG_NO_HZ_COMMON case, the idle balance kickee will do the
 * rebalancing for all the cpus for whom scheduler ticks are stopped.
 */
static bool nohz_idle_balance(struct rq *this_rq, enum cpu_idle_type idle)
{
	int this_cpu = this_rq->cpu;
	unsigned int flags;

	if (!(atomic_read(nohz_flags(this_cpu)) & NOHZ_KICK_MASK))
		return false;

	if (idle != CPU_IDLE) {
		atomic_andnot(NOHZ_KICK_MASK, nohz_flags(this_cpu));
		return false;
	}

	/*
	 * barrier, pairs with nohz_balance_enter_idle(), ensures ...
	 */
	flags = atomic_fetch_andnot(NOHZ_KICK_MASK, nohz_flags(this_cpu));
	if (!(flags & NOHZ_KICK_MASK))
		return false;

	_nohz_idle_balance(this_rq, flags, idle);

	return true;
}

static void nohz_newidle_balance(struct rq *this_rq)
{
	int this_cpu = this_rq->cpu;

	/*
	 * This CPU doesn't want to be disturbed by scheduler
	 * housekeeping
	 */
	if (!housekeeping_cpu(this_cpu, HK_FLAG_SCHED))
		return;

	/* Will wake up very soon. No time for doing anything else*/
	if (this_rq->avg_idle < sysctl_sched_migration_cost)
		return;

	/* Don't need to update blocked load of idle CPUs*/
	if (!READ_ONCE(nohz.has_blocked) ||
	    time_before(jiffies, READ_ONCE(nohz.next_blocked)))
		return;

	raw_spin_unlock(&this_rq->lock);
	/*
	 * This CPU is going to be idle and blocked load of idle CPUs
	 * need to be updated. Run the ilb locally as it is a good
	 * candidate for ilb instead of waking up another idle CPU.
	 * Kick an normal ilb if we failed to do the update.
	 */
	if (!_nohz_idle_balance(this_rq, NOHZ_STATS_KICK, CPU_NEWLY_IDLE))
		kick_ilb(NOHZ_STATS_KICK);
	raw_spin_lock(&this_rq->lock);
}

#else /* !CONFIG_NO_HZ_COMMON */
static inline void nohz_balancer_kick(struct rq *rq) { }

static inline bool nohz_idle_balance(struct rq *this_rq, enum cpu_idle_type idle)
{
	return false;
}

static inline void nohz_newidle_balance(struct rq *this_rq) { }
#endif /* CONFIG_NO_HZ_COMMON */

/*
 * idle_balance is called by schedule() if this_cpu is about to become
 * idle. Attempts to pull tasks from other CPUs.
 */
static int idle_balance(struct rq *this_rq, struct rq_flags *rf)
{
	unsigned long next_balance = jiffies + HZ;
	int this_cpu = this_rq->cpu;
	struct sched_domain *sd;
	int pulled_task = 0;
	u64 curr_cost = 0;

	/*
	 * We must set idle_stamp _before_ calling idle_balance(), such that we
	 * measure the duration of idle_balance() as idle time.
	 */
	this_rq->idle_stamp = rq_clock(this_rq);

	/*
	 * Do not pull tasks towards !active CPUs...
	 */
	if (!cpu_active(this_cpu))
		return 0;

	/*
	 * This is OK, because current is on_cpu, which avoids it being picked
	 * for load-balance and preemption/IRQs are still disabled avoiding
	 * further scheduler activity on it and we're being very careful to
	 * re-start the picking loop.
	 */
	rq_unpin_lock(this_rq, rf);

	if (this_rq->avg_idle < sysctl_sched_migration_cost ||
	    !READ_ONCE(this_rq->rd->overload)) {

		rcu_read_lock();
		sd = rcu_dereference_check_sched_domain(this_rq->sd);
		if (sd)
			update_next_balance(sd, &next_balance);
		rcu_read_unlock();

		nohz_newidle_balance(this_rq);

		goto out;
	}

	raw_spin_unlock(&this_rq->lock);

	update_blocked_averages(this_cpu);
	rcu_read_lock();
	for_each_domain(this_cpu, sd) {
		int continue_balancing = 1;
		u64 t0, domain_cost;

		if (!(sd->flags & SD_LOAD_BALANCE))
			continue;

		if (this_rq->avg_idle < curr_cost + sd->max_newidle_lb_cost) {
			update_next_balance(sd, &next_balance);
			break;
		}

		if (sd->flags & SD_BALANCE_NEWIDLE) {
			t0 = sched_clock_cpu(this_cpu);

			pulled_task = load_balance(this_cpu, this_rq,
						   sd, CPU_NEWLY_IDLE,
						   &continue_balancing);

			domain_cost = sched_clock_cpu(this_cpu) - t0;
			if (domain_cost > sd->max_newidle_lb_cost)
				sd->max_newidle_lb_cost = domain_cost;

			curr_cost += domain_cost;
		}

		update_next_balance(sd, &next_balance);

		/*
		 * Stop searching for tasks to pull if there are
		 * now runnable tasks on this rq.
		 */
		if (pulled_task || this_rq->nr_running > 0)
			break;
	}
	rcu_read_unlock();

	raw_spin_lock(&this_rq->lock);

	if (curr_cost > this_rq->max_idle_balance_cost)
		this_rq->max_idle_balance_cost = curr_cost;

out:
	/*
	 * While browsing the domains, we released the rq lock, a task could
	 * have been enqueued in the meantime. Since we're not going idle,
	 * pretend we pulled a task.
	 */
	if (this_rq->cfs.h_nr_running && !pulled_task)
		pulled_task = 1;

	/* Move the next balance forward */
	if (time_after(this_rq->next_balance, next_balance))
		this_rq->next_balance = next_balance;

	/* Is there a task of a high priority class? */
	if (this_rq->nr_running != this_rq->cfs.h_nr_running)
		pulled_task = -1;

	if (pulled_task)
		this_rq->idle_stamp = 0;

	rq_repin_lock(this_rq, rf);

	return pulled_task;
}

/*
 * run_rebalance_domains is triggered when needed from the scheduler tick.
 * Also triggered for nohz idle balancing (with nohz_balancing_kick set).
 */
static __latent_entropy void run_rebalance_domains(struct softirq_action *h)
{
	struct rq *this_rq = this_rq();
	enum cpu_idle_type idle = this_rq->idle_balance ?
						CPU_IDLE : CPU_NOT_IDLE;

	/*
	 * If this CPU has a pending nohz_balance_kick, then do the
	 * balancing on behalf of the other idle CPUs whose ticks are
	 * stopped. Do nohz_idle_balance *before* rebalance_domains to
	 * give the idle CPUs a chance to load balance. Else we may
	 * load balance only within the local sched_domain hierarchy
	 * and abort nohz_idle_balance altogether if we pull some load.
	 */
	if (nohz_idle_balance(this_rq, idle))
		return;

	/* normal load balance */
	update_blocked_averages(this_rq->cpu);
	rebalance_domains(this_rq, idle);
}

/*
 * Trigger the SCHED_SOFTIRQ if it is time to do periodic load balancing.
 */
void trigger_load_balance(struct rq *rq)
{
	/* Don't need to rebalance while attached to NULL domain */
	if (unlikely(on_null_domain(rq)))
		return;

	if (time_after_eq(jiffies, rq->next_balance))
		raise_softirq(SCHED_SOFTIRQ);

	nohz_balancer_kick(rq);
}

static void rq_online_fair(struct rq *rq)
{
	update_sysctl();

	update_runtime_enabled(rq);
}

static void rq_offline_fair(struct rq *rq)
{
	update_sysctl();

	/* Ensure any throttled groups are reachable by pick_next_task */
	unthrottle_offline_cfs_rqs(rq);
}

#endif /* CONFIG_SMP */

/*
 * scheduler tick hitting a task of our scheduling class.
 *
 * NOTE: This function can be called remotely by the tick offload that
 * goes along full dynticks. Therefore no local assumption can be made
 * and everything must be accessed through the @rq and @curr passed in
 * parameters.
 */
static void task_tick_fair(struct rq *rq, struct task_struct *curr, int queued)
{
	struct cfs_rq *cfs_rq;
	struct sched_entity *se = &curr->se;

	for_each_sched_entity(se) {
		cfs_rq = cfs_rq_of(se);
		entity_tick(cfs_rq, se, queued);
	}

	if (static_branch_unlikely(&sched_numa_balancing))
		task_tick_numa(rq, curr);

	update_misfit_status(curr, rq);
	update_overutilized_status(task_rq(curr));
}

/*
 * called on fork with the child task as argument from the parent's context
 *  - child not yet on the tasklist
 *  - preemption disabled
 */
static void task_fork_fair(struct task_struct *p)
{
	struct cfs_rq *cfs_rq;
	struct sched_entity *se = &p->se, *curr;
	struct rq *rq = this_rq();
	struct rq_flags rf;

	rq_lock(rq, &rf);
	update_rq_clock(rq);

	cfs_rq = task_cfs_rq(current);
	curr = cfs_rq->curr;
	if (curr) {
		update_curr(cfs_rq);
		se->vruntime = curr->vruntime;
	}
	place_entity(cfs_rq, se, 1);

	if (sysctl_sched_child_runs_first && curr && entity_before(curr, se)) {
		/*
		 * Upon rescheduling, sched_class::put_prev_task() will place
		 * 'current' within the tree based on its new key value.
		 */
		swap(curr->vruntime, se->vruntime);
		resched_curr(rq);
	}

	se->vruntime -= cfs_rq->min_vruntime;
	rq_unlock(rq, &rf);
}

/*
 * Priority of the task has changed. Check to see if we preempt
 * the current task.
 */
static void
prio_changed_fair(struct rq *rq, struct task_struct *p, int oldprio)
{
	if (!task_on_rq_queued(p))
		return;

	/*
	 * Reschedule if we are currently running on this runqueue and
	 * our priority decreased, or if we are not currently running on
	 * this runqueue and our priority is higher than the current's
	 */
	if (rq->curr == p) {
		if (p->prio > oldprio)
			resched_curr(rq);
	} else
		check_preempt_curr(rq, p, 0);
}

static inline bool vruntime_normalized(struct task_struct *p)
{
	struct sched_entity *se = &p->se;

	/*
	 * In both the TASK_ON_RQ_QUEUED and TASK_ON_RQ_MIGRATING cases,
	 * the dequeue_entity(.flags=0) will already have normalized the
	 * vruntime.
	 */
	if (p->on_rq)
		return true;

	/*
	 * When !on_rq, vruntime of the task has usually NOT been normalized.
	 * But there are some cases where it has already been normalized:
	 *
	 * - A forked child which is waiting for being woken up by
	 *   wake_up_new_task().
	 * - A task which has been woken up by try_to_wake_up() and
	 *   waiting for actually being woken up by sched_ttwu_pending().
	 */
	if (!se->sum_exec_runtime ||
	    (p->state == TASK_WAKING && p->sched_remote_wakeup))
		return true;

	return false;
}

#ifdef CONFIG_FAIR_GROUP_SCHED
/*
 * Propagate the changes of the sched_entity across the tg tree to make it
 * visible to the root
 */
static void propagate_entity_cfs_rq(struct sched_entity *se)
{
	struct cfs_rq *cfs_rq;

	/* Start to propagate at parent */
	se = se->parent;

	for_each_sched_entity(se) {
		cfs_rq = cfs_rq_of(se);

		if (cfs_rq_throttled(cfs_rq))
			break;

		update_load_avg(cfs_rq, se, UPDATE_TG);
	}
}
#else
static void propagate_entity_cfs_rq(struct sched_entity *se) { }
#endif

static void detach_entity_cfs_rq(struct sched_entity *se)
{
	struct cfs_rq *cfs_rq = cfs_rq_of(se);

	/* Catch up with the cfs_rq and remove our load when we leave */
	update_load_avg(cfs_rq, se, 0);
	detach_entity_load_avg(cfs_rq, se);
	update_tg_load_avg(cfs_rq, false);
	propagate_entity_cfs_rq(se);
}

static void attach_entity_cfs_rq(struct sched_entity *se)
{
	struct cfs_rq *cfs_rq = cfs_rq_of(se);

#ifdef CONFIG_FAIR_GROUP_SCHED
	/*
	 * Since the real-depth could have been changed (only FAIR
	 * class maintain depth value), reset depth properly.
	 */
	se->depth = se->parent ? se->parent->depth + 1 : 0;
#endif

	/* Synchronize entity with its cfs_rq */
	update_load_avg(cfs_rq, se, sched_feat(ATTACH_AGE_LOAD) ? 0 : SKIP_AGE_LOAD);
	attach_entity_load_avg(cfs_rq, se, 0);
	update_tg_load_avg(cfs_rq, false);
	propagate_entity_cfs_rq(se);
}

static void detach_task_cfs_rq(struct task_struct *p)
{
	struct sched_entity *se = &p->se;
	struct cfs_rq *cfs_rq = cfs_rq_of(se);

	if (!vruntime_normalized(p)) {
		/*
		 * Fix up our vruntime so that the current sleep doesn't
		 * cause 'unlimited' sleep bonus.
		 */
		place_entity(cfs_rq, se, 0);
		se->vruntime -= cfs_rq->min_vruntime;
	}

	detach_entity_cfs_rq(se);
}

static void attach_task_cfs_rq(struct task_struct *p)
{
	struct sched_entity *se = &p->se;
	struct cfs_rq *cfs_rq = cfs_rq_of(se);

	attach_entity_cfs_rq(se);

	if (!vruntime_normalized(p))
		se->vruntime += cfs_rq->min_vruntime;
}

static void switched_from_fair(struct rq *rq, struct task_struct *p)
{
	detach_task_cfs_rq(p);
}

static void switched_to_fair(struct rq *rq, struct task_struct *p)
{
	attach_task_cfs_rq(p);

	if (task_on_rq_queued(p)) {
		/*
		 * We were most likely switched from sched_rt, so
		 * kick off the schedule if running, otherwise just see
		 * if we can still preempt the current task.
		 */
		if (rq->curr == p)
			resched_curr(rq);
		else
			check_preempt_curr(rq, p, 0);
	}
}

/* Account for a task changing its policy or group.
 *
 * This routine is mostly called to set cfs_rq->curr field when a task
 * migrates between groups/classes.
 */
static void set_curr_task_fair(struct rq *rq)
{
	struct sched_entity *se = &rq->curr->se;

	for_each_sched_entity(se) {
		struct cfs_rq *cfs_rq = cfs_rq_of(se);

		set_next_entity(cfs_rq, se);
		/* ensure bandwidth has been allocated on our new cfs_rq */
		account_cfs_rq_runtime(cfs_rq, 0);
	}
}

void init_cfs_rq(struct cfs_rq *cfs_rq)
{
	cfs_rq->tasks_timeline = RB_ROOT_CACHED;
	cfs_rq->min_vruntime = (u64)(-(1LL << 20));
#ifndef CONFIG_64BIT
	cfs_rq->min_vruntime_copy = cfs_rq->min_vruntime;
#endif
#ifdef CONFIG_SMP
	raw_spin_lock_init(&cfs_rq->removed.lock);
#endif
}

#ifdef CONFIG_FAIR_GROUP_SCHED
static void task_set_group_fair(struct task_struct *p)
{
	struct sched_entity *se = &p->se;

	set_task_rq(p, task_cpu(p));
	se->depth = se->parent ? se->parent->depth + 1 : 0;
}

static void task_move_group_fair(struct task_struct *p)
{
	detach_task_cfs_rq(p);
	set_task_rq(p, task_cpu(p));

#ifdef CONFIG_SMP
	/* Tell se's cfs_rq has been changed -- migrated */
	p->se.avg.last_update_time = 0;
#endif
	attach_task_cfs_rq(p);
}

static void task_change_group_fair(struct task_struct *p, int type)
{
	switch (type) {
	case TASK_SET_GROUP:
		task_set_group_fair(p);
		break;

	case TASK_MOVE_GROUP:
		task_move_group_fair(p);
		break;
	}
}

void free_fair_sched_group(struct task_group *tg)
{
	int i;

	destroy_cfs_bandwidth(tg_cfs_bandwidth(tg));

	for_each_possible_cpu(i) {
		if (tg->cfs_rq)
			kfree(tg->cfs_rq[i]);
		if (tg->se)
			kfree(tg->se[i]);
	}

	kfree(tg->cfs_rq);
	kfree(tg->se);
}

int alloc_fair_sched_group(struct task_group *tg, struct task_group *parent)
{
	struct sched_entity *se;
	struct cfs_rq *cfs_rq;
	int i;

	tg->cfs_rq = kcalloc(nr_cpu_ids, sizeof(cfs_rq), GFP_KERNEL);
	if (!tg->cfs_rq)
		goto err;
	tg->se = kcalloc(nr_cpu_ids, sizeof(se), GFP_KERNEL);
	if (!tg->se)
		goto err;

	tg->shares = NICE_0_LOAD;

	init_cfs_bandwidth(tg_cfs_bandwidth(tg));

	for_each_possible_cpu(i) {
		cfs_rq = kzalloc_node(sizeof(struct cfs_rq),
				      GFP_KERNEL, cpu_to_node(i));
		if (!cfs_rq)
			goto err;

		se = kzalloc_node(sizeof(struct sched_entity),
				  GFP_KERNEL, cpu_to_node(i));
		if (!se)
			goto err_free_rq;

		init_cfs_rq(cfs_rq);
		init_tg_cfs_entry(tg, cfs_rq, se, i, parent->se[i]);
		init_entity_runnable_average(se);
	}

	return 1;

err_free_rq:
	kfree(cfs_rq);
err:
	return 0;
}

void online_fair_sched_group(struct task_group *tg)
{
	struct sched_entity *se;
	struct rq *rq;
	int i;

	for_each_possible_cpu(i) {
		rq = cpu_rq(i);
		se = tg->se[i];

		raw_spin_lock_irq(&rq->lock);
		update_rq_clock(rq);
		attach_entity_cfs_rq(se);
		sync_throttle(tg, i);
		raw_spin_unlock_irq(&rq->lock);
	}
}

void unregister_fair_sched_group(struct task_group *tg)
{
	unsigned long flags;
	struct rq *rq;
	int cpu;

	for_each_possible_cpu(cpu) {
		if (tg->se[cpu])
			remove_entity_load_avg(tg->se[cpu]);

		/*
		 * Only empty task groups can be destroyed; so we can speculatively
		 * check on_list without danger of it being re-added.
		 */
		if (!tg->cfs_rq[cpu]->on_list)
			continue;

		rq = cpu_rq(cpu);

		raw_spin_lock_irqsave(&rq->lock, flags);
		list_del_leaf_cfs_rq(tg->cfs_rq[cpu]);
		raw_spin_unlock_irqrestore(&rq->lock, flags);
	}
}

void init_tg_cfs_entry(struct task_group *tg, struct cfs_rq *cfs_rq,
			struct sched_entity *se, int cpu,
			struct sched_entity *parent)
{
	struct rq *rq = cpu_rq(cpu);

	cfs_rq->tg = tg;
	cfs_rq->rq = rq;
	init_cfs_rq_runtime(cfs_rq);

	tg->cfs_rq[cpu] = cfs_rq;
	tg->se[cpu] = se;

	/* se could be NULL for root_task_group */
	if (!se)
		return;

	if (!parent) {
		se->cfs_rq = &rq->cfs;
		se->depth = 0;
	} else {
		se->cfs_rq = parent->my_q;
		se->depth = parent->depth + 1;
	}

	se->my_q = cfs_rq;
	/* guarantee group entities always have weight */
	update_load_set(&se->load, NICE_0_LOAD);
	se->parent = parent;
}

static DEFINE_MUTEX(shares_mutex);

int sched_group_set_shares(struct task_group *tg, unsigned long shares)
{
	int i;

	/*
	 * We can't change the weight of the root cgroup.
	 */
	if (!tg->se[0])
		return -EINVAL;

	shares = clamp(shares, scale_load(MIN_SHARES), scale_load(MAX_SHARES));

	mutex_lock(&shares_mutex);
	if (tg->shares == shares)
		goto done;

	tg->shares = shares;
	for_each_possible_cpu(i) {
		struct rq *rq = cpu_rq(i);
		struct sched_entity *se = tg->se[i];
		struct rq_flags rf;

		/* Propagate contribution to hierarchy */
		rq_lock_irqsave(rq, &rf);
		update_rq_clock(rq);
		for_each_sched_entity(se) {
			update_load_avg(cfs_rq_of(se), se, UPDATE_TG);
			update_cfs_group(se);
		}
		rq_unlock_irqrestore(rq, &rf);
	}

done:
	mutex_unlock(&shares_mutex);
	return 0;
}
#else /* CONFIG_FAIR_GROUP_SCHED */

void free_fair_sched_group(struct task_group *tg) { }

int alloc_fair_sched_group(struct task_group *tg, struct task_group *parent)
{
	return 1;
}

void online_fair_sched_group(struct task_group *tg) { }

void unregister_fair_sched_group(struct task_group *tg) { }

#endif /* CONFIG_FAIR_GROUP_SCHED */


static unsigned int get_rr_interval_fair(struct rq *rq, struct task_struct *task)
{
	struct sched_entity *se = &task->se;
	unsigned int rr_interval = 0;

	/*
	 * Time slice is 0 for SCHED_OTHER tasks that are on an otherwise
	 * idle runqueue:
	 */
	if (rq->cfs.load.weight)
		rr_interval = NS_TO_JIFFIES(sched_slice(cfs_rq_of(se), se));

	return rr_interval;
}

/*
 * All the scheduling class methods:
 */
const struct sched_class fair_sched_class = {
	.next			= &idle_sched_class,
	.enqueue_task		= enqueue_task_fair,
	.dequeue_task		= dequeue_task_fair,
	.yield_task		= yield_task_fair,
	.yield_to_task		= yield_to_task_fair,

	.check_preempt_curr	= check_preempt_wakeup,

	.pick_next_task		= pick_next_task_fair,
	.put_prev_task		= put_prev_task_fair,

#ifdef CONFIG_SMP
	.select_task_rq		= select_task_rq_fair,
	.migrate_task_rq	= migrate_task_rq_fair,

	.rq_online		= rq_online_fair,
	.rq_offline		= rq_offline_fair,

	.task_dead		= task_dead_fair,
	.set_cpus_allowed	= set_cpus_allowed_common,
#endif

	.set_curr_task          = set_curr_task_fair,
	.task_tick		= task_tick_fair,
	.task_fork		= task_fork_fair,

	.prio_changed		= prio_changed_fair,
	.switched_from		= switched_from_fair,
	.switched_to		= switched_to_fair,

	.get_rr_interval	= get_rr_interval_fair,

	.update_curr		= update_curr_fair,

#ifdef CONFIG_FAIR_GROUP_SCHED
	.task_change_group	= task_change_group_fair,
#endif

#ifdef CONFIG_UCLAMP_TASK
	.uclamp_enabled		= 1,
#endif
};

#ifdef CONFIG_SCHED_DEBUG
void print_cfs_stats(struct seq_file *m, int cpu)
{
	struct cfs_rq *cfs_rq, *pos;

	rcu_read_lock();
	for_each_leaf_cfs_rq_safe(cpu_rq(cpu), cfs_rq, pos)
		print_cfs_rq(m, cpu, cfs_rq);
	rcu_read_unlock();
}

#ifdef CONFIG_NUMA_BALANCING
void show_numa_stats(struct task_struct *p, struct seq_file *m)
{
	int node;
	unsigned long tsf = 0, tpf = 0, gsf = 0, gpf = 0;

	for_each_online_node(node) {
		if (p->numa_faults) {
			tsf = p->numa_faults[task_faults_idx(NUMA_MEM, node, 0)];
			tpf = p->numa_faults[task_faults_idx(NUMA_MEM, node, 1)];
		}
		if (p->numa_group) {
			gsf = p->numa_group->faults[task_faults_idx(NUMA_MEM, node, 0)],
			gpf = p->numa_group->faults[task_faults_idx(NUMA_MEM, node, 1)];
		}
		print_numa_stats(m, node, tsf, tpf, gsf, gpf);
	}
}
#endif /* CONFIG_NUMA_BALANCING */
#endif /* CONFIG_SCHED_DEBUG */

__init void init_sched_fair_class(void)
{
#ifdef CONFIG_SMP
	open_softirq(SCHED_SOFTIRQ, run_rebalance_domains);

#ifdef CONFIG_NO_HZ_COMMON
	nohz.next_balance = jiffies;
	nohz.next_blocked = jiffies;
	zalloc_cpumask_var(&nohz.idle_cpus_mask, GFP_NOWAIT);
#endif
#endif /* SMP */

}<|MERGE_RESOLUTION|>--- conflicted
+++ resolved
@@ -8261,16 +8261,16 @@
 	return load_idx;
 }
 
-<<<<<<< HEAD
-static unsigned long scale_rt_capacity(int cpu, unsigned long max)
-{
-	struct rq *rq = cpu_rq(cpu);
-=======
+// <<<<<<< HEAD
+// static unsigned long scale_rt_capacity(int cpu, unsigned long max)
+// {
+// 	struct rq *rq = cpu_rq(cpu);
+// =======
 static unsigned long scale_rt_capacity(struct sched_domain *sd, int cpu)
 {
 	struct rq *rq = cpu_rq(cpu);
 	unsigned long max = arch_scale_cpu_capacity(sd, cpu);
->>>>>>> a7627b86
+// >>>>>>> remotes/aosp-hikey-dev/dev/hikey960-mainline-WIP
 	unsigned long used, free;
 	unsigned long irq;
 
@@ -8298,11 +8298,11 @@
 
 static void update_cpu_capacity(struct sched_domain *sd, int cpu)
 {
-<<<<<<< HEAD
-	unsigned long capacity = arch_scale_cpu_capacity(sd, cpu);
-=======
+// <<<<<<< HEAD
+// 	unsigned long capacity = arch_scale_cpu_capacity(sd, cpu);
+// =======
 	unsigned long capacity = scale_rt_capacity(sd, cpu);
->>>>>>> a7627b86
+//>>>>>>> remotes/aosp-hikey-dev/dev/hikey960-mainline-WIP
 	struct sched_group *sdg = sd->groups;
 	struct max_cpu_capacity *mcc;
 	unsigned long max_capacity;
