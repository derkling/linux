/*
 * Completely Fair Scheduling (CFS) Class (SCHED_NORMAL/SCHED_BATCH)
 *
 *  Copyright (C) 2007 Red Hat, Inc., Ingo Molnar <mingo@redhat.com>
 *
 *  Interactivity improvements by Mike Galbraith
 *  (C) 2007 Mike Galbraith <efault@gmx.de>
 *
 *  Various enhancements by Dmitry Adamushko.
 *  (C) 2007 Dmitry Adamushko <dmitry.adamushko@gmail.com>
 *
 *  Group scheduling enhancements by Srivatsa Vaddagiri
 *  Copyright IBM Corporation, 2007
 *  Author: Srivatsa Vaddagiri <vatsa@linux.vnet.ibm.com>
 *
 *  Scaled math optimizations by Thomas Gleixner
 *  Copyright (C) 2007, Thomas Gleixner <tglx@linutronix.de>
 *
 *  Adaptive scheduling granularity, math enhancements by Peter Zijlstra
 *  Copyright (C) 2007 Red Hat, Inc., Peter Zijlstra <pzijlstr@redhat.com>
 */

#include <linux/latencytop.h>
#include <linux/sched.h>
#include <linux/cpumask.h>
#include <linux/slab.h>
#include <linux/profile.h>
#include <linux/interrupt.h>
#include <linux/mempolicy.h>
#include <linux/migrate.h>
#include <linux/task_work.h>

#include <trace/events/sched.h>

#include "sched.h"

/*
 * Targeted preemption latency for CPU-bound tasks:
 * (default: 6ms * (1 + ilog(ncpus)), units: nanoseconds)
 *
 * NOTE: this latency value is not the same as the concept of
 * 'timeslice length' - timeslices in CFS are of variable length
 * and have no persistent notion like in traditional, time-slice
 * based scheduling concepts.
 *
 * (to see the precise effective timeslice length of your workload,
 *  run vmstat and monitor the context-switches (cs) field)
 */
unsigned int sysctl_sched_latency = 6000000ULL;
unsigned int normalized_sysctl_sched_latency = 6000000ULL;

/*
 * The initial- and re-scaling of tunables is configurable
 * (default SCHED_TUNABLESCALING_LOG = *(1+ilog(ncpus))
 *
 * Options are:
 * SCHED_TUNABLESCALING_NONE - unscaled, always *1
 * SCHED_TUNABLESCALING_LOG - scaled logarithmical, *1+ilog(ncpus)
 * SCHED_TUNABLESCALING_LINEAR - scaled linear, *ncpus
 */
enum sched_tunable_scaling sysctl_sched_tunable_scaling
	= SCHED_TUNABLESCALING_LOG;

/*
 * Minimal preemption granularity for CPU-bound tasks:
 * (default: 0.75 msec * (1 + ilog(ncpus)), units: nanoseconds)
 */
unsigned int sysctl_sched_min_granularity = 750000ULL;
unsigned int normalized_sysctl_sched_min_granularity = 750000ULL;

/*
 * is kept at sysctl_sched_latency / sysctl_sched_min_granularity
 */
static unsigned int sched_nr_latency = 8;

/*
 * After fork, child runs first. If set to 0 (default) then
 * parent will (try to) run first.
 */
unsigned int sysctl_sched_child_runs_first __read_mostly;

/*
 * SCHED_OTHER wake-up granularity.
 * (default: 1 msec * (1 + ilog(ncpus)), units: nanoseconds)
 *
 * This option delays the preemption effects of decoupled workloads
 * and reduces their over-scheduling. Synchronous workloads will still
 * have immediate wakeup/sleep latencies.
 */
unsigned int sysctl_sched_wakeup_granularity = 1000000UL;
unsigned int normalized_sysctl_sched_wakeup_granularity = 1000000UL;

const_debug unsigned int sysctl_sched_migration_cost = 500000UL;

/*
 * The exponential sliding  window over which load is averaged for shares
 * distribution.
 * (default: 10msec)
 */
unsigned int __read_mostly sysctl_sched_shares_window = 10000000UL;

#ifdef CONFIG_CFS_BANDWIDTH
/*
 * Amount of runtime to allocate from global (tg) to local (per-cfs_rq) pool
 * each time a cfs_rq requests quota.
 *
 * Note: in the case that the slice exceeds the runtime remaining (either due
 * to consumption or the quota being specified to be smaller than the slice)
 * we will always only issue the remaining available time.
 *
 * default: 5 msec, units: microseconds
  */
unsigned int sysctl_sched_cfs_bandwidth_slice = 5000UL;
#endif

#ifdef CONFIG_SMP
/*
 * The packing policy of the scheduler
 *
 * Options are:
 * SCHED_PACKING_NONE - No buddy is used for packing some tasks
 * SCHED_PACKING_DEFAULT - The small tasks are packed on a not busy CPUs
 * SCHED_PACKING_FULL - All Tasks are packed in a minimum number of CPUs
 */
enum sched_tunable_packing sysctl_sched_packing_mode = SCHED_PACKING_DEFAULT;

#endif
/*
 * Increase the granularity value when there are more CPUs,
 * because with more CPUs the 'effective latency' as visible
 * to users decreases. But the relationship is not linear,
 * so pick a second-best guess by going with the log2 of the
 * number of CPUs.
 *
 * This idea comes from the SD scheduler of Con Kolivas:
 */
static int get_update_sysctl_factor(void)
{
	unsigned int cpus = min_t(int, num_online_cpus(), 8);
	unsigned int factor;

	switch (sysctl_sched_tunable_scaling) {
	case SCHED_TUNABLESCALING_NONE:
		factor = 1;
		break;
	case SCHED_TUNABLESCALING_LINEAR:
		factor = cpus;
		break;
	case SCHED_TUNABLESCALING_LOG:
	default:
		factor = 1 + ilog2(cpus);
		break;
	}

	return factor;
}

static void update_sysctl(void)
{
	unsigned int factor = get_update_sysctl_factor();

#define SET_SYSCTL(name) \
	(sysctl_##name = (factor) * normalized_sysctl_##name)
	SET_SYSCTL(sched_min_granularity);
	SET_SYSCTL(sched_latency);
	SET_SYSCTL(sched_wakeup_granularity);
#undef SET_SYSCTL
}

void sched_init_granularity(void)
{
	update_sysctl();
}


#ifdef CONFIG_SMP
static unsigned long power_of(int cpu)
{
	return cpu_rq(cpu)->cpu_power;
}

static unsigned long available_of(int cpu)
{
	return cpu_rq(cpu)->cpu_available;
}

/*
 * Save the id of the optimal CPU that should be used to pack small tasks
 * The value -1 is used when no buddy has been found
 */
DEFINE_PER_CPU(int, sd_pack_buddy);
DEFINE_PER_CPU(struct sched_domain *, sd_pack_domain);

/*
 * Look for the best buddy CPU that can be used to pack small tasks
 * We make the assumption that it doesn't wort to pack on CPU that share the
 * same powerline. We look for the 1st sched_domain without the
 * SD_SHARE_POWERDOMAIN flag. Then we look for the sched_group with the lowest
 * power per core based on the assumption that their power efficiency is
 * better
 */
void update_packing_domain(int cpu)
{
	struct sched_domain *sd;
	int id = -1;

	sd = highest_flag_domain(cpu, SD_SHARE_POWERDOMAIN);
	if (!sd)
		sd = rcu_dereference_check_sched_domain(cpu_rq(cpu)->sd);
	else
		sd = sd->parent;

	while (sd && (sd->flags & SD_LOAD_BALANCE)
		&& !(sd->flags & SD_SHARE_POWERDOMAIN)) {
		struct sched_group *sg = sd->groups;
		struct sched_group *pack = sg;
		struct sched_group *tmp;

		/*
		 * The sched_domain of a CPU points on the local sched_group
		 * and this CPU of this local group is a good candidate
		 */
		id = cpu;

		/* loop the sched groups to find the best one */
		for (tmp = sg->next; tmp != sg; tmp = tmp->next) {
			if (tmp->sgp->power_available * pack->group_weight >
				pack->sgp->power_available * tmp->group_weight)
				continue;

			if ((tmp->sgp->power_available * pack->group_weight ==
				pack->sgp->power_available * tmp->group_weight)
			 && (cpumask_first(sched_group_cpus(tmp)) >= id))
				continue;

			/* we have found a better group */
			pack = tmp;

			/* Take the 1st CPU of the new group */
			id = cpumask_first(sched_group_cpus(pack));
		}

		/* Look for another CPU than itself */
		if (id != cpu)
			break;

		sd = sd->parent;
	}

	pr_debug("CPU%d packing on CPU%d\n", cpu, id);
	per_cpu(sd_pack_domain, cpu) = sd;
	per_cpu(sd_pack_buddy, cpu) = id;
}

void update_packing_buddy(int cpu, int activity)
{
	struct sched_domain *sd = per_cpu(sd_pack_domain, cpu);
	struct sched_group *sg, *pack, *tmp;
	int id = cpu;

	if (!sd)
		return;

	/*
	 * The sched_domain of a CPU points on the local sched_group
	 * and this CPU of this local group is a good candidate
	 */
	pack = sg = sd->groups;

	/* loop the sched groups to find the best one */
	for (tmp = sg->next; tmp != sg; tmp = tmp->next) {
		if ((tmp->sgp->power_available * pack->group_weight) >
			(pack->sgp->power_available * tmp->group_weight))
			continue;

		if (((tmp->sgp->power_available * pack->group_weight) ==
			 (pack->sgp->power_available * tmp->group_weight))
		 && (cpumask_first(sched_group_cpus(tmp)) >= id))
			continue;

		/* we have found a better group */
		pack = tmp;

		/* Take the 1st CPU of the new group */
		id = cpumask_first(sched_group_cpus(pack));
	}

	if ((cpu == id) || (activity <= available_of(id))) {
		per_cpu(sd_pack_buddy, cpu) = id;
		return;
	}

	for (tmp = pack; activity > 0; tmp = tmp->next) {
		if (tmp->sgp->power_available > activity) {
			id = cpumask_first(sched_group_cpus(tmp));
			activity -= available_of(id);
			if (cpu == id)
				activity = 0;
			while ((activity > 0) && (id < nr_cpu_ids)) {
				id = cpumask_next(id, sched_group_cpus(tmp));
				activity -= available_of(id);
				if (cpu == id)
					activity = 0;
			}
		} else if (cpumask_test_cpu(cpu, sched_group_cpus(tmp))) {
			id = cpu;
			activity = 0;
		} else {
			activity -= tmp->sgp->power_available;
		}
	}

	per_cpu(sd_pack_buddy, cpu) = id;
}

#endif /* CONFIG_SMP */

#if BITS_PER_LONG == 32
# define WMULT_CONST	(~0UL)
#else
# define WMULT_CONST	(1UL << 32)
#endif

#define WMULT_SHIFT	32

/*
 * Shift right and round:
 */
#define SRR(x, y) (((x) + (1UL << ((y) - 1))) >> (y))

/*
 * delta *= weight / lw
 */
static unsigned long
calc_delta_mine(unsigned long delta_exec, unsigned long weight,
		struct load_weight *lw)
{
	u64 tmp;

	/*
	 * weight can be less than 2^SCHED_LOAD_RESOLUTION for task group sched
	 * entities since MIN_SHARES = 2. Treat weight as 1 if less than
	 * 2^SCHED_LOAD_RESOLUTION.
	 */
	if (likely(weight > (1UL << SCHED_LOAD_RESOLUTION)))
		tmp = (u64)delta_exec * scale_load_down(weight);
	else
		tmp = (u64)delta_exec;

	if (!lw->inv_weight) {
		unsigned long w = scale_load_down(lw->weight);

		if (BITS_PER_LONG > 32 && unlikely(w >= WMULT_CONST))
			lw->inv_weight = 1;
		else if (unlikely(!w))
			lw->inv_weight = WMULT_CONST;
		else
			lw->inv_weight = WMULT_CONST / w;
	}

	/*
	 * Check whether we'd overflow the 64-bit multiplication:
	 */
	if (unlikely(tmp > WMULT_CONST))
		tmp = SRR(SRR(tmp, WMULT_SHIFT/2) * lw->inv_weight,
			WMULT_SHIFT/2);
	else
		tmp = SRR(tmp * lw->inv_weight, WMULT_SHIFT);

	return (unsigned long)min(tmp, (u64)(unsigned long)LONG_MAX);
}


const struct sched_class fair_sched_class;

/**************************************************************
 * CFS operations on generic schedulable entities:
 */

#ifdef CONFIG_FAIR_GROUP_SCHED

/* cpu runqueue to which this cfs_rq is attached */
static inline struct rq *rq_of(struct cfs_rq *cfs_rq)
{
	return cfs_rq->rq;
}

/* An entity is a task if it doesn't "own" a runqueue */
#define entity_is_task(se)	(!se->my_q)

static inline struct task_struct *task_of(struct sched_entity *se)
{
#ifdef CONFIG_SCHED_DEBUG
	WARN_ON_ONCE(!entity_is_task(se));
#endif
	return container_of(se, struct task_struct, se);
}

/* Walk up scheduling entities hierarchy */
#define for_each_sched_entity(se) \
		for (; se; se = se->parent)

static inline struct cfs_rq *task_cfs_rq(struct task_struct *p)
{
	return p->se.cfs_rq;
}

/* runqueue on which this entity is (to be) queued */
static inline struct cfs_rq *cfs_rq_of(struct sched_entity *se)
{
	return se->cfs_rq;
}

/* runqueue "owned" by this group */
static inline struct cfs_rq *group_cfs_rq(struct sched_entity *grp)
{
	return grp->my_q;
}

static void update_cfs_rq_blocked_load(struct cfs_rq *cfs_rq,
				       int force_update);

static inline void list_add_leaf_cfs_rq(struct cfs_rq *cfs_rq)
{
	if (!cfs_rq->on_list) {
		/*
		 * Ensure we either appear before our parent (if already
		 * enqueued) or force our parent to appear after us when it is
		 * enqueued.  The fact that we always enqueue bottom-up
		 * reduces this to two cases.
		 */
		if (cfs_rq->tg->parent &&
		    cfs_rq->tg->parent->cfs_rq[cpu_of(rq_of(cfs_rq))]->on_list) {
			list_add_rcu(&cfs_rq->leaf_cfs_rq_list,
				&rq_of(cfs_rq)->leaf_cfs_rq_list);
		} else {
			list_add_tail_rcu(&cfs_rq->leaf_cfs_rq_list,
				&rq_of(cfs_rq)->leaf_cfs_rq_list);
		}

		cfs_rq->on_list = 1;
		/* We should have no load, but we need to update last_decay. */
		update_cfs_rq_blocked_load(cfs_rq, 0);
	}
}

static inline void list_del_leaf_cfs_rq(struct cfs_rq *cfs_rq)
{
	if (cfs_rq->on_list) {
		list_del_rcu(&cfs_rq->leaf_cfs_rq_list);
		cfs_rq->on_list = 0;
	}
}

/* Iterate thr' all leaf cfs_rq's on a runqueue */
#define for_each_leaf_cfs_rq(rq, cfs_rq) \
	list_for_each_entry_rcu(cfs_rq, &rq->leaf_cfs_rq_list, leaf_cfs_rq_list)

/* Do the two (enqueued) entities belong to the same group ? */
static inline int
is_same_group(struct sched_entity *se, struct sched_entity *pse)
{
	if (se->cfs_rq == pse->cfs_rq)
		return 1;

	return 0;
}

static inline struct sched_entity *parent_entity(struct sched_entity *se)
{
	return se->parent;
}

/* return depth at which a sched entity is present in the hierarchy */
static inline int depth_se(struct sched_entity *se)
{
	int depth = 0;

	for_each_sched_entity(se)
		depth++;

	return depth;
}

static void
find_matching_se(struct sched_entity **se, struct sched_entity **pse)
{
	int se_depth, pse_depth;

	/*
	 * preemption test can be made between sibling entities who are in the
	 * same cfs_rq i.e who have a common parent. Walk up the hierarchy of
	 * both tasks until we find their ancestors who are siblings of common
	 * parent.
	 */

	/* First walk up until both entities are at same depth */
	se_depth = depth_se(*se);
	pse_depth = depth_se(*pse);

	while (se_depth > pse_depth) {
		se_depth--;
		*se = parent_entity(*se);
	}

	while (pse_depth > se_depth) {
		pse_depth--;
		*pse = parent_entity(*pse);
	}

	while (!is_same_group(*se, *pse)) {
		*se = parent_entity(*se);
		*pse = parent_entity(*pse);
	}
}

#else	/* !CONFIG_FAIR_GROUP_SCHED */

static inline struct task_struct *task_of(struct sched_entity *se)
{
	return container_of(se, struct task_struct, se);
}

static inline struct rq *rq_of(struct cfs_rq *cfs_rq)
{
	return container_of(cfs_rq, struct rq, cfs);
}

#define entity_is_task(se)	1

#define for_each_sched_entity(se) \
		for (; se; se = NULL)

static inline struct cfs_rq *task_cfs_rq(struct task_struct *p)
{
	return &task_rq(p)->cfs;
}

static inline struct cfs_rq *cfs_rq_of(struct sched_entity *se)
{
	struct task_struct *p = task_of(se);
	struct rq *rq = task_rq(p);

	return &rq->cfs;
}

/* runqueue "owned" by this group */
static inline struct cfs_rq *group_cfs_rq(struct sched_entity *grp)
{
	return NULL;
}

static inline void list_add_leaf_cfs_rq(struct cfs_rq *cfs_rq)
{
}

static inline void list_del_leaf_cfs_rq(struct cfs_rq *cfs_rq)
{
}

#define for_each_leaf_cfs_rq(rq, cfs_rq) \
		for (cfs_rq = &rq->cfs; cfs_rq; cfs_rq = NULL)

static inline int
is_same_group(struct sched_entity *se, struct sched_entity *pse)
{
	return 1;
}

static inline struct sched_entity *parent_entity(struct sched_entity *se)
{
	return NULL;
}

static inline void
find_matching_se(struct sched_entity **se, struct sched_entity **pse)
{
}

#endif	/* CONFIG_FAIR_GROUP_SCHED */

static __always_inline
void account_cfs_rq_runtime(struct cfs_rq *cfs_rq, unsigned long delta_exec);

/**************************************************************
 * Scheduling class tree data structure manipulation methods:
 */

static inline u64 max_vruntime(u64 max_vruntime, u64 vruntime)
{
	s64 delta = (s64)(vruntime - max_vruntime);
	if (delta > 0)
		max_vruntime = vruntime;

	return max_vruntime;
}

static inline u64 min_vruntime(u64 min_vruntime, u64 vruntime)
{
	s64 delta = (s64)(vruntime - min_vruntime);
	if (delta < 0)
		min_vruntime = vruntime;

	return min_vruntime;
}

static inline int entity_before(struct sched_entity *a,
				struct sched_entity *b)
{
	return (s64)(a->vruntime - b->vruntime) < 0;
}

static void update_min_vruntime(struct cfs_rq *cfs_rq)
{
	u64 vruntime = cfs_rq->min_vruntime;

	if (cfs_rq->curr)
		vruntime = cfs_rq->curr->vruntime;

	if (cfs_rq->rb_leftmost) {
		struct sched_entity *se = rb_entry(cfs_rq->rb_leftmost,
						   struct sched_entity,
						   run_node);

		if (!cfs_rq->curr)
			vruntime = se->vruntime;
		else
			vruntime = min_vruntime(vruntime, se->vruntime);
	}

	/* ensure we never gain time by being placed backwards. */
	cfs_rq->min_vruntime = max_vruntime(cfs_rq->min_vruntime, vruntime);
#ifndef CONFIG_64BIT
	smp_wmb();
	cfs_rq->min_vruntime_copy = cfs_rq->min_vruntime;
#endif
}

/*
 * Enqueue an entity into the rb-tree:
 */
static void __enqueue_entity(struct cfs_rq *cfs_rq, struct sched_entity *se)
{
	struct rb_node **link = &cfs_rq->tasks_timeline.rb_node;
	struct rb_node *parent = NULL;
	struct sched_entity *entry;
	int leftmost = 1;

	/*
	 * Find the right place in the rbtree:
	 */
	while (*link) {
		parent = *link;
		entry = rb_entry(parent, struct sched_entity, run_node);
		/*
		 * We dont care about collisions. Nodes with
		 * the same key stay together.
		 */
		if (entity_before(se, entry)) {
			link = &parent->rb_left;
		} else {
			link = &parent->rb_right;
			leftmost = 0;
		}
	}

	/*
	 * Maintain a cache of leftmost tree entries (it is frequently
	 * used):
	 */
	if (leftmost)
		cfs_rq->rb_leftmost = &se->run_node;

	rb_link_node(&se->run_node, parent, link);
	rb_insert_color(&se->run_node, &cfs_rq->tasks_timeline);
}

static void __dequeue_entity(struct cfs_rq *cfs_rq, struct sched_entity *se)
{
	if (cfs_rq->rb_leftmost == &se->run_node) {
		struct rb_node *next_node;

		next_node = rb_next(&se->run_node);
		cfs_rq->rb_leftmost = next_node;
	}

	rb_erase(&se->run_node, &cfs_rq->tasks_timeline);
}

struct sched_entity *__pick_first_entity(struct cfs_rq *cfs_rq)
{
	struct rb_node *left = cfs_rq->rb_leftmost;

	if (!left)
		return NULL;

	return rb_entry(left, struct sched_entity, run_node);
}

static struct sched_entity *__pick_next_entity(struct sched_entity *se)
{
	struct rb_node *next = rb_next(&se->run_node);

	if (!next)
		return NULL;

	return rb_entry(next, struct sched_entity, run_node);
}

#ifdef CONFIG_SCHED_DEBUG
struct sched_entity *__pick_last_entity(struct cfs_rq *cfs_rq)
{
	struct rb_node *last = rb_last(&cfs_rq->tasks_timeline);

	if (!last)
		return NULL;

	return rb_entry(last, struct sched_entity, run_node);
}

/**************************************************************
 * Scheduling class statistics methods:
 */

int sched_proc_update_handler(struct ctl_table *table, int write,
		void __user *buffer, size_t *lenp,
		loff_t *ppos)
{
	int ret = proc_dointvec_minmax(table, write, buffer, lenp, ppos);
	int factor = get_update_sysctl_factor();

	if (ret || !write)
		return ret;

	sched_nr_latency = DIV_ROUND_UP(sysctl_sched_latency,
					sysctl_sched_min_granularity);

#define WRT_SYSCTL(name) \
	(normalized_sysctl_##name = sysctl_##name / (factor))
	WRT_SYSCTL(sched_min_granularity);
	WRT_SYSCTL(sched_latency);
	WRT_SYSCTL(sched_wakeup_granularity);
#undef WRT_SYSCTL

	return 0;
}
#endif

/*
 * delta /= w
 */
static inline unsigned long
calc_delta_fair(unsigned long delta, struct sched_entity *se)
{
	if (unlikely(se->load.weight != NICE_0_LOAD))
		delta = calc_delta_mine(delta, NICE_0_LOAD, &se->load);

	return delta;
}

/*
 * The idea is to set a period in which each task runs once.
 *
 * When there are too many tasks (sched_nr_latency) we have to stretch
 * this period because otherwise the slices get too small.
 *
 * p = (nr <= nl) ? l : l*nr/nl
 */
static u64 __sched_period(unsigned long nr_running)
{
	u64 period = sysctl_sched_latency;
	unsigned long nr_latency = sched_nr_latency;

	if (unlikely(nr_running > nr_latency)) {
		period = sysctl_sched_min_granularity;
		period *= nr_running;
	}

	return period;
}

/*
 * We calculate the wall-time slice from the period by taking a part
 * proportional to the weight.
 *
 * s = p*P[w/rw]
 */
static u64 sched_slice(struct cfs_rq *cfs_rq, struct sched_entity *se)
{
	u64 slice = __sched_period(cfs_rq->nr_running + !se->on_rq);

	for_each_sched_entity(se) {
		struct load_weight *load;
		struct load_weight lw;

		cfs_rq = cfs_rq_of(se);
		load = &cfs_rq->load;

		if (unlikely(!se->on_rq)) {
			lw = cfs_rq->load;

			update_load_add(&lw, se->load.weight);
			load = &lw;
		}
		slice = calc_delta_mine(slice, se->load.weight, load);
	}
	return slice;
}

/*
 * We calculate the vruntime slice of a to-be-inserted task.
 *
 * vs = s/w
 */
static u64 sched_vslice(struct cfs_rq *cfs_rq, struct sched_entity *se)
{
	return calc_delta_fair(sched_slice(cfs_rq, se), se);
}

/*
 * Update the current task's runtime statistics. Skip current tasks that
 * are not in our scheduling class.
 */
static inline void
__update_curr(struct cfs_rq *cfs_rq, struct sched_entity *curr,
	      unsigned long delta_exec)
{
	unsigned long delta_exec_weighted;

	schedstat_set(curr->statistics.exec_max,
		      max((u64)delta_exec, curr->statistics.exec_max));

	curr->sum_exec_runtime += delta_exec;
	schedstat_add(cfs_rq, exec_clock, delta_exec);
	delta_exec_weighted = calc_delta_fair(delta_exec, curr);

	curr->vruntime += delta_exec_weighted;
	update_min_vruntime(cfs_rq);
}

static void update_curr(struct cfs_rq *cfs_rq)
{
	struct sched_entity *curr = cfs_rq->curr;
	u64 now = rq_of(cfs_rq)->clock_task;
	unsigned long delta_exec;

	if (unlikely(!curr))
		return;

	/*
	 * Get the amount of time the current task was running
	 * since the last time we changed load (this cannot
	 * overflow on 32 bits):
	 */
	delta_exec = (unsigned long)(now - curr->exec_start);
	if (!delta_exec)
		return;

	__update_curr(cfs_rq, curr, delta_exec);
	curr->exec_start = now;

	if (entity_is_task(curr)) {
		struct task_struct *curtask = task_of(curr);

		trace_sched_stat_runtime(curtask, delta_exec, curr->vruntime);
		cpuacct_charge(curtask, delta_exec);
		account_group_exec_runtime(curtask, delta_exec);
	}

	account_cfs_rq_runtime(cfs_rq, delta_exec);
}

static inline void
update_stats_wait_start(struct cfs_rq *cfs_rq, struct sched_entity *se)
{
	schedstat_set(se->statistics.wait_start, rq_of(cfs_rq)->clock);
}

/*
 * Task is being enqueued - update stats:
 */
static void update_stats_enqueue(struct cfs_rq *cfs_rq, struct sched_entity *se)
{
	/*
	 * Are we enqueueing a waiting task? (for current tasks
	 * a dequeue/enqueue event is a NOP)
	 */
	if (se != cfs_rq->curr)
		update_stats_wait_start(cfs_rq, se);
}

static void
update_stats_wait_end(struct cfs_rq *cfs_rq, struct sched_entity *se)
{
	schedstat_set(se->statistics.wait_max, max(se->statistics.wait_max,
			rq_of(cfs_rq)->clock - se->statistics.wait_start));
	schedstat_set(se->statistics.wait_count, se->statistics.wait_count + 1);
	schedstat_set(se->statistics.wait_sum, se->statistics.wait_sum +
			rq_of(cfs_rq)->clock - se->statistics.wait_start);
#ifdef CONFIG_SCHEDSTATS
	if (entity_is_task(se)) {
		trace_sched_stat_wait(task_of(se),
			rq_of(cfs_rq)->clock - se->statistics.wait_start);
	}
#endif
	schedstat_set(se->statistics.wait_start, 0);
}

static inline void
update_stats_dequeue(struct cfs_rq *cfs_rq, struct sched_entity *se)
{
	/*
	 * Mark the end of the wait period if dequeueing a
	 * waiting task:
	 */
	if (se != cfs_rq->curr)
		update_stats_wait_end(cfs_rq, se);
}

/*
 * We are picking a new current task - update its stats:
 */
static inline void
update_stats_curr_start(struct cfs_rq *cfs_rq, struct sched_entity *se)
{
	/*
	 * We are starting a new run period:
	 */
	se->exec_start = rq_of(cfs_rq)->clock_task;
}

/**************************************************
 * Scheduling class queueing methods:
 */

#ifdef CONFIG_NUMA_BALANCING
/*
 * numa task sample period in ms
 */
unsigned int sysctl_numa_balancing_scan_period_min = 100;
unsigned int sysctl_numa_balancing_scan_period_max = 100*50;
unsigned int sysctl_numa_balancing_scan_period_reset = 100*600;

/* Portion of address space to scan in MB */
unsigned int sysctl_numa_balancing_scan_size = 256;

/* Scan @scan_size MB every @scan_period after an initial @scan_delay in ms */
unsigned int sysctl_numa_balancing_scan_delay = 1000;

static void task_numa_placement(struct task_struct *p)
{
	int seq;

	if (!p->mm)	/* for example, ksmd faulting in a user's mm */
		return;
	seq = ACCESS_ONCE(p->mm->numa_scan_seq);
	if (p->numa_scan_seq == seq)
		return;
	p->numa_scan_seq = seq;

	/* FIXME: Scheduling placement policy hints go here */
}

/*
 * Got a PROT_NONE fault for a page on @node.
 */
void task_numa_fault(int node, int pages, bool migrated)
{
	struct task_struct *p = current;

	if (!sched_feat_numa(NUMA))
		return;

	/* FIXME: Allocate task-specific structure for placement policy here */

	/*
	 * If pages are properly placed (did not migrate) then scan slower.
	 * This is reset periodically in case of phase changes
	 */
        if (!migrated)
		p->numa_scan_period = min(sysctl_numa_balancing_scan_period_max,
			p->numa_scan_period + jiffies_to_msecs(10));

	task_numa_placement(p);
}

static void reset_ptenuma_scan(struct task_struct *p)
{
	ACCESS_ONCE(p->mm->numa_scan_seq)++;
	p->mm->numa_scan_offset = 0;
}

/*
 * The expensive part of numa migration is done from task_work context.
 * Triggered from task_tick_numa().
 */
void task_numa_work(struct callback_head *work)
{
	unsigned long migrate, next_scan, now = jiffies;
	struct task_struct *p = current;
	struct mm_struct *mm = p->mm;
	struct vm_area_struct *vma;
	unsigned long start, end;
	long pages;

	WARN_ON_ONCE(p != container_of(work, struct task_struct, numa_work));

	work->next = work; /* protect against double add */
	/*
	 * Who cares about NUMA placement when they're dying.
	 *
	 * NOTE: make sure not to dereference p->mm before this check,
	 * exit_task_work() happens _after_ exit_mm() so we could be called
	 * without p->mm even though we still had it when we enqueued this
	 * work.
	 */
	if (p->flags & PF_EXITING)
		return;

	/*
	 * We do not care about task placement until a task runs on a node
	 * other than the first one used by the address space. This is
	 * largely because migrations are driven by what CPU the task
	 * is running on. If it's never scheduled on another node, it'll
	 * not migrate so why bother trapping the fault.
	 */
	if (mm->first_nid == NUMA_PTE_SCAN_INIT)
		mm->first_nid = numa_node_id();
	if (mm->first_nid != NUMA_PTE_SCAN_ACTIVE) {
		/* Are we running on a new node yet? */
		if (numa_node_id() == mm->first_nid &&
		    !sched_feat_numa(NUMA_FORCE))
			return;

		mm->first_nid = NUMA_PTE_SCAN_ACTIVE;
	}

	/*
	 * Reset the scan period if enough time has gone by. Objective is that
	 * scanning will be reduced if pages are properly placed. As tasks
	 * can enter different phases this needs to be re-examined. Lacking
	 * proper tracking of reference behaviour, this blunt hammer is used.
	 */
	migrate = mm->numa_next_reset;
	if (time_after(now, migrate)) {
		p->numa_scan_period = sysctl_numa_balancing_scan_period_min;
		next_scan = now + msecs_to_jiffies(sysctl_numa_balancing_scan_period_reset);
		xchg(&mm->numa_next_reset, next_scan);
	}

	/*
	 * Enforce maximal scan/migration frequency..
	 */
	migrate = mm->numa_next_scan;
	if (time_before(now, migrate))
		return;

	if (p->numa_scan_period == 0)
		p->numa_scan_period = sysctl_numa_balancing_scan_period_min;

	next_scan = now + msecs_to_jiffies(p->numa_scan_period);
	if (cmpxchg(&mm->numa_next_scan, migrate, next_scan) != migrate)
		return;

	/*
	 * Do not set pte_numa if the current running node is rate-limited.
	 * This loses statistics on the fault but if we are unwilling to
	 * migrate to this node, it is less likely we can do useful work
	 */
	if (migrate_ratelimited(numa_node_id()))
		return;

	start = mm->numa_scan_offset;
	pages = sysctl_numa_balancing_scan_size;
	pages <<= 20 - PAGE_SHIFT; /* MB in pages */
	if (!pages)
		return;

	down_read(&mm->mmap_sem);
	vma = find_vma(mm, start);
	if (!vma) {
		reset_ptenuma_scan(p);
		start = 0;
		vma = mm->mmap;
	}
	for (; vma; vma = vma->vm_next) {
		if (!vma_migratable(vma))
			continue;

		/* Skip small VMAs. They are not likely to be of relevance */
		if (vma->vm_end - vma->vm_start < HPAGE_SIZE)
			continue;

		do {
			start = max(start, vma->vm_start);
			end = ALIGN(start + (pages << PAGE_SHIFT), HPAGE_SIZE);
			end = min(end, vma->vm_end);
			pages -= change_prot_numa(vma, start, end);

			start = end;
			if (pages <= 0)
				goto out;
		} while (end != vma->vm_end);
	}

out:
	/*
	 * It is possible to reach the end of the VMA list but the last few VMAs are
	 * not guaranteed to the vma_migratable. If they are not, we would find the
	 * !migratable VMA on the next scan but not reset the scanner to the start
	 * so check it now.
	 */
	if (vma)
		mm->numa_scan_offset = start;
	else
		reset_ptenuma_scan(p);
	up_read(&mm->mmap_sem);
}

/*
 * Drive the periodic memory faults..
 */
void task_tick_numa(struct rq *rq, struct task_struct *curr)
{
	struct callback_head *work = &curr->numa_work;
	u64 period, now;

	/*
	 * We don't care about NUMA placement if we don't have memory.
	 */
	if (!curr->mm || (curr->flags & PF_EXITING) || work->next != work)
		return;

	/*
	 * Using runtime rather than walltime has the dual advantage that
	 * we (mostly) drive the selection from busy threads and that the
	 * task needs to have done some actual work before we bother with
	 * NUMA placement.
	 */
	now = curr->se.sum_exec_runtime;
	period = (u64)curr->numa_scan_period * NSEC_PER_MSEC;

	if (now - curr->node_stamp > period) {
		if (!curr->node_stamp)
			curr->numa_scan_period = sysctl_numa_balancing_scan_period_min;
		curr->node_stamp = now;

		if (!time_before(jiffies, curr->mm->numa_next_scan)) {
			init_task_work(work, task_numa_work); /* TODO: move this into sched_fork() */
			task_work_add(curr, work, true);
		}
	}
}
#else
static void task_tick_numa(struct rq *rq, struct task_struct *curr)
{
}
#endif /* CONFIG_NUMA_BALANCING */

static void
account_entity_enqueue(struct cfs_rq *cfs_rq, struct sched_entity *se)
{
	update_load_add(&cfs_rq->load, se->load.weight);
	if (!parent_entity(se))
		update_load_add(&rq_of(cfs_rq)->load, se->load.weight);
#ifdef CONFIG_SMP
	if (entity_is_task(se))
		list_add(&se->group_node, &rq_of(cfs_rq)->cfs_tasks);
#endif
	cfs_rq->nr_running++;
}

static void
account_entity_dequeue(struct cfs_rq *cfs_rq, struct sched_entity *se)
{
	update_load_sub(&cfs_rq->load, se->load.weight);
	if (!parent_entity(se))
		update_load_sub(&rq_of(cfs_rq)->load, se->load.weight);
	if (entity_is_task(se))
		list_del_init(&se->group_node);
	cfs_rq->nr_running--;
}

#ifdef CONFIG_FAIR_GROUP_SCHED
# ifdef CONFIG_SMP
static inline long calc_tg_weight(struct task_group *tg, struct cfs_rq *cfs_rq)
{
	long tg_weight;

	/*
	 * Use this CPU's actual weight instead of the last load_contribution
	 * to gain a more accurate current total weight. See
	 * update_cfs_rq_load_contribution().
	 */
	tg_weight = atomic64_read(&tg->load_avg);
	tg_weight -= cfs_rq->tg_load_contrib;
	tg_weight += cfs_rq->load.weight;

	return tg_weight;
}

static long calc_cfs_shares(struct cfs_rq *cfs_rq, struct task_group *tg)
{
	long tg_weight, load, shares;

	tg_weight = calc_tg_weight(tg, cfs_rq);
	load = cfs_rq->load.weight;

	shares = (tg->shares * load);
	if (tg_weight)
		shares /= tg_weight;

	if (shares < MIN_SHARES)
		shares = MIN_SHARES;
	if (shares > tg->shares)
		shares = tg->shares;

	return shares;
}
# else /* CONFIG_SMP */
static inline long calc_cfs_shares(struct cfs_rq *cfs_rq, struct task_group *tg)
{
	return tg->shares;
}
# endif /* CONFIG_SMP */
static void reweight_entity(struct cfs_rq *cfs_rq, struct sched_entity *se,
			    unsigned long weight)
{
	if (se->on_rq) {
		/* commit outstanding execution time */
		if (cfs_rq->curr == se)
			update_curr(cfs_rq);
		account_entity_dequeue(cfs_rq, se);
	}

	update_load_set(&se->load, weight);

	if (se->on_rq)
		account_entity_enqueue(cfs_rq, se);
}

static inline int throttled_hierarchy(struct cfs_rq *cfs_rq);

static void update_cfs_shares(struct cfs_rq *cfs_rq)
{
	struct task_group *tg;
	struct sched_entity *se;
	long shares;

	tg = cfs_rq->tg;
	se = tg->se[cpu_of(rq_of(cfs_rq))];
	if (!se || throttled_hierarchy(cfs_rq))
		return;
#ifndef CONFIG_SMP
	if (likely(se->load.weight == tg->shares))
		return;
#endif
	shares = calc_cfs_shares(cfs_rq, tg);

	reweight_entity(cfs_rq_of(se), se, shares);
}
#else /* CONFIG_FAIR_GROUP_SCHED */
static inline void update_cfs_shares(struct cfs_rq *cfs_rq)
{
}
#endif /* CONFIG_FAIR_GROUP_SCHED */

#ifdef CONFIG_SMP
/*
 * We choose a half-life close to 1 scheduling period.
 * Note: The tables below are dependent on this value.
 */
#define LOAD_AVG_PERIOD 32
#define LOAD_AVG_MAX 47742 /* maximum possible load avg */
#define LOAD_AVG_MAX_N 345 /* number of full periods to produce LOAD_MAX_AVG */

/* Precomputed fixed inverse multiplies for multiplication by y^n */
static const u32 runnable_avg_yN_inv[] = {
	0xffffffff, 0xfa83b2da, 0xf5257d14, 0xefe4b99a, 0xeac0c6e6, 0xe5b906e6,
	0xe0ccdeeb, 0xdbfbb796, 0xd744fcc9, 0xd2a81d91, 0xce248c14, 0xc9b9bd85,
	0xc5672a10, 0xc12c4cc9, 0xbd08a39e, 0xb8fbaf46, 0xb504f333, 0xb123f581,
	0xad583ee9, 0xa9a15ab4, 0xa5fed6a9, 0xa2704302, 0x9ef5325f, 0x9b8d39b9,
	0x9837f050, 0x94f4efa8, 0x91c3d373, 0x8ea4398a, 0x8b95c1e3, 0x88980e80,
	0x85aac367, 0x82cd8698,
};

/*
 * Precomputed \Sum y^k { 1<=k<=n }.  These are floor(true_value) to prevent
 * over-estimates when re-combining.
 */
static const u32 runnable_avg_yN_sum[] = {
	    0, 1002, 1982, 2941, 3880, 4798, 5697, 6576, 7437, 8279, 9103,
	 9909,10698,11470,12226,12966,13690,14398,15091,15769,16433,17082,
	17718,18340,18949,19545,20128,20698,21256,21802,22336,22859,23371,
};

/*
 * Approximate:
 *   val * y^n,    where y^32 ~= 0.5 (~1 scheduling period)
 */
static __always_inline u64 decay_load(u64 val, u64 n)
{
	unsigned int local_n;

	if (!n)
		return val;
	else if (unlikely(n > LOAD_AVG_PERIOD * 63))
		return 0;

	/* after bounds checking we can collapse to 32-bit */
	local_n = n;

	/*
	 * As y^PERIOD = 1/2, we can combine
	 *    y^n = 1/2^(n/PERIOD) * k^(n%PERIOD)
	 * With a look-up table which covers k^n (n<PERIOD)
	 *
	 * To achieve constant time decay_load.
	 */
	if (unlikely(local_n >= LOAD_AVG_PERIOD)) {
		val >>= local_n / LOAD_AVG_PERIOD;
		local_n %= LOAD_AVG_PERIOD;
	}

	val *= runnable_avg_yN_inv[local_n];
	/* We don't use SRR here since we always want to round down. */
	return val >> 32;
}

/*
 * For updates fully spanning n periods, the contribution to runnable
 * average will be: \Sum 1024*y^n
 *
 * We can compute this reasonably efficiently by combining:
 *   y^PERIOD = 1/2 with precomputed \Sum 1024*y^n {for  n <PERIOD}
 */
static u32 __compute_runnable_contrib(u64 n)
{
	u32 contrib = 0;

	if (likely(n <= LOAD_AVG_PERIOD))
		return runnable_avg_yN_sum[n];
	else if (unlikely(n >= LOAD_AVG_MAX_N))
		return LOAD_AVG_MAX;

	/* Compute \Sum k^n combining precomputed values for k^i, \Sum k^j */
	do {
		contrib /= 2; /* y^LOAD_AVG_PERIOD = 1/2 */
		contrib += runnable_avg_yN_sum[LOAD_AVG_PERIOD];

		n -= LOAD_AVG_PERIOD;
	} while (n > LOAD_AVG_PERIOD);

	contrib = decay_load(contrib, n);
	return contrib + runnable_avg_yN_sum[n];
}

/*
 * We can represent the historical contribution to runnable average as the
 * coefficients of a geometric series.  To do this we sub-divide our runnable
 * history into segments of approximately 1ms (1024us); label the segment that
 * occurred N-ms ago p_N, with p_0 corresponding to the current period, e.g.
 *
 * [<- 1024us ->|<- 1024us ->|<- 1024us ->| ...
 *      p0            p1           p2
 *     (now)       (~1ms ago)  (~2ms ago)
 *
 * Let u_i denote the fraction of p_i that the entity was runnable.
 *
 * We then designate the fractions u_i as our co-efficients, yielding the
 * following representation of historical load:
 *   u_0 + u_1*y + u_2*y^2 + u_3*y^3 + ...
 *
 * We choose y based on the with of a reasonably scheduling period, fixing:
 *   y^32 = 0.5
 *
 * This means that the contribution to load ~32ms ago (u_32) will be weighted
 * approximately half as much as the contribution to load within the last ms
 * (u_0).
 *
 * When a period "rolls over" and we have new u_0`, multiplying the previous
 * sum again by y is sufficient to update:
 *   load_avg = u_0` + y*(u_0 + u_1*y + u_2*y^2 + ... )
 *            = u_0 + u_1*y + u_2*y^2 + ... [re-labeling u_i --> u_{i+1}]
 */
static __always_inline int __update_entity_runnable_avg(u64 now,
							struct sched_avg *sa,
							int runnable)
{
	u64 delta, periods;
	u32 runnable_contrib;
	int delta_w, decayed = 0;

	delta = now - sa->last_runnable_update;
	/*
	 * This should only happen when time goes backwards, which it
	 * unfortunately does during sched clock init when we swap over to TSC.
	 */
	if ((s64)delta < 0) {
		sa->last_runnable_update = now;
		return 0;
	}

	/*
	 * Use 1024ns as the unit of measurement since it's a reasonable
	 * approximation of 1us and fast to compute.
	 */
	delta >>= 10;
	if (!delta)
		return 0;
	sa->last_runnable_update = now;

	/* delta_w is the amount already accumulated against our next period */
	delta_w = sa->runnable_avg_period % 1024;
	if (delta + delta_w >= 1024) {
		/* period roll-over */
		decayed = 1;

		/*
		 * Now that we know we're crossing a period boundary, figure
		 * out how much from delta we need to complete the current
		 * period and accrue it.
		 */
		delta_w = 1024 - delta_w;
		if (runnable)
			sa->runnable_avg_sum += delta_w;
		sa->runnable_avg_period += delta_w;

		delta -= delta_w;

		/* Figure out how many additional periods this update spans */
		periods = delta / 1024;
		delta %= 1024;

		sa->runnable_avg_sum = decay_load(sa->runnable_avg_sum,
						  periods + 1);
		sa->runnable_avg_period = decay_load(sa->runnable_avg_period,
						     periods + 1);

		/* Efficiently calculate \sum (1..n_period) 1024*y^i */
		runnable_contrib = __compute_runnable_contrib(periods);
		if (runnable)
			sa->runnable_avg_sum += runnable_contrib;
		sa->runnable_avg_period += runnable_contrib;
	}

	/* Remainder of delta accrued against u_0` */
	if (runnable)
		sa->runnable_avg_sum += delta;
	sa->runnable_avg_period += delta;

	return decayed;
}

/* Synchronize an entity's decay with its parenting cfs_rq.*/
static inline u64 __synchronize_entity_decay(struct sched_entity *se)
{
	struct cfs_rq *cfs_rq = cfs_rq_of(se);
	u64 decays = atomic64_read(&cfs_rq->decay_counter);

	decays -= se->avg.decay_count;
	if (!decays)
		return 0;

	se->avg.load_avg_contrib = decay_load(se->avg.load_avg_contrib, decays);
	se->avg.decay_count = 0;

	return decays;
}

#ifdef CONFIG_FAIR_GROUP_SCHED
static inline void __update_cfs_rq_tg_load_contrib(struct cfs_rq *cfs_rq,
						 int force_update)
{
	struct task_group *tg = cfs_rq->tg;
	s64 tg_contrib;

	tg_contrib = cfs_rq->runnable_load_avg + cfs_rq->blocked_load_avg;
	tg_contrib -= cfs_rq->tg_load_contrib;

	if (force_update || abs64(tg_contrib) > cfs_rq->tg_load_contrib / 8) {
		atomic64_add(tg_contrib, &tg->load_avg);
		cfs_rq->tg_load_contrib += tg_contrib;
	}
}

/*
 * Aggregate cfs_rq runnable averages into an equivalent task_group
 * representation for computing load contributions.
 */
static inline void __update_tg_runnable_avg(struct sched_avg *sa,
						  struct cfs_rq *cfs_rq)
{
	struct task_group *tg = cfs_rq->tg;
	long contrib;

	/* The fraction of a cpu used by this cfs_rq */
	contrib = div_u64(sa->runnable_avg_sum << NICE_0_SHIFT,
			  sa->runnable_avg_period + 1);
	contrib -= cfs_rq->tg_runnable_contrib;

	if (abs(contrib) > cfs_rq->tg_runnable_contrib / 64) {
		atomic_add(contrib, &tg->runnable_avg);
		cfs_rq->tg_runnable_contrib += contrib;
	}
}

static inline void __update_group_entity_contrib(struct sched_entity *se)
{
	struct cfs_rq *cfs_rq = group_cfs_rq(se);
	struct task_group *tg = cfs_rq->tg;
	int runnable_avg;

	u64 contrib;

	contrib = cfs_rq->tg_load_contrib * tg->shares;
	se->avg.load_avg_contrib = div64_u64(contrib,
					     atomic64_read(&tg->load_avg) + 1);

	/*
	 * For group entities we need to compute a correction term in the case
	 * that they are consuming <1 cpu so that we would contribute the same
	 * load as a task of equal weight.
	 *
	 * Explicitly co-ordinating this measurement would be expensive, but
	 * fortunately the sum of each cpus contribution forms a usable
	 * lower-bound on the true value.
	 *
	 * Consider the aggregate of 2 contributions.  Either they are disjoint
	 * (and the sum represents true value) or they are disjoint and we are
	 * understating by the aggregate of their overlap.
	 *
	 * Extending this to N cpus, for a given overlap, the maximum amount we
	 * understand is then n_i(n_i+1)/2 * w_i where n_i is the number of
	 * cpus that overlap for this interval and w_i is the interval width.
	 *
	 * On a small machine; the first term is well-bounded which bounds the
	 * total error since w_i is a subset of the period.  Whereas on a
	 * larger machine, while this first term can be larger, if w_i is the
	 * of consequential size guaranteed to see n_i*w_i quickly converge to
	 * our upper bound of 1-cpu.
	 */
	runnable_avg = atomic_read(&tg->runnable_avg);
	if (runnable_avg < NICE_0_LOAD) {
		se->avg.load_avg_contrib *= runnable_avg;
		se->avg.load_avg_contrib >>= NICE_0_SHIFT;
	}
}
#else
static inline void __update_cfs_rq_tg_load_contrib(struct cfs_rq *cfs_rq,
						 int force_update) {}
static inline void __update_tg_runnable_avg(struct sched_avg *sa,
						  struct cfs_rq *cfs_rq) {}
static inline void __update_group_entity_contrib(struct sched_entity *se) {}
#endif

static inline void __update_task_entity_contrib(struct sched_entity *se)
{
	u32 contrib;

	/* avoid overflowing a 32-bit type w/ SCHED_LOAD_SCALE */
	contrib = se->avg.runnable_avg_sum * scale_load_down(se->load.weight);
	contrib /= (se->avg.runnable_avg_period + 1);
	se->avg.load_avg_contrib = scale_load(contrib);
}

/* Compute the current contribution to load_avg by se, return any delta */
static long __update_entity_load_avg_contrib(struct sched_entity *se)
{
	long old_contrib = se->avg.load_avg_contrib;

	if (entity_is_task(se)) {
		__update_task_entity_contrib(se);
	} else {
		__update_tg_runnable_avg(&se->avg, group_cfs_rq(se));
		__update_group_entity_contrib(se);
	}

	return se->avg.load_avg_contrib - old_contrib;
}

static inline void subtract_blocked_load_contrib(struct cfs_rq *cfs_rq,
						 long load_contrib)
{
	if (likely(load_contrib < cfs_rq->blocked_load_avg))
		cfs_rq->blocked_load_avg -= load_contrib;
	else
		cfs_rq->blocked_load_avg = 0;
}

static inline u64 cfs_rq_clock_task(struct cfs_rq *cfs_rq);

/* Update a sched_entity's runnable average */
static inline void update_entity_load_avg(struct sched_entity *se,
					  int update_cfs_rq)
{
	struct cfs_rq *cfs_rq = cfs_rq_of(se);
	long contrib_delta;
	u64 now;

	/*
	 * For a group entity we need to use their owned cfs_rq_clock_task() in
	 * case they are the parent of a throttled hierarchy.
	 */
	if (entity_is_task(se))
		now = cfs_rq_clock_task(cfs_rq);
	else
		now = cfs_rq_clock_task(group_cfs_rq(se));

	if (!__update_entity_runnable_avg(now, &se->avg, se->on_rq))
		return;

	contrib_delta = __update_entity_load_avg_contrib(se);

	if (!update_cfs_rq)
		return;

	if (se->on_rq)
		cfs_rq->runnable_load_avg += contrib_delta;
	else
		subtract_blocked_load_contrib(cfs_rq, -contrib_delta);
}

/*
 * Decay the load contributed by all blocked children and account this so that
 * their contribution may appropriately discounted when they wake up.
 */
static void update_cfs_rq_blocked_load(struct cfs_rq *cfs_rq, int force_update)
{
	u64 now = cfs_rq_clock_task(cfs_rq) >> 20;
	u64 decays;

	decays = now - cfs_rq->last_decay;
	if (!decays && !force_update)
		return;

	if (atomic64_read(&cfs_rq->removed_load)) {
		u64 removed_load = atomic64_xchg(&cfs_rq->removed_load, 0);
		subtract_blocked_load_contrib(cfs_rq, removed_load);
	}

	if (decays) {
		cfs_rq->blocked_load_avg = decay_load(cfs_rq->blocked_load_avg,
						      decays);
		atomic64_add(decays, &cfs_rq->decay_counter);
		cfs_rq->last_decay = now;
	}

	__update_cfs_rq_tg_load_contrib(cfs_rq, force_update);
}

static inline void update_rq_runnable_avg(struct rq *rq, int runnable)
{
	__update_entity_runnable_avg(rq->clock_task, &rq->avg, runnable);
	__update_tg_runnable_avg(&rq->avg, &rq->cfs);
}

/* Add the load generated by se into cfs_rq's child load-average */
static inline void enqueue_entity_load_avg(struct cfs_rq *cfs_rq,
						  struct sched_entity *se,
						  int wakeup)
{
	/*
	 * We track migrations using entity decay_count <= 0, on a wake-up
	 * migration we use a negative decay count to track the remote decays
	 * accumulated while sleeping.
	 */
	if (unlikely(se->avg.decay_count <= 0)) {
		se->avg.last_runnable_update = rq_of(cfs_rq)->clock_task;
		if (se->avg.decay_count) {
			/*
			 * In a wake-up migration we have to approximate the
			 * time sleeping.  This is because we can't synchronize
			 * clock_task between the two cpus, and it is not
			 * guaranteed to be read-safe.  Instead, we can
			 * approximate this using our carried decays, which are
			 * explicitly atomically readable.
			 */
			se->avg.last_runnable_update -= (-se->avg.decay_count)
							<< 20;
			update_entity_load_avg(se, 0);
			/* Indicate that we're now synchronized and on-rq */
			se->avg.decay_count = 0;
		}
		wakeup = 0;
	} else {
		__synchronize_entity_decay(se);
	}

	/* migrated tasks did not contribute to our blocked load */
	if (wakeup) {
		subtract_blocked_load_contrib(cfs_rq, se->avg.load_avg_contrib);
		update_entity_load_avg(se, 0);
	}

	cfs_rq->runnable_load_avg += se->avg.load_avg_contrib;
	/* we force update consideration on load-balancer moves */
	update_cfs_rq_blocked_load(cfs_rq, !wakeup);
}

/*
 * Remove se's load from this cfs_rq child load-average, if the entity is
 * transitioning to a blocked state we track its projected decay using
 * blocked_load_avg.
 */
static inline void dequeue_entity_load_avg(struct cfs_rq *cfs_rq,
						  struct sched_entity *se,
						  int sleep)
{
	update_entity_load_avg(se, 1);
	/* we force update consideration on load-balancer moves */
	update_cfs_rq_blocked_load(cfs_rq, !sleep);

	cfs_rq->runnable_load_avg -= se->avg.load_avg_contrib;
	if (sleep) {
		cfs_rq->blocked_load_avg += se->avg.load_avg_contrib;
		se->avg.decay_count = atomic64_read(&cfs_rq->decay_counter);
	} /* migrations, e.g. sleep=0 leave decay_count == 0 */
}

/*
 * Update the rq's load with the elapsed running time before entering
 * idle. if the last scheduled task is not a CFS task, idle_enter will
 * be the only way to update the runnable statistic.
 */
void idle_enter_fair(struct rq *this_rq)
{
	update_rq_runnable_avg(this_rq, 1);
}

/*
 * Update the rq's load with the elapsed idle time before a task is
 * scheduled. if the newly scheduled task is not a CFS task, idle_exit will
 * be the only way to update the runnable statistic.
 */
void idle_exit_fair(struct rq *this_rq)
{
	update_rq_runnable_avg(this_rq, 0);
}

#else
static inline void update_entity_load_avg(struct sched_entity *se,
					  int update_cfs_rq) {}
static inline void update_rq_runnable_avg(struct rq *rq, int runnable) {}
static inline void enqueue_entity_load_avg(struct cfs_rq *cfs_rq,
					   struct sched_entity *se,
					   int wakeup) {}
static inline void dequeue_entity_load_avg(struct cfs_rq *cfs_rq,
					   struct sched_entity *se,
					   int sleep) {}
static inline void update_cfs_rq_blocked_load(struct cfs_rq *cfs_rq,
					      int force_update) {}
#endif

static void enqueue_sleeper(struct cfs_rq *cfs_rq, struct sched_entity *se)
{
#ifdef CONFIG_SCHEDSTATS
	struct task_struct *tsk = NULL;

	if (entity_is_task(se))
		tsk = task_of(se);

	if (se->statistics.sleep_start) {
		u64 delta = rq_of(cfs_rq)->clock - se->statistics.sleep_start;

		if ((s64)delta < 0)
			delta = 0;

		if (unlikely(delta > se->statistics.sleep_max))
			se->statistics.sleep_max = delta;

		se->statistics.sleep_start = 0;
		se->statistics.sum_sleep_runtime += delta;

		if (tsk) {
			account_scheduler_latency(tsk, delta >> 10, 1);
			trace_sched_stat_sleep(tsk, delta);
		}
	}
	if (se->statistics.block_start) {
		u64 delta = rq_of(cfs_rq)->clock - se->statistics.block_start;

		if ((s64)delta < 0)
			delta = 0;

		if (unlikely(delta > se->statistics.block_max))
			se->statistics.block_max = delta;

		se->statistics.block_start = 0;
		se->statistics.sum_sleep_runtime += delta;

		if (tsk) {
			if (tsk->in_iowait) {
				se->statistics.iowait_sum += delta;
				se->statistics.iowait_count++;
				trace_sched_stat_iowait(tsk, delta);
			}

			trace_sched_stat_blocked(tsk, delta);

			/*
			 * Blocking time is in units of nanosecs, so shift by
			 * 20 to get a milliseconds-range estimation of the
			 * amount of time that the task spent sleeping:
			 */
			if (unlikely(prof_on == SLEEP_PROFILING)) {
				profile_hits(SLEEP_PROFILING,
						(void *)get_wchan(tsk),
						delta >> 20);
			}
			account_scheduler_latency(tsk, delta >> 10, 0);
		}
	}
#endif
}

static void check_spread(struct cfs_rq *cfs_rq, struct sched_entity *se)
{
#ifdef CONFIG_SCHED_DEBUG
	s64 d = se->vruntime - cfs_rq->min_vruntime;

	if (d < 0)
		d = -d;

	if (d > 3*sysctl_sched_latency)
		schedstat_inc(cfs_rq, nr_spread_over);
#endif
}

static void
place_entity(struct cfs_rq *cfs_rq, struct sched_entity *se, int initial)
{
	u64 vruntime = cfs_rq->min_vruntime;

	/*
	 * The 'current' period is already promised to the current tasks,
	 * however the extra weight of the new task will slow them down a
	 * little, place the new task so that it fits in the slot that
	 * stays open at the end.
	 */
	if (initial && sched_feat(START_DEBIT))
		vruntime += sched_vslice(cfs_rq, se);

	/* sleeps up to a single latency don't count. */
	if (!initial) {
		unsigned long thresh = sysctl_sched_latency;

		/*
		 * Halve their sleep time's effect, to allow
		 * for a gentler effect of sleepers:
		 */
		if (sched_feat(GENTLE_FAIR_SLEEPERS))
			thresh >>= 1;

		vruntime -= thresh;
	}

	/* ensure we never gain time by being placed backwards. */
	se->vruntime = max_vruntime(se->vruntime, vruntime);
}

static void check_enqueue_throttle(struct cfs_rq *cfs_rq);

static void
enqueue_entity(struct cfs_rq *cfs_rq, struct sched_entity *se, int flags)
{
	/*
	 * Update the normalized vruntime before updating min_vruntime
	 * through callig update_curr().
	 */
	if (!(flags & ENQUEUE_WAKEUP) || (flags & ENQUEUE_WAKING))
		se->vruntime += cfs_rq->min_vruntime;

	/*
	 * Update run-time statistics of the 'current'.
	 */
	update_curr(cfs_rq);
	enqueue_entity_load_avg(cfs_rq, se, flags & ENQUEUE_WAKEUP);
	account_entity_enqueue(cfs_rq, se);
	update_cfs_shares(cfs_rq);

	if (flags & ENQUEUE_WAKEUP) {
		place_entity(cfs_rq, se, 0);
		enqueue_sleeper(cfs_rq, se);
	}

	update_stats_enqueue(cfs_rq, se);
	check_spread(cfs_rq, se);
	if (se != cfs_rq->curr)
		__enqueue_entity(cfs_rq, se);
	se->on_rq = 1;

	if (cfs_rq->nr_running == 1) {
		list_add_leaf_cfs_rq(cfs_rq);
		check_enqueue_throttle(cfs_rq);
	}
}

static void __clear_buddies_last(struct sched_entity *se)
{
	for_each_sched_entity(se) {
		struct cfs_rq *cfs_rq = cfs_rq_of(se);
		if (cfs_rq->last == se)
			cfs_rq->last = NULL;
		else
			break;
	}
}

static void __clear_buddies_next(struct sched_entity *se)
{
	for_each_sched_entity(se) {
		struct cfs_rq *cfs_rq = cfs_rq_of(se);
		if (cfs_rq->next == se)
			cfs_rq->next = NULL;
		else
			break;
	}
}

static void __clear_buddies_skip(struct sched_entity *se)
{
	for_each_sched_entity(se) {
		struct cfs_rq *cfs_rq = cfs_rq_of(se);
		if (cfs_rq->skip == se)
			cfs_rq->skip = NULL;
		else
			break;
	}
}

static void clear_buddies(struct cfs_rq *cfs_rq, struct sched_entity *se)
{
	if (cfs_rq->last == se)
		__clear_buddies_last(se);

	if (cfs_rq->next == se)
		__clear_buddies_next(se);

	if (cfs_rq->skip == se)
		__clear_buddies_skip(se);
}

static __always_inline void return_cfs_rq_runtime(struct cfs_rq *cfs_rq);

static void
dequeue_entity(struct cfs_rq *cfs_rq, struct sched_entity *se, int flags)
{
	/*
	 * Update run-time statistics of the 'current'.
	 */
	update_curr(cfs_rq);
	dequeue_entity_load_avg(cfs_rq, se, flags & DEQUEUE_SLEEP);

	update_stats_dequeue(cfs_rq, se);
	if (flags & DEQUEUE_SLEEP) {
#ifdef CONFIG_SCHEDSTATS
		if (entity_is_task(se)) {
			struct task_struct *tsk = task_of(se);

			if (tsk->state & TASK_INTERRUPTIBLE)
				se->statistics.sleep_start = rq_of(cfs_rq)->clock;
			if (tsk->state & TASK_UNINTERRUPTIBLE)
				se->statistics.block_start = rq_of(cfs_rq)->clock;
		}
#endif
	}

	clear_buddies(cfs_rq, se);

	if (se != cfs_rq->curr)
		__dequeue_entity(cfs_rq, se);
	se->on_rq = 0;
	account_entity_dequeue(cfs_rq, se);

	/*
	 * Normalize the entity after updating the min_vruntime because the
	 * update can refer to the ->curr item and we need to reflect this
	 * movement in our normalized position.
	 */
	if (!(flags & DEQUEUE_SLEEP))
		se->vruntime -= cfs_rq->min_vruntime;

	/* return excess runtime on last dequeue */
	return_cfs_rq_runtime(cfs_rq);

	update_min_vruntime(cfs_rq);
	update_cfs_shares(cfs_rq);
}

/*
 * Preempt the current task with a newly woken task if needed:
 */
static void
check_preempt_tick(struct cfs_rq *cfs_rq, struct sched_entity *curr)
{
	unsigned long ideal_runtime, delta_exec;
	struct sched_entity *se;
	s64 delta;

	ideal_runtime = sched_slice(cfs_rq, curr);
	delta_exec = curr->sum_exec_runtime - curr->prev_sum_exec_runtime;
	if (delta_exec > ideal_runtime) {
		resched_task(rq_of(cfs_rq)->curr);
		/*
		 * The current task ran long enough, ensure it doesn't get
		 * re-elected due to buddy favours.
		 */
		clear_buddies(cfs_rq, curr);
		return;
	}

	/*
	 * Ensure that a task that missed wakeup preemption by a
	 * narrow margin doesn't have to wait for a full slice.
	 * This also mitigates buddy induced latencies under load.
	 */
	if (delta_exec < sysctl_sched_min_granularity)
		return;

	se = __pick_first_entity(cfs_rq);
	delta = curr->vruntime - se->vruntime;

	if (delta < 0)
		return;

	if (delta > ideal_runtime)
		resched_task(rq_of(cfs_rq)->curr);
}

static void
set_next_entity(struct cfs_rq *cfs_rq, struct sched_entity *se)
{
	/* 'current' is not kept within the tree. */
	if (se->on_rq) {
		/*
		 * Any task has to be enqueued before it get to execute on
		 * a CPU. So account for the time it spent waiting on the
		 * runqueue.
		 */
		update_stats_wait_end(cfs_rq, se);
		__dequeue_entity(cfs_rq, se);
	}

	update_stats_curr_start(cfs_rq, se);
	cfs_rq->curr = se;
#ifdef CONFIG_SCHEDSTATS
	/*
	 * Track our maximum slice length, if the CPU's load is at
	 * least twice that of our own weight (i.e. dont track it
	 * when there are only lesser-weight tasks around):
	 */
	if (rq_of(cfs_rq)->load.weight >= 2*se->load.weight) {
		se->statistics.slice_max = max(se->statistics.slice_max,
			se->sum_exec_runtime - se->prev_sum_exec_runtime);
	}
#endif
	se->prev_sum_exec_runtime = se->sum_exec_runtime;
}

static int
wakeup_preempt_entity(struct sched_entity *curr, struct sched_entity *se);

/*
 * Pick the next process, keeping these things in mind, in this order:
 * 1) keep things fair between processes/task groups
 * 2) pick the "next" process, since someone really wants that to run
 * 3) pick the "last" process, for cache locality
 * 4) do not run the "skip" process, if something else is available
 */
static struct sched_entity *pick_next_entity(struct cfs_rq *cfs_rq)
{
	struct sched_entity *se = __pick_first_entity(cfs_rq);
	struct sched_entity *left = se;

	/*
	 * Avoid running the skip buddy, if running something else can
	 * be done without getting too unfair.
	 */
	if (cfs_rq->skip == se) {
		struct sched_entity *second = __pick_next_entity(se);
		if (second && wakeup_preempt_entity(second, left) < 1)
			se = second;
	}

	/*
	 * Prefer last buddy, try to return the CPU to a preempted task.
	 */
	if (cfs_rq->last && wakeup_preempt_entity(cfs_rq->last, left) < 1)
		se = cfs_rq->last;

	/*
	 * Someone really wants this to run. If it's not unfair, run it.
	 */
	if (cfs_rq->next && wakeup_preempt_entity(cfs_rq->next, left) < 1)
		se = cfs_rq->next;

	clear_buddies(cfs_rq, se);

	return se;
}

static void check_cfs_rq_runtime(struct cfs_rq *cfs_rq);

static void put_prev_entity(struct cfs_rq *cfs_rq, struct sched_entity *prev)
{
	/*
	 * If still on the runqueue then deactivate_task()
	 * was not called and update_curr() has to be done:
	 */
	if (prev->on_rq)
		update_curr(cfs_rq);

	/* throttle cfs_rqs exceeding runtime */
	check_cfs_rq_runtime(cfs_rq);

	check_spread(cfs_rq, prev);
	if (prev->on_rq) {
		update_stats_wait_start(cfs_rq, prev);
		/* Put 'current' back into the tree. */
		__enqueue_entity(cfs_rq, prev);
		/* in !on_rq case, update occurred at dequeue */
		update_entity_load_avg(prev, 1);
	}
	cfs_rq->curr = NULL;
}

static void
entity_tick(struct cfs_rq *cfs_rq, struct sched_entity *curr, int queued)
{
	/*
	 * Update run-time statistics of the 'current'.
	 */
	update_curr(cfs_rq);

	/*
	 * Ensure that runnable average is periodically updated.
	 */
	update_entity_load_avg(curr, 1);
	update_cfs_rq_blocked_load(cfs_rq, 1);

#ifdef CONFIG_SCHED_HRTICK
	/*
	 * queued ticks are scheduled to match the slice, so don't bother
	 * validating it and just reschedule.
	 */
	if (queued) {
		resched_task(rq_of(cfs_rq)->curr);
		return;
	}
	/*
	 * don't let the period tick interfere with the hrtick preemption
	 */
	if (!sched_feat(DOUBLE_TICK) &&
			hrtimer_active(&rq_of(cfs_rq)->hrtick_timer))
		return;
#endif

	if (cfs_rq->nr_running > 1)
		check_preempt_tick(cfs_rq, curr);
}


/**************************************************
 * CFS bandwidth control machinery
 */

#ifdef CONFIG_CFS_BANDWIDTH

#ifdef HAVE_JUMP_LABEL
static struct static_key __cfs_bandwidth_used;

static inline bool cfs_bandwidth_used(void)
{
	return static_key_false(&__cfs_bandwidth_used);
}

void account_cfs_bandwidth_used(int enabled, int was_enabled)
{
	/* only need to count groups transitioning between enabled/!enabled */
	if (enabled && !was_enabled)
		static_key_slow_inc(&__cfs_bandwidth_used);
	else if (!enabled && was_enabled)
		static_key_slow_dec(&__cfs_bandwidth_used);
}
#else /* HAVE_JUMP_LABEL */
static bool cfs_bandwidth_used(void)
{
	return true;
}

void account_cfs_bandwidth_used(int enabled, int was_enabled) {}
#endif /* HAVE_JUMP_LABEL */

/*
 * default period for cfs group bandwidth.
 * default: 0.1s, units: nanoseconds
 */
static inline u64 default_cfs_period(void)
{
	return 100000000ULL;
}

static inline u64 sched_cfs_bandwidth_slice(void)
{
	return (u64)sysctl_sched_cfs_bandwidth_slice * NSEC_PER_USEC;
}

/*
 * Replenish runtime according to assigned quota and update expiration time.
 * We use sched_clock_cpu directly instead of rq->clock to avoid adding
 * additional synchronization around rq->lock.
 *
 * requires cfs_b->lock
 */
void __refill_cfs_bandwidth_runtime(struct cfs_bandwidth *cfs_b)
{
	u64 now;

	if (cfs_b->quota == RUNTIME_INF)
		return;

	now = sched_clock_cpu(smp_processor_id());
	cfs_b->runtime = cfs_b->quota;
	cfs_b->runtime_expires = now + ktime_to_ns(cfs_b->period);
}

static inline struct cfs_bandwidth *tg_cfs_bandwidth(struct task_group *tg)
{
	return &tg->cfs_bandwidth;
}

/* rq->task_clock normalized against any time this cfs_rq has spent throttled */
static inline u64 cfs_rq_clock_task(struct cfs_rq *cfs_rq)
{
	if (unlikely(cfs_rq->throttle_count))
		return cfs_rq->throttled_clock_task;

	return rq_of(cfs_rq)->clock_task - cfs_rq->throttled_clock_task_time;
}

/* returns 0 on failure to allocate runtime */
static int assign_cfs_rq_runtime(struct cfs_rq *cfs_rq)
{
	struct task_group *tg = cfs_rq->tg;
	struct cfs_bandwidth *cfs_b = tg_cfs_bandwidth(tg);
	u64 amount = 0, min_amount, expires;

	/* note: this is a positive sum as runtime_remaining <= 0 */
	min_amount = sched_cfs_bandwidth_slice() - cfs_rq->runtime_remaining;

	raw_spin_lock(&cfs_b->lock);
	if (cfs_b->quota == RUNTIME_INF)
		amount = min_amount;
	else {
		/*
		 * If the bandwidth pool has become inactive, then at least one
		 * period must have elapsed since the last consumption.
		 * Refresh the global state and ensure bandwidth timer becomes
		 * active.
		 */
		if (!cfs_b->timer_active) {
			__refill_cfs_bandwidth_runtime(cfs_b);
			__start_cfs_bandwidth(cfs_b);
		}

		if (cfs_b->runtime > 0) {
			amount = min(cfs_b->runtime, min_amount);
			cfs_b->runtime -= amount;
			cfs_b->idle = 0;
		}
	}
	expires = cfs_b->runtime_expires;
	raw_spin_unlock(&cfs_b->lock);

	cfs_rq->runtime_remaining += amount;
	/*
	 * we may have advanced our local expiration to account for allowed
	 * spread between our sched_clock and the one on which runtime was
	 * issued.
	 */
	if ((s64)(expires - cfs_rq->runtime_expires) > 0)
		cfs_rq->runtime_expires = expires;

	return cfs_rq->runtime_remaining > 0;
}

/*
 * Note: This depends on the synchronization provided by sched_clock and the
 * fact that rq->clock snapshots this value.
 */
static void expire_cfs_rq_runtime(struct cfs_rq *cfs_rq)
{
	struct cfs_bandwidth *cfs_b = tg_cfs_bandwidth(cfs_rq->tg);
	struct rq *rq = rq_of(cfs_rq);

	/* if the deadline is ahead of our clock, nothing to do */
	if (likely((s64)(rq->clock - cfs_rq->runtime_expires) < 0))
		return;

	if (cfs_rq->runtime_remaining < 0)
		return;

	/*
	 * If the local deadline has passed we have to consider the
	 * possibility that our sched_clock is 'fast' and the global deadline
	 * has not truly expired.
	 *
	 * Fortunately we can check determine whether this the case by checking
	 * whether the global deadline has advanced.
	 */

	if ((s64)(cfs_rq->runtime_expires - cfs_b->runtime_expires) >= 0) {
		/* extend local deadline, drift is bounded above by 2 ticks */
		cfs_rq->runtime_expires += TICK_NSEC;
	} else {
		/* global deadline is ahead, expiration has passed */
		cfs_rq->runtime_remaining = 0;
	}
}

static void __account_cfs_rq_runtime(struct cfs_rq *cfs_rq,
				     unsigned long delta_exec)
{
	/* dock delta_exec before expiring quota (as it could span periods) */
	cfs_rq->runtime_remaining -= delta_exec;
	expire_cfs_rq_runtime(cfs_rq);

	if (likely(cfs_rq->runtime_remaining > 0))
		return;

	/*
	 * if we're unable to extend our runtime we resched so that the active
	 * hierarchy can be throttled
	 */
	if (!assign_cfs_rq_runtime(cfs_rq) && likely(cfs_rq->curr))
		resched_task(rq_of(cfs_rq)->curr);
}

static __always_inline
void account_cfs_rq_runtime(struct cfs_rq *cfs_rq, unsigned long delta_exec)
{
	if (!cfs_bandwidth_used() || !cfs_rq->runtime_enabled)
		return;

	__account_cfs_rq_runtime(cfs_rq, delta_exec);
}

static inline int cfs_rq_throttled(struct cfs_rq *cfs_rq)
{
	return cfs_bandwidth_used() && cfs_rq->throttled;
}

/* check whether cfs_rq, or any parent, is throttled */
static inline int throttled_hierarchy(struct cfs_rq *cfs_rq)
{
	return cfs_bandwidth_used() && cfs_rq->throttle_count;
}

/*
 * Ensure that neither of the group entities corresponding to src_cpu or
 * dest_cpu are members of a throttled hierarchy when performing group
 * load-balance operations.
 */
static inline int throttled_lb_pair(struct task_group *tg,
				    int src_cpu, int dest_cpu)
{
	struct cfs_rq *src_cfs_rq, *dest_cfs_rq;

	src_cfs_rq = tg->cfs_rq[src_cpu];
	dest_cfs_rq = tg->cfs_rq[dest_cpu];

	return throttled_hierarchy(src_cfs_rq) ||
	       throttled_hierarchy(dest_cfs_rq);
}

/* updated child weight may affect parent so we have to do this bottom up */
static int tg_unthrottle_up(struct task_group *tg, void *data)
{
	struct rq *rq = data;
	struct cfs_rq *cfs_rq = tg->cfs_rq[cpu_of(rq)];

	cfs_rq->throttle_count--;
#ifdef CONFIG_SMP
	if (!cfs_rq->throttle_count) {
		/* adjust cfs_rq_clock_task() */
		cfs_rq->throttled_clock_task_time += rq->clock_task -
					     cfs_rq->throttled_clock_task;
	}
#endif

	return 0;
}

static int tg_throttle_down(struct task_group *tg, void *data)
{
	struct rq *rq = data;
	struct cfs_rq *cfs_rq = tg->cfs_rq[cpu_of(rq)];

	/* group is entering throttled state, stop time */
	if (!cfs_rq->throttle_count)
		cfs_rq->throttled_clock_task = rq->clock_task;
	cfs_rq->throttle_count++;

	return 0;
}

static void throttle_cfs_rq(struct cfs_rq *cfs_rq)
{
	struct rq *rq = rq_of(cfs_rq);
	struct cfs_bandwidth *cfs_b = tg_cfs_bandwidth(cfs_rq->tg);
	struct sched_entity *se;
	long task_delta, dequeue = 1;

	se = cfs_rq->tg->se[cpu_of(rq_of(cfs_rq))];

	/* freeze hierarchy runnable averages while throttled */
	rcu_read_lock();
	walk_tg_tree_from(cfs_rq->tg, tg_throttle_down, tg_nop, (void *)rq);
	rcu_read_unlock();

	task_delta = cfs_rq->h_nr_running;
	for_each_sched_entity(se) {
		struct cfs_rq *qcfs_rq = cfs_rq_of(se);
		/* throttled entity or throttle-on-deactivate */
		if (!se->on_rq)
			break;

		if (dequeue)
			dequeue_entity(qcfs_rq, se, DEQUEUE_SLEEP);
		qcfs_rq->h_nr_running -= task_delta;

		if (qcfs_rq->load.weight)
			dequeue = 0;
	}

	if (!se)
		rq->nr_running -= task_delta;

	cfs_rq->throttled = 1;
	cfs_rq->throttled_clock = rq->clock;
	raw_spin_lock(&cfs_b->lock);
	list_add_tail_rcu(&cfs_rq->throttled_list, &cfs_b->throttled_cfs_rq);
	raw_spin_unlock(&cfs_b->lock);
}

void unthrottle_cfs_rq(struct cfs_rq *cfs_rq)
{
	struct rq *rq = rq_of(cfs_rq);
	struct cfs_bandwidth *cfs_b = tg_cfs_bandwidth(cfs_rq->tg);
	struct sched_entity *se;
	int enqueue = 1;
	long task_delta;

	se = cfs_rq->tg->se[cpu_of(rq_of(cfs_rq))];

	cfs_rq->throttled = 0;
	raw_spin_lock(&cfs_b->lock);
	cfs_b->throttled_time += rq->clock - cfs_rq->throttled_clock;
	list_del_rcu(&cfs_rq->throttled_list);
	raw_spin_unlock(&cfs_b->lock);

	update_rq_clock(rq);
	/* update hierarchical throttle state */
	walk_tg_tree_from(cfs_rq->tg, tg_nop, tg_unthrottle_up, (void *)rq);

	if (!cfs_rq->load.weight)
		return;

	task_delta = cfs_rq->h_nr_running;
	for_each_sched_entity(se) {
		if (se->on_rq)
			enqueue = 0;

		cfs_rq = cfs_rq_of(se);
		if (enqueue)
			enqueue_entity(cfs_rq, se, ENQUEUE_WAKEUP);
		cfs_rq->h_nr_running += task_delta;

		if (cfs_rq_throttled(cfs_rq))
			break;
	}

	if (!se)
		rq->nr_running += task_delta;

	/* determine whether we need to wake up potentially idle cpu */
	if (rq->curr == rq->idle && rq->cfs.nr_running)
		resched_task(rq->curr);
}

static u64 distribute_cfs_runtime(struct cfs_bandwidth *cfs_b,
		u64 remaining, u64 expires)
{
	struct cfs_rq *cfs_rq;
	u64 runtime = remaining;

	rcu_read_lock();
	list_for_each_entry_rcu(cfs_rq, &cfs_b->throttled_cfs_rq,
				throttled_list) {
		struct rq *rq = rq_of(cfs_rq);

		raw_spin_lock(&rq->lock);
		if (!cfs_rq_throttled(cfs_rq))
			goto next;

		runtime = -cfs_rq->runtime_remaining + 1;
		if (runtime > remaining)
			runtime = remaining;
		remaining -= runtime;

		cfs_rq->runtime_remaining += runtime;
		cfs_rq->runtime_expires = expires;

		/* we check whether we're throttled above */
		if (cfs_rq->runtime_remaining > 0)
			unthrottle_cfs_rq(cfs_rq);

next:
		raw_spin_unlock(&rq->lock);

		if (!remaining)
			break;
	}
	rcu_read_unlock();

	return remaining;
}

/*
 * Responsible for refilling a task_group's bandwidth and unthrottling its
 * cfs_rqs as appropriate. If there has been no activity within the last
 * period the timer is deactivated until scheduling resumes; cfs_b->idle is
 * used to track this state.
 */
static int do_sched_cfs_period_timer(struct cfs_bandwidth *cfs_b, int overrun)
{
	u64 runtime, runtime_expires;
	int idle = 1, throttled;

	raw_spin_lock(&cfs_b->lock);
	/* no need to continue the timer with no bandwidth constraint */
	if (cfs_b->quota == RUNTIME_INF)
		goto out_unlock;

	throttled = !list_empty(&cfs_b->throttled_cfs_rq);
	/* idle depends on !throttled (for the case of a large deficit) */
	idle = cfs_b->idle && !throttled;
	cfs_b->nr_periods += overrun;

	/* if we're going inactive then everything else can be deferred */
	if (idle)
		goto out_unlock;

	__refill_cfs_bandwidth_runtime(cfs_b);

	if (!throttled) {
		/* mark as potentially idle for the upcoming period */
		cfs_b->idle = 1;
		goto out_unlock;
	}

	/* account preceding periods in which throttling occurred */
	cfs_b->nr_throttled += overrun;

	/*
	 * There are throttled entities so we must first use the new bandwidth
	 * to unthrottle them before making it generally available.  This
	 * ensures that all existing debts will be paid before a new cfs_rq is
	 * allowed to run.
	 */
	runtime = cfs_b->runtime;
	runtime_expires = cfs_b->runtime_expires;
	cfs_b->runtime = 0;

	/*
	 * This check is repeated as we are holding onto the new bandwidth
	 * while we unthrottle.  This can potentially race with an unthrottled
	 * group trying to acquire new bandwidth from the global pool.
	 */
	while (throttled && runtime > 0) {
		raw_spin_unlock(&cfs_b->lock);
		/* we can't nest cfs_b->lock while distributing bandwidth */
		runtime = distribute_cfs_runtime(cfs_b, runtime,
						 runtime_expires);
		raw_spin_lock(&cfs_b->lock);

		throttled = !list_empty(&cfs_b->throttled_cfs_rq);
	}

	/* return (any) remaining runtime */
	cfs_b->runtime = runtime;
	/*
	 * While we are ensured activity in the period following an
	 * unthrottle, this also covers the case in which the new bandwidth is
	 * insufficient to cover the existing bandwidth deficit.  (Forcing the
	 * timer to remain active while there are any throttled entities.)
	 */
	cfs_b->idle = 0;
out_unlock:
	if (idle)
		cfs_b->timer_active = 0;
	raw_spin_unlock(&cfs_b->lock);

	return idle;
}

/* a cfs_rq won't donate quota below this amount */
static const u64 min_cfs_rq_runtime = 1 * NSEC_PER_MSEC;
/* minimum remaining period time to redistribute slack quota */
static const u64 min_bandwidth_expiration = 2 * NSEC_PER_MSEC;
/* how long we wait to gather additional slack before distributing */
static const u64 cfs_bandwidth_slack_period = 5 * NSEC_PER_MSEC;

/* are we near the end of the current quota period? */
static int runtime_refresh_within(struct cfs_bandwidth *cfs_b, u64 min_expire)
{
	struct hrtimer *refresh_timer = &cfs_b->period_timer;
	u64 remaining;

	/* if the call-back is running a quota refresh is already occurring */
	if (hrtimer_callback_running(refresh_timer))
		return 1;

	/* is a quota refresh about to occur? */
	remaining = ktime_to_ns(hrtimer_expires_remaining(refresh_timer));
	if (remaining < min_expire)
		return 1;

	return 0;
}

static void start_cfs_slack_bandwidth(struct cfs_bandwidth *cfs_b)
{
	u64 min_left = cfs_bandwidth_slack_period + min_bandwidth_expiration;

	/* if there's a quota refresh soon don't bother with slack */
	if (runtime_refresh_within(cfs_b, min_left))
		return;

	start_bandwidth_timer(&cfs_b->slack_timer,
				ns_to_ktime(cfs_bandwidth_slack_period));
}

/* we know any runtime found here is valid as update_curr() precedes return */
static void __return_cfs_rq_runtime(struct cfs_rq *cfs_rq)
{
	struct cfs_bandwidth *cfs_b = tg_cfs_bandwidth(cfs_rq->tg);
	s64 slack_runtime = cfs_rq->runtime_remaining - min_cfs_rq_runtime;

	if (slack_runtime <= 0)
		return;

	raw_spin_lock(&cfs_b->lock);
	if (cfs_b->quota != RUNTIME_INF &&
	    cfs_rq->runtime_expires == cfs_b->runtime_expires) {
		cfs_b->runtime += slack_runtime;

		/* we are under rq->lock, defer unthrottling using a timer */
		if (cfs_b->runtime > sched_cfs_bandwidth_slice() &&
		    !list_empty(&cfs_b->throttled_cfs_rq))
			start_cfs_slack_bandwidth(cfs_b);
	}
	raw_spin_unlock(&cfs_b->lock);

	/* even if it's not valid for return we don't want to try again */
	cfs_rq->runtime_remaining -= slack_runtime;
}

static __always_inline void return_cfs_rq_runtime(struct cfs_rq *cfs_rq)
{
	if (!cfs_bandwidth_used())
		return;

	if (!cfs_rq->runtime_enabled || cfs_rq->nr_running)
		return;

	__return_cfs_rq_runtime(cfs_rq);
}

/*
 * This is done with a timer (instead of inline with bandwidth return) since
 * it's necessary to juggle rq->locks to unthrottle their respective cfs_rqs.
 */
static void do_sched_cfs_slack_timer(struct cfs_bandwidth *cfs_b)
{
	u64 runtime = 0, slice = sched_cfs_bandwidth_slice();
	u64 expires;

	/* confirm we're still not at a refresh boundary */
	if (runtime_refresh_within(cfs_b, min_bandwidth_expiration))
		return;

	raw_spin_lock(&cfs_b->lock);
	if (cfs_b->quota != RUNTIME_INF && cfs_b->runtime > slice) {
		runtime = cfs_b->runtime;
		cfs_b->runtime = 0;
	}
	expires = cfs_b->runtime_expires;
	raw_spin_unlock(&cfs_b->lock);

	if (!runtime)
		return;

	runtime = distribute_cfs_runtime(cfs_b, runtime, expires);

	raw_spin_lock(&cfs_b->lock);
	if (expires == cfs_b->runtime_expires)
		cfs_b->runtime = runtime;
	raw_spin_unlock(&cfs_b->lock);
}

/*
 * When a group wakes up we want to make sure that its quota is not already
 * expired/exceeded, otherwise it may be allowed to steal additional ticks of
 * runtime as update_curr() throttling can not not trigger until it's on-rq.
 */
static void check_enqueue_throttle(struct cfs_rq *cfs_rq)
{
	if (!cfs_bandwidth_used())
		return;

	/* an active group must be handled by the update_curr()->put() path */
	if (!cfs_rq->runtime_enabled || cfs_rq->curr)
		return;

	/* ensure the group is not already throttled */
	if (cfs_rq_throttled(cfs_rq))
		return;

	/* update runtime allocation */
	account_cfs_rq_runtime(cfs_rq, 0);
	if (cfs_rq->runtime_remaining <= 0)
		throttle_cfs_rq(cfs_rq);
}

/* conditionally throttle active cfs_rq's from put_prev_entity() */
static void check_cfs_rq_runtime(struct cfs_rq *cfs_rq)
{
	if (!cfs_bandwidth_used())
		return;

	if (likely(!cfs_rq->runtime_enabled || cfs_rq->runtime_remaining > 0))
		return;

	/*
	 * it's possible for a throttled entity to be forced into a running
	 * state (e.g. set_curr_task), in this case we're finished.
	 */
	if (cfs_rq_throttled(cfs_rq))
		return;

	throttle_cfs_rq(cfs_rq);
}

static inline u64 default_cfs_period(void);
static int do_sched_cfs_period_timer(struct cfs_bandwidth *cfs_b, int overrun);
static void do_sched_cfs_slack_timer(struct cfs_bandwidth *cfs_b);

static enum hrtimer_restart sched_cfs_slack_timer(struct hrtimer *timer)
{
	struct cfs_bandwidth *cfs_b =
		container_of(timer, struct cfs_bandwidth, slack_timer);
	do_sched_cfs_slack_timer(cfs_b);

	return HRTIMER_NORESTART;
}

static enum hrtimer_restart sched_cfs_period_timer(struct hrtimer *timer)
{
	struct cfs_bandwidth *cfs_b =
		container_of(timer, struct cfs_bandwidth, period_timer);
	ktime_t now;
	int overrun;
	int idle = 0;

	for (;;) {
		now = hrtimer_cb_get_time(timer);
		overrun = hrtimer_forward(timer, now, cfs_b->period);

		if (!overrun)
			break;

		idle = do_sched_cfs_period_timer(cfs_b, overrun);
	}

	return idle ? HRTIMER_NORESTART : HRTIMER_RESTART;
}

void init_cfs_bandwidth(struct cfs_bandwidth *cfs_b)
{
	raw_spin_lock_init(&cfs_b->lock);
	cfs_b->runtime = 0;
	cfs_b->quota = RUNTIME_INF;
	cfs_b->period = ns_to_ktime(default_cfs_period());

	INIT_LIST_HEAD(&cfs_b->throttled_cfs_rq);
	hrtimer_init(&cfs_b->period_timer, CLOCK_MONOTONIC, HRTIMER_MODE_REL);
	cfs_b->period_timer.function = sched_cfs_period_timer;
	hrtimer_init(&cfs_b->slack_timer, CLOCK_MONOTONIC, HRTIMER_MODE_REL);
	cfs_b->slack_timer.function = sched_cfs_slack_timer;
}

static void init_cfs_rq_runtime(struct cfs_rq *cfs_rq)
{
	cfs_rq->runtime_enabled = 0;
	INIT_LIST_HEAD(&cfs_rq->throttled_list);
}

/* requires cfs_b->lock, may release to reprogram timer */
void __start_cfs_bandwidth(struct cfs_bandwidth *cfs_b)
{
	/*
	 * The timer may be active because we're trying to set a new bandwidth
	 * period or because we're racing with the tear-down path
	 * (timer_active==0 becomes visible before the hrtimer call-back
	 * terminates).  In either case we ensure that it's re-programmed
	 */
	while (unlikely(hrtimer_active(&cfs_b->period_timer))) {
		raw_spin_unlock(&cfs_b->lock);
		/* ensure cfs_b->lock is available while we wait */
		hrtimer_cancel(&cfs_b->period_timer);

		raw_spin_lock(&cfs_b->lock);
		/* if someone else restarted the timer then we're done */
		if (cfs_b->timer_active)
			return;
	}

	cfs_b->timer_active = 1;
	start_bandwidth_timer(&cfs_b->period_timer, cfs_b->period);
}

static void destroy_cfs_bandwidth(struct cfs_bandwidth *cfs_b)
{
	hrtimer_cancel(&cfs_b->period_timer);
	hrtimer_cancel(&cfs_b->slack_timer);
}

static void __maybe_unused unthrottle_offline_cfs_rqs(struct rq *rq)
{
	struct cfs_rq *cfs_rq;

	for_each_leaf_cfs_rq(rq, cfs_rq) {
		struct cfs_bandwidth *cfs_b = tg_cfs_bandwidth(cfs_rq->tg);

		if (!cfs_rq->runtime_enabled)
			continue;

		/*
		 * clock_task is not advancing so we just need to make sure
		 * there's some valid quota amount
		 */
		cfs_rq->runtime_remaining = cfs_b->quota;
		if (cfs_rq_throttled(cfs_rq))
			unthrottle_cfs_rq(cfs_rq);
	}
}

#else /* CONFIG_CFS_BANDWIDTH */
static inline u64 cfs_rq_clock_task(struct cfs_rq *cfs_rq)
{
	return rq_of(cfs_rq)->clock_task;
}

static void account_cfs_rq_runtime(struct cfs_rq *cfs_rq,
				     unsigned long delta_exec) {}
static void check_cfs_rq_runtime(struct cfs_rq *cfs_rq) {}
static void check_enqueue_throttle(struct cfs_rq *cfs_rq) {}
static __always_inline void return_cfs_rq_runtime(struct cfs_rq *cfs_rq) {}

static inline int cfs_rq_throttled(struct cfs_rq *cfs_rq)
{
	return 0;
}

static inline int throttled_hierarchy(struct cfs_rq *cfs_rq)
{
	return 0;
}

static inline int throttled_lb_pair(struct task_group *tg,
				    int src_cpu, int dest_cpu)
{
	return 0;
}

void init_cfs_bandwidth(struct cfs_bandwidth *cfs_b) {}

#ifdef CONFIG_FAIR_GROUP_SCHED
static void init_cfs_rq_runtime(struct cfs_rq *cfs_rq) {}
#endif

static inline struct cfs_bandwidth *tg_cfs_bandwidth(struct task_group *tg)
{
	return NULL;
}
static inline void destroy_cfs_bandwidth(struct cfs_bandwidth *cfs_b) {}
static inline void unthrottle_offline_cfs_rqs(struct rq *rq) {}

#endif /* CONFIG_CFS_BANDWIDTH */

/**************************************************
 * CFS operations on tasks:
 */

#ifdef CONFIG_SCHED_HRTICK
static void hrtick_start_fair(struct rq *rq, struct task_struct *p)
{
	struct sched_entity *se = &p->se;
	struct cfs_rq *cfs_rq = cfs_rq_of(se);

	WARN_ON(task_rq(p) != rq);

	if (cfs_rq->nr_running > 1) {
		u64 slice = sched_slice(cfs_rq, se);
		u64 ran = se->sum_exec_runtime - se->prev_sum_exec_runtime;
		s64 delta = slice - ran;

		if (delta < 0) {
			if (rq->curr == p)
				resched_task(p);
			return;
		}

		/*
		 * Don't schedule slices shorter than 10000ns, that just
		 * doesn't make sense. Rely on vruntime for fairness.
		 */
		if (rq->curr != p)
			delta = max_t(s64, 10000LL, delta);

		hrtick_start(rq, delta);
	}
}

/*
 * called from enqueue/dequeue and updates the hrtick when the
 * current task is from our class and nr_running is low enough
 * to matter.
 */
static void hrtick_update(struct rq *rq)
{
	struct task_struct *curr = rq->curr;

	if (!hrtick_enabled(rq) || curr->sched_class != &fair_sched_class)
		return;

	if (cfs_rq_of(&curr->se)->nr_running < sched_nr_latency)
		hrtick_start_fair(rq, curr);
}
#else /* !CONFIG_SCHED_HRTICK */
static inline void
hrtick_start_fair(struct rq *rq, struct task_struct *p)
{
}

static inline void hrtick_update(struct rq *rq)
{
}
#endif

/*
 * The enqueue_task method is called before nr_running is
 * increased. Here we update the fair scheduling stats and
 * then put the task into the rbtree:
 */
static void
enqueue_task_fair(struct rq *rq, struct task_struct *p, int flags)
{
	struct cfs_rq *cfs_rq;
	struct sched_entity *se = &p->se;

	for_each_sched_entity(se) {
		if (se->on_rq)
			break;
		cfs_rq = cfs_rq_of(se);
		enqueue_entity(cfs_rq, se, flags);

		/*
		 * end evaluation on encountering a throttled cfs_rq
		 *
		 * note: in the case of encountering a throttled cfs_rq we will
		 * post the final h_nr_running increment below.
		*/
		if (cfs_rq_throttled(cfs_rq))
			break;
		cfs_rq->h_nr_running++;

		flags = ENQUEUE_WAKEUP;
	}

	for_each_sched_entity(se) {
		cfs_rq = cfs_rq_of(se);
		cfs_rq->h_nr_running++;

		if (cfs_rq_throttled(cfs_rq))
			break;

		update_cfs_shares(cfs_rq);
		update_entity_load_avg(se, 1);
	}

	if (!se) {
		update_rq_runnable_avg(rq, rq->nr_running);
		inc_nr_running(rq);
	}
	hrtick_update(rq);
}

static void set_next_buddy(struct sched_entity *se);

/*
 * The dequeue_task method is called before nr_running is
 * decreased. We remove the task from the rbtree and
 * update the fair scheduling stats:
 */
static void dequeue_task_fair(struct rq *rq, struct task_struct *p, int flags)
{
	struct cfs_rq *cfs_rq;
	struct sched_entity *se = &p->se;
	int task_sleep = flags & DEQUEUE_SLEEP;

	for_each_sched_entity(se) {
		cfs_rq = cfs_rq_of(se);
		dequeue_entity(cfs_rq, se, flags);

		/*
		 * end evaluation on encountering a throttled cfs_rq
		 *
		 * note: in the case of encountering a throttled cfs_rq we will
		 * post the final h_nr_running decrement below.
		*/
		if (cfs_rq_throttled(cfs_rq))
			break;
		cfs_rq->h_nr_running--;

		/* Don't dequeue parent if it has other entities besides us */
		if (cfs_rq->load.weight) {
			/*
			 * Bias pick_next to pick a task from this cfs_rq, as
			 * p is sleeping when it is within its sched_slice.
			 */
			if (task_sleep && parent_entity(se))
				set_next_buddy(parent_entity(se));

			/* avoid re-evaluating load for this entity */
			se = parent_entity(se);
			break;
		}
		flags |= DEQUEUE_SLEEP;
	}

	for_each_sched_entity(se) {
		cfs_rq = cfs_rq_of(se);
		cfs_rq->h_nr_running--;

		if (cfs_rq_throttled(cfs_rq))
			break;

		update_cfs_shares(cfs_rq);
		update_entity_load_avg(se, 1);
	}

	if (!se) {
		dec_nr_running(rq);
		update_rq_runnable_avg(rq, 1);
	}
	hrtick_update(rq);
}

#ifdef CONFIG_SMP
/* Used instead of source_load when we know the type == 0 */
static unsigned long weighted_cpuload(const int cpu)
{
	return cpu_rq(cpu)->load.weight;
}

/*
 * Return a low guess at the load of a migration-source cpu weighted
 * according to the scheduling class and "nice" value.
 *
 * We want to under-estimate the load of migration sources, to
 * balance conservatively.
 */
static unsigned long source_load(int cpu, int type)
{
	struct rq *rq = cpu_rq(cpu);
	unsigned long total = weighted_cpuload(cpu);

	if (type == 0 || !sched_feat(LB_BIAS))
		return total;

	return min(rq->cpu_load[type-1], total);
}

/*
 * Return a high guess at the load of a migration-target cpu weighted
 * according to the scheduling class and "nice" value.
 */
static unsigned long target_load(int cpu, int type)
{
	struct rq *rq = cpu_rq(cpu);
	unsigned long total = weighted_cpuload(cpu);

	if (type == 0 || !sched_feat(LB_BIAS))
		return total;

	return max(rq->cpu_load[type-1], total);
}

static unsigned long cpu_avg_load_per_task(int cpu)
{
	struct rq *rq = cpu_rq(cpu);
	unsigned long nr_running = ACCESS_ONCE(rq->nr_running);

	if (nr_running)
		return rq->load.weight / nr_running;

	return 0;
}


static void task_waking_fair(struct task_struct *p)
{
	struct sched_entity *se = &p->se;
	struct cfs_rq *cfs_rq = cfs_rq_of(se);
	u64 min_vruntime;

#ifndef CONFIG_64BIT
	u64 min_vruntime_copy;

	do {
		min_vruntime_copy = cfs_rq->min_vruntime_copy;
		smp_rmb();
		min_vruntime = cfs_rq->min_vruntime;
	} while (min_vruntime != min_vruntime_copy);
#else
	min_vruntime = cfs_rq->min_vruntime;
#endif

	se->vruntime -= min_vruntime;
}

#ifdef CONFIG_FAIR_GROUP_SCHED
/*
 * effective_load() calculates the load change as seen from the root_task_group
 *
 * Adding load to a group doesn't make a group heavier, but can cause movement
 * of group shares between cpus. Assuming the shares were perfectly aligned one
 * can calculate the shift in shares.
 *
 * Calculate the effective load difference if @wl is added (subtracted) to @tg
 * on this @cpu and results in a total addition (subtraction) of @wg to the
 * total group weight.
 *
 * Given a runqueue weight distribution (rw_i) we can compute a shares
 * distribution (s_i) using:
 *
 *   s_i = rw_i / \Sum rw_j						(1)
 *
 * Suppose we have 4 CPUs and our @tg is a direct child of the root group and
 * has 7 equal weight tasks, distributed as below (rw_i), with the resulting
 * shares distribution (s_i):
 *
 *   rw_i = {   2,   4,   1,   0 }
 *   s_i  = { 2/7, 4/7, 1/7,   0 }
 *
 * As per wake_affine() we're interested in the load of two CPUs (the CPU the
 * task used to run on and the CPU the waker is running on), we need to
 * compute the effect of waking a task on either CPU and, in case of a sync
 * wakeup, compute the effect of the current task going to sleep.
 *
 * So for a change of @wl to the local @cpu with an overall group weight change
 * of @wl we can compute the new shares distribution (s'_i) using:
 *
 *   s'_i = (rw_i + @wl) / (@wg + \Sum rw_j)				(2)
 *
 * Suppose we're interested in CPUs 0 and 1, and want to compute the load
 * differences in waking a task to CPU 0. The additional task changes the
 * weight and shares distributions like:
 *
 *   rw'_i = {   3,   4,   1,   0 }
 *   s'_i  = { 3/8, 4/8, 1/8,   0 }
 *
 * We can then compute the difference in effective weight by using:
 *
 *   dw_i = S * (s'_i - s_i)						(3)
 *
 * Where 'S' is the group weight as seen by its parent.
 *
 * Therefore the effective change in loads on CPU 0 would be 5/56 (3/8 - 2/7)
 * times the weight of the group. The effect on CPU 1 would be -4/56 (4/8 -
 * 4/7) times the weight of the group.
 */
static long effective_load(struct task_group *tg, int cpu, long wl, long wg)
{
	struct sched_entity *se = tg->se[cpu];

	if (!tg->parent)	/* the trivial, non-cgroup case */
		return wl;

	for_each_sched_entity(se) {
		long w, W;

		tg = se->my_q->tg;

		/*
		 * W = @wg + \Sum rw_j
		 */
		W = wg + calc_tg_weight(tg, se->my_q);

		/*
		 * w = rw_i + @wl
		 */
		w = se->my_q->load.weight + wl;

		/*
		 * wl = S * s'_i; see (2)
		 */
		if (W > 0 && w < W)
			wl = (w * tg->shares) / W;
		else
			wl = tg->shares;

		/*
		 * Per the above, wl is the new se->load.weight value; since
		 * those are clipped to [MIN_SHARES, ...) do so now. See
		 * calc_cfs_shares().
		 */
		if (wl < MIN_SHARES)
			wl = MIN_SHARES;

		/*
		 * wl = dw_i = S * (s'_i - s_i); see (3)
		 */
		wl -= se->load.weight;

		/*
		 * Recursively apply this logic to all parent groups to compute
		 * the final effective load change on the root group. Since
		 * only the @tg group gets extra weight, all parent groups can
		 * only redistribute existing shares. @wl is the shift in shares
		 * resulting from this level per the above.
		 */
		wg = 0;
	}

	return wl;
}
#else

static inline unsigned long effective_load(struct task_group *tg, int cpu,
		unsigned long wl, unsigned long wg)
{
	return wl;
}

#endif

static int wake_affine(struct sched_domain *sd, struct task_struct *p, int sync)
{
	s64 this_load, load;
	int idx, this_cpu, prev_cpu;
	unsigned long tl_per_task;
	struct task_group *tg;
	unsigned long weight;
	int balanced;

	idx	  = sd->wake_idx;
	this_cpu  = smp_processor_id();
	prev_cpu  = task_cpu(p);
	load	  = source_load(prev_cpu, idx);
	this_load = target_load(this_cpu, idx);

	/*
	 * If sync wakeup then subtract the (maximum possible)
	 * effect of the currently running task from the load
	 * of the current CPU:
	 */
	if (sync) {
		tg = task_group(current);
		weight = current->se.load.weight;

		this_load += effective_load(tg, this_cpu, -weight, -weight);
		load += effective_load(tg, prev_cpu, 0, -weight);
	}

	tg = task_group(p);
	weight = p->se.load.weight;

	/*
	 * In low-load situations, where prev_cpu is idle and this_cpu is idle
	 * due to the sync cause above having dropped this_load to 0, we'll
	 * always have an imbalance, but there's really nothing you can do
	 * about that, so that's good too.
	 *
	 * Otherwise check if either cpus are near enough in load to allow this
	 * task to be woken on this_cpu.
	 */
	if (this_load > 0) {
		s64 this_eff_load, prev_eff_load;

		this_eff_load = 100;
		this_eff_load *= power_of(prev_cpu);
		this_eff_load *= this_load +
			effective_load(tg, this_cpu, weight, weight);

		prev_eff_load = 100 + (sd->imbalance_pct - 100) / 2;
		prev_eff_load *= power_of(this_cpu);
		prev_eff_load *= load + effective_load(tg, prev_cpu, 0, weight);

		balanced = this_eff_load <= prev_eff_load;
	} else
		balanced = true;

	/*
	 * If the currently running task will sleep within
	 * a reasonable amount of time then attract this newly
	 * woken task:
	 */
	if (sync && balanced)
		return 1;

	schedstat_inc(p, se.statistics.nr_wakeups_affine_attempts);
	tl_per_task = cpu_avg_load_per_task(this_cpu);

	if (balanced ||
	    (this_load <= load &&
	     this_load + target_load(prev_cpu, idx) <= tl_per_task)) {
		/*
		 * This domain has SD_WAKE_AFFINE and
		 * p is cache cold in this domain, and
		 * there is no bad imbalance.
		 */
		schedstat_inc(sd, ttwu_move_affine);
		schedstat_inc(p, se.statistics.nr_wakeups_affine);

		return 1;
	}
	return 0;
}

/*
 * find_idlest_group finds and returns the least busy CPU group within the
 * domain.
 */
static struct sched_group *
find_idlest_group(struct sched_domain *sd, struct task_struct *p,
		  int this_cpu, int load_idx)
{
	struct sched_group *idlest = NULL, *group = sd->groups, *buddy = NULL;
	unsigned long min_load = ULONG_MAX, this_load = 0;
	int imbalance = 100 + (sd->imbalance_pct-100)/2;
	int buddy_cpu = per_cpu(sd_pack_buddy, this_cpu);
	int get_buddy = ((sysctl_sched_packing_mode == SCHED_PACKING_FULL) &&
		!(sd->flags & SD_SHARE_POWERDOMAIN) && (buddy_cpu != -1));

	do {
		unsigned long load, avg_load;
		int local_group, buddy_group = 0;
		int i;

		/* Skip over this group if it has no CPUs allowed */
		if (!cpumask_intersects(sched_group_cpus(group),
					tsk_cpus_allowed(p)))
			continue;

		local_group = cpumask_test_cpu(this_cpu,
					       sched_group_cpus(group));

		if (get_buddy) {
			buddy_group = cpumask_test_cpu(buddy_cpu,
						sched_group_cpus(group));
		}

		/* Tally up the load of all CPUs in the group */
		avg_load = 0;

		for_each_cpu(i, sched_group_cpus(group)) {
			/* Bias balancing toward cpus of our domain */
			if (local_group)
				load = source_load(i, load_idx);
			else
				load = target_load(i, load_idx);

			avg_load += load;

			if ((buddy_group) && idle_cpu(i))
				buddy = group;
		}

		/* Adjust by relative CPU power of the group */
		avg_load = (avg_load * SCHED_POWER_SCALE)
				/ group->sgp->power_available;

		if (local_group) {
			this_load = avg_load;
		} else if (avg_load < min_load) {
			min_load = avg_load;
			idlest = group;
		}
	} while (group = group->next, group != sd->groups);

	if (buddy)
		return buddy;

	if (!idlest || 100*this_load < imbalance*min_load)
		return NULL;
	return idlest;
}

/*
 * find_idlest_cpu - find the idlest cpu among the cpus in group.
 */
static int
find_idlest_cpu(struct sched_group *group, struct task_struct *p, int this_cpu)
{
	unsigned long load, min_load = ULONG_MAX;
	int idlest = -1;
	int i;

	/* Traverse only the allowed CPUs */
	for_each_cpu_and(i, sched_group_cpus(group), tsk_cpus_allowed(p)) {
		load = weighted_cpuload(i);

		if (load < min_load || (load == min_load && i == this_cpu)) {
			min_load = load;
			idlest = i;
		}
	}

	return idlest;
}

/*
 * Try and locate an idle CPU in the sched_domain.
 */
static int select_idle_sibling(struct task_struct *p, int target)
{
	struct sched_domain *sd;
	struct sched_group *sg;
	int i = task_cpu(p);

	if (idle_cpu(target))
		return target;

	/*
	 * If the prevous cpu is cache affine and idle, don't be stupid.
	 */
	if (i != target && cpus_share_cache(i, target) && idle_cpu(i))
		return i;

	/*
	 * Otherwise, iterate the domains and find an elegible idle cpu.
	 */
	sd = rcu_dereference(per_cpu(sd_llc, target));
	for_each_lower_domain(sd) {
		sg = sd->groups;
		do {
			if (!cpumask_intersects(sched_group_cpus(sg),
						tsk_cpus_allowed(p)))
				goto next;

			for_each_cpu(i, sched_group_cpus(sg)) {
				if (i == target || !idle_cpu(i))
					goto next;
			}

			target = cpumask_first_and(sched_group_cpus(sg),
					tsk_cpus_allowed(p));
			goto done;
next:
			sg = sg->next;
		} while (sg != sd->groups);
	}
done:
	return target;
}

static bool is_buddy_busy(int cpu)
{
	struct rq *rq = cpu_rq(cpu);
	u32 sum = rq->avg.runnable_avg_sum;
	u32 period = rq->avg.runnable_avg_period;

	/*
	 * If a CPU accesses the runnable_avg_sum and runnable_avg_period
	 * fields of its buddy CPU while the latter updates it, it can get the
	 * new version of a field and the old version of the other one. This
	 * can generate erroneous decisions. We don't want to use a lock
	 * mechanism for ensuring the coherency because of the overhead in
	 * this critical path.
	 * The runnable_avg_period of a runqueue tends to the max value in
	 * less than 345ms after plugging a CPU, which implies that we could
	 * use the max value instead of reading runnable_avg_period after
	 * 345ms. During the starting phase, we must ensure a minimum of
	 * coherency between the fields. A simple rule is runnable_avg_sum <=
	 * runnable_avg_period.
	 */
	sum = min(sum, period);

	/*
	 * A busy buddy is a CPU with a high load or a small load with a lot of
	 * running tasks.
	 */
	return (sum > (period / (rq->nr_running + 2)));
}

static bool is_buddy_full(int cpu)
{
	struct rq *rq = cpu_rq(cpu);
	u32 sum = rq->avg.runnable_avg_sum;
	u32 period = rq->avg.runnable_avg_period;

	sum = min(sum, period);

	/*
	 * A full buddy is a CPU with a sum greater or equal to period
	 * We keep a margin of 2.4%
	 */
	return (sum * 1024 >= period * 1000);
}

static bool is_my_buddy(int cpu, int buddy)
{
	int my_buddy = per_cpu(sd_pack_buddy, cpu);
	return ((sysctl_sched_packing_mode != SCHED_PACKING_FULL) ||
		(my_buddy == -1) || (buddy == my_buddy));
}

static bool is_light_task(struct task_struct *p)
{
	/* A light task runs less than 20% in average */
	return ((p->se.avg.runnable_avg_sum  * 5) <
			(p->se.avg.runnable_avg_period));
}

static int check_pack_buddy(int cpu, struct task_struct *p)
{
	int buddy = per_cpu(sd_pack_buddy, cpu);

	if (sysctl_sched_packing_mode == SCHED_PACKING_NONE)
		return false;

	/* No pack buddy for this CPU */
	if (buddy == -1)
		return false;

	/* buddy is not an allowed CPU */
	if (!cpumask_test_cpu(buddy, tsk_cpus_allowed(p)))
		return false;

	/* We agressively pack at wake up */
	if ((sysctl_sched_packing_mode == SCHED_PACKING_FULL)
	 && !is_buddy_full(buddy))
		return true;
	/*
	 * If the task is a small one and the buddy is not overloaded,
	 * we use buddy cpu
	 */
	if (is_light_task(p) && !is_buddy_busy(buddy))
		return true;

	return false;
}

static int get_cpu_activity(int cpu)
{
	struct rq *rq = cpu_rq(cpu);
	u32 sum = rq->avg.runnable_avg_sum;
	u32 period = rq->avg.runnable_avg_period;

	sum = min(sum, period);

	if (sum == period) {
		u32 overload = rq->nr_running > 1 ? 1 : 0;
		return available_of(cpu) + overload;
	}

	return (sum * available_of(cpu)) / period;
}

/*
 * sched_balance_self: balance the current task (running on cpu) in domains
 * that have the 'flag' flag set. In practice, this is SD_BALANCE_FORK and
 * SD_BALANCE_EXEC.
 *
 * Balance, ie. select the least loaded group.
 *
 * Returns the target CPU number, or the same CPU if no balancing is needed.
 *
 * preempt must be disabled.
 */
static int
select_task_rq_fair(struct task_struct *p, int sd_flag, int wake_flags)
{
	struct sched_domain *tmp, *affine_sd = NULL, *sd = NULL;
	int cpu = smp_processor_id();
	int prev_cpu = task_cpu(p);
	int new_cpu = cpu;
	int want_affine = 0;
	int sync = wake_flags & WF_SYNC;

	if (p->nr_cpus_allowed == 1)
		return prev_cpu;

	if (sd_flag & SD_BALANCE_WAKE) {
		if (cpumask_test_cpu(cpu, tsk_cpus_allowed(p)))
			want_affine = 1;
		new_cpu = prev_cpu;

		/* We pack only at wake up and not new task */
		if (check_pack_buddy(new_cpu, p))
			return per_cpu(sd_pack_buddy, new_cpu);
	}

	rcu_read_lock();
	for_each_domain(cpu, tmp) {
		if (!(tmp->flags & SD_LOAD_BALANCE))
			continue;

		/*
		 * If both cpu and prev_cpu are part of this domain,
		 * cpu is a valid SD_WAKE_AFFINE target.
		 */
		if (want_affine && (tmp->flags & SD_WAKE_AFFINE) &&
		    cpumask_test_cpu(prev_cpu, sched_domain_span(tmp))) {
			affine_sd = tmp;
			break;
		}

		if (tmp->flags & sd_flag)
			sd = tmp;
	}

	if (affine_sd) {
		if (cpu != prev_cpu && wake_affine(affine_sd, p, sync))
			prev_cpu = cpu;

		new_cpu = select_idle_sibling(p, prev_cpu);
		goto unlock;
	}

	while (sd) {
		int load_idx = sd->forkexec_idx;
		struct sched_group *group;
		int weight;

		if (!(sd->flags & sd_flag)) {
			sd = sd->child;
			continue;
		}

		if (sd_flag & SD_BALANCE_WAKE)
			load_idx = sd->wake_idx;

		group = find_idlest_group(sd, p, cpu, load_idx);
		if (!group) {
			sd = sd->child;
			continue;
		}

		new_cpu = find_idlest_cpu(group, p, cpu);
		if (new_cpu == -1 || new_cpu == cpu) {
			/* Now try balancing at a lower domain level of cpu */
			sd = sd->child;
			continue;
		}

		/* Now try balancing at a lower domain level of new_cpu */
		cpu = new_cpu;
		weight = sd->span_weight;
		sd = NULL;
		for_each_domain(cpu, tmp) {
			if (weight <= tmp->span_weight)
				break;
			if (tmp->flags & sd_flag)
				sd = tmp;
		}
		/* while loop will break here if sd == NULL */
	}
unlock:
	rcu_read_unlock();

	return new_cpu;
}

/*
 * Called immediately before a task is migrated to a new cpu; task_cpu(p) and
 * cfs_rq_of(p) references at time of call are still valid and identify the
 * previous cpu.  However, the caller only guarantees p->pi_lock is held; no
 * other assumptions, including the state of rq->lock, should be made.
 */
static void
migrate_task_rq_fair(struct task_struct *p, int next_cpu)
{
	struct sched_entity *se = &p->se;
	struct cfs_rq *cfs_rq = cfs_rq_of(se);

	/*
	 * Load tracking: accumulate removed load so that it can be processed
	 * when we next update owning cfs_rq under rq->lock.  Tasks contribute
	 * to blocked load iff they have a positive decay-count.  It can never
	 * be negative here since on-rq tasks have decay-count == 0.
	 */
	if (se->avg.decay_count) {
		se->avg.decay_count = -__synchronize_entity_decay(se);
		atomic64_add(se->avg.load_avg_contrib, &cfs_rq->removed_load);
	}
}
#endif /* CONFIG_SMP */

static unsigned long
wakeup_gran(struct sched_entity *curr, struct sched_entity *se)
{
	unsigned long gran = sysctl_sched_wakeup_granularity;

	/*
	 * Since its curr running now, convert the gran from real-time
	 * to virtual-time in his units.
	 *
	 * By using 'se' instead of 'curr' we penalize light tasks, so
	 * they get preempted easier. That is, if 'se' < 'curr' then
	 * the resulting gran will be larger, therefore penalizing the
	 * lighter, if otoh 'se' > 'curr' then the resulting gran will
	 * be smaller, again penalizing the lighter task.
	 *
	 * This is especially important for buddies when the leftmost
	 * task is higher priority than the buddy.
	 */
	return calc_delta_fair(gran, se);
}

/*
 * Should 'se' preempt 'curr'.
 *
 *             |s1
 *        |s2
 *   |s3
 *         g
 *      |<--->|c
 *
 *  w(c, s1) = -1
 *  w(c, s2) =  0
 *  w(c, s3) =  1
 *
 */
static int
wakeup_preempt_entity(struct sched_entity *curr, struct sched_entity *se)
{
	s64 gran, vdiff = curr->vruntime - se->vruntime;

	if (vdiff <= 0)
		return -1;

	gran = wakeup_gran(curr, se);
	if (vdiff > gran)
		return 1;

	return 0;
}

static void set_last_buddy(struct sched_entity *se)
{
	if (entity_is_task(se) && unlikely(task_of(se)->policy == SCHED_IDLE))
		return;

	for_each_sched_entity(se)
		cfs_rq_of(se)->last = se;
}

static void set_next_buddy(struct sched_entity *se)
{
	if (entity_is_task(se) && unlikely(task_of(se)->policy == SCHED_IDLE))
		return;

	for_each_sched_entity(se)
		cfs_rq_of(se)->next = se;
}

static void set_skip_buddy(struct sched_entity *se)
{
	for_each_sched_entity(se)
		cfs_rq_of(se)->skip = se;
}

/*
 * Preempt the current task with a newly woken task if needed:
 */
static void check_preempt_wakeup(struct rq *rq, struct task_struct *p, int wake_flags)
{
	struct task_struct *curr = rq->curr;
	struct sched_entity *se = &curr->se, *pse = &p->se;
	struct cfs_rq *cfs_rq = task_cfs_rq(curr);
	int scale = cfs_rq->nr_running >= sched_nr_latency;
	int next_buddy_marked = 0;

	if (unlikely(se == pse))
		return;

	/*
	 * This is possible from callers such as move_task(), in which we
	 * unconditionally check_prempt_curr() after an enqueue (which may have
	 * lead to a throttle).  This both saves work and prevents false
	 * next-buddy nomination below.
	 */
	if (unlikely(throttled_hierarchy(cfs_rq_of(pse))))
		return;

	if (sched_feat(NEXT_BUDDY) && scale && !(wake_flags & WF_FORK)) {
		set_next_buddy(pse);
		next_buddy_marked = 1;
	}

	/*
	 * We can come here with TIF_NEED_RESCHED already set from new task
	 * wake up path.
	 *
	 * Note: this also catches the edge-case of curr being in a throttled
	 * group (e.g. via set_curr_task), since update_curr() (in the
	 * enqueue of curr) will have resulted in resched being set.  This
	 * prevents us from potentially nominating it as a false LAST_BUDDY
	 * below.
	 */
	if (test_tsk_need_resched(curr))
		return;

	/* Idle tasks are by definition preempted by non-idle tasks. */
	if (unlikely(curr->policy == SCHED_IDLE) &&
	    likely(p->policy != SCHED_IDLE))
		goto preempt;

	/*
	 * Batch and idle tasks do not preempt non-idle tasks (their preemption
	 * is driven by the tick):
	 */
	if (unlikely(p->policy != SCHED_NORMAL) || !sched_feat(WAKEUP_PREEMPTION))
		return;

	find_matching_se(&se, &pse);
	update_curr(cfs_rq_of(se));
	BUG_ON(!pse);
	if (wakeup_preempt_entity(se, pse) == 1) {
		/*
		 * Bias pick_next to pick the sched entity that is
		 * triggering this preemption.
		 */
		if (!next_buddy_marked)
			set_next_buddy(pse);
		goto preempt;
	}

	return;

preempt:
	resched_task(curr);
	/*
	 * Only set the backward buddy when the current task is still
	 * on the rq. This can happen when a wakeup gets interleaved
	 * with schedule on the ->pre_schedule() or idle_balance()
	 * point, either of which can * drop the rq lock.
	 *
	 * Also, during early boot the idle thread is in the fair class,
	 * for obvious reasons its a bad idea to schedule back to it.
	 */
	if (unlikely(!se->on_rq || curr == rq->idle))
		return;

	if (sched_feat(LAST_BUDDY) && scale && entity_is_task(se))
		set_last_buddy(se);
}

static struct task_struct *pick_next_task_fair(struct rq *rq)
{
	struct task_struct *p;
	struct cfs_rq *cfs_rq = &rq->cfs;
	struct sched_entity *se;

	if (!cfs_rq->nr_running)
		return NULL;

	do {
		se = pick_next_entity(cfs_rq);
		set_next_entity(cfs_rq, se);
		cfs_rq = group_cfs_rq(se);
	} while (cfs_rq);

	p = task_of(se);
	if (hrtick_enabled(rq))
		hrtick_start_fair(rq, p);

	return p;
}

/*
 * Account for a descheduled task:
 */
static void put_prev_task_fair(struct rq *rq, struct task_struct *prev)
{
	struct sched_entity *se = &prev->se;
	struct cfs_rq *cfs_rq;

	for_each_sched_entity(se) {
		cfs_rq = cfs_rq_of(se);
		put_prev_entity(cfs_rq, se);
	}
}

/*
 * sched_yield() is very simple
 *
 * The magic of dealing with the ->skip buddy is in pick_next_entity.
 */
static void yield_task_fair(struct rq *rq)
{
	struct task_struct *curr = rq->curr;
	struct cfs_rq *cfs_rq = task_cfs_rq(curr);
	struct sched_entity *se = &curr->se;

	/*
	 * Are we the only task in the tree?
	 */
	if (unlikely(rq->nr_running == 1))
		return;

	clear_buddies(cfs_rq, se);

	if (curr->policy != SCHED_BATCH) {
		update_rq_clock(rq);
		/*
		 * Update run-time statistics of the 'current'.
		 */
		update_curr(cfs_rq);
		/*
		 * Tell update_rq_clock() that we've just updated,
		 * so we don't do microscopic update in schedule()
		 * and double the fastpath cost.
		 */
		 rq->skip_clock_update = 1;
	}

	set_skip_buddy(se);
}

static bool yield_to_task_fair(struct rq *rq, struct task_struct *p, bool preempt)
{
	struct sched_entity *se = &p->se;

	/* throttled hierarchies are not runnable */
	if (!se->on_rq || throttled_hierarchy(cfs_rq_of(se)))
		return false;

	/* Tell the scheduler that we'd really like pse to run next. */
	set_next_buddy(se);

	yield_task_fair(rq);

	return true;
}

#ifdef CONFIG_SMP
/**************************************************
 * Fair scheduling class load-balancing methods.
 *
 * BASICS
 *
 * The purpose of load-balancing is to achieve the same basic fairness the
 * per-cpu scheduler provides, namely provide a proportional amount of compute
 * time to each task. This is expressed in the following equation:
 *
 *   W_i,n/P_i == W_j,n/P_j for all i,j                               (1)
 *
 * Where W_i,n is the n-th weight average for cpu i. The instantaneous weight
 * W_i,0 is defined as:
 *
 *   W_i,0 = \Sum_j w_i,j                                             (2)
 *
 * Where w_i,j is the weight of the j-th runnable task on cpu i. This weight
 * is derived from the nice value as per prio_to_weight[].
 *
 * The weight average is an exponential decay average of the instantaneous
 * weight:
 *
 *   W'_i,n = (2^n - 1) / 2^n * W_i,n + 1 / 2^n * W_i,0               (3)
 *
 * P_i is the cpu power (or compute capacity) of cpu i, typically it is the
 * fraction of 'recent' time available for SCHED_OTHER task execution. But it
 * can also include other factors [XXX].
 *
 * To achieve this balance we define a measure of imbalance which follows
 * directly from (1):
 *
 *   imb_i,j = max{ avg(W/P), W_i/P_i } - min{ avg(W/P), W_j/P_j }    (4)
 *
 * We them move tasks around to minimize the imbalance. In the continuous
 * function space it is obvious this converges, in the discrete case we get
 * a few fun cases generally called infeasible weight scenarios.
 *
 * [XXX expand on:
 *     - infeasible weights;
 *     - local vs global optima in the discrete case. ]
 *
 *
 * SCHED DOMAINS
 *
 * In order to solve the imbalance equation (4), and avoid the obvious O(n^2)
 * for all i,j solution, we create a tree of cpus that follows the hardware
 * topology where each level pairs two lower groups (or better). This results
 * in O(log n) layers. Furthermore we reduce the number of cpus going up the
 * tree to only the first of the previous level and we decrease the frequency
 * of load-balance at each level inv. proportional to the number of cpus in
 * the groups.
 *
 * This yields:
 *
 *     log_2 n     1     n
 *   \Sum       { --- * --- * 2^i } = O(n)                            (5)
 *     i = 0      2^i   2^i
 *                               `- size of each group
 *         |         |     `- number of cpus doing load-balance
 *         |         `- freq
 *         `- sum over all levels
 *
 * Coupled with a limit on how many tasks we can migrate every balance pass,
 * this makes (5) the runtime complexity of the balancer.
 *
 * An important property here is that each CPU is still (indirectly) connected
 * to every other cpu in at most O(log n) steps:
 *
 * The adjacency matrix of the resulting graph is given by:
 *
 *             log_2 n     
 *   A_i,j = \Union     (i % 2^k == 0) && i / 2^(k+1) == j / 2^(k+1)  (6)
 *             k = 0
 *
 * And you'll find that:
 *
 *   A^(log_2 n)_i,j != 0  for all i,j                                (7)
 *
 * Showing there's indeed a path between every cpu in at most O(log n) steps.
 * The task movement gives a factor of O(m), giving a convergence complexity
 * of:
 *
 *   O(nm log n),  n := nr_cpus, m := nr_tasks                        (8)
 *
 *
 * WORK CONSERVING
 *
 * In order to avoid CPUs going idle while there's still work to do, new idle
 * balancing is more aggressive and has the newly idle cpu iterate up the domain
 * tree itself instead of relying on other CPUs to bring it work.
 *
 * This adds some complexity to both (5) and (8) but it reduces the total idle
 * time.
 *
 * [XXX more?]
 *
 *
 * CGROUPS
 *
 * Cgroups make a horror show out of (2), instead of a simple sum we get:
 *
 *                                s_k,i
 *   W_i,0 = \Sum_j \Prod_k w_k * -----                               (9)
 *                                 S_k
 *
 * Where
 *
 *   s_k,i = \Sum_j w_i,j,k  and  S_k = \Sum_i s_k,i                 (10)
 *
 * w_i,j,k is the weight of the j-th runnable task in the k-th cgroup on cpu i.
 *
 * The big problem is S_k, its a global sum needed to compute a local (W_i)
 * property.
 *
 * [XXX write more on how we solve this.. _after_ merging pjt's patches that
 *      rewrite all of this once again.]
 */ 

static unsigned long __read_mostly max_load_balance_interval = HZ/10;

#define LBF_ALL_PINNED	0x01
#define LBF_NEED_BREAK	0x02
#define LBF_SOME_PINNED 0x04

struct lb_env {
	struct sched_domain	*sd;

	struct rq		*src_rq;
	int			src_cpu;

	int			dst_cpu;
	struct rq		*dst_rq;

	struct cpumask		*dst_grpmask;
	int			new_dst_cpu;
	enum cpu_idle_type	idle;
	long			imbalance;
	/* The set of CPUs under consideration for load-balancing */
	struct cpumask		*cpus;

	unsigned int		flags;

	unsigned int		loop;
	unsigned int		loop_break;
	unsigned int		loop_max;
};

/*
 * move_task - move a task from one runqueue to another runqueue.
 * Both runqueues must be locked.
 */
static void move_task(struct task_struct *p, struct lb_env *env)
{
	deactivate_task(env->src_rq, p, 0);
	set_task_cpu(p, env->dst_cpu);
	activate_task(env->dst_rq, p, 0);
	check_preempt_curr(env->dst_rq, p, 0);
}

/*
 * Is this task likely cache-hot:
 */
static int
task_hot(struct task_struct *p, u64 now, struct sched_domain *sd)
{
	s64 delta;

	if (p->sched_class != &fair_sched_class)
		return 0;

	if (unlikely(p->policy == SCHED_IDLE))
		return 0;

	/*
	 * Buddy candidates are cache hot:
	 */
	if (sched_feat(CACHE_HOT_BUDDY) && this_rq()->nr_running &&
			(&p->se == cfs_rq_of(&p->se)->next ||
			 &p->se == cfs_rq_of(&p->se)->last))
		return 1;

	if (sysctl_sched_migration_cost == -1)
		return 1;
	if (sysctl_sched_migration_cost == 0)
		return 0;

	delta = now - p->se.exec_start;

	return delta < (s64)sysctl_sched_migration_cost;
}

/*
 * can_migrate_task - may task p from runqueue rq be migrated to this_cpu?
 */
static
int can_migrate_task(struct task_struct *p, struct lb_env *env)
{
	int tsk_cache_hot = 0;
	/*
	 * We do not migrate tasks that are:
	 * 1) throttled_lb_pair, or
	 * 2) cannot be migrated to this CPU due to cpus_allowed, or
	 * 3) running (obviously), or
	 * 4) are cache-hot on their current CPU.
	 */
	if (throttled_lb_pair(task_group(p), env->src_cpu, env->dst_cpu))
		return 0;

	if (!cpumask_test_cpu(env->dst_cpu, tsk_cpus_allowed(p))) {
		int cpu;

		schedstat_inc(p, se.statistics.nr_failed_migrations_affine);

		/*
		 * Remember if this task can be migrated to any other cpu in
		 * our sched_group. We may want to revisit it if we couldn't
		 * meet load balance goals by pulling other tasks on src_cpu.
		 *
		 * Also avoid computing new_dst_cpu if we have already computed
		 * one in current iteration.
		 */
		if (!env->dst_grpmask || (env->flags & LBF_SOME_PINNED))
			return 0;

		/* Prevent to re-select dst_cpu via env's cpus */
		for_each_cpu_and(cpu, env->dst_grpmask, env->cpus) {
			if (cpumask_test_cpu(cpu, tsk_cpus_allowed(p))) {
				env->flags |= LBF_SOME_PINNED;
				env->new_dst_cpu = cpu;
				break;
			}
		}

		return 0;
	}

	/* Record that we found atleast one task that could run on dst_cpu */
	env->flags &= ~LBF_ALL_PINNED;

	if (task_running(env->src_rq, p)) {
		schedstat_inc(p, se.statistics.nr_failed_migrations_running);
		return 0;
	}

	/*
	 * Aggressive migration if:
	 * 1) task is cache cold, or
	 * 2) too many balance attempts have failed.
	 */

	tsk_cache_hot = task_hot(p, env->src_rq->clock_task, env->sd);
	if (!tsk_cache_hot ||
		env->sd->nr_balance_failed > env->sd->cache_nice_tries) {

		if (tsk_cache_hot) {
			schedstat_inc(env->sd, lb_hot_gained[env->idle]);
			schedstat_inc(p, se.statistics.nr_forced_migrations);
		}

		return 1;
	}

	schedstat_inc(p, se.statistics.nr_failed_migrations_hot);
	return 0;
}

/*
 * move_one_task tries to move exactly one task from busiest to this_rq, as
 * part of active balancing operations within "domain".
 * Returns 1 if successful and 0 otherwise.
 *
 * Called with both runqueues locked.
 */
static int move_one_task(struct lb_env *env)
{
	struct task_struct *p, *n;

	list_for_each_entry_safe(p, n, &env->src_rq->cfs_tasks, se.group_node) {
		if (!can_migrate_task(p, env))
			continue;

		move_task(p, env);
		/*
		 * Right now, this is only the second place move_task()
		 * is called, so we can safely collect move_task()
		 * stats here rather than inside move_task().
		 */
		schedstat_inc(env->sd, lb_gained[env->idle]);
		return 1;
	}
	return 0;
}

static unsigned long task_h_load(struct task_struct *p);

static const unsigned int sched_nr_migrate_break = 32;

/*
 * move_tasks tries to move up to imbalance weighted load from busiest to
 * this_rq, as part of a balancing operation within domain "sd".
 * Returns 1 if successful and 0 otherwise.
 *
 * Called with both runqueues locked.
 */
static int move_tasks(struct lb_env *env)
{
	struct list_head *tasks = &env->src_rq->cfs_tasks;
	struct task_struct *p;
	unsigned long load;
	int pulled = 0;

	if (env->imbalance <= 0)
		return 0;

	while (!list_empty(tasks)) {
		p = list_first_entry(tasks, struct task_struct, se.group_node);

		env->loop++;
		/* We've more or less seen every task there is, call it quits */
		if (env->loop > env->loop_max)
			break;

		/* take a breather every nr_migrate tasks */
		if (env->loop > env->loop_break) {
			env->loop_break += sched_nr_migrate_break;
			env->flags |= LBF_NEED_BREAK;
			break;
		}

		if (!can_migrate_task(p, env))
			goto next;

		load = task_h_load(p);

		if (sched_feat(LB_MIN) && load < 16 && !env->sd->nr_balance_failed)
			goto next;

		if ((load / 2) > env->imbalance)
			goto next;

		move_task(p, env);
		pulled++;
		env->imbalance -= load;

#ifdef CONFIG_PREEMPT
		/*
		 * NEWIDLE balancing is a source of latency, so preemptible
		 * kernels will stop after the first task is pulled to minimize
		 * the critical section.
		 */
		if (env->idle == CPU_NEWLY_IDLE)
			break;
#endif

		/*
		 * We only want to steal up to the prescribed amount of
		 * weighted load.
		 */
		if (env->imbalance <= 0)
			break;

		continue;
next:
		list_move_tail(&p->se.group_node, tasks);
	}

	/*
	 * Right now, this is one of only two places move_task() is called,
	 * so we can safely collect move_task() stats here rather than
	 * inside move_task().
	 */
	schedstat_add(env->sd, lb_gained[env->idle], pulled);

	return pulled;
}

#ifdef CONFIG_FAIR_GROUP_SCHED
/*
 * update tg->load_weight by folding this cpu's load_avg
 */
static void __update_blocked_averages_cpu(struct task_group *tg, int cpu)
{
	struct sched_entity *se = tg->se[cpu];
	struct cfs_rq *cfs_rq = tg->cfs_rq[cpu];

	/* throttled entities do not contribute to load */
	if (throttled_hierarchy(cfs_rq))
		return;

	update_cfs_rq_blocked_load(cfs_rq, 1);

	if (se) {
		update_entity_load_avg(se, 1);
		/*
		 * We pivot on our runnable average having decayed to zero for
		 * list removal.  This generally implies that all our children
		 * have also been removed (modulo rounding error or bandwidth
		 * control); however, such cases are rare and we can fix these
		 * at enqueue.
		 *
		 * TODO: fix up out-of-order children on enqueue.
		 */
		if (!se->avg.runnable_avg_sum && !cfs_rq->nr_running)
			list_del_leaf_cfs_rq(cfs_rq);
	} else {
		struct rq *rq = rq_of(cfs_rq);
		update_rq_runnable_avg(rq, rq->nr_running);
	}
}

static void update_blocked_averages(int cpu)
{
	struct rq *rq = cpu_rq(cpu);
	struct cfs_rq *cfs_rq;
	unsigned long flags;

	raw_spin_lock_irqsave(&rq->lock, flags);
	update_rq_clock(rq);
	/*
	 * Iterates the task_group tree in a bottom up fashion, see
	 * list_add_leaf_cfs_rq() for details.
	 */
	for_each_leaf_cfs_rq(rq, cfs_rq) {
		/*
		 * Note: We may want to consider periodically releasing
		 * rq->lock about these updates so that creating many task
		 * groups does not result in continually extending hold time.
		 */
		__update_blocked_averages_cpu(cfs_rq->tg, rq->cpu);
	}

	raw_spin_unlock_irqrestore(&rq->lock, flags);
}

/*
 * Compute the cpu's hierarchical load factor for each task group.
 * This needs to be done in a top-down fashion because the load of a child
 * group is a fraction of its parents load.
 */
static int tg_load_down(struct task_group *tg, void *data)
{
	unsigned long load;
	long cpu = (long)data;

	if (!tg->parent) {
		load = cpu_rq(cpu)->load.weight;
	} else {
		load = tg->parent->cfs_rq[cpu]->h_load;
		load *= tg->se[cpu]->load.weight;
		load /= tg->parent->cfs_rq[cpu]->load.weight + 1;
	}

	tg->cfs_rq[cpu]->h_load = load;

	return 0;
}

static void update_h_load(long cpu)
{
	struct rq *rq = cpu_rq(cpu);
	unsigned long now = jiffies;

	if (rq->h_load_throttle == now)
		return;

	rq->h_load_throttle = now;

	rcu_read_lock();
	walk_tg_tree(tg_load_down, tg_nop, (void *)cpu);
	rcu_read_unlock();
}

static unsigned long task_h_load(struct task_struct *p)
{
	struct cfs_rq *cfs_rq = task_cfs_rq(p);
	unsigned long load;

	load = p->se.load.weight;
	load = div_u64(load * cfs_rq->h_load, cfs_rq->load.weight + 1);

	return load;
}
#else
static inline void update_blocked_averages(int cpu)
{
}

static inline void update_h_load(long cpu)
{
}

static unsigned long task_h_load(struct task_struct *p)
{
	return p->se.load.weight;
}
#endif

/********** Helpers for find_busiest_group ************************/
/*
 * sd_lb_stats - Structure to store the statistics of a sched_domain
 * 		during load balancing.
 */
struct sd_lb_stats {
	struct sched_group *busiest; /* Busiest group in this sd */
	struct sched_group *this;  /* Local group in this sd */
	unsigned long total_load;  /* Total load of all groups in sd */
	unsigned long total_activity;  /* Total activity of all groups in sd */
	unsigned long total_pwr;   /*	Total power of all groups in sd */
	unsigned long avg_load;	   /* Average load across all groups in sd */

	/** Statistics of this group */
	unsigned long this_load;
	unsigned long this_load_per_task;
	unsigned long this_nr_running;
	unsigned long this_has_capacity;
	unsigned int  this_idle_cpus;

	/* Statistics of the busiest group */
	unsigned int  busiest_idle_cpus;
	unsigned long max_load;
	unsigned long busiest_load_per_task;
	unsigned long busiest_nr_running;
	unsigned long busiest_group_capacity;
	unsigned long busiest_has_capacity;
	unsigned int  busiest_group_weight;

	int group_imb; /* Is there imbalance in this sd */
};

/*
 * sg_lb_stats - stats of a sched_group required for load_balancing
 */
struct sg_lb_stats {
	unsigned long avg_load; /*Avg load across the CPUs of the group */
	unsigned long group_load; /* Total load over the CPUs of the group */
	unsigned long group_activity; /* Total activity of the group */
	unsigned long sum_nr_running; /* Nr tasks running in the group */
	unsigned long sum_weighted_load; /* Weighted load of group's tasks */
	unsigned long group_capacity;
	unsigned long idle_cpus;
	unsigned long group_weight;
	int group_imb; /* Is there an imbalance in the group ? */
	int group_has_capacity; /* Is there extra capacity in the group? */
};

/**
 * get_sd_load_idx - Obtain the load index for a given sched domain.
 * @sd: The sched_domain whose load_idx is to be obtained.
 * @idle: The Idle status of the CPU for whose sd load_icx is obtained.
 */
static inline int get_sd_load_idx(struct sched_domain *sd,
					enum cpu_idle_type idle)
{
	int load_idx;

	switch (idle) {
	case CPU_NOT_IDLE:
		load_idx = sd->busy_idx;
		break;

	case CPU_NEWLY_IDLE:
		load_idx = sd->newidle_idx;
		break;
	default:
		load_idx = sd->idle_idx;
		break;
	}

	return load_idx;
}

static unsigned long default_scale_freq_power(struct sched_domain *sd, int cpu)
{
	return SCHED_POWER_SCALE;
}

unsigned long __weak arch_scale_freq_power(struct sched_domain *sd, int cpu)
{
	return default_scale_freq_power(sd, cpu);
}

static unsigned long default_scale_smt_power(struct sched_domain *sd, int cpu)
{
	unsigned long weight = sd->span_weight;
	unsigned long smt_gain = sd->smt_gain;

	smt_gain /= weight;

	return smt_gain;
}

unsigned long __weak arch_scale_smt_power(struct sched_domain *sd, int cpu)
{
	return default_scale_smt_power(sd, cpu);
}

static unsigned long scale_rt_power(int cpu)
{
	struct rq *rq = cpu_rq(cpu);
	u64 total, available, age_stamp, avg;

	/*
	 * Since we're reading these variables without serialization make sure
	 * we read them once before doing sanity checks on them.
	 */
	age_stamp = ACCESS_ONCE(rq->age_stamp);
	avg = ACCESS_ONCE(rq->rt_avg);

	total = sched_avg_period() + (rq->clock - age_stamp);

	if (unlikely(total < avg)) {
		/* Ensures that power won't end up being negative */
		available = 0;
	} else {
		available = total - avg;
	}

	if (unlikely((s64)total < SCHED_POWER_SCALE))
		total = SCHED_POWER_SCALE;

	total >>= SCHED_POWER_SHIFT;

	return div_u64(available, total);
}

static void update_cpu_power(struct sched_domain *sd, int cpu)
{
	unsigned long weight = sd->span_weight;
	unsigned long power = SCHED_POWER_SCALE;
	struct sched_group *sdg = sd->groups;

	if ((sd->flags & SD_SHARE_CPUPOWER) && weight > 1) {
		if (sched_feat(ARCH_POWER))
			power *= arch_scale_smt_power(sd, cpu);
		else
			power *= default_scale_smt_power(sd, cpu);

		power >>= SCHED_POWER_SHIFT;
	}

	sdg->sgp->power_orig = power;

	if (sched_feat(ARCH_POWER))
		power *= arch_scale_freq_power(sd, cpu);
	else
		power *= default_scale_freq_power(sd, cpu);

	power >>= SCHED_POWER_SHIFT;

	power *= scale_rt_power(cpu);
	power >>= SCHED_POWER_SHIFT;

	if (!power)
		power = 1;

	cpu_rq(cpu)->cpu_available = power;
	sdg->sgp->power_available = power;

	if (!is_my_buddy(cpu, cpu))
		power = 1;

	cpu_rq(cpu)->cpu_power = power;
	sdg->sgp->power = power;

}

void update_group_power(struct sched_domain *sd, int cpu)
{
	struct sched_domain *child = sd->child;
	struct sched_group *group, *sdg = sd->groups;
	unsigned long power, available;
	unsigned long interval;

	interval = msecs_to_jiffies(sd->balance_interval);
	interval = clamp(interval, 1UL, max_load_balance_interval);
	sdg->sgp->next_update = jiffies + interval;

	if (!child) {
		update_cpu_power(sd, cpu);
		return;
	}

	power = available = 0;

	if (child->flags & SD_OVERLAP) {
		/*
		 * SD_OVERLAP domains cannot assume that child groups
		 * span the current group.
		 */

		for_each_cpu(cpu, sched_group_cpus(sdg))
			power += power_of(cpu);
			available += available_of(cpu);

	} else  {
		/*
		 * !SD_OVERLAP domains can assume that child groups
		 * span the current group.
		 */ 

		group = child->groups;
		do {
			power += group->sgp->power;
			available += group->sgp->power_available;
			group = group->next;
		} while (group != child->groups);
	}

	sdg->sgp->power_orig = sdg->sgp->power_available = available;
	sdg->sgp->power = power;
}

/*
 * Try and fix up capacity for tiny siblings, this is needed when
 * things like SD_ASYM_PACKING need f_b_g to select another sibling
 * which on its own isn't powerful enough.
 *
 * See update_sd_pick_busiest() and check_asym_packing().
 */
static inline int
fix_small_capacity(struct sched_domain *sd, struct sched_group *group)
{
	/*
	 * Only siblings can have significantly less than SCHED_POWER_SCALE
	 */
	if (!(sd->flags & SD_SHARE_CPUPOWER))
		return 0;

	/*
	 * If ~90% of the cpu_power is still there, we're good.
	 */
	if (group->sgp->power * 32 > group->sgp->power_orig * 29)
		return 1;

	return 0;
}

/**
 * update_sg_lb_stats - Update sched_group's statistics for load balancing.
 * @env: The load balancing environment.
 * @group: sched_group whose statistics are to be updated.
 * @load_idx: Load index of sched_domain of this_cpu for load calc.
 * @local_group: Does group contain this_cpu.
 * @balance: Should we balance.
 * @sgs: variable to hold the statistics for this group.
 */
static inline void update_sg_lb_stats(struct lb_env *env,
			struct sched_group *group, int load_idx,
			int local_group, int *balance, struct sg_lb_stats *sgs)
{
	unsigned long nr_running, max_nr_running, min_nr_running;
	unsigned long load, max_cpu_load, min_cpu_load;
	unsigned int balance_cpu = -1, first_idle_cpu = 0;
	unsigned long avg_load_per_task = 0;
	int i;

	if (local_group)
		balance_cpu = group_balance_cpu(group);

	/* Tally up the load of all CPUs in the group */
	max_cpu_load = 0;
	min_cpu_load = ~0UL;
	max_nr_running = 0;
	min_nr_running = ~0UL;

	for_each_cpu_and(i, sched_group_cpus(group), env->cpus) {
		struct rq *rq = cpu_rq(i);

		nr_running = rq->nr_running;

		/* Bias balancing toward cpus of our domain */
		if (local_group) {
			if (is_my_buddy(i, i) && idle_cpu(i) && !first_idle_cpu
			 && cpumask_test_cpu(i, sched_group_mask(group))) {
				first_idle_cpu = 1;
				balance_cpu = i;
			}

			load = target_load(i, load_idx);
		} else {
			load = source_load(i, load_idx);
			if (load > max_cpu_load)
				max_cpu_load = load;
			if (min_cpu_load > load)
				min_cpu_load = load;

			if (nr_running > max_nr_running)
				max_nr_running = nr_running;
			if (min_nr_running > nr_running)
				min_nr_running = nr_running;

			if (!is_my_buddy(i, i) && nr_running > 0)
				sgs->group_imb = 1;
		}

		sgs->group_load += load;
		sgs->group_activity += get_cpu_activity(i);
		sgs->sum_nr_running += nr_running;
		sgs->sum_weighted_load += weighted_cpuload(i);
		if (idle_cpu(i))
			sgs->idle_cpus++;
	}

	/*
	 * First idle cpu or the first cpu(busiest) in this sched group
	 * is eligible for doing load balancing at this and above
	 * domains. In the newly idle case, we will allow all the cpu's
	 * to do the newly idle load balance.
	 */
	if (local_group) {
		if (env->idle != CPU_NEWLY_IDLE) {
			if (balance_cpu != env->dst_cpu) {
				*balance = 0;
				return;
			}
			update_group_power(env->sd, env->dst_cpu);
		} else if (time_after_eq(jiffies, group->sgp->next_update))
			update_group_power(env->sd, env->dst_cpu);
	}

	/* Adjust by relative CPU power of the group */
	sgs->avg_load = (sgs->group_load*SCHED_POWER_SCALE) / group->sgp->power;

	/*
	 * Consider the group unbalanced when the imbalance is larger
	 * than the average weight of a task.
	 *
	 * APZ: with cgroup the avg task weight can vary wildly and
	 *      might not be a suitable number - should we keep a
	 *      normalized nr_running number somewhere that negates
	 *      the hierarchy?
	 */
	if (sgs->sum_nr_running)
		avg_load_per_task = sgs->sum_weighted_load / sgs->sum_nr_running;

	if ((max_cpu_load - min_cpu_load) >= avg_load_per_task &&
	    (max_nr_running - min_nr_running) > 1)
		sgs->group_imb = 1;

	sgs->group_capacity = DIV_ROUND_CLOSEST(group->sgp->power,
						SCHED_POWER_SCALE);
	if (!sgs->group_capacity)
		sgs->group_capacity = fix_small_capacity(env->sd, group);
	sgs->group_weight = group->group_weight;

	if (sgs->group_capacity > sgs->sum_nr_running)
		sgs->group_has_capacity = 1;
}

/**
 * update_sd_pick_busiest - return 1 on busiest group
 * @env: The load balancing environment.
 * @sds: sched_domain statistics
 * @sg: sched_group candidate to be checked for being the busiest
 * @sgs: sched_group statistics
 *
 * Determine if @sg is a busier group than the previously selected
 * busiest group.
 */
static bool update_sd_pick_busiest(struct lb_env *env,
				   struct sd_lb_stats *sds,
				   struct sched_group *sg,
				   struct sg_lb_stats *sgs)
{
	if (sgs->avg_load <= sds->max_load)
		return false;

	if (sgs->sum_nr_running > sgs->group_capacity)
		return true;

	if (sgs->group_imb)
		return true;

	/*
	 * ASYM_PACKING needs to move all the work to the lowest
	 * numbered CPUs in the group, therefore mark all groups
	 * higher than ourself as busy.
	 */
	if ((env->sd->flags & SD_ASYM_PACKING) && sgs->sum_nr_running &&
	    env->dst_cpu < group_first_cpu(sg)) {
		if (!sds->busiest)
			return true;

		if (group_first_cpu(sds->busiest) > group_first_cpu(sg))
			return true;
	}

	return false;
}

static void update_plb_buddy(int cpu, int *balance, struct sd_lb_stats *sds,
		struct sched_domain *sd)
{
	int buddy;

	if (sysctl_sched_packing_mode != SCHED_PACKING_FULL)
		return;

	/* Update my buddy */
	if (sd == per_cpu(sd_pack_domain, cpu))
		update_packing_buddy(cpu, sds->total_activity);

	/* Get my new buddy */
	buddy = per_cpu(sd_pack_buddy, cpu);

	/* This CPU doesn't act for agressive packing */
	if (buddy != cpu)
		sds->busiest = 0;
}

/**
 * update_sd_lb_stats - Update sched_domain's statistics for load balancing.
 * @env: The load balancing environment.
 * @balance: Should we balance.
 * @sds: variable to hold the statistics for this sched_domain.
 */
static inline void update_sd_lb_stats(struct lb_env *env,
					int *balance, struct sd_lb_stats *sds)
{
	struct sched_domain *child = env->sd->child;
	struct sched_group *sg = env->sd->groups;
	struct sg_lb_stats sgs;
	int load_idx, prefer_sibling = 0;

	if (child && child->flags & SD_PREFER_SIBLING)
		prefer_sibling = 1;

	load_idx = get_sd_load_idx(env->sd, env->idle);

	do {
		int local_group;

		local_group = cpumask_test_cpu(env->dst_cpu, sched_group_cpus(sg));
		memset(&sgs, 0, sizeof(sgs));
		update_sg_lb_stats(env, sg, load_idx, local_group, balance, &sgs);

		if (local_group && !(*balance))
			return;

		sds->total_load += sgs.group_load;
		sds->total_activity += sgs.group_activity;
		sds->total_pwr += sg->sgp->power;

		/*
		 * In case the child domain prefers tasks go to siblings
		 * first, lower the sg capacity to one so that we'll try
		 * and move all the excess tasks away. We lower the capacity
		 * of a group only if the local group has the capacity to fit
		 * these excess tasks, i.e. nr_running < group_capacity. The
		 * extra check prevents the case where you always pull from the
		 * heaviest group when it is already under-utilized (possible
		 * with a large weight task outweighs the tasks on the system).
		 */
		if (prefer_sibling && !local_group && sds->this_has_capacity)
			sgs.group_capacity = min(sgs.group_capacity, 1UL);

		if (local_group) {
			sds->this_load = sgs.avg_load;
			sds->this = sg;
			sds->this_nr_running = sgs.sum_nr_running;
			sds->this_load_per_task = sgs.sum_weighted_load;
			sds->this_has_capacity = sgs.group_has_capacity;
			sds->this_idle_cpus = sgs.idle_cpus;
		} else if (update_sd_pick_busiest(env, sds, sg, &sgs)) {
			sds->max_load = sgs.avg_load;
			sds->busiest = sg;
			sds->busiest_nr_running = sgs.sum_nr_running;
			sds->busiest_idle_cpus = sgs.idle_cpus;
			sds->busiest_group_capacity = sgs.group_capacity;
			sds->busiest_load_per_task = sgs.sum_weighted_load;
			sds->busiest_has_capacity = sgs.group_has_capacity;
			sds->busiest_group_weight = sgs.group_weight;
			sds->group_imb = sgs.group_imb;
		}

		sg = sg->next;
	} while (sg != env->sd->groups);

	update_plb_buddy(env->dst_cpu, balance, sds, env->sd);
}

/**
 * check_asym_packing - Check to see if the group is packed into the
 *			sched doman.
 *
 * This is primarily intended to used at the sibling level.  Some
 * cores like POWER7 prefer to use lower numbered SMT threads.  In the
 * case of POWER7, it can move to lower SMT modes only when higher
 * threads are idle.  When in lower SMT modes, the threads will
 * perform better since they share less core resources.  Hence when we
 * have idle threads, we want them to be the higher ones.
 *
 * This packing function is run on idle threads.  It checks to see if
 * the busiest CPU in this domain (core in the P7 case) has a higher
 * CPU number than the packing function is being run on.  Here we are
 * assuming lower CPU number will be equivalent to lower a SMT thread
 * number.
 *
 * Returns 1 when packing is required and a task should be moved to
 * this CPU.  The amount of the imbalance is returned in *imbalance.
 *
 * @env: The load balancing environment.
 * @sds: Statistics of the sched_domain which is to be packed
 */
static int check_asym_packing(struct lb_env *env, struct sd_lb_stats *sds)
{
	int busiest_cpu;

	if (!(env->sd->flags & SD_ASYM_PACKING))
		return 0;

	if (!sds->busiest)
		return 0;

	busiest_cpu = group_first_cpu(sds->busiest);
	if (env->dst_cpu > busiest_cpu)
		return 0;

	env->imbalance = DIV_ROUND_CLOSEST(
		sds->max_load * sds->busiest->sgp->power, SCHED_POWER_SCALE);

	return 1;
}

/**
 * fix_small_imbalance - Calculate the minor imbalance that exists
 *			amongst the groups of a sched_domain, during
 *			load balancing.
 * @env: The load balancing environment.
 * @sds: Statistics of the sched_domain whose imbalance is to be calculated.
 */
static inline
void fix_small_imbalance(struct lb_env *env, struct sd_lb_stats *sds)
{
	unsigned long tmp, pwr_now = 0, pwr_move = 0;
	unsigned int imbn = 2;
	unsigned long scaled_busy_load_per_task;

	if (sds->this_nr_running) {
		sds->this_load_per_task /= sds->this_nr_running;
		if (sds->busiest_load_per_task >
				sds->this_load_per_task)
			imbn = 1;
	} else {
		sds->this_load_per_task =
			cpu_avg_load_per_task(env->dst_cpu);
	}

	scaled_busy_load_per_task = sds->busiest_load_per_task
					 * SCHED_POWER_SCALE;
	scaled_busy_load_per_task /= sds->busiest->sgp->power;

	if (sds->max_load - sds->this_load + scaled_busy_load_per_task >=
			(scaled_busy_load_per_task * imbn)) {
		env->imbalance = sds->busiest_load_per_task;
		return;
	}

	/*
	 * OK, we don't have enough imbalance to justify moving tasks,
	 * however we may be able to increase total CPU power used by
	 * moving them.
	 */

	pwr_now += sds->busiest->sgp->power *
			min(sds->busiest_load_per_task, sds->max_load);
	pwr_now += sds->this->sgp->power *
			min(sds->this_load_per_task, sds->this_load);
	pwr_now /= SCHED_POWER_SCALE;

	/* Amount of load we'd subtract */
	tmp = (sds->busiest_load_per_task * SCHED_POWER_SCALE) /
		sds->busiest->sgp->power;
	if (sds->max_load > tmp)
		pwr_move += sds->busiest->sgp->power *
			min(sds->busiest_load_per_task, sds->max_load - tmp);

	/* Amount of load we'd add */
	if (sds->max_load * sds->busiest->sgp->power <
		sds->busiest_load_per_task * SCHED_POWER_SCALE)
		tmp = (sds->max_load * sds->busiest->sgp->power) /
			sds->this->sgp->power;
	else
		tmp = (sds->busiest_load_per_task * SCHED_POWER_SCALE) /
			sds->this->sgp->power;
	pwr_move += sds->this->sgp->power *
			min(sds->this_load_per_task, sds->this_load + tmp);
	pwr_move /= SCHED_POWER_SCALE;

	/* Move if we gain throughput */
	if (pwr_move > pwr_now)
		env->imbalance = sds->busiest_load_per_task;
}

/**
 * calculate_imbalance - Calculate the amount of imbalance present within the
 *			 groups of a given sched_domain during load balance.
 * @env: load balance environment
 * @sds: statistics of the sched_domain whose imbalance is to be calculated.
 */
static inline void calculate_imbalance(struct lb_env *env, struct sd_lb_stats *sds)
{
	unsigned long max_pull, load_above_capacity = ~0UL;

	sds->busiest_load_per_task /= sds->busiest_nr_running;
	if (sds->group_imb) {
		sds->busiest_load_per_task =
			min(sds->busiest_load_per_task, sds->avg_load);
	}

	/*
	 * In the presence of smp nice balancing, certain scenarios can have
	 * max load less than avg load(as we skip the groups at or below
	 * its cpu_power, while calculating max_load..)
	 */
	if (sds->max_load < sds->avg_load) {
		env->imbalance = 0;
		return fix_small_imbalance(env, sds);
	}

	if (!sds->group_imb) {
		/*
		 * Don't want to pull so many tasks that a group would go idle.
		 */
		load_above_capacity = (sds->busiest_nr_running -
						sds->busiest_group_capacity);

		load_above_capacity *= (SCHED_LOAD_SCALE * SCHED_POWER_SCALE);

		load_above_capacity /= sds->busiest->sgp->power;
	}

	/*
	 * We're trying to get all the cpus to the average_load, so we don't
	 * want to push ourselves above the average load, nor do we wish to
	 * reduce the max loaded cpu below the average load. At the same time,
	 * we also don't want to reduce the group load below the group capacity
	 * (so that we can implement power-savings policies etc). Thus we look
	 * for the minimum possible imbalance.
	 * Be careful of negative numbers as they'll appear as very large values
	 * with unsigned longs.
	 */
	max_pull = min(sds->max_load - sds->avg_load, load_above_capacity);

	/* How much load to actually move to equalise the imbalance */
	env->imbalance = min(max_pull * sds->busiest->sgp->power,
		(sds->avg_load - sds->this_load) * sds->this->sgp->power)
			/ SCHED_POWER_SCALE;

	/*
	 * if *imbalance is less than the average load per runnable task
	 * there is no guarantee that any tasks will be moved so we'll have
	 * a think about bumping its value to force at least one task to be
	 * moved
	 */
	if (env->imbalance < sds->busiest_load_per_task)
		return fix_small_imbalance(env, sds);

}

/******* find_busiest_group() helpers end here *********************/

/**
 * find_busiest_group - Returns the busiest group within the sched_domain
 * if there is an imbalance. If there isn't an imbalance, and
 * the user has opted for power-savings, it returns a group whose
 * CPUs can be put to idle by rebalancing those tasks elsewhere, if
 * such a group exists.
 *
 * Also calculates the amount of weighted load which should be moved
 * to restore balance.
 *
 * @env: The load balancing environment.
 * @balance: Pointer to a variable indicating if this_cpu
 *	is the appropriate cpu to perform load balancing at this_level.
 *
 * Returns:	- the busiest group if imbalance exists.
 *		- If no imbalance and user has opted for power-savings balance,
 *		   return the least loaded group whose CPUs can be
 *		   put to idle by rebalancing its tasks onto our group.
 */
static struct sched_group *
find_busiest_group(struct lb_env *env, int *balance)
{
	struct sd_lb_stats sds;

	memset(&sds, 0, sizeof(sds));

	/*
	 * Compute the various statistics relavent for load balancing at
	 * this level.
	 */
	update_sd_lb_stats(env, balance, &sds);

	/*
	 * this_cpu is not the appropriate cpu to perform load balancing at
	 * this level.
	 */
	if (!(*balance))
		goto ret;

	if ((env->idle == CPU_IDLE || env->idle == CPU_NEWLY_IDLE) &&
	    check_asym_packing(env, &sds))
		return sds.busiest;

	/* There is no busy sibling group to pull tasks from */
	if (!sds.busiest || sds.busiest_nr_running == 0)
		goto out_balanced;

	sds.avg_load = (SCHED_POWER_SCALE * sds.total_load) / sds.total_pwr;

	/*
	 * If the busiest group is imbalanced the below checks don't
	 * work because they assumes all things are equal, which typically
	 * isn't true due to cpus_allowed constraints and the like.
	 */
	if (sds.group_imb)
		goto force_balance;

	/* SD_BALANCE_NEWIDLE trumps SMP nice when underutilized */
	if (env->idle == CPU_NEWLY_IDLE && sds.this_has_capacity &&
			!sds.busiest_has_capacity)
		goto force_balance;

	/*
	 * If the local group is more busy than the selected busiest group
	 * don't try and pull any tasks.
	 */
	if (sds.this_load >= sds.max_load)
		goto out_balanced;

	/*
	 * Don't pull any tasks if this group is already above the domain
	 * average load.
	 */
	if (sds.this_load >= sds.avg_load)
		goto out_balanced;

	if (env->idle == CPU_IDLE) {
		/*
		 * This cpu is idle. If the busiest group load doesn't
		 * have more tasks than the number of available cpu's and
		 * there is no imbalance between this and busiest group
		 * wrt to idle cpu's, it is balanced.
		 */
		if ((sds.this_idle_cpus <= sds.busiest_idle_cpus + 1) &&
		    sds.busiest_nr_running <= sds.busiest_group_weight)
			goto out_balanced;
	} else {
		/*
		 * In the CPU_NEWLY_IDLE, CPU_NOT_IDLE cases, use
		 * imbalance_pct to be conservative.
		 */
		if (100 * sds.max_load <= env->sd->imbalance_pct * sds.this_load)
			goto out_balanced;
	}

force_balance:
	/* Looks like there is an imbalance. Compute it */
	calculate_imbalance(env, &sds);
	return sds.busiest;

out_balanced:
ret:
	env->imbalance = 0;
	return NULL;
}

/*
 * find_busiest_queue - find the busiest runqueue among the cpus in group.
 */
static struct rq *find_busiest_queue(struct lb_env *env,
				     struct sched_group *group)
{
	struct rq *busiest = NULL, *rq;
	unsigned long max_load = 0;
	int i;

	for_each_cpu(i, sched_group_cpus(group)) {
		unsigned long power = power_of(i);
		unsigned long capacity = DIV_ROUND_CLOSEST(power,
							   SCHED_POWER_SCALE);
		unsigned long wl;

		if (!capacity)
			capacity = fix_small_capacity(env->sd, group);

		if (!cpumask_test_cpu(i, env->cpus))
			continue;

		rq = cpu_rq(i);
		wl = weighted_cpuload(i);

		/*
		 * When comparing with imbalance, use weighted_cpuload()
		 * which is not scaled with the cpu power.
		 */
		if (capacity && rq->nr_running == 1 && wl > env->imbalance)
			continue;

		/*
		 * For the load comparisons with the other cpu's, consider
		 * the weighted_cpuload() scaled with the cpu power, so that
		 * the load can be moved away from the cpu that is potentially
		 * running at a lower capacity.
		 */
		wl = (wl * SCHED_POWER_SCALE) / power;

		if (wl > max_load) {
			max_load = wl;
			busiest = rq;
		}
	}

	return busiest;
}

/*
 * Max backoff if we encounter pinned tasks. Pretty arbitrary value, but
 * so long as it is large enough.
 */
#define MAX_PINNED_INTERVAL	512

/* Working cpumask for load_balance and load_balance_newidle. */
DEFINE_PER_CPU(cpumask_var_t, load_balance_mask);

static int need_active_balance(struct lb_env *env)
{
	struct sched_domain *sd = env->sd;

	if (env->idle == CPU_NEWLY_IDLE) {

		/*
		 * ASYM_PACKING needs to force migrate tasks from busy but
		 * higher numbered CPUs in order to pack all tasks in the
		 * lowest numbered CPUs.
		 */
		if ((sd->flags & SD_ASYM_PACKING) && env->src_cpu > env->dst_cpu)
			return 1;
	}

	return unlikely(sd->nr_balance_failed > sd->cache_nice_tries+2);
}

static int active_load_balance_cpu_stop(void *data);

/*
 * Check this_cpu to ensure it is balanced within domain. Attempt to move
 * tasks if there is an imbalance.
 */
static int load_balance(int this_cpu, struct rq *this_rq,
			struct sched_domain *sd, enum cpu_idle_type idle,
			int *balance)
{
	int ld_moved, cur_ld_moved, active_balance = 0;
	struct sched_group *group;
	struct rq *busiest;
	unsigned long flags;
	struct cpumask *cpus = __get_cpu_var(load_balance_mask);

	struct lb_env env = {
		.sd		= sd,
		.dst_cpu	= this_cpu,
		.dst_rq		= this_rq,
		.dst_grpmask    = sched_group_cpus(sd->groups),
		.idle		= idle,
		.loop_break	= sched_nr_migrate_break,
		.cpus		= cpus,
	};

	/*
	 * For NEWLY_IDLE load_balancing, we don't need to consider
	 * other cpus in our group
	 */
	if (idle == CPU_NEWLY_IDLE)
		env.dst_grpmask = NULL;

	cpumask_copy(cpus, cpu_active_mask);

	schedstat_inc(sd, lb_count[idle]);

redo:
	group = find_busiest_group(&env, balance);

	if (*balance == 0)
		goto out_balanced;

	if (!group) {
		schedstat_inc(sd, lb_nobusyg[idle]);
		goto out_balanced;
	}

	busiest = find_busiest_queue(&env, group);
	if (!busiest) {
		schedstat_inc(sd, lb_nobusyq[idle]);
		goto out_balanced;
	}

	BUG_ON(busiest == env.dst_rq);

	schedstat_add(sd, lb_imbalance[idle], env.imbalance);

	ld_moved = 0;
<<<<<<< HEAD
=======
	lb_iterations = 1;

	env.src_cpu   = busiest->cpu;
	env.src_rq    = busiest;

>>>>>>> 7050a644
	if (busiest->nr_running > 1) {
		/*
		 * Attempt to move tasks. If find_busiest_group has found
		 * an imbalance but busiest->nr_running <= 1, the group is
		 * still unbalanced. ld_moved simply stays zero, so it is
		 * correctly treated as an imbalance.
		 */
		env.flags |= LBF_ALL_PINNED;
		env.loop_max  = min(sysctl_sched_nr_migrate, busiest->nr_running);

		update_h_load(env.src_cpu);
more_balance:
		local_irq_save(flags);
		double_rq_lock(env.dst_rq, busiest);

		/*
		 * cur_ld_moved - load moved in current iteration
		 * ld_moved     - cumulative load moved across iterations
		 */
		cur_ld_moved = move_tasks(&env);
		ld_moved += cur_ld_moved;
		double_rq_unlock(env.dst_rq, busiest);
		local_irq_restore(flags);

		/*
		 * some other cpu did the load balance for us.
		 */
		if (cur_ld_moved && env.dst_cpu != smp_processor_id())
			resched_cpu(env.dst_cpu);

		if (env.flags & LBF_NEED_BREAK) {
			env.flags &= ~LBF_NEED_BREAK;
			goto more_balance;
		}

		/*
		 * Revisit (affine) tasks on src_cpu that couldn't be moved to
		 * us and move them to an alternate dst_cpu in our sched_group
		 * where they can run. The upper limit on how many times we
		 * iterate on same src_cpu is dependent on number of cpus in our
		 * sched_group.
		 *
		 * This changes load balance semantics a bit on who can move
		 * load to a given_cpu. In addition to the given_cpu itself
		 * (or a ilb_cpu acting on its behalf where given_cpu is
		 * nohz-idle), we now have balance_cpu in a position to move
		 * load to given_cpu. In rare situations, this may cause
		 * conflicts (balance_cpu and given_cpu/ilb_cpu deciding
		 * _independently_ and at _same_ time to move some load to
		 * given_cpu) causing exceess load to be moved to given_cpu.
		 * This however should not happen so much in practice and
		 * moreover subsequent load balance cycles should correct the
		 * excess load moved.
		 */
		if ((env.flags & LBF_SOME_PINNED) && env.imbalance > 0) {

			env.dst_rq	 = cpu_rq(env.new_dst_cpu);
			env.dst_cpu	 = env.new_dst_cpu;
			env.flags	&= ~LBF_SOME_PINNED;
			env.loop	 = 0;
			env.loop_break	 = sched_nr_migrate_break;

			/* Prevent to re-select dst_cpu via env's cpus */
			cpumask_clear_cpu(env.dst_cpu, env.cpus);

			/*
			 * Go back to "more_balance" rather than "redo" since we
			 * need to continue with same src_cpu.
			 */
			goto more_balance;
		}

		/* All tasks on this runqueue were pinned by CPU affinity */
		if (unlikely(env.flags & LBF_ALL_PINNED)) {
			cpumask_clear_cpu(cpu_of(busiest), cpus);
			if (!cpumask_empty(cpus)) {
				env.loop = 0;
				env.loop_break = sched_nr_migrate_break;
				goto redo;
			}
			goto out_balanced;
		}
	}

	if (!ld_moved) {
		schedstat_inc(sd, lb_failed[idle]);
		/*
		 * Increment the failure counter only on periodic balance.
		 * We do not want newidle balance, which can be very
		 * frequent, pollute the failure counter causing
		 * excessive cache_hot migrations and active balances.
		 */
		if (idle != CPU_NEWLY_IDLE)
			sd->nr_balance_failed++;

		if (need_active_balance(&env)) {
			raw_spin_lock_irqsave(&busiest->lock, flags);

			/* don't kick the active_load_balance_cpu_stop,
			 * if the curr task on busiest cpu can't be
			 * moved to this_cpu
			 */
			if (!cpumask_test_cpu(this_cpu,
					tsk_cpus_allowed(busiest->curr))) {
				raw_spin_unlock_irqrestore(&busiest->lock,
							    flags);
				env.flags |= LBF_ALL_PINNED;
				goto out_one_pinned;
			}

			/*
			 * ->active_balance synchronizes accesses to
			 * ->active_balance_work.  Once set, it's cleared
			 * only after active load balance is finished.
			 */
			if (!busiest->active_balance) {
				busiest->active_balance = 1;
				busiest->push_cpu = this_cpu;
				active_balance = 1;
			}
			raw_spin_unlock_irqrestore(&busiest->lock, flags);

			if (active_balance) {
				stop_one_cpu_nowait(cpu_of(busiest),
					active_load_balance_cpu_stop, busiest,
					&busiest->active_balance_work);
			}

			/*
			 * We've kicked active balancing, reset the failure
			 * counter.
			 */
			sd->nr_balance_failed = sd->cache_nice_tries+1;
		}
	} else
		sd->nr_balance_failed = 0;

	if (likely(!active_balance)) {
		/* We were unbalanced, so reset the balancing interval */
		sd->balance_interval = sd->min_interval;
	} else {
		/*
		 * If we've begun active balancing, start to back off. This
		 * case may not be covered by the all_pinned logic if there
		 * is only 1 task on the busy runqueue (because we don't call
		 * move_tasks).
		 */
		if (sd->balance_interval < sd->max_interval)
			sd->balance_interval *= 2;
	}

	goto out;

out_balanced:
	schedstat_inc(sd, lb_balanced[idle]);

	sd->nr_balance_failed = 0;

out_one_pinned:
	/* tune up the balancing interval */
	if (((env.flags & LBF_ALL_PINNED) &&
			sd->balance_interval < MAX_PINNED_INTERVAL) ||
			(sd->balance_interval < sd->max_interval))
		sd->balance_interval *= 2;

	ld_moved = 0;
out:
	return ld_moved;
}

/*
 * idle_balance is called by schedule() if this_cpu is about to become
 * idle. Attempts to pull tasks from other CPUs.
 */
void idle_balance(int this_cpu, struct rq *this_rq)
{
	struct sched_domain *sd;
	int pulled_task = 0;
	unsigned long next_balance = jiffies + HZ;

	this_rq->idle_stamp = this_rq->clock;

	if (this_rq->avg_idle < sysctl_sched_migration_cost)
		return;

	/*
	 * Drop the rq->lock, but keep IRQ/preempt disabled.
	 */
	raw_spin_unlock(&this_rq->lock);

	update_blocked_averages(this_cpu);
	rcu_read_lock();
	for_each_domain(this_cpu, sd) {
		unsigned long interval;
		int balance = 1;

		if (!(sd->flags & SD_LOAD_BALANCE))
			continue;

		if (sd->flags & SD_BALANCE_NEWIDLE) {
			/* If we've pulled tasks over stop searching: */
			pulled_task = load_balance(this_cpu, this_rq,
						   sd, CPU_NEWLY_IDLE, &balance);
		}

		interval = msecs_to_jiffies(sd->balance_interval);
		if (time_after(next_balance, sd->last_balance + interval))
			next_balance = sd->last_balance + interval;
		if (pulled_task) {
			this_rq->idle_stamp = 0;
			break;
		}
	}
	rcu_read_unlock();

	raw_spin_lock(&this_rq->lock);

	if (pulled_task || time_after(jiffies, this_rq->next_balance)) {
		/*
		 * We are going idle. next_balance may be set based on
		 * a busy processor. So reset next_balance.
		 */
		this_rq->next_balance = next_balance;
	}
}

/*
 * active_load_balance_cpu_stop is run by cpu stopper. It pushes
 * running tasks off the busiest CPU onto idle CPUs. It requires at
 * least 1 task to be running on each physical CPU where possible, and
 * avoids physical / logical imbalances.
 */
static int active_load_balance_cpu_stop(void *data)
{
	struct rq *busiest_rq = data;
	int busiest_cpu = cpu_of(busiest_rq);
	int target_cpu = busiest_rq->push_cpu;
	struct rq *target_rq = cpu_rq(target_cpu);
	struct sched_domain *sd;

	raw_spin_lock_irq(&busiest_rq->lock);

	/* make sure the requested cpu hasn't gone down in the meantime */
	if (unlikely(busiest_cpu != smp_processor_id() ||
		     !busiest_rq->active_balance))
		goto out_unlock;

	/* Is there any task to move? */
	if (busiest_rq->nr_running <= 1)
		goto out_unlock;

	/*
	 * This condition is "impossible", if it occurs
	 * we need to fix it. Originally reported by
	 * Bjorn Helgaas on a 128-cpu setup.
	 */
	BUG_ON(busiest_rq == target_rq);

	/* move a task from busiest_rq to target_rq */
	double_lock_balance(busiest_rq, target_rq);

	/* Search for an sd spanning us and the target CPU. */
	rcu_read_lock();
	for_each_domain(target_cpu, sd) {
		if ((sd->flags & SD_LOAD_BALANCE) &&
		    cpumask_test_cpu(busiest_cpu, sched_domain_span(sd)))
				break;
	}

	if (likely(sd)) {
		struct lb_env env = {
			.sd		= sd,
			.dst_cpu	= target_cpu,
			.dst_rq		= target_rq,
			.src_cpu	= busiest_rq->cpu,
			.src_rq		= busiest_rq,
			.idle		= CPU_IDLE,
		};

		schedstat_inc(sd, alb_count);

		if (move_one_task(&env))
			schedstat_inc(sd, alb_pushed);
		else
			schedstat_inc(sd, alb_failed);
	}
	rcu_read_unlock();
	double_unlock_balance(busiest_rq, target_rq);
out_unlock:
	busiest_rq->active_balance = 0;
	raw_spin_unlock_irq(&busiest_rq->lock);
	return 0;
}

#ifdef CONFIG_NO_HZ_COMMON
/*
 * idle load balancing details
 * - When one of the busy CPUs notice that there may be an idle rebalancing
 *   needed, they will kick the idle load balancer, which then does idle
 *   load balancing for all the idle CPUs.
 */
static struct {
	cpumask_var_t idle_cpus_mask;
	atomic_t nr_cpus;
	unsigned long next_balance;     /* in jiffy units */
} nohz ____cacheline_aligned;

static inline int find_new_ilb(int call_cpu)
{
	struct sched_domain *sd;
	int ilb = cpumask_first(nohz.idle_cpus_mask);
	int buddy = per_cpu(sd_pack_buddy, call_cpu);

	/*
	 * If we have a pack buddy CPU, we try to run load balance on a CPU
	 * that is close to the buddy.
	 */
	if (buddy != -1) {
		for_each_domain(buddy, sd) {
			if (sd->flags & SD_SHARE_CPUPOWER)
				continue;

			ilb = cpumask_first_and(sched_domain_span(sd),
					nohz.idle_cpus_mask);

			if (ilb < nr_cpu_ids)
				break;
		}
	}

	if (ilb < nr_cpu_ids && idle_cpu(ilb))
		return ilb;

	return nr_cpu_ids;
}

/*
 * Kick a CPU to do the nohz balancing, if it is time for it. We pick the
 * nohz_load_balancer CPU (if there is one) otherwise fallback to any idle
 * CPU (if there is one).
 */
static void nohz_balancer_kick(int cpu)
{
	int ilb_cpu;

	nohz.next_balance++;

	ilb_cpu = find_new_ilb(cpu);

	if (ilb_cpu >= nr_cpu_ids)
		return;

	if (test_and_set_bit(NOHZ_BALANCE_KICK, nohz_flags(ilb_cpu)))
		return;
	/*
	 * Use smp_send_reschedule() instead of resched_cpu().
	 * This way we generate a sched IPI on the target cpu which
	 * is idle. And the softirq performing nohz idle load balance
	 * will be run before returning from the IPI.
	 */
	smp_send_reschedule(ilb_cpu);
	return;
}

static inline void nohz_balance_exit_idle(int cpu)
{
	if (unlikely(test_bit(NOHZ_TICK_STOPPED, nohz_flags(cpu)))) {
		cpumask_clear_cpu(cpu, nohz.idle_cpus_mask);
		atomic_dec(&nohz.nr_cpus);
		clear_bit(NOHZ_TICK_STOPPED, nohz_flags(cpu));
	}
}

static inline void set_cpu_sd_state_busy(void)
{
	struct sched_domain *sd;
	int cpu = smp_processor_id();

	rcu_read_lock();
	sd = rcu_dereference_check_sched_domain(cpu_rq(cpu)->sd);

	if (!sd || !sd->nohz_idle)
		goto unlock;
	sd->nohz_idle = 0;

	for (; sd; sd = sd->parent)
		atomic_inc(&sd->groups->sgp->nr_busy_cpus);
unlock:
	rcu_read_unlock();
}

void set_cpu_sd_state_idle(void)
{
	struct sched_domain *sd;
	int cpu = smp_processor_id();

	rcu_read_lock();
	sd = rcu_dereference_check_sched_domain(cpu_rq(cpu)->sd);

	if (!sd || sd->nohz_idle)
		goto unlock;
	sd->nohz_idle = 1;

	for (; sd; sd = sd->parent)
		atomic_dec(&sd->groups->sgp->nr_busy_cpus);
unlock:
	rcu_read_unlock();
}

/*
 * This routine will record that the cpu is going idle with tick stopped.
 * This info will be used in performing idle load balancing in the future.
 */
void nohz_balance_enter_idle(int cpu)
{
	/*
	 * If this cpu is going down, then nothing needs to be done.
	 */
	if (!cpu_active(cpu))
		return;

	if (test_bit(NOHZ_TICK_STOPPED, nohz_flags(cpu)))
		return;

	cpumask_set_cpu(cpu, nohz.idle_cpus_mask);
	atomic_inc(&nohz.nr_cpus);
	set_bit(NOHZ_TICK_STOPPED, nohz_flags(cpu));
}

static int __cpuinit sched_ilb_notifier(struct notifier_block *nfb,
					unsigned long action, void *hcpu)
{
	switch (action & ~CPU_TASKS_FROZEN) {
	case CPU_DYING:
		nohz_balance_exit_idle(smp_processor_id());
		return NOTIFY_OK;
	default:
		return NOTIFY_DONE;
	}
}
#endif

static DEFINE_SPINLOCK(balancing);

/*
 * Scale the max load_balance interval with the number of CPUs in the system.
 * This trades load-balance latency on larger machines for less cross talk.
 */
void update_max_interval(void)
{
	max_load_balance_interval = HZ*num_online_cpus()/10;
}

/*
 * It checks each scheduling domain to see if it is due to be balanced,
 * and initiates a balancing operation if so.
 *
 * Balancing parameters are set up in init_sched_domains.
 */
static void rebalance_domains(int cpu, enum cpu_idle_type idle)
{
	int balance = 1;
	struct rq *rq = cpu_rq(cpu);
	unsigned long interval;
	struct sched_domain *sd;
	/* Earliest time when we have to do rebalance again */
	unsigned long next_balance = jiffies + 60*HZ;
	int update_next_balance = 0;
	int need_serialize;

	update_blocked_averages(cpu);

	rcu_read_lock();
	for_each_domain(cpu, sd) {
		if (!(sd->flags & SD_LOAD_BALANCE))
			continue;

		interval = sd->balance_interval;
		if (idle != CPU_IDLE)
			interval *= sd->busy_factor;

		/* scale ms to jiffies */
		interval = msecs_to_jiffies(interval);
		interval = clamp(interval, 1UL, max_load_balance_interval);

		need_serialize = sd->flags & SD_SERIALIZE;

		if (need_serialize) {
			if (!spin_trylock(&balancing))
				goto out;
		}

		if (time_after_eq(jiffies, sd->last_balance + interval)) {
			if (load_balance(cpu, rq, sd, idle, &balance)) {
				/*
				 * The LBF_SOME_PINNED logic could have changed
				 * env->dst_cpu, so we can't know our idle
				 * state even if we migrated tasks. Update it.
				 */
				idle = idle_cpu(cpu) ? CPU_IDLE : CPU_NOT_IDLE;
			}
			sd->last_balance = jiffies;
		}
		if (need_serialize)
			spin_unlock(&balancing);
out:
		if (time_after(next_balance, sd->last_balance + interval)) {
			next_balance = sd->last_balance + interval;
			update_next_balance = 1;
		}

		/*
		 * Stop the load balance at this level. There is another
		 * CPU in our sched group which is doing load balancing more
		 * actively.
		 */
		if (!balance)
			break;
	}
	rcu_read_unlock();

	/*
	 * next_balance will be updated only when there is a need.
	 * When the cpu is attached to null domain for ex, it will not be
	 * updated.
	 */
	if (likely(update_next_balance))
		rq->next_balance = next_balance;
}

#ifdef CONFIG_NO_HZ_COMMON
/*
 * In CONFIG_NO_HZ_COMMON case, the idle balance kickee will do the
 * rebalancing for all the cpus for whom scheduler ticks are stopped.
 */
static void nohz_idle_balance(int this_cpu, enum cpu_idle_type idle)
{
	struct rq *this_rq = cpu_rq(this_cpu);
	struct rq *rq;
	int balance_cpu;

	if (idle != CPU_IDLE ||
	    !test_bit(NOHZ_BALANCE_KICK, nohz_flags(this_cpu)))
		goto end;

	for_each_cpu(balance_cpu, nohz.idle_cpus_mask) {
		if (balance_cpu == this_cpu || !idle_cpu(balance_cpu))
			continue;

		/*
		 * If this cpu gets work to do, stop the load balancing
		 * work being done for other cpus. Next load
		 * balancing owner will pick it up.
		 */
		if (need_resched())
			break;

		rq = cpu_rq(balance_cpu);

		raw_spin_lock_irq(&rq->lock);
		update_rq_clock(rq);
		update_idle_cpu_load(rq);
		raw_spin_unlock_irq(&rq->lock);

		rebalance_domains(balance_cpu, CPU_IDLE);

		if (time_after(this_rq->next_balance, rq->next_balance))
			this_rq->next_balance = rq->next_balance;
	}
	nohz.next_balance = this_rq->next_balance;
end:
	clear_bit(NOHZ_BALANCE_KICK, nohz_flags(this_cpu));
}

static int check_nohz_buddy(int cpu)
{
	int buddy = per_cpu(sd_pack_buddy, cpu);

	if (sysctl_sched_packing_mode != SCHED_PACKING_FULL)
		return false;

	/* No pack buddy for this CPU */
	if (buddy == -1)
		return false;

	if (is_buddy_full(buddy))
		return false;

	if (cpumask_test_cpu(buddy, nohz.idle_cpus_mask))
		return true;

	return false;
}

/*
 * Current heuristic for kicking the idle load balancer in the presence
 * of an idle cpu is the system.
 *   - This rq has more than one task.
 *   - At any scheduler domain level, this cpu's scheduler group has multiple
 *     busy cpu's exceeding the group's power.
 *   - For SD_ASYM_PACKING, if the lower numbered cpu's in the scheduler
 *     domain span are idle.
 */
static inline int nohz_kick_needed(struct rq *rq, int cpu)
{
	unsigned long now = jiffies;
	struct sched_domain *sd;

	if (unlikely(idle_cpu(cpu)))
		return 0;

       /*
	* We may be recently in ticked or tickless idle mode. At the first
	* busy tick after returning from idle, we will update the busy stats.
	*/
	set_cpu_sd_state_busy();
	nohz_balance_exit_idle(cpu);

	/*
	 * None are in tickless mode and hence no need for NOHZ idle load
	 * balancing.
	 */
	if (likely(!atomic_read(&nohz.nr_cpus)))
		return 0;

	if (time_before(now, nohz.next_balance))
		return 0;

	if (rq->nr_running >= 2)
		goto need_kick;

	/* the buddy is idle and not busy so we can pack */
	if (check_nohz_buddy(cpu))
		goto need_kick;

	rcu_read_lock();
	for_each_domain(cpu, sd) {
		struct sched_group *sg = sd->groups;
		struct sched_group_power *sgp = sg->sgp;
		int nr_busy = atomic_read(&sgp->nr_busy_cpus);

		if (sd->flags & SD_SHARE_PKG_RESOURCES && nr_busy > 1)
			goto need_kick_unlock;

		if (sd->flags & SD_ASYM_PACKING && nr_busy != sg->group_weight
		    && (cpumask_first_and(nohz.idle_cpus_mask,
					  sched_domain_span(sd)) < cpu))
			goto need_kick_unlock;

		if (!(sd->flags & (SD_SHARE_PKG_RESOURCES | SD_ASYM_PACKING)))
			break;
	}
	rcu_read_unlock();
	return 0;

need_kick_unlock:
	rcu_read_unlock();
need_kick:
	return 1;
}
#else
static void nohz_idle_balance(int this_cpu, enum cpu_idle_type idle) { }
#endif

/*
 * run_rebalance_domains is triggered when needed from the scheduler tick.
 * Also triggered for nohz idle balancing (with nohz_balancing_kick set).
 */
static void run_rebalance_domains(struct softirq_action *h)
{
	int this_cpu = smp_processor_id();
	struct rq *this_rq = cpu_rq(this_cpu);
	enum cpu_idle_type idle = this_rq->idle_balance ?
						CPU_IDLE : CPU_NOT_IDLE;

	rebalance_domains(this_cpu, idle);

	/*
	 * If this cpu has a pending nohz_balance_kick, then do the
	 * balancing on behalf of the other idle cpus whose ticks are
	 * stopped.
	 */
	nohz_idle_balance(this_cpu, idle);
}

static inline int on_null_domain(int cpu)
{
	return !rcu_dereference_sched(cpu_rq(cpu)->sd);
}

/*
 * Trigger the SCHED_SOFTIRQ if it is time to do periodic load balancing.
 */
void trigger_load_balance(struct rq *rq, int cpu)
{
	/* Don't need to rebalance while attached to NULL domain */
	if (time_after_eq(jiffies, rq->next_balance) &&
	    likely(!on_null_domain(cpu)))
		raise_softirq(SCHED_SOFTIRQ);
#ifdef CONFIG_NO_HZ_COMMON
	if (nohz_kick_needed(rq, cpu) && likely(!on_null_domain(cpu)))
		nohz_balancer_kick(cpu);
#endif
}

static void rq_online_fair(struct rq *rq)
{
	update_sysctl();
}

static void rq_offline_fair(struct rq *rq)
{
	update_sysctl();

	/* Ensure any throttled groups are reachable by pick_next_task */
	unthrottle_offline_cfs_rqs(rq);
}

#endif /* CONFIG_SMP */

/*
 * scheduler tick hitting a task of our scheduling class:
 */
static void task_tick_fair(struct rq *rq, struct task_struct *curr, int queued)
{
	struct cfs_rq *cfs_rq;
	struct sched_entity *se = &curr->se;

	for_each_sched_entity(se) {
		cfs_rq = cfs_rq_of(se);
		entity_tick(cfs_rq, se, queued);
	}

	if (sched_feat_numa(NUMA))
		task_tick_numa(rq, curr);

	update_rq_runnable_avg(rq, 1);
}

/*
 * called on fork with the child task as argument from the parent's context
 *  - child not yet on the tasklist
 *  - preemption disabled
 */
static void task_fork_fair(struct task_struct *p)
{
	struct cfs_rq *cfs_rq;
	struct sched_entity *se = &p->se, *curr;
	int this_cpu = smp_processor_id();
	struct rq *rq = this_rq();
	unsigned long flags;

	raw_spin_lock_irqsave(&rq->lock, flags);

	update_rq_clock(rq);

	cfs_rq = task_cfs_rq(current);
	curr = cfs_rq->curr;

	if (unlikely(task_cpu(p) != this_cpu)) {
		rcu_read_lock();
		__set_task_cpu(p, this_cpu);
		rcu_read_unlock();
	}

	update_curr(cfs_rq);

	if (curr)
		se->vruntime = curr->vruntime;
	place_entity(cfs_rq, se, 1);

	if (sysctl_sched_child_runs_first && curr && entity_before(curr, se)) {
		/*
		 * Upon rescheduling, sched_class::put_prev_task() will place
		 * 'current' within the tree based on its new key value.
		 */
		swap(curr->vruntime, se->vruntime);
		resched_task(rq->curr);
	}

	se->vruntime -= cfs_rq->min_vruntime;

	raw_spin_unlock_irqrestore(&rq->lock, flags);
}

/*
 * Priority of the task has changed. Check to see if we preempt
 * the current task.
 */
static void
prio_changed_fair(struct rq *rq, struct task_struct *p, int oldprio)
{
	if (!p->se.on_rq)
		return;

	/*
	 * Reschedule if we are currently running on this runqueue and
	 * our priority decreased, or if we are not currently running on
	 * this runqueue and our priority is higher than the current's
	 */
	if (rq->curr == p) {
		if (p->prio > oldprio)
			resched_task(rq->curr);
	} else
		check_preempt_curr(rq, p, 0);
}

static void switched_from_fair(struct rq *rq, struct task_struct *p)
{
	struct sched_entity *se = &p->se;
	struct cfs_rq *cfs_rq = cfs_rq_of(se);

	/*
	 * Ensure the task's vruntime is normalized, so that when its
	 * switched back to the fair class the enqueue_entity(.flags=0) will
	 * do the right thing.
	 *
	 * If it was on_rq, then the dequeue_entity(.flags=0) will already
	 * have normalized the vruntime, if it was !on_rq, then only when
	 * the task is sleeping will it still have non-normalized vruntime.
	 */
	if (!se->on_rq && p->state != TASK_RUNNING) {
		/*
		 * Fix up our vruntime so that the current sleep doesn't
		 * cause 'unlimited' sleep bonus.
		 */
		place_entity(cfs_rq, se, 0);
		se->vruntime -= cfs_rq->min_vruntime;
	}

#if defined(CONFIG_FAIR_GROUP_SCHED) && defined(CONFIG_SMP)
	/*
	* Remove our load from contribution when we leave sched_fair
	* and ensure we don't carry in an old decay_count if we
	* switch back.
	*/
	if (p->se.avg.decay_count) {
		struct cfs_rq *cfs_rq = cfs_rq_of(&p->se);
		__synchronize_entity_decay(&p->se);
		subtract_blocked_load_contrib(cfs_rq,
				p->se.avg.load_avg_contrib);
	}
#endif
}

/*
 * We switched to the sched_fair class.
 */
static void switched_to_fair(struct rq *rq, struct task_struct *p)
{
	if (!p->se.on_rq)
		return;

	/*
	 * We were most likely switched from sched_rt, so
	 * kick off the schedule if running, otherwise just see
	 * if we can still preempt the current task.
	 */
	if (rq->curr == p)
		resched_task(rq->curr);
	else
		check_preempt_curr(rq, p, 0);
}

/* Account for a task changing its policy or group.
 *
 * This routine is mostly called to set cfs_rq->curr field when a task
 * migrates between groups/classes.
 */
static void set_curr_task_fair(struct rq *rq)
{
	struct sched_entity *se = &rq->curr->se;

	for_each_sched_entity(se) {
		struct cfs_rq *cfs_rq = cfs_rq_of(se);

		set_next_entity(cfs_rq, se);
		/* ensure bandwidth has been allocated on our new cfs_rq */
		account_cfs_rq_runtime(cfs_rq, 0);
	}
}

void init_cfs_rq(struct cfs_rq *cfs_rq)
{
	cfs_rq->tasks_timeline = RB_ROOT;
	cfs_rq->min_vruntime = (u64)(-(1LL << 20));
#ifndef CONFIG_64BIT
	cfs_rq->min_vruntime_copy = cfs_rq->min_vruntime;
#endif
#if defined(CONFIG_FAIR_GROUP_SCHED) && defined(CONFIG_SMP)
	atomic64_set(&cfs_rq->decay_counter, 1);
	atomic64_set(&cfs_rq->removed_load, 0);
#endif
}

#ifdef CONFIG_FAIR_GROUP_SCHED
static void task_move_group_fair(struct task_struct *p, int on_rq)
{
	struct cfs_rq *cfs_rq;
	/*
	 * If the task was not on the rq at the time of this cgroup movement
	 * it must have been asleep, sleeping tasks keep their ->vruntime
	 * absolute on their old rq until wakeup (needed for the fair sleeper
	 * bonus in place_entity()).
	 *
	 * If it was on the rq, we've just 'preempted' it, which does convert
	 * ->vruntime to a relative base.
	 *
	 * Make sure both cases convert their relative position when migrating
	 * to another cgroup's rq. This does somewhat interfere with the
	 * fair sleeper stuff for the first placement, but who cares.
	 */
	/*
	 * When !on_rq, vruntime of the task has usually NOT been normalized.
	 * But there are some cases where it has already been normalized:
	 *
	 * - Moving a forked child which is waiting for being woken up by
	 *   wake_up_new_task().
	 * - Moving a task which has been woken up by try_to_wake_up() and
	 *   waiting for actually being woken up by sched_ttwu_pending().
	 *
	 * To prevent boost or penalty in the new cfs_rq caused by delta
	 * min_vruntime between the two cfs_rqs, we skip vruntime adjustment.
	 */
	if (!on_rq && (!p->se.sum_exec_runtime || p->state == TASK_WAKING))
		on_rq = 1;

	if (!on_rq)
		p->se.vruntime -= cfs_rq_of(&p->se)->min_vruntime;
	set_task_rq(p, task_cpu(p));
	if (!on_rq) {
		cfs_rq = cfs_rq_of(&p->se);
		p->se.vruntime += cfs_rq->min_vruntime;
#ifdef CONFIG_SMP
		/*
		 * migrate_task_rq_fair() will have removed our previous
		 * contribution, but we must synchronize for ongoing future
		 * decay.
		 */
		p->se.avg.decay_count = atomic64_read(&cfs_rq->decay_counter);
		cfs_rq->blocked_load_avg += p->se.avg.load_avg_contrib;
#endif
	}
}

void free_fair_sched_group(struct task_group *tg)
{
	int i;

	destroy_cfs_bandwidth(tg_cfs_bandwidth(tg));

	for_each_possible_cpu(i) {
		if (tg->cfs_rq)
			kfree(tg->cfs_rq[i]);
		if (tg->se)
			kfree(tg->se[i]);
	}

	kfree(tg->cfs_rq);
	kfree(tg->se);
}

int alloc_fair_sched_group(struct task_group *tg, struct task_group *parent)
{
	struct cfs_rq *cfs_rq;
	struct sched_entity *se;
	int i;

	tg->cfs_rq = kzalloc(sizeof(cfs_rq) * nr_cpu_ids, GFP_KERNEL);
	if (!tg->cfs_rq)
		goto err;
	tg->se = kzalloc(sizeof(se) * nr_cpu_ids, GFP_KERNEL);
	if (!tg->se)
		goto err;

	tg->shares = NICE_0_LOAD;

	init_cfs_bandwidth(tg_cfs_bandwidth(tg));

	for_each_possible_cpu(i) {
		cfs_rq = kzalloc_node(sizeof(struct cfs_rq),
				      GFP_KERNEL, cpu_to_node(i));
		if (!cfs_rq)
			goto err;

		se = kzalloc_node(sizeof(struct sched_entity),
				  GFP_KERNEL, cpu_to_node(i));
		if (!se)
			goto err_free_rq;

		init_cfs_rq(cfs_rq);
		init_tg_cfs_entry(tg, cfs_rq, se, i, parent->se[i]);
	}

	return 1;

err_free_rq:
	kfree(cfs_rq);
err:
	return 0;
}

void unregister_fair_sched_group(struct task_group *tg, int cpu)
{
	struct rq *rq = cpu_rq(cpu);
	unsigned long flags;

	/*
	* Only empty task groups can be destroyed; so we can speculatively
	* check on_list without danger of it being re-added.
	*/
	if (!tg->cfs_rq[cpu]->on_list)
		return;

	raw_spin_lock_irqsave(&rq->lock, flags);
	list_del_leaf_cfs_rq(tg->cfs_rq[cpu]);
	raw_spin_unlock_irqrestore(&rq->lock, flags);
}

void init_tg_cfs_entry(struct task_group *tg, struct cfs_rq *cfs_rq,
			struct sched_entity *se, int cpu,
			struct sched_entity *parent)
{
	struct rq *rq = cpu_rq(cpu);

	cfs_rq->tg = tg;
	cfs_rq->rq = rq;
	init_cfs_rq_runtime(cfs_rq);

	tg->cfs_rq[cpu] = cfs_rq;
	tg->se[cpu] = se;

	/* se could be NULL for root_task_group */
	if (!se)
		return;

	if (!parent)
		se->cfs_rq = &rq->cfs;
	else
		se->cfs_rq = parent->my_q;

	se->my_q = cfs_rq;
	update_load_set(&se->load, 0);
	se->parent = parent;
}

static DEFINE_MUTEX(shares_mutex);

int sched_group_set_shares(struct task_group *tg, unsigned long shares)
{
	int i;
	unsigned long flags;

	/*
	 * We can't change the weight of the root cgroup.
	 */
	if (!tg->se[0])
		return -EINVAL;

	shares = clamp(shares, scale_load(MIN_SHARES), scale_load(MAX_SHARES));

	mutex_lock(&shares_mutex);
	if (tg->shares == shares)
		goto done;

	tg->shares = shares;
	for_each_possible_cpu(i) {
		struct rq *rq = cpu_rq(i);
		struct sched_entity *se;

		se = tg->se[i];
		/* Propagate contribution to hierarchy */
		raw_spin_lock_irqsave(&rq->lock, flags);
		for_each_sched_entity(se)
			update_cfs_shares(group_cfs_rq(se));
		raw_spin_unlock_irqrestore(&rq->lock, flags);
	}

done:
	mutex_unlock(&shares_mutex);
	return 0;
}
#else /* CONFIG_FAIR_GROUP_SCHED */

void free_fair_sched_group(struct task_group *tg) { }

int alloc_fair_sched_group(struct task_group *tg, struct task_group *parent)
{
	return 1;
}

void unregister_fair_sched_group(struct task_group *tg, int cpu) { }

#endif /* CONFIG_FAIR_GROUP_SCHED */


static unsigned int get_rr_interval_fair(struct rq *rq, struct task_struct *task)
{
	struct sched_entity *se = &task->se;
	unsigned int rr_interval = 0;

	/*
	 * Time slice is 0 for SCHED_OTHER tasks that are on an otherwise
	 * idle runqueue:
	 */
	if (rq->cfs.load.weight)
		rr_interval = NS_TO_JIFFIES(sched_slice(cfs_rq_of(se), se));

	return rr_interval;
}

/*
 * All the scheduling class methods:
 */
const struct sched_class fair_sched_class = {
	.next			= &idle_sched_class,
	.enqueue_task		= enqueue_task_fair,
	.dequeue_task		= dequeue_task_fair,
	.yield_task		= yield_task_fair,
	.yield_to_task		= yield_to_task_fair,

	.check_preempt_curr	= check_preempt_wakeup,

	.pick_next_task		= pick_next_task_fair,
	.put_prev_task		= put_prev_task_fair,

#ifdef CONFIG_SMP
	.select_task_rq		= select_task_rq_fair,
	.migrate_task_rq	= migrate_task_rq_fair,

	.rq_online		= rq_online_fair,
	.rq_offline		= rq_offline_fair,

	.task_waking		= task_waking_fair,
#endif

	.set_curr_task          = set_curr_task_fair,
	.task_tick		= task_tick_fair,
	.task_fork		= task_fork_fair,

	.prio_changed		= prio_changed_fair,
	.switched_from		= switched_from_fair,
	.switched_to		= switched_to_fair,

	.get_rr_interval	= get_rr_interval_fair,

#ifdef CONFIG_FAIR_GROUP_SCHED
	.task_move_group	= task_move_group_fair,
#endif
};

#ifdef CONFIG_SCHED_DEBUG
void print_cfs_stats(struct seq_file *m, int cpu)
{
	struct cfs_rq *cfs_rq;

	rcu_read_lock();
	for_each_leaf_cfs_rq(cpu_rq(cpu), cfs_rq)
		print_cfs_rq(m, cpu, cfs_rq);
	rcu_read_unlock();
}
#endif

__init void init_sched_fair_class(void)
{
#ifdef CONFIG_SMP
	open_softirq(SCHED_SOFTIRQ, run_rebalance_domains);

#ifdef CONFIG_NO_HZ_COMMON
	nohz.next_balance = jiffies;
	zalloc_cpumask_var(&nohz.idle_cpus_mask, GFP_NOWAIT);
	cpu_notifier(sched_ilb_notifier, 0);
#endif
#endif /* SMP */

}<|MERGE_RESOLUTION|>--- conflicted
+++ resolved
@@ -5363,14 +5363,10 @@
 	schedstat_add(sd, lb_imbalance[idle], env.imbalance);
 
 	ld_moved = 0;
-<<<<<<< HEAD
-=======
-	lb_iterations = 1;
 
 	env.src_cpu   = busiest->cpu;
 	env.src_rq    = busiest;
 
->>>>>>> 7050a644
 	if (busiest->nr_running > 1) {
 		/*
 		 * Attempt to move tasks. If find_busiest_group has found
