--- conflicted
+++ resolved
@@ -4762,15 +4762,13 @@
 			if (min_nr_running > nr_running)
 				min_nr_running = nr_running;
 
-<<<<<<< HEAD
 			if (!is_my_buddy(i, i) && nr_running > 0)
 				sgs->group_imb = 1;
-=======
+
 			if ((load > rq->cpu_power)
 			 && ((rq->cpu_power*env->sd->imbalance_pct) < (env->dst_rq->cpu_power*100))
 			 && (load > target_load(env->dst_cpu, load_idx)))
 				overloaded_cpu = 1;
->>>>>>> c3f4db77
 		}
 
 		sgs->group_load += load;
@@ -6055,13 +6053,12 @@
 	if (rq->nr_running >= 2)
 		goto need_kick;
 
-<<<<<<< HEAD
 	/* the buddy is idle and not busy so we can pack */
 	if (check_nohz_buddy(cpu))
-=======
+		goto need_kick;
+
 	/* load contrib is higher than cpu capacity */
 	if (rq->cfs.runnable_load_avg > rq->cpu_power)
->>>>>>> c3f4db77
 		goto need_kick;
 
 	rcu_read_lock();
