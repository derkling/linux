--- conflicted
+++ resolved
@@ -177,10 +177,6 @@
 {
 	update_sysctl();
 }
-
-static unsigned long capacity_orig_of(int cpu);
-static unsigned long capacity_of(int cpu);
-static int get_cpu_usage(int cpu);
 
 #ifdef CONFIG_SCHED_PACKING_TASKS
 struct sd_pack {
@@ -1271,7 +1267,6 @@
 	unsigned long faults, total_faults;
 
 	if (!p->numa_group)
-<<<<<<< HEAD
 		return 0;
 
 	total_faults = p->numa_group->total_faults;
@@ -1279,15 +1274,6 @@
 	if (!total_faults)
 		return 0;
 
-=======
-		return 0;
-
-	total_faults = p->numa_group->total_faults;
-
-	if (!total_faults)
-		return 0;
-
->>>>>>> 7c2684ba
 	faults = group_faults(p, nid);
 	faults += score_nearby_nodes(p, nid, dist, false);
 
@@ -1519,7 +1505,6 @@
 	if ((cur->flags & PF_EXITING) || is_idle_task(cur))
 		cur = NULL;
 	raw_spin_unlock_irq(&dst_rq->lock);
-<<<<<<< HEAD
 
 	/*
 	 * Because we have preemption enabled we can get migrated around and
@@ -1527,8 +1512,6 @@
 	 */
 	if (cur == env->p)
 		goto unlock;
-=======
->>>>>>> 7c2684ba
 
 	/*
 	 * "imp" is the fault differential for the source task between the
@@ -2518,11 +2501,6 @@
 }
 #endif /* CONFIG_NUMA_BALANCING */
 
-#ifdef CONFIG_SMP
-unsigned long capacity_of(int cpu);
-//unsigned long usage_util_of(int cpu);
-#endif /* CONFIG_SMP */
-
 static void
 account_entity_enqueue(struct cfs_rq *cfs_rq, struct sched_entity *se)
 {
@@ -4694,7 +4672,7 @@
 	return cpu_rq(cpu)->cpu_capacity;
 }
 
-static unsigned long capacity_orig_of(int cpu)
+unsigned long capacity_orig_of(int cpu)
 {
 	return cpu_rq(cpu)->cpu_capacity_orig;
 }
