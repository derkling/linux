/*
 * Completely Fair Scheduling (CFS) Class (SCHED_NORMAL/SCHED_BATCH)
 *
 *  Copyright (C) 2007 Red Hat, Inc., Ingo Molnar <mingo@redhat.com>
 *
 *  Interactivity improvements by Mike Galbraith
 *  (C) 2007 Mike Galbraith <efault@gmx.de>
 *
 *  Various enhancements by Dmitry Adamushko.
 *  (C) 2007 Dmitry Adamushko <dmitry.adamushko@gmail.com>
 *
 *  Group scheduling enhancements by Srivatsa Vaddagiri
 *  Copyright IBM Corporation, 2007
 *  Author: Srivatsa Vaddagiri <vatsa@linux.vnet.ibm.com>
 *
 *  Scaled math optimizations by Thomas Gleixner
 *  Copyright (C) 2007, Thomas Gleixner <tglx@linutronix.de>
 *
 *  Adaptive scheduling granularity, math enhancements by Peter Zijlstra
 *  Copyright (C) 2007 Red Hat, Inc., Peter Zijlstra <pzijlstr@redhat.com>
 */

#include <linux/latencytop.h>
#include <linux/sched.h>
#include <linux/cpumask.h>
#include <linux/cpuidle.h>
#include <linux/slab.h>
#include <linux/profile.h>
#include <linux/interrupt.h>
#include <linux/mempolicy.h>
#include <linux/migrate.h>
#include <linux/task_work.h>

#include <trace/events/sched.h>

#include "sched.h"
#include "tune.h"

/*
 * Targeted preemption latency for CPU-bound tasks:
 * (default: 6ms * (1 + ilog(ncpus)), units: nanoseconds)
 *
 * NOTE: this latency value is not the same as the concept of
 * 'timeslice length' - timeslices in CFS are of variable length
 * and have no persistent notion like in traditional, time-slice
 * based scheduling concepts.
 *
 * (to see the precise effective timeslice length of your workload,
 *  run vmstat and monitor the context-switches (cs) field)
 */
unsigned int sysctl_sched_latency = 6000000ULL;
unsigned int normalized_sysctl_sched_latency = 6000000ULL;

/*
 * The initial- and re-scaling of tunables is configurable
 * (default SCHED_TUNABLESCALING_LOG = *(1+ilog(ncpus))
 *
 * Options are:
 * SCHED_TUNABLESCALING_NONE - unscaled, always *1
 * SCHED_TUNABLESCALING_LOG - scaled logarithmical, *1+ilog(ncpus)
 * SCHED_TUNABLESCALING_LINEAR - scaled linear, *ncpus
 */
enum sched_tunable_scaling sysctl_sched_tunable_scaling
	= SCHED_TUNABLESCALING_LOG;

/*
 * Minimal preemption granularity for CPU-bound tasks:
 * (default: 0.75 msec * (1 + ilog(ncpus)), units: nanoseconds)
 */
unsigned int sysctl_sched_min_granularity = 750000ULL;
unsigned int normalized_sysctl_sched_min_granularity = 750000ULL;

/*
 * is kept at sysctl_sched_latency / sysctl_sched_min_granularity
 */
static unsigned int sched_nr_latency = 8;

/*
 * After fork, child runs first. If set to 0 (default) then
 * parent will (try to) run first.
 */
unsigned int sysctl_sched_child_runs_first __read_mostly;

/*
 * SCHED_OTHER wake-up granularity.
 * (default: 1 msec * (1 + ilog(ncpus)), units: nanoseconds)
 *
 * This option delays the preemption effects of decoupled workloads
 * and reduces their over-scheduling. Synchronous workloads will still
 * have immediate wakeup/sleep latencies.
 */
unsigned int sysctl_sched_wakeup_granularity = 1000000UL;
unsigned int normalized_sysctl_sched_wakeup_granularity = 1000000UL;

const_debug unsigned int sysctl_sched_migration_cost = 500000UL;

/*
 * The exponential sliding  window over which load is averaged for shares
 * distribution.
 * (default: 10msec)
 */
unsigned int __read_mostly sysctl_sched_shares_window = 10000000UL;

#ifdef CONFIG_CFS_BANDWIDTH
/*
 * Amount of runtime to allocate from global (tg) to local (per-cfs_rq) pool
 * each time a cfs_rq requests quota.
 *
 * Note: in the case that the slice exceeds the runtime remaining (either due
 * to consumption or the quota being specified to be smaller than the slice)
 * we will always only issue the remaining available time.
 *
 * default: 5 msec, units: microseconds
  */
unsigned int sysctl_sched_cfs_bandwidth_slice = 5000UL;
#endif

static inline void update_load_add(struct load_weight *lw, unsigned long inc)
{
	lw->weight += inc;
	lw->inv_weight = 0;
}

static inline void update_load_sub(struct load_weight *lw, unsigned long dec)
{
	lw->weight -= dec;
	lw->inv_weight = 0;
}

static inline void update_load_set(struct load_weight *lw, unsigned long w)
{
	lw->weight = w;
	lw->inv_weight = 0;
}

/*
 * Increase the granularity value when there are more CPUs,
 * because with more CPUs the 'effective latency' as visible
 * to users decreases. But the relationship is not linear,
 * so pick a second-best guess by going with the log2 of the
 * number of CPUs.
 *
 * This idea comes from the SD scheduler of Con Kolivas:
 */
static unsigned int get_update_sysctl_factor(void)
{
	unsigned int cpus = min_t(unsigned int, num_online_cpus(), 8);
	unsigned int factor;

	switch (sysctl_sched_tunable_scaling) {
	case SCHED_TUNABLESCALING_NONE:
		factor = 1;
		break;
	case SCHED_TUNABLESCALING_LINEAR:
		factor = cpus;
		break;
	case SCHED_TUNABLESCALING_LOG:
	default:
		factor = 1 + ilog2(cpus);
		break;
	}

	return factor;
}

static void update_sysctl(void)
{
	unsigned int factor = get_update_sysctl_factor();

#define SET_SYSCTL(name) \
	(sysctl_##name = (factor) * normalized_sysctl_##name)
	SET_SYSCTL(sched_min_granularity);
	SET_SYSCTL(sched_latency);
	SET_SYSCTL(sched_wakeup_granularity);
#undef SET_SYSCTL
}

void sched_init_granularity(void)
{
	update_sysctl();
}

#define WMULT_CONST	(~0U)
#define WMULT_SHIFT	32

static void __update_inv_weight(struct load_weight *lw)
{
	unsigned long w;

	if (likely(lw->inv_weight))
		return;

	w = scale_load_down(lw->weight);

	if (BITS_PER_LONG > 32 && unlikely(w >= WMULT_CONST))
		lw->inv_weight = 1;
	else if (unlikely(!w))
		lw->inv_weight = WMULT_CONST;
	else
		lw->inv_weight = WMULT_CONST / w;
}

/*
 * delta_exec * weight / lw.weight
 *   OR
 * (delta_exec * (weight * lw->inv_weight)) >> WMULT_SHIFT
 *
 * Either weight := NICE_0_LOAD and lw \e prio_to_wmult[], in which case
 * we're guaranteed shift stays positive because inv_weight is guaranteed to
 * fit 32 bits, and NICE_0_LOAD gives another 10 bits; therefore shift >= 22.
 *
 * Or, weight =< lw.weight (because lw.weight is the runqueue weight), thus
 * weight/lw.weight <= 1, and therefore our shift will also be positive.
 */
static u64 __calc_delta(u64 delta_exec, unsigned long weight, struct load_weight *lw)
{
	u64 fact = scale_load_down(weight);
	int shift = WMULT_SHIFT;

	__update_inv_weight(lw);

	if (unlikely(fact >> 32)) {
		while (fact >> 32) {
			fact >>= 1;
			shift--;
		}
	}

	/* hint to use a 32x32->64 mul */
	fact = (u64)(u32)fact * lw->inv_weight;

	while (fact >> 32) {
		fact >>= 1;
		shift--;
	}

	return mul_u64_u32_shr(delta_exec, fact, shift);
}


const struct sched_class fair_sched_class;

/**************************************************************
 * CFS operations on generic schedulable entities:
 */

#ifdef CONFIG_FAIR_GROUP_SCHED

/* cpu runqueue to which this cfs_rq is attached */
static inline struct rq *rq_of(struct cfs_rq *cfs_rq)
{
	return cfs_rq->rq;
}

/* An entity is a task if it doesn't "own" a runqueue */
#define entity_is_task(se)	(!se->my_q)

static inline struct task_struct *task_of(struct sched_entity *se)
{
#ifdef CONFIG_SCHED_DEBUG
	WARN_ON_ONCE(!entity_is_task(se));
#endif
	return container_of(se, struct task_struct, se);
}

/* Walk up scheduling entities hierarchy */
#define for_each_sched_entity(se) \
		for (; se; se = se->parent)

static inline struct cfs_rq *task_cfs_rq(struct task_struct *p)
{
	return p->se.cfs_rq;
}

/* runqueue on which this entity is (to be) queued */
static inline struct cfs_rq *cfs_rq_of(struct sched_entity *se)
{
	return se->cfs_rq;
}

/* runqueue "owned" by this group */
static inline struct cfs_rq *group_cfs_rq(struct sched_entity *grp)
{
	return grp->my_q;
}

static inline void list_add_leaf_cfs_rq(struct cfs_rq *cfs_rq)
{
	if (!cfs_rq->on_list) {
		/*
		 * Ensure we either appear before our parent (if already
		 * enqueued) or force our parent to appear after us when it is
		 * enqueued.  The fact that we always enqueue bottom-up
		 * reduces this to two cases.
		 */
		if (cfs_rq->tg->parent &&
		    cfs_rq->tg->parent->cfs_rq[cpu_of(rq_of(cfs_rq))]->on_list) {
			list_add_rcu(&cfs_rq->leaf_cfs_rq_list,
				&rq_of(cfs_rq)->leaf_cfs_rq_list);
		} else {
			list_add_tail_rcu(&cfs_rq->leaf_cfs_rq_list,
				&rq_of(cfs_rq)->leaf_cfs_rq_list);
		}

		cfs_rq->on_list = 1;
	}
}

static inline void list_del_leaf_cfs_rq(struct cfs_rq *cfs_rq)
{
	if (cfs_rq->on_list) {
		list_del_rcu(&cfs_rq->leaf_cfs_rq_list);
		cfs_rq->on_list = 0;
	}
}

/* Iterate thr' all leaf cfs_rq's on a runqueue */
#define for_each_leaf_cfs_rq(rq, cfs_rq) \
	list_for_each_entry_rcu(cfs_rq, &rq->leaf_cfs_rq_list, leaf_cfs_rq_list)

/* Do the two (enqueued) entities belong to the same group ? */
static inline struct cfs_rq *
is_same_group(struct sched_entity *se, struct sched_entity *pse)
{
	if (se->cfs_rq == pse->cfs_rq)
		return se->cfs_rq;

	return NULL;
}

static inline struct sched_entity *parent_entity(struct sched_entity *se)
{
	return se->parent;
}

static void
find_matching_se(struct sched_entity **se, struct sched_entity **pse)
{
	int se_depth, pse_depth;

	/*
	 * preemption test can be made between sibling entities who are in the
	 * same cfs_rq i.e who have a common parent. Walk up the hierarchy of
	 * both tasks until we find their ancestors who are siblings of common
	 * parent.
	 */

	/* First walk up until both entities are at same depth */
	se_depth = (*se)->depth;
	pse_depth = (*pse)->depth;

	while (se_depth > pse_depth) {
		se_depth--;
		*se = parent_entity(*se);
	}

	while (pse_depth > se_depth) {
		pse_depth--;
		*pse = parent_entity(*pse);
	}

	while (!is_same_group(*se, *pse)) {
		*se = parent_entity(*se);
		*pse = parent_entity(*pse);
	}
}

#else	/* !CONFIG_FAIR_GROUP_SCHED */

static inline struct task_struct *task_of(struct sched_entity *se)
{
	return container_of(se, struct task_struct, se);
}

static inline struct rq *rq_of(struct cfs_rq *cfs_rq)
{
	return container_of(cfs_rq, struct rq, cfs);
}

#define entity_is_task(se)	1

#define for_each_sched_entity(se) \
		for (; se; se = NULL)

static inline struct cfs_rq *task_cfs_rq(struct task_struct *p)
{
	return &task_rq(p)->cfs;
}

static inline struct cfs_rq *cfs_rq_of(struct sched_entity *se)
{
	struct task_struct *p = task_of(se);
	struct rq *rq = task_rq(p);

	return &rq->cfs;
}

/* runqueue "owned" by this group */
static inline struct cfs_rq *group_cfs_rq(struct sched_entity *grp)
{
	return NULL;
}

static inline void list_add_leaf_cfs_rq(struct cfs_rq *cfs_rq)
{
}

static inline void list_del_leaf_cfs_rq(struct cfs_rq *cfs_rq)
{
}

#define for_each_leaf_cfs_rq(rq, cfs_rq) \
		for (cfs_rq = &rq->cfs; cfs_rq; cfs_rq = NULL)

static inline struct sched_entity *parent_entity(struct sched_entity *se)
{
	return NULL;
}

static inline void
find_matching_se(struct sched_entity **se, struct sched_entity **pse)
{
}

#endif	/* CONFIG_FAIR_GROUP_SCHED */

static __always_inline
void account_cfs_rq_runtime(struct cfs_rq *cfs_rq, u64 delta_exec);

/**************************************************************
 * Scheduling class tree data structure manipulation methods:
 */

static inline u64 max_vruntime(u64 max_vruntime, u64 vruntime)
{
	s64 delta = (s64)(vruntime - max_vruntime);
	if (delta > 0)
		max_vruntime = vruntime;

	return max_vruntime;
}

static inline u64 min_vruntime(u64 min_vruntime, u64 vruntime)
{
	s64 delta = (s64)(vruntime - min_vruntime);
	if (delta < 0)
		min_vruntime = vruntime;

	return min_vruntime;
}

static inline int entity_before(struct sched_entity *a,
				struct sched_entity *b)
{
	return (s64)(a->vruntime - b->vruntime) < 0;
}

static void update_min_vruntime(struct cfs_rq *cfs_rq)
{
	u64 vruntime = cfs_rq->min_vruntime;

	if (cfs_rq->curr)
		vruntime = cfs_rq->curr->vruntime;

	if (cfs_rq->rb_leftmost) {
		struct sched_entity *se = rb_entry(cfs_rq->rb_leftmost,
						   struct sched_entity,
						   run_node);

		if (!cfs_rq->curr)
			vruntime = se->vruntime;
		else
			vruntime = min_vruntime(vruntime, se->vruntime);
	}

	/* ensure we never gain time by being placed backwards. */
	cfs_rq->min_vruntime = max_vruntime(cfs_rq->min_vruntime, vruntime);
#ifndef CONFIG_64BIT
	smp_wmb();
	cfs_rq->min_vruntime_copy = cfs_rq->min_vruntime;
#endif
}

/*
 * Enqueue an entity into the rb-tree:
 */
static void __enqueue_entity(struct cfs_rq *cfs_rq, struct sched_entity *se)
{
	struct rb_node **link = &cfs_rq->tasks_timeline.rb_node;
	struct rb_node *parent = NULL;
	struct sched_entity *entry;
	int leftmost = 1;

	/*
	 * Find the right place in the rbtree:
	 */
	while (*link) {
		parent = *link;
		entry = rb_entry(parent, struct sched_entity, run_node);
		/*
		 * We dont care about collisions. Nodes with
		 * the same key stay together.
		 */
		if (entity_before(se, entry)) {
			link = &parent->rb_left;
		} else {
			link = &parent->rb_right;
			leftmost = 0;
		}
	}

	/*
	 * Maintain a cache of leftmost tree entries (it is frequently
	 * used):
	 */
	if (leftmost)
		cfs_rq->rb_leftmost = &se->run_node;

	rb_link_node(&se->run_node, parent, link);
	rb_insert_color(&se->run_node, &cfs_rq->tasks_timeline);
}

static void __dequeue_entity(struct cfs_rq *cfs_rq, struct sched_entity *se)
{
	if (cfs_rq->rb_leftmost == &se->run_node) {
		struct rb_node *next_node;

		next_node = rb_next(&se->run_node);
		cfs_rq->rb_leftmost = next_node;
	}

	rb_erase(&se->run_node, &cfs_rq->tasks_timeline);
}

struct sched_entity *__pick_first_entity(struct cfs_rq *cfs_rq)
{
	struct rb_node *left = cfs_rq->rb_leftmost;

	if (!left)
		return NULL;

	return rb_entry(left, struct sched_entity, run_node);
}

static struct sched_entity *__pick_next_entity(struct sched_entity *se)
{
	struct rb_node *next = rb_next(&se->run_node);

	if (!next)
		return NULL;

	return rb_entry(next, struct sched_entity, run_node);
}

#ifdef CONFIG_SCHED_DEBUG
struct sched_entity *__pick_last_entity(struct cfs_rq *cfs_rq)
{
	struct rb_node *last = rb_last(&cfs_rq->tasks_timeline);

	if (!last)
		return NULL;

	return rb_entry(last, struct sched_entity, run_node);
}

/**************************************************************
 * Scheduling class statistics methods:
 */

int sched_proc_update_handler(struct ctl_table *table, int write,
		void __user *buffer, size_t *lenp,
		loff_t *ppos)
{
	int ret = proc_dointvec_minmax(table, write, buffer, lenp, ppos);
	unsigned int factor = get_update_sysctl_factor();

	if (ret || !write)
		return ret;

	sched_nr_latency = DIV_ROUND_UP(sysctl_sched_latency,
					sysctl_sched_min_granularity);

#define WRT_SYSCTL(name) \
	(normalized_sysctl_##name = sysctl_##name / (factor))
	WRT_SYSCTL(sched_min_granularity);
	WRT_SYSCTL(sched_latency);
	WRT_SYSCTL(sched_wakeup_granularity);
#undef WRT_SYSCTL

	return 0;
}
#endif

/*
 * delta /= w
 */
static inline u64 calc_delta_fair(u64 delta, struct sched_entity *se)
{
	if (unlikely(se->load.weight != NICE_0_LOAD))
		delta = __calc_delta(delta, NICE_0_LOAD, &se->load);

	return delta;
}

/*
 * The idea is to set a period in which each task runs once.
 *
 * When there are too many tasks (sched_nr_latency) we have to stretch
 * this period because otherwise the slices get too small.
 *
 * p = (nr <= nl) ? l : l*nr/nl
 */
static u64 __sched_period(unsigned long nr_running)
{
	if (unlikely(nr_running > sched_nr_latency))
		return nr_running * sysctl_sched_min_granularity;
	else
		return sysctl_sched_latency;
}

/*
 * We calculate the wall-time slice from the period by taking a part
 * proportional to the weight.
 *
 * s = p*P[w/rw]
 */
static u64 sched_slice(struct cfs_rq *cfs_rq, struct sched_entity *se)
{
	u64 slice = __sched_period(cfs_rq->nr_running + !se->on_rq);

	for_each_sched_entity(se) {
		struct load_weight *load;
		struct load_weight lw;

		cfs_rq = cfs_rq_of(se);
		load = &cfs_rq->load;

		if (unlikely(!se->on_rq)) {
			lw = cfs_rq->load;

			update_load_add(&lw, se->load.weight);
			load = &lw;
		}
		slice = __calc_delta(slice, se->load.weight, load);
	}
	return slice;
}

/*
 * We calculate the vruntime slice of a to-be-inserted task.
 *
 * vs = s/w
 */
static u64 sched_vslice(struct cfs_rq *cfs_rq, struct sched_entity *se)
{
	return calc_delta_fair(sched_slice(cfs_rq, se), se);
}

#ifdef CONFIG_SMP
static int select_idle_sibling(struct task_struct *p, int cpu);
static unsigned long task_h_load(struct task_struct *p);

/*
 * We choose a half-life close to 1 scheduling period.
 * Note: The tables below are dependent on this value.
 */
#define LOAD_AVG_PERIOD 32
#define LOAD_AVG_MAX 47742 /* maximum possible load avg */
#define LOAD_AVG_MAX_N 345 /* number of full periods to produce LOAD_MAX_AVG */

/* Give new sched_entity start runnable values to heavy its load in infant time */
void init_entity_runnable_average(struct sched_entity *se)
{
	struct sched_avg *sa = &se->avg;

	sa->last_update_time = 0;
	/*
	 * sched_avg's period_contrib should be strictly less then 1024, so
	 * we give it 1023 to make sure it is almost a period (1024us), and
	 * will definitely be update (after enqueue).
	 */
	sa->period_contrib = 1023;
	sa->load_avg = scale_load_down(se->load.weight);
	sa->load_sum = sa->load_avg * LOAD_AVG_MAX;
	sa->util_avg = scale_load_down(SCHED_LOAD_SCALE);
	sa->util_sum = LOAD_AVG_MAX;
	/* when this task enqueue'ed, it will contribute to its cfs_rq's load_avg */
}

static inline unsigned long cfs_rq_runnable_load_avg(struct cfs_rq *cfs_rq);
static inline unsigned long cfs_rq_load_avg(struct cfs_rq *cfs_rq);
#else
void init_entity_runnable_average(struct sched_entity *se)
{
}
#endif

/*
 * Update the current task's runtime statistics.
 */
static void update_curr(struct cfs_rq *cfs_rq)
{
	struct sched_entity *curr = cfs_rq->curr;
	u64 now = rq_clock_task(rq_of(cfs_rq));
	u64 delta_exec;

	if (unlikely(!curr))
		return;

	delta_exec = now - curr->exec_start;
	if (unlikely((s64)delta_exec <= 0))
		return;

	curr->exec_start = now;

	schedstat_set(curr->statistics.exec_max,
		      max(delta_exec, curr->statistics.exec_max));

	curr->sum_exec_runtime += delta_exec;
	schedstat_add(cfs_rq, exec_clock, delta_exec);

	curr->vruntime += calc_delta_fair(delta_exec, curr);
	update_min_vruntime(cfs_rq);

	if (entity_is_task(curr)) {
		struct task_struct *curtask = task_of(curr);

		trace_sched_stat_runtime(curtask, delta_exec, curr->vruntime);
		cpuacct_charge(curtask, delta_exec);
		account_group_exec_runtime(curtask, delta_exec);
	}

	account_cfs_rq_runtime(cfs_rq, delta_exec);
}

static void update_curr_fair(struct rq *rq)
{
	update_curr(cfs_rq_of(&rq->curr->se));
}

static inline void
update_stats_wait_start(struct cfs_rq *cfs_rq, struct sched_entity *se)
{
	schedstat_set(se->statistics.wait_start, rq_clock(rq_of(cfs_rq)));
}

/*
 * Task is being enqueued - update stats:
 */
static void update_stats_enqueue(struct cfs_rq *cfs_rq, struct sched_entity *se)
{
	/*
	 * Are we enqueueing a waiting task? (for current tasks
	 * a dequeue/enqueue event is a NOP)
	 */
	if (se != cfs_rq->curr)
		update_stats_wait_start(cfs_rq, se);
}

static void
update_stats_wait_end(struct cfs_rq *cfs_rq, struct sched_entity *se)
{
	schedstat_set(se->statistics.wait_max, max(se->statistics.wait_max,
			rq_clock(rq_of(cfs_rq)) - se->statistics.wait_start));
	schedstat_set(se->statistics.wait_count, se->statistics.wait_count + 1);
	schedstat_set(se->statistics.wait_sum, se->statistics.wait_sum +
			rq_clock(rq_of(cfs_rq)) - se->statistics.wait_start);
#ifdef CONFIG_SCHEDSTATS
	if (entity_is_task(se)) {
		trace_sched_stat_wait(task_of(se),
			rq_clock(rq_of(cfs_rq)) - se->statistics.wait_start);
	}
#endif
	schedstat_set(se->statistics.wait_start, 0);
}

static inline void
update_stats_dequeue(struct cfs_rq *cfs_rq, struct sched_entity *se)
{
	/*
	 * Mark the end of the wait period if dequeueing a
	 * waiting task:
	 */
	if (se != cfs_rq->curr)
		update_stats_wait_end(cfs_rq, se);
}

/*
 * We are picking a new current task - update its stats:
 */
static inline void
update_stats_curr_start(struct cfs_rq *cfs_rq, struct sched_entity *se)
{
	/*
	 * We are starting a new run period:
	 */
	se->exec_start = rq_clock_task(rq_of(cfs_rq));
}

/**************************************************
 * Scheduling class queueing methods:
 */

#ifdef CONFIG_NUMA_BALANCING
/*
 * Approximate time to scan a full NUMA task in ms. The task scan period is
 * calculated based on the tasks virtual memory size and
 * numa_balancing_scan_size.
 */
unsigned int sysctl_numa_balancing_scan_period_min = 1000;
unsigned int sysctl_numa_balancing_scan_period_max = 60000;

/* Portion of address space to scan in MB */
unsigned int sysctl_numa_balancing_scan_size = 256;

/* Scan @scan_size MB every @scan_period after an initial @scan_delay in ms */
unsigned int sysctl_numa_balancing_scan_delay = 1000;

static unsigned int task_nr_scan_windows(struct task_struct *p)
{
	unsigned long rss = 0;
	unsigned long nr_scan_pages;

	/*
	 * Calculations based on RSS as non-present and empty pages are skipped
	 * by the PTE scanner and NUMA hinting faults should be trapped based
	 * on resident pages
	 */
	nr_scan_pages = sysctl_numa_balancing_scan_size << (20 - PAGE_SHIFT);
	rss = get_mm_rss(p->mm);
	if (!rss)
		rss = nr_scan_pages;

	rss = round_up(rss, nr_scan_pages);
	return rss / nr_scan_pages;
}

/* For sanitys sake, never scan more PTEs than MAX_SCAN_WINDOW MB/sec. */
#define MAX_SCAN_WINDOW 2560

static unsigned int task_scan_min(struct task_struct *p)
{
	unsigned int scan_size = READ_ONCE(sysctl_numa_balancing_scan_size);
	unsigned int scan, floor;
	unsigned int windows = 1;

	if (scan_size < MAX_SCAN_WINDOW)
		windows = MAX_SCAN_WINDOW / scan_size;
	floor = 1000 / windows;

	scan = sysctl_numa_balancing_scan_period_min / task_nr_scan_windows(p);
	return max_t(unsigned int, floor, scan);
}

static unsigned int task_scan_max(struct task_struct *p)
{
	unsigned int smin = task_scan_min(p);
	unsigned int smax;

	/* Watch for min being lower than max due to floor calculations */
	smax = sysctl_numa_balancing_scan_period_max / task_nr_scan_windows(p);
	return max(smin, smax);
}

static void account_numa_enqueue(struct rq *rq, struct task_struct *p)
{
	rq->nr_numa_running += (p->numa_preferred_nid != -1);
	rq->nr_preferred_running += (p->numa_preferred_nid == task_node(p));
}

static void account_numa_dequeue(struct rq *rq, struct task_struct *p)
{
	rq->nr_numa_running -= (p->numa_preferred_nid != -1);
	rq->nr_preferred_running -= (p->numa_preferred_nid == task_node(p));
}

struct numa_group {
	atomic_t refcount;

	spinlock_t lock; /* nr_tasks, tasks */
	int nr_tasks;
	pid_t gid;

	struct rcu_head rcu;
	nodemask_t active_nodes;
	unsigned long total_faults;
	/*
	 * Faults_cpu is used to decide whether memory should move
	 * towards the CPU. As a consequence, these stats are weighted
	 * more by CPU use than by memory faults.
	 */
	unsigned long *faults_cpu;
	unsigned long faults[0];
};

/* Shared or private faults. */
#define NR_NUMA_HINT_FAULT_TYPES 2

/* Memory and CPU locality */
#define NR_NUMA_HINT_FAULT_STATS (NR_NUMA_HINT_FAULT_TYPES * 2)

/* Averaged statistics, and temporary buffers. */
#define NR_NUMA_HINT_FAULT_BUCKETS (NR_NUMA_HINT_FAULT_STATS * 2)

pid_t task_numa_group_id(struct task_struct *p)
{
	return p->numa_group ? p->numa_group->gid : 0;
}

/*
 * The averaged statistics, shared & private, memory & cpu,
 * occupy the first half of the array. The second half of the
 * array is for current counters, which are averaged into the
 * first set by task_numa_placement.
 */
static inline int task_faults_idx(enum numa_faults_stats s, int nid, int priv)
{
	return NR_NUMA_HINT_FAULT_TYPES * (s * nr_node_ids + nid) + priv;
}

static inline unsigned long task_faults(struct task_struct *p, int nid)
{
	if (!p->numa_faults)
		return 0;

	return p->numa_faults[task_faults_idx(NUMA_MEM, nid, 0)] +
		p->numa_faults[task_faults_idx(NUMA_MEM, nid, 1)];
}

static inline unsigned long group_faults(struct task_struct *p, int nid)
{
	if (!p->numa_group)
		return 0;

	return p->numa_group->faults[task_faults_idx(NUMA_MEM, nid, 0)] +
		p->numa_group->faults[task_faults_idx(NUMA_MEM, nid, 1)];
}

static inline unsigned long group_faults_cpu(struct numa_group *group, int nid)
{
	return group->faults_cpu[task_faults_idx(NUMA_MEM, nid, 0)] +
		group->faults_cpu[task_faults_idx(NUMA_MEM, nid, 1)];
}

/* Handle placement on systems where not all nodes are directly connected. */
static unsigned long score_nearby_nodes(struct task_struct *p, int nid,
					int maxdist, bool task)
{
	unsigned long score = 0;
	int node;

	/*
	 * All nodes are directly connected, and the same distance
	 * from each other. No need for fancy placement algorithms.
	 */
	if (sched_numa_topology_type == NUMA_DIRECT)
		return 0;

	/*
	 * This code is called for each node, introducing N^2 complexity,
	 * which should be ok given the number of nodes rarely exceeds 8.
	 */
	for_each_online_node(node) {
		unsigned long faults;
		int dist = node_distance(nid, node);

		/*
		 * The furthest away nodes in the system are not interesting
		 * for placement; nid was already counted.
		 */
		if (dist == sched_max_numa_distance || node == nid)
			continue;

		/*
		 * On systems with a backplane NUMA topology, compare groups
		 * of nodes, and move tasks towards the group with the most
		 * memory accesses. When comparing two nodes at distance
		 * "hoplimit", only nodes closer by than "hoplimit" are part
		 * of each group. Skip other nodes.
		 */
		if (sched_numa_topology_type == NUMA_BACKPLANE &&
					dist > maxdist)
			continue;

		/* Add up the faults from nearby nodes. */
		if (task)
			faults = task_faults(p, node);
		else
			faults = group_faults(p, node);

		/*
		 * On systems with a glueless mesh NUMA topology, there are
		 * no fixed "groups of nodes". Instead, nodes that are not
		 * directly connected bounce traffic through intermediate
		 * nodes; a numa_group can occupy any set of nodes.
		 * The further away a node is, the less the faults count.
		 * This seems to result in good task placement.
		 */
		if (sched_numa_topology_type == NUMA_GLUELESS_MESH) {
			faults *= (sched_max_numa_distance - dist);
			faults /= (sched_max_numa_distance - LOCAL_DISTANCE);
		}

		score += faults;
	}

	return score;
}

/*
 * These return the fraction of accesses done by a particular task, or
 * task group, on a particular numa node.  The group weight is given a
 * larger multiplier, in order to group tasks together that are almost
 * evenly spread out between numa nodes.
 */
static inline unsigned long task_weight(struct task_struct *p, int nid,
					int dist)
{
	unsigned long faults, total_faults;

	if (!p->numa_faults)
		return 0;

	total_faults = p->total_numa_faults;

	if (!total_faults)
		return 0;

	faults = task_faults(p, nid);
	faults += score_nearby_nodes(p, nid, dist, true);

	return 1000 * faults / total_faults;
}

static inline unsigned long group_weight(struct task_struct *p, int nid,
					 int dist)
{
	unsigned long faults, total_faults;

	if (!p->numa_group)
		return 0;

	total_faults = p->numa_group->total_faults;

	if (!total_faults)
		return 0;

	faults = group_faults(p, nid);
	faults += score_nearby_nodes(p, nid, dist, false);

	return 1000 * faults / total_faults;
}

bool should_numa_migrate_memory(struct task_struct *p, struct page * page,
				int src_nid, int dst_cpu)
{
	struct numa_group *ng = p->numa_group;
	int dst_nid = cpu_to_node(dst_cpu);
	int last_cpupid, this_cpupid;

	this_cpupid = cpu_pid_to_cpupid(dst_cpu, current->pid);

	/*
	 * Multi-stage node selection is used in conjunction with a periodic
	 * migration fault to build a temporal task<->page relation. By using
	 * a two-stage filter we remove short/unlikely relations.
	 *
	 * Using P(p) ~ n_p / n_t as per frequentist probability, we can equate
	 * a task's usage of a particular page (n_p) per total usage of this
	 * page (n_t) (in a given time-span) to a probability.
	 *
	 * Our periodic faults will sample this probability and getting the
	 * same result twice in a row, given these samples are fully
	 * independent, is then given by P(n)^2, provided our sample period
	 * is sufficiently short compared to the usage pattern.
	 *
	 * This quadric squishes small probabilities, making it less likely we
	 * act on an unlikely task<->page relation.
	 */
	last_cpupid = page_cpupid_xchg_last(page, this_cpupid);
	if (!cpupid_pid_unset(last_cpupid) &&
				cpupid_to_nid(last_cpupid) != dst_nid)
		return false;

	/* Always allow migrate on private faults */
	if (cpupid_match_pid(p, last_cpupid))
		return true;

	/* A shared fault, but p->numa_group has not been set up yet. */
	if (!ng)
		return true;

	/*
	 * Do not migrate if the destination is not a node that
	 * is actively used by this numa group.
	 */
	if (!node_isset(dst_nid, ng->active_nodes))
		return false;

	/*
	 * Source is a node that is not actively used by this
	 * numa group, while the destination is. Migrate.
	 */
	if (!node_isset(src_nid, ng->active_nodes))
		return true;

	/*
	 * Both source and destination are nodes in active
	 * use by this numa group. Maximize memory bandwidth
	 * by migrating from more heavily used groups, to less
	 * heavily used ones, spreading the load around.
	 * Use a 1/4 hysteresis to avoid spurious page movement.
	 */
	return group_faults(p, dst_nid) < (group_faults(p, src_nid) * 3 / 4);
}

static unsigned long weighted_cpuload(const int cpu);
static unsigned long source_load(int cpu, int type);
static unsigned long target_load(int cpu, int type);
static unsigned long capacity_of(int cpu);
static long effective_load(struct task_group *tg, int cpu, long wl, long wg);

/* Cached statistics for all CPUs within a node */
struct numa_stats {
	unsigned long nr_running;
	unsigned long load;

	/* Total compute capacity of CPUs on a node */
	unsigned long compute_capacity;

	/* Approximate capacity in terms of runnable tasks on a node */
	unsigned long task_capacity;
	int has_free_capacity;
};

/*
 * XXX borrowed from update_sg_lb_stats
 */
static void update_numa_stats(struct numa_stats *ns, int nid)
{
	int smt, cpu, cpus = 0;
	unsigned long capacity;

	memset(ns, 0, sizeof(*ns));
	for_each_cpu(cpu, cpumask_of_node(nid)) {
		struct rq *rq = cpu_rq(cpu);

		ns->nr_running += rq->nr_running;
		ns->load += weighted_cpuload(cpu);
		ns->compute_capacity += capacity_of(cpu);

		cpus++;
	}

	/*
	 * If we raced with hotplug and there are no CPUs left in our mask
	 * the @ns structure is NULL'ed and task_numa_compare() will
	 * not find this node attractive.
	 *
	 * We'll either bail at !has_free_capacity, or we'll detect a huge
	 * imbalance and bail there.
	 */
	if (!cpus)
		return;

	/* smt := ceil(cpus / capacity), assumes: 1 < smt_power < 2 */
	smt = DIV_ROUND_UP(SCHED_CAPACITY_SCALE * cpus, ns->compute_capacity);
	capacity = cpus / smt; /* cores */

	ns->task_capacity = min_t(unsigned, capacity,
		DIV_ROUND_CLOSEST(ns->compute_capacity, SCHED_CAPACITY_SCALE));
	ns->has_free_capacity = (ns->nr_running < ns->task_capacity);
}

struct task_numa_env {
	struct task_struct *p;

	int src_cpu, src_nid;
	int dst_cpu, dst_nid;

	struct numa_stats src_stats, dst_stats;

	int imbalance_pct;
	int dist;

	struct task_struct *best_task;
	long best_imp;
	int best_cpu;
};

static void task_numa_assign(struct task_numa_env *env,
			     struct task_struct *p, long imp)
{
	if (env->best_task)
		put_task_struct(env->best_task);
	if (p)
		get_task_struct(p);

	env->best_task = p;
	env->best_imp = imp;
	env->best_cpu = env->dst_cpu;
}

static bool load_too_imbalanced(long src_load, long dst_load,
				struct task_numa_env *env)
{
	long imb, old_imb;
	long orig_src_load, orig_dst_load;
	long src_capacity, dst_capacity;

	/*
	 * The load is corrected for the CPU capacity available on each node.
	 *
	 * src_load        dst_load
	 * ------------ vs ---------
	 * src_capacity    dst_capacity
	 */
	src_capacity = env->src_stats.compute_capacity;
	dst_capacity = env->dst_stats.compute_capacity;

	/* We care about the slope of the imbalance, not the direction. */
	if (dst_load < src_load)
		swap(dst_load, src_load);

	/* Is the difference below the threshold? */
	imb = dst_load * src_capacity * 100 -
	      src_load * dst_capacity * env->imbalance_pct;
	if (imb <= 0)
		return false;

	/*
	 * The imbalance is above the allowed threshold.
	 * Compare it with the old imbalance.
	 */
	orig_src_load = env->src_stats.load;
	orig_dst_load = env->dst_stats.load;

	if (orig_dst_load < orig_src_load)
		swap(orig_dst_load, orig_src_load);

	old_imb = orig_dst_load * src_capacity * 100 -
		  orig_src_load * dst_capacity * env->imbalance_pct;

	/* Would this change make things worse? */
	return (imb > old_imb);
}

/*
 * This checks if the overall compute and NUMA accesses of the system would
 * be improved if the source tasks was migrated to the target dst_cpu taking
 * into account that it might be best if task running on the dst_cpu should
 * be exchanged with the source task
 */
static void task_numa_compare(struct task_numa_env *env,
			      long taskimp, long groupimp)
{
	struct rq *src_rq = cpu_rq(env->src_cpu);
	struct rq *dst_rq = cpu_rq(env->dst_cpu);
	struct task_struct *cur;
	long src_load, dst_load;
	long load;
	long imp = env->p->numa_group ? groupimp : taskimp;
	long moveimp = imp;
	int dist = env->dist;

	rcu_read_lock();

	raw_spin_lock_irq(&dst_rq->lock);
	cur = dst_rq->curr;
	/*
	 * No need to move the exiting task, and this ensures that ->curr
	 * wasn't reaped and thus get_task_struct() in task_numa_assign()
	 * is safe under RCU read lock.
	 * Note that rcu_read_lock() itself can't protect from the final
	 * put_task_struct() after the last schedule().
	 */
	if ((cur->flags & PF_EXITING) || is_idle_task(cur))
		cur = NULL;
	raw_spin_unlock_irq(&dst_rq->lock);

	/*
	 * Because we have preemption enabled we can get migrated around and
	 * end try selecting ourselves (current == env->p) as a swap candidate.
	 */
	if (cur == env->p)
		goto unlock;

	/*
	 * "imp" is the fault differential for the source task between the
	 * source and destination node. Calculate the total differential for
	 * the source task and potential destination task. The more negative
	 * the value is, the more rmeote accesses that would be expected to
	 * be incurred if the tasks were swapped.
	 */
	if (cur) {
		/* Skip this swap candidate if cannot move to the source cpu */
		if (!cpumask_test_cpu(env->src_cpu, tsk_cpus_allowed(cur)))
			goto unlock;

		/*
		 * If dst and source tasks are in the same NUMA group, or not
		 * in any group then look only at task weights.
		 */
		if (cur->numa_group == env->p->numa_group) {
			imp = taskimp + task_weight(cur, env->src_nid, dist) -
			      task_weight(cur, env->dst_nid, dist);
			/*
			 * Add some hysteresis to prevent swapping the
			 * tasks within a group over tiny differences.
			 */
			if (cur->numa_group)
				imp -= imp/16;
		} else {
			/*
			 * Compare the group weights. If a task is all by
			 * itself (not part of a group), use the task weight
			 * instead.
			 */
			if (cur->numa_group)
				imp += group_weight(cur, env->src_nid, dist) -
				       group_weight(cur, env->dst_nid, dist);
			else
				imp += task_weight(cur, env->src_nid, dist) -
				       task_weight(cur, env->dst_nid, dist);
		}
	}

	if (imp <= env->best_imp && moveimp <= env->best_imp)
		goto unlock;

	if (!cur) {
		/* Is there capacity at our destination? */
		if (env->src_stats.nr_running <= env->src_stats.task_capacity &&
		    !env->dst_stats.has_free_capacity)
			goto unlock;

		goto balance;
	}

	/* Balance doesn't matter much if we're running a task per cpu */
	if (imp > env->best_imp && src_rq->nr_running == 1 &&
			dst_rq->nr_running == 1)
		goto assign;

	/*
	 * In the overloaded case, try and keep the load balanced.
	 */
balance:
	load = task_h_load(env->p);
	dst_load = env->dst_stats.load + load;
	src_load = env->src_stats.load - load;

	if (moveimp > imp && moveimp > env->best_imp) {
		/*
		 * If the improvement from just moving env->p direction is
		 * better than swapping tasks around, check if a move is
		 * possible. Store a slightly smaller score than moveimp,
		 * so an actually idle CPU will win.
		 */
		if (!load_too_imbalanced(src_load, dst_load, env)) {
			imp = moveimp - 1;
			cur = NULL;
			goto assign;
		}
	}

	if (imp <= env->best_imp)
		goto unlock;

	if (cur) {
		load = task_h_load(cur);
		dst_load -= load;
		src_load += load;
	}

	if (load_too_imbalanced(src_load, dst_load, env))
		goto unlock;

	/*
	 * One idle CPU per node is evaluated for a task numa move.
	 * Call select_idle_sibling to maybe find a better one.
	 */
	if (!cur)
		env->dst_cpu = select_idle_sibling(env->p, env->dst_cpu);

assign:
	task_numa_assign(env, cur, imp);
unlock:
	rcu_read_unlock();
}

static void task_numa_find_cpu(struct task_numa_env *env,
				long taskimp, long groupimp)
{
	int cpu;

	for_each_cpu(cpu, cpumask_of_node(env->dst_nid)) {
		/* Skip this CPU if the source task cannot migrate */
		if (!cpumask_test_cpu(cpu, tsk_cpus_allowed(env->p)))
			continue;

		env->dst_cpu = cpu;
		task_numa_compare(env, taskimp, groupimp);
	}
}

/* Only move tasks to a NUMA node less busy than the current node. */
static bool numa_has_capacity(struct task_numa_env *env)
{
	struct numa_stats *src = &env->src_stats;
	struct numa_stats *dst = &env->dst_stats;

	if (src->has_free_capacity && !dst->has_free_capacity)
		return false;

	/*
	 * Only consider a task move if the source has a higher load
	 * than the destination, corrected for CPU capacity on each node.
	 *
	 *      src->load                dst->load
	 * --------------------- vs ---------------------
	 * src->compute_capacity    dst->compute_capacity
	 */
	if (src->load * dst->compute_capacity * env->imbalance_pct >

	    dst->load * src->compute_capacity * 100)
		return true;

	return false;
}

static int task_numa_migrate(struct task_struct *p)
{
	struct task_numa_env env = {
		.p = p,

		.src_cpu = task_cpu(p),
		.src_nid = task_node(p),

		.imbalance_pct = 112,

		.best_task = NULL,
		.best_imp = 0,
		.best_cpu = -1
	};
	struct sched_domain *sd;
	unsigned long taskweight, groupweight;
	int nid, ret, dist;
	long taskimp, groupimp;

	/*
	 * Pick the lowest SD_NUMA domain, as that would have the smallest
	 * imbalance and would be the first to start moving tasks about.
	 *
	 * And we want to avoid any moving of tasks about, as that would create
	 * random movement of tasks -- counter the numa conditions we're trying
	 * to satisfy here.
	 */
	rcu_read_lock();
	sd = rcu_dereference(per_cpu(sd_numa, env.src_cpu));
	if (sd)
		env.imbalance_pct = 100 + (sd->imbalance_pct - 100) / 2;
	rcu_read_unlock();

	/*
	 * Cpusets can break the scheduler domain tree into smaller
	 * balance domains, some of which do not cross NUMA boundaries.
	 * Tasks that are "trapped" in such domains cannot be migrated
	 * elsewhere, so there is no point in (re)trying.
	 */
	if (unlikely(!sd)) {
		p->numa_preferred_nid = task_node(p);
		return -EINVAL;
	}

	env.dst_nid = p->numa_preferred_nid;
	dist = env.dist = node_distance(env.src_nid, env.dst_nid);
	taskweight = task_weight(p, env.src_nid, dist);
	groupweight = group_weight(p, env.src_nid, dist);
	update_numa_stats(&env.src_stats, env.src_nid);
	taskimp = task_weight(p, env.dst_nid, dist) - taskweight;
	groupimp = group_weight(p, env.dst_nid, dist) - groupweight;
	update_numa_stats(&env.dst_stats, env.dst_nid);

	/* Try to find a spot on the preferred nid. */
	if (numa_has_capacity(&env))
		task_numa_find_cpu(&env, taskimp, groupimp);

	/*
	 * Look at other nodes in these cases:
	 * - there is no space available on the preferred_nid
	 * - the task is part of a numa_group that is interleaved across
	 *   multiple NUMA nodes; in order to better consolidate the group,
	 *   we need to check other locations.
	 */
	if (env.best_cpu == -1 || (p->numa_group &&
			nodes_weight(p->numa_group->active_nodes) > 1)) {
		for_each_online_node(nid) {
			if (nid == env.src_nid || nid == p->numa_preferred_nid)
				continue;

			dist = node_distance(env.src_nid, env.dst_nid);
			if (sched_numa_topology_type == NUMA_BACKPLANE &&
						dist != env.dist) {
				taskweight = task_weight(p, env.src_nid, dist);
				groupweight = group_weight(p, env.src_nid, dist);
			}

			/* Only consider nodes where both task and groups benefit */
			taskimp = task_weight(p, nid, dist) - taskweight;
			groupimp = group_weight(p, nid, dist) - groupweight;
			if (taskimp < 0 && groupimp < 0)
				continue;

			env.dist = dist;
			env.dst_nid = nid;
			update_numa_stats(&env.dst_stats, env.dst_nid);
			if (numa_has_capacity(&env))
				task_numa_find_cpu(&env, taskimp, groupimp);
		}
	}

	/*
	 * If the task is part of a workload that spans multiple NUMA nodes,
	 * and is migrating into one of the workload's active nodes, remember
	 * this node as the task's preferred numa node, so the workload can
	 * settle down.
	 * A task that migrated to a second choice node will be better off
	 * trying for a better one later. Do not set the preferred node here.
	 */
	if (p->numa_group) {
		if (env.best_cpu == -1)
			nid = env.src_nid;
		else
			nid = env.dst_nid;

		if (node_isset(nid, p->numa_group->active_nodes))
			sched_setnuma(p, env.dst_nid);
	}

	/* No better CPU than the current one was found. */
	if (env.best_cpu == -1)
		return -EAGAIN;

	/*
	 * Reset the scan period if the task is being rescheduled on an
	 * alternative node to recheck if the tasks is now properly placed.
	 */
	p->numa_scan_period = task_scan_min(p);

	if (env.best_task == NULL) {
		ret = migrate_task_to(p, env.best_cpu);
		if (ret != 0)
			trace_sched_stick_numa(p, env.src_cpu, env.best_cpu);
		return ret;
	}

	ret = migrate_swap(p, env.best_task);
	if (ret != 0)
		trace_sched_stick_numa(p, env.src_cpu, task_cpu(env.best_task));
	put_task_struct(env.best_task);
	return ret;
}

/* Attempt to migrate a task to a CPU on the preferred node. */
static void numa_migrate_preferred(struct task_struct *p)
{
	unsigned long interval = HZ;

	/* This task has no NUMA fault statistics yet */
	if (unlikely(p->numa_preferred_nid == -1 || !p->numa_faults))
		return;

	/* Periodically retry migrating the task to the preferred node */
	interval = min(interval, msecs_to_jiffies(p->numa_scan_period) / 16);
	p->numa_migrate_retry = jiffies + interval;

	/* Success if task is already running on preferred CPU */
	if (task_node(p) == p->numa_preferred_nid)
		return;

	/* Otherwise, try migrate to a CPU on the preferred node */
	task_numa_migrate(p);
}

/*
 * Find the nodes on which the workload is actively running. We do this by
 * tracking the nodes from which NUMA hinting faults are triggered. This can
 * be different from the set of nodes where the workload's memory is currently
 * located.
 *
 * The bitmask is used to make smarter decisions on when to do NUMA page
 * migrations, To prevent flip-flopping, and excessive page migrations, nodes
 * are added when they cause over 6/16 of the maximum number of faults, but
 * only removed when they drop below 3/16.
 */
static void update_numa_active_node_mask(struct numa_group *numa_group)
{
	unsigned long faults, max_faults = 0;
	int nid;

	for_each_online_node(nid) {
		faults = group_faults_cpu(numa_group, nid);
		if (faults > max_faults)
			max_faults = faults;
	}

	for_each_online_node(nid) {
		faults = group_faults_cpu(numa_group, nid);
		if (!node_isset(nid, numa_group->active_nodes)) {
			if (faults > max_faults * 6 / 16)
				node_set(nid, numa_group->active_nodes);
		} else if (faults < max_faults * 3 / 16)
			node_clear(nid, numa_group->active_nodes);
	}
}

/*
 * When adapting the scan rate, the period is divided into NUMA_PERIOD_SLOTS
 * increments. The more local the fault statistics are, the higher the scan
 * period will be for the next scan window. If local/(local+remote) ratio is
 * below NUMA_PERIOD_THRESHOLD (where range of ratio is 1..NUMA_PERIOD_SLOTS)
 * the scan period will decrease. Aim for 70% local accesses.
 */
#define NUMA_PERIOD_SLOTS 10
#define NUMA_PERIOD_THRESHOLD 7

/*
 * Increase the scan period (slow down scanning) if the majority of
 * our memory is already on our local node, or if the majority of
 * the page accesses are shared with other processes.
 * Otherwise, decrease the scan period.
 */
static void update_task_scan_period(struct task_struct *p,
			unsigned long shared, unsigned long private)
{
	unsigned int period_slot;
	int ratio;
	int diff;

	unsigned long remote = p->numa_faults_locality[0];
	unsigned long local = p->numa_faults_locality[1];

	/*
	 * If there were no record hinting faults then either the task is
	 * completely idle or all activity is areas that are not of interest
	 * to automatic numa balancing. Related to that, if there were failed
	 * migration then it implies we are migrating too quickly or the local
	 * node is overloaded. In either case, scan slower
	 */
	if (local + shared == 0 || p->numa_faults_locality[2]) {
		p->numa_scan_period = min(p->numa_scan_period_max,
			p->numa_scan_period << 1);

		p->mm->numa_next_scan = jiffies +
			msecs_to_jiffies(p->numa_scan_period);

		return;
	}

	/*
	 * Prepare to scale scan period relative to the current period.
	 *	 == NUMA_PERIOD_THRESHOLD scan period stays the same
	 *       <  NUMA_PERIOD_THRESHOLD scan period decreases (scan faster)
	 *	 >= NUMA_PERIOD_THRESHOLD scan period increases (scan slower)
	 */
	period_slot = DIV_ROUND_UP(p->numa_scan_period, NUMA_PERIOD_SLOTS);
	ratio = (local * NUMA_PERIOD_SLOTS) / (local + remote);
	if (ratio >= NUMA_PERIOD_THRESHOLD) {
		int slot = ratio - NUMA_PERIOD_THRESHOLD;
		if (!slot)
			slot = 1;
		diff = slot * period_slot;
	} else {
		diff = -(NUMA_PERIOD_THRESHOLD - ratio) * period_slot;

		/*
		 * Scale scan rate increases based on sharing. There is an
		 * inverse relationship between the degree of sharing and
		 * the adjustment made to the scanning period. Broadly
		 * speaking the intent is that there is little point
		 * scanning faster if shared accesses dominate as it may
		 * simply bounce migrations uselessly
		 */
		ratio = DIV_ROUND_UP(private * NUMA_PERIOD_SLOTS, (private + shared + 1));
		diff = (diff * ratio) / NUMA_PERIOD_SLOTS;
	}

	p->numa_scan_period = clamp(p->numa_scan_period + diff,
			task_scan_min(p), task_scan_max(p));
	memset(p->numa_faults_locality, 0, sizeof(p->numa_faults_locality));
}

/*
 * Get the fraction of time the task has been running since the last
 * NUMA placement cycle. The scheduler keeps similar statistics, but
 * decays those on a 32ms period, which is orders of magnitude off
 * from the dozens-of-seconds NUMA balancing period. Use the scheduler
 * stats only if the task is so new there are no NUMA statistics yet.
 */
static u64 numa_get_avg_runtime(struct task_struct *p, u64 *period)
{
	u64 runtime, delta, now;
	/* Use the start of this time slice to avoid calculations. */
	now = p->se.exec_start;
	runtime = p->se.sum_exec_runtime;

	if (p->last_task_numa_placement) {
		delta = runtime - p->last_sum_exec_runtime;
		*period = now - p->last_task_numa_placement;
	} else {
		delta = p->se.avg.load_sum / p->se.load.weight;
		*period = LOAD_AVG_MAX;
	}

	p->last_sum_exec_runtime = runtime;
	p->last_task_numa_placement = now;

	return delta;
}

/*
 * Determine the preferred nid for a task in a numa_group. This needs to
 * be done in a way that produces consistent results with group_weight,
 * otherwise workloads might not converge.
 */
static int preferred_group_nid(struct task_struct *p, int nid)
{
	nodemask_t nodes;
	int dist;

	/* Direct connections between all NUMA nodes. */
	if (sched_numa_topology_type == NUMA_DIRECT)
		return nid;

	/*
	 * On a system with glueless mesh NUMA topology, group_weight
	 * scores nodes according to the number of NUMA hinting faults on
	 * both the node itself, and on nearby nodes.
	 */
	if (sched_numa_topology_type == NUMA_GLUELESS_MESH) {
		unsigned long score, max_score = 0;
		int node, max_node = nid;

		dist = sched_max_numa_distance;

		for_each_online_node(node) {
			score = group_weight(p, node, dist);
			if (score > max_score) {
				max_score = score;
				max_node = node;
			}
		}
		return max_node;
	}

	/*
	 * Finding the preferred nid in a system with NUMA backplane
	 * interconnect topology is more involved. The goal is to locate
	 * tasks from numa_groups near each other in the system, and
	 * untangle workloads from different sides of the system. This requires
	 * searching down the hierarchy of node groups, recursively searching
	 * inside the highest scoring group of nodes. The nodemask tricks
	 * keep the complexity of the search down.
	 */
	nodes = node_online_map;
	for (dist = sched_max_numa_distance; dist > LOCAL_DISTANCE; dist--) {
		unsigned long max_faults = 0;
		nodemask_t max_group = NODE_MASK_NONE;
		int a, b;

		/* Are there nodes at this distance from each other? */
		if (!find_numa_distance(dist))
			continue;

		for_each_node_mask(a, nodes) {
			unsigned long faults = 0;
			nodemask_t this_group;
			nodes_clear(this_group);

			/* Sum group's NUMA faults; includes a==b case. */
			for_each_node_mask(b, nodes) {
				if (node_distance(a, b) < dist) {
					faults += group_faults(p, b);
					node_set(b, this_group);
					node_clear(b, nodes);
				}
			}

			/* Remember the top group. */
			if (faults > max_faults) {
				max_faults = faults;
				max_group = this_group;
				/*
				 * subtle: at the smallest distance there is
				 * just one node left in each "group", the
				 * winner is the preferred nid.
				 */
				nid = a;
			}
		}
		/* Next round, evaluate the nodes within max_group. */
		if (!max_faults)
			break;
		nodes = max_group;
	}
	return nid;
}

static void task_numa_placement(struct task_struct *p)
{
	int seq, nid, max_nid = -1, max_group_nid = -1;
	unsigned long max_faults = 0, max_group_faults = 0;
	unsigned long fault_types[2] = { 0, 0 };
	unsigned long total_faults;
	u64 runtime, period;
	spinlock_t *group_lock = NULL;

	/*
	 * The p->mm->numa_scan_seq field gets updated without
	 * exclusive access. Use READ_ONCE() here to ensure
	 * that the field is read in a single access:
	 */
	seq = READ_ONCE(p->mm->numa_scan_seq);
	if (p->numa_scan_seq == seq)
		return;
	p->numa_scan_seq = seq;
	p->numa_scan_period_max = task_scan_max(p);

	total_faults = p->numa_faults_locality[0] +
		       p->numa_faults_locality[1];
	runtime = numa_get_avg_runtime(p, &period);

	/* If the task is part of a group prevent parallel updates to group stats */
	if (p->numa_group) {
		group_lock = &p->numa_group->lock;
		spin_lock_irq(group_lock);
	}

	/* Find the node with the highest number of faults */
	for_each_online_node(nid) {
		/* Keep track of the offsets in numa_faults array */
		int mem_idx, membuf_idx, cpu_idx, cpubuf_idx;
		unsigned long faults = 0, group_faults = 0;
		int priv;

		for (priv = 0; priv < NR_NUMA_HINT_FAULT_TYPES; priv++) {
			long diff, f_diff, f_weight;

			mem_idx = task_faults_idx(NUMA_MEM, nid, priv);
			membuf_idx = task_faults_idx(NUMA_MEMBUF, nid, priv);
			cpu_idx = task_faults_idx(NUMA_CPU, nid, priv);
			cpubuf_idx = task_faults_idx(NUMA_CPUBUF, nid, priv);

			/* Decay existing window, copy faults since last scan */
			diff = p->numa_faults[membuf_idx] - p->numa_faults[mem_idx] / 2;
			fault_types[priv] += p->numa_faults[membuf_idx];
			p->numa_faults[membuf_idx] = 0;

			/*
			 * Normalize the faults_from, so all tasks in a group
			 * count according to CPU use, instead of by the raw
			 * number of faults. Tasks with little runtime have
			 * little over-all impact on throughput, and thus their
			 * faults are less important.
			 */
			f_weight = div64_u64(runtime << 16, period + 1);
			f_weight = (f_weight * p->numa_faults[cpubuf_idx]) /
				   (total_faults + 1);
			f_diff = f_weight - p->numa_faults[cpu_idx] / 2;
			p->numa_faults[cpubuf_idx] = 0;

			p->numa_faults[mem_idx] += diff;
			p->numa_faults[cpu_idx] += f_diff;
			faults += p->numa_faults[mem_idx];
			p->total_numa_faults += diff;
			if (p->numa_group) {
				/*
				 * safe because we can only change our own group
				 *
				 * mem_idx represents the offset for a given
				 * nid and priv in a specific region because it
				 * is at the beginning of the numa_faults array.
				 */
				p->numa_group->faults[mem_idx] += diff;
				p->numa_group->faults_cpu[mem_idx] += f_diff;
				p->numa_group->total_faults += diff;
				group_faults += p->numa_group->faults[mem_idx];
			}
		}

		if (faults > max_faults) {
			max_faults = faults;
			max_nid = nid;
		}

		if (group_faults > max_group_faults) {
			max_group_faults = group_faults;
			max_group_nid = nid;
		}
	}

	update_task_scan_period(p, fault_types[0], fault_types[1]);

	if (p->numa_group) {
		update_numa_active_node_mask(p->numa_group);
		spin_unlock_irq(group_lock);
		max_nid = preferred_group_nid(p, max_group_nid);
	}

	if (max_faults) {
		/* Set the new preferred node */
		if (max_nid != p->numa_preferred_nid)
			sched_setnuma(p, max_nid);

		if (task_node(p) != p->numa_preferred_nid)
			numa_migrate_preferred(p);
	}
}

static inline int get_numa_group(struct numa_group *grp)
{
	return atomic_inc_not_zero(&grp->refcount);
}

static inline void put_numa_group(struct numa_group *grp)
{
	if (atomic_dec_and_test(&grp->refcount))
		kfree_rcu(grp, rcu);
}

static void task_numa_group(struct task_struct *p, int cpupid, int flags,
			int *priv)
{
	struct numa_group *grp, *my_grp;
	struct task_struct *tsk;
	bool join = false;
	int cpu = cpupid_to_cpu(cpupid);
	int i;

	if (unlikely(!p->numa_group)) {
		unsigned int size = sizeof(struct numa_group) +
				    4*nr_node_ids*sizeof(unsigned long);

		grp = kzalloc(size, GFP_KERNEL | __GFP_NOWARN);
		if (!grp)
			return;

		atomic_set(&grp->refcount, 1);
		spin_lock_init(&grp->lock);
		grp->gid = p->pid;
		/* Second half of the array tracks nids where faults happen */
		grp->faults_cpu = grp->faults + NR_NUMA_HINT_FAULT_TYPES *
						nr_node_ids;

		node_set(task_node(current), grp->active_nodes);

		for (i = 0; i < NR_NUMA_HINT_FAULT_STATS * nr_node_ids; i++)
			grp->faults[i] = p->numa_faults[i];

		grp->total_faults = p->total_numa_faults;

		grp->nr_tasks++;
		rcu_assign_pointer(p->numa_group, grp);
	}

	rcu_read_lock();
	tsk = READ_ONCE(cpu_rq(cpu)->curr);

	if (!cpupid_match_pid(tsk, cpupid))
		goto no_join;

	grp = rcu_dereference(tsk->numa_group);
	if (!grp)
		goto no_join;

	my_grp = p->numa_group;
	if (grp == my_grp)
		goto no_join;

	/*
	 * Only join the other group if its bigger; if we're the bigger group,
	 * the other task will join us.
	 */
	if (my_grp->nr_tasks > grp->nr_tasks)
		goto no_join;

	/*
	 * Tie-break on the grp address.
	 */
	if (my_grp->nr_tasks == grp->nr_tasks && my_grp > grp)
		goto no_join;

	/* Always join threads in the same process. */
	if (tsk->mm == current->mm)
		join = true;

	/* Simple filter to avoid false positives due to PID collisions */
	if (flags & TNF_SHARED)
		join = true;

	/* Update priv based on whether false sharing was detected */
	*priv = !join;

	if (join && !get_numa_group(grp))
		goto no_join;

	rcu_read_unlock();

	if (!join)
		return;

	BUG_ON(irqs_disabled());
	double_lock_irq(&my_grp->lock, &grp->lock);

	for (i = 0; i < NR_NUMA_HINT_FAULT_STATS * nr_node_ids; i++) {
		my_grp->faults[i] -= p->numa_faults[i];
		grp->faults[i] += p->numa_faults[i];
	}
	my_grp->total_faults -= p->total_numa_faults;
	grp->total_faults += p->total_numa_faults;

	my_grp->nr_tasks--;
	grp->nr_tasks++;

	spin_unlock(&my_grp->lock);
	spin_unlock_irq(&grp->lock);

	rcu_assign_pointer(p->numa_group, grp);

	put_numa_group(my_grp);
	return;

no_join:
	rcu_read_unlock();
	return;
}

void task_numa_free(struct task_struct *p)
{
	struct numa_group *grp = p->numa_group;
	void *numa_faults = p->numa_faults;
	unsigned long flags;
	int i;

	if (grp) {
		spin_lock_irqsave(&grp->lock, flags);
		for (i = 0; i < NR_NUMA_HINT_FAULT_STATS * nr_node_ids; i++)
			grp->faults[i] -= p->numa_faults[i];
		grp->total_faults -= p->total_numa_faults;

		grp->nr_tasks--;
		spin_unlock_irqrestore(&grp->lock, flags);
		RCU_INIT_POINTER(p->numa_group, NULL);
		put_numa_group(grp);
	}

	p->numa_faults = NULL;
	kfree(numa_faults);
}

/*
 * Got a PROT_NONE fault for a page on @node.
 */
void task_numa_fault(int last_cpupid, int mem_node, int pages, int flags)
{
	struct task_struct *p = current;
	bool migrated = flags & TNF_MIGRATED;
	int cpu_node = task_node(current);
	int local = !!(flags & TNF_FAULT_LOCAL);
	int priv;

	if (!numabalancing_enabled)
		return;

	/* for example, ksmd faulting in a user's mm */
	if (!p->mm)
		return;

	/* Allocate buffer to track faults on a per-node basis */
	if (unlikely(!p->numa_faults)) {
		int size = sizeof(*p->numa_faults) *
			   NR_NUMA_HINT_FAULT_BUCKETS * nr_node_ids;

		p->numa_faults = kzalloc(size, GFP_KERNEL|__GFP_NOWARN);
		if (!p->numa_faults)
			return;

		p->total_numa_faults = 0;
		memset(p->numa_faults_locality, 0, sizeof(p->numa_faults_locality));
	}

	/*
	 * First accesses are treated as private, otherwise consider accesses
	 * to be private if the accessing pid has not changed
	 */
	if (unlikely(last_cpupid == (-1 & LAST_CPUPID_MASK))) {
		priv = 1;
	} else {
		priv = cpupid_match_pid(p, last_cpupid);
		if (!priv && !(flags & TNF_NO_GROUP))
			task_numa_group(p, last_cpupid, flags, &priv);
	}

	/*
	 * If a workload spans multiple NUMA nodes, a shared fault that
	 * occurs wholly within the set of nodes that the workload is
	 * actively using should be counted as local. This allows the
	 * scan rate to slow down when a workload has settled down.
	 */
	if (!priv && !local && p->numa_group &&
			node_isset(cpu_node, p->numa_group->active_nodes) &&
			node_isset(mem_node, p->numa_group->active_nodes))
		local = 1;

	task_numa_placement(p);

	/*
	 * Retry task to preferred node migration periodically, in case it
	 * case it previously failed, or the scheduler moved us.
	 */
	if (time_after(jiffies, p->numa_migrate_retry))
		numa_migrate_preferred(p);

	if (migrated)
		p->numa_pages_migrated += pages;
	if (flags & TNF_MIGRATE_FAIL)
		p->numa_faults_locality[2] += pages;

	p->numa_faults[task_faults_idx(NUMA_MEMBUF, mem_node, priv)] += pages;
	p->numa_faults[task_faults_idx(NUMA_CPUBUF, cpu_node, priv)] += pages;
	p->numa_faults_locality[local] += pages;
}

static void reset_ptenuma_scan(struct task_struct *p)
{
	/*
	 * We only did a read acquisition of the mmap sem, so
	 * p->mm->numa_scan_seq is written to without exclusive access
	 * and the update is not guaranteed to be atomic. That's not
	 * much of an issue though, since this is just used for
	 * statistical sampling. Use READ_ONCE/WRITE_ONCE, which are not
	 * expensive, to avoid any form of compiler optimizations:
	 */
	WRITE_ONCE(p->mm->numa_scan_seq, READ_ONCE(p->mm->numa_scan_seq) + 1);
	p->mm->numa_scan_offset = 0;
}

/*
 * The expensive part of numa migration is done from task_work context.
 * Triggered from task_tick_numa().
 */
void task_numa_work(struct callback_head *work)
{
	unsigned long migrate, next_scan, now = jiffies;
	struct task_struct *p = current;
	struct mm_struct *mm = p->mm;
	struct vm_area_struct *vma;
	unsigned long start, end;
	unsigned long nr_pte_updates = 0;
	long pages;

	WARN_ON_ONCE(p != container_of(work, struct task_struct, numa_work));

	work->next = work; /* protect against double add */
	/*
	 * Who cares about NUMA placement when they're dying.
	 *
	 * NOTE: make sure not to dereference p->mm before this check,
	 * exit_task_work() happens _after_ exit_mm() so we could be called
	 * without p->mm even though we still had it when we enqueued this
	 * work.
	 */
	if (p->flags & PF_EXITING)
		return;

	if (!mm->numa_next_scan) {
		mm->numa_next_scan = now +
			msecs_to_jiffies(sysctl_numa_balancing_scan_delay);
	}

	/*
	 * Enforce maximal scan/migration frequency..
	 */
	migrate = mm->numa_next_scan;
	if (time_before(now, migrate))
		return;

	if (p->numa_scan_period == 0) {
		p->numa_scan_period_max = task_scan_max(p);
		p->numa_scan_period = task_scan_min(p);
	}

	next_scan = now + msecs_to_jiffies(p->numa_scan_period);
	if (cmpxchg(&mm->numa_next_scan, migrate, next_scan) != migrate)
		return;

	/*
	 * Delay this task enough that another task of this mm will likely win
	 * the next time around.
	 */
	p->node_stamp += 2 * TICK_NSEC;

	start = mm->numa_scan_offset;
	pages = sysctl_numa_balancing_scan_size;
	pages <<= 20 - PAGE_SHIFT; /* MB in pages */
	if (!pages)
		return;

	down_read(&mm->mmap_sem);
	vma = find_vma(mm, start);
	if (!vma) {
		reset_ptenuma_scan(p);
		start = 0;
		vma = mm->mmap;
	}
	for (; vma; vma = vma->vm_next) {
		if (!vma_migratable(vma) || !vma_policy_mof(vma) ||
			is_vm_hugetlb_page(vma) || (vma->vm_flags & VM_MIXEDMAP)) {
			continue;
		}

		/*
		 * Shared library pages mapped by multiple processes are not
		 * migrated as it is expected they are cache replicated. Avoid
		 * hinting faults in read-only file-backed mappings or the vdso
		 * as migrating the pages will be of marginal benefit.
		 */
		if (!vma->vm_mm ||
		    (vma->vm_file && (vma->vm_flags & (VM_READ|VM_WRITE)) == (VM_READ)))
			continue;

		/*
		 * Skip inaccessible VMAs to avoid any confusion between
		 * PROT_NONE and NUMA hinting ptes
		 */
		if (!(vma->vm_flags & (VM_READ | VM_EXEC | VM_WRITE)))
			continue;

		do {
			start = max(start, vma->vm_start);
			end = ALIGN(start + (pages << PAGE_SHIFT), HPAGE_SIZE);
			end = min(end, vma->vm_end);
			nr_pte_updates += change_prot_numa(vma, start, end);

			/*
			 * Scan sysctl_numa_balancing_scan_size but ensure that
			 * at least one PTE is updated so that unused virtual
			 * address space is quickly skipped.
			 */
			if (nr_pte_updates)
				pages -= (end - start) >> PAGE_SHIFT;

			start = end;
			if (pages <= 0)
				goto out;

			cond_resched();
		} while (end != vma->vm_end);
	}

out:
	/*
	 * It is possible to reach the end of the VMA list but the last few
	 * VMAs are not guaranteed to the vma_migratable. If they are not, we
	 * would find the !migratable VMA on the next scan but not reset the
	 * scanner to the start so check it now.
	 */
	if (vma)
		mm->numa_scan_offset = start;
	else
		reset_ptenuma_scan(p);
	up_read(&mm->mmap_sem);
}

/*
 * Drive the periodic memory faults..
 */
void task_tick_numa(struct rq *rq, struct task_struct *curr)
{
	struct callback_head *work = &curr->numa_work;
	u64 period, now;

	/*
	 * We don't care about NUMA placement if we don't have memory.
	 */
	if (!curr->mm || (curr->flags & PF_EXITING) || work->next != work)
		return;

	/*
	 * Using runtime rather than walltime has the dual advantage that
	 * we (mostly) drive the selection from busy threads and that the
	 * task needs to have done some actual work before we bother with
	 * NUMA placement.
	 */
	now = curr->se.sum_exec_runtime;
	period = (u64)curr->numa_scan_period * NSEC_PER_MSEC;

	if (now - curr->node_stamp > period) {
		if (!curr->node_stamp)
			curr->numa_scan_period = task_scan_min(curr);
		curr->node_stamp += period;

		if (!time_before(jiffies, curr->mm->numa_next_scan)) {
			init_task_work(work, task_numa_work); /* TODO: move this into sched_fork() */
			task_work_add(curr, work, true);
		}
	}
}
#else
static void task_tick_numa(struct rq *rq, struct task_struct *curr)
{
}

static inline void account_numa_enqueue(struct rq *rq, struct task_struct *p)
{
}

static inline void account_numa_dequeue(struct rq *rq, struct task_struct *p)
{
}
#endif /* CONFIG_NUMA_BALANCING */

static void
account_entity_enqueue(struct cfs_rq *cfs_rq, struct sched_entity *se)
{
	update_load_add(&cfs_rq->load, se->load.weight);
	if (!parent_entity(se))
		update_load_add(&rq_of(cfs_rq)->load, se->load.weight);
#ifdef CONFIG_SMP
	if (entity_is_task(se)) {
		struct rq *rq = rq_of(cfs_rq);

		account_numa_enqueue(rq, task_of(se));
		list_add(&se->group_node, &rq->cfs_tasks);
	}
#endif
	cfs_rq->nr_running++;
}

static void
account_entity_dequeue(struct cfs_rq *cfs_rq, struct sched_entity *se)
{
	update_load_sub(&cfs_rq->load, se->load.weight);
	if (!parent_entity(se))
		update_load_sub(&rq_of(cfs_rq)->load, se->load.weight);
	if (entity_is_task(se)) {
		account_numa_dequeue(rq_of(cfs_rq), task_of(se));
		list_del_init(&se->group_node);
	}
	cfs_rq->nr_running--;
}

#ifdef CONFIG_FAIR_GROUP_SCHED
# ifdef CONFIG_SMP
static inline long calc_tg_weight(struct task_group *tg, struct cfs_rq *cfs_rq)
{
	long tg_weight;

	/*
	 * Use this CPU's real-time load instead of the last load contribution
	 * as the updating of the contribution is delayed, and we will use the
	 * the real-time load to calc the share. See update_tg_load_avg().
	 */
	tg_weight = atomic_long_read(&tg->load_avg);
	tg_weight -= cfs_rq->tg_load_avg_contrib;
	tg_weight += cfs_rq_load_avg(cfs_rq);

	return tg_weight;
}

static long calc_cfs_shares(struct cfs_rq *cfs_rq, struct task_group *tg)
{
	long tg_weight, load, shares;

	tg_weight = calc_tg_weight(tg, cfs_rq);
	load = cfs_rq_load_avg(cfs_rq);

	shares = (tg->shares * load);
	if (tg_weight)
		shares /= tg_weight;

	if (shares < MIN_SHARES)
		shares = MIN_SHARES;
	if (shares > tg->shares)
		shares = tg->shares;

	return shares;
}
# else /* CONFIG_SMP */
static inline long calc_cfs_shares(struct cfs_rq *cfs_rq, struct task_group *tg)
{
	return tg->shares;
}
# endif /* CONFIG_SMP */
static void reweight_entity(struct cfs_rq *cfs_rq, struct sched_entity *se,
			    unsigned long weight)
{
	if (se->on_rq) {
		/* commit outstanding execution time */
		if (cfs_rq->curr == se)
			update_curr(cfs_rq);
		account_entity_dequeue(cfs_rq, se);
	}

	update_load_set(&se->load, weight);

	if (se->on_rq)
		account_entity_enqueue(cfs_rq, se);
}

static inline int throttled_hierarchy(struct cfs_rq *cfs_rq);

static void update_cfs_shares(struct cfs_rq *cfs_rq)
{
	struct task_group *tg;
	struct sched_entity *se;
	long shares;

	tg = cfs_rq->tg;
	se = tg->se[cpu_of(rq_of(cfs_rq))];
	if (!se || throttled_hierarchy(cfs_rq))
		return;
#ifndef CONFIG_SMP
	if (likely(se->load.weight == tg->shares))
		return;
#endif
	shares = calc_cfs_shares(cfs_rq, tg);

	reweight_entity(cfs_rq_of(se), se, shares);
}
#else /* CONFIG_FAIR_GROUP_SCHED */
static inline void update_cfs_shares(struct cfs_rq *cfs_rq)
{
}
#endif /* CONFIG_FAIR_GROUP_SCHED */

#ifdef CONFIG_SMP
/* Precomputed fixed inverse multiplies for multiplication by y^n */
static const u32 runnable_avg_yN_inv[] = {
	0xffffffff, 0xfa83b2da, 0xf5257d14, 0xefe4b99a, 0xeac0c6e6, 0xe5b906e6,
	0xe0ccdeeb, 0xdbfbb796, 0xd744fcc9, 0xd2a81d91, 0xce248c14, 0xc9b9bd85,
	0xc5672a10, 0xc12c4cc9, 0xbd08a39e, 0xb8fbaf46, 0xb504f333, 0xb123f581,
	0xad583ee9, 0xa9a15ab4, 0xa5fed6a9, 0xa2704302, 0x9ef5325f, 0x9b8d39b9,
	0x9837f050, 0x94f4efa8, 0x91c3d373, 0x8ea4398a, 0x8b95c1e3, 0x88980e80,
	0x85aac367, 0x82cd8698,
};

/*
 * Precomputed \Sum y^k { 1<=k<=n }.  These are floor(true_value) to prevent
 * over-estimates when re-combining.
 */
static const u32 runnable_avg_yN_sum[] = {
	    0, 1002, 1982, 2941, 3880, 4798, 5697, 6576, 7437, 8279, 9103,
	 9909,10698,11470,12226,12966,13690,14398,15091,15769,16433,17082,
	17718,18340,18949,19545,20128,20698,21256,21802,22336,22859,23371,
};

/*
 * Approximate:
 *   val * y^n,    where y^32 ~= 0.5 (~1 scheduling period)
 */
static __always_inline u64 decay_load(u64 val, u64 n)
{
	unsigned int local_n;

	if (!n)
		return val;
	else if (unlikely(n > LOAD_AVG_PERIOD * 63))
		return 0;

	/* after bounds checking we can collapse to 32-bit */
	local_n = n;

	/*
	 * As y^PERIOD = 1/2, we can combine
	 *    y^n = 1/2^(n/PERIOD) * y^(n%PERIOD)
	 * With a look-up table which covers y^n (n<PERIOD)
	 *
	 * To achieve constant time decay_load.
	 */
	if (unlikely(local_n >= LOAD_AVG_PERIOD)) {
		val >>= local_n / LOAD_AVG_PERIOD;
		local_n %= LOAD_AVG_PERIOD;
	}

	val = mul_u64_u32_shr(val, runnable_avg_yN_inv[local_n], 32);
	return val;
}

/*
 * For updates fully spanning n periods, the contribution to runnable
 * average will be: \Sum 1024*y^n
 *
 * We can compute this reasonably efficiently by combining:
 *   y^PERIOD = 1/2 with precomputed \Sum 1024*y^n {for  n <PERIOD}
 */
static u32 __compute_runnable_contrib(u64 n)
{
	u32 contrib = 0;

	if (likely(n <= LOAD_AVG_PERIOD))
		return runnable_avg_yN_sum[n];
	else if (unlikely(n >= LOAD_AVG_MAX_N))
		return LOAD_AVG_MAX;

	/* Compute \Sum k^n combining precomputed values for k^i, \Sum k^j */
	do {
		contrib /= 2; /* y^LOAD_AVG_PERIOD = 1/2 */
		contrib += runnable_avg_yN_sum[LOAD_AVG_PERIOD];

		n -= LOAD_AVG_PERIOD;
	} while (n > LOAD_AVG_PERIOD);

	contrib = decay_load(contrib, n);
	return contrib + runnable_avg_yN_sum[n];
}

#define scale(v, s) ((v)*(s) >> SCHED_CAPACITY_SHIFT)

/*
 * We can represent the historical contribution to runnable average as the
 * coefficients of a geometric series.  To do this we sub-divide our runnable
 * history into segments of approximately 1ms (1024us); label the segment that
 * occurred N-ms ago p_N, with p_0 corresponding to the current period, e.g.
 *
 * [<- 1024us ->|<- 1024us ->|<- 1024us ->| ...
 *      p0            p1           p2
 *     (now)       (~1ms ago)  (~2ms ago)
 *
 * Let u_i denote the fraction of p_i that the entity was runnable.
 *
 * We then designate the fractions u_i as our co-efficients, yielding the
 * following representation of historical load:
 *   u_0 + u_1*y + u_2*y^2 + u_3*y^3 + ...
 *
 * We choose y based on the with of a reasonably scheduling period, fixing:
 *   y^32 = 0.5
 *
 * This means that the contribution to load ~32ms ago (u_32) will be weighted
 * approximately half as much as the contribution to load within the last ms
 * (u_0).
 *
 * When a period "rolls over" and we have new u_0`, multiplying the previous
 * sum again by y is sufficient to update:
 *   load_avg = u_0` + y*(u_0 + u_1*y + u_2*y^2 + ... )
 *            = u_0 + u_1*y + u_2*y^2 + ... [re-labeling u_i --> u_{i+1}]
 */
static __always_inline int
__update_load_avg(u64 now, int cpu, struct sched_avg *sa,
		  unsigned long weight, int running, struct cfs_rq *cfs_rq)
{
	u64 delta, scaled_delta, periods;
	u32 contrib;
	int delta_w, scaled_delta_w, decayed = 0;
	unsigned long scale_freq = arch_scale_freq_capacity(NULL, cpu);
	unsigned long scale_cpu = arch_scale_cpu_capacity(NULL, cpu);

	delta = now - sa->last_update_time;
	/*
	 * This should only happen when time goes backwards, which it
	 * unfortunately does during sched clock init when we swap over to TSC.
	 */
	if ((s64)delta < 0) {
		sa->last_update_time = now;
		return 0;
	}

	/*
	 * Use 1024ns as the unit of measurement since it's a reasonable
	 * approximation of 1us and fast to compute.
	 */
	delta >>= 10;
	if (!delta)
		return 0;
	sa->last_update_time = now;

	/* delta_w is the amount already accumulated against our next period */
	delta_w = sa->period_contrib;
	if (delta + delta_w >= 1024) {
		decayed = 1;

		/* how much left for next period will start over, we don't know yet */
		sa->period_contrib = 0;

		/*
		 * Now that we know we're crossing a period boundary, figure
		 * out how much from delta we need to complete the current
		 * period and accrue it.
		 */
		delta_w = 1024 - delta_w;
		scaled_delta_w = scale(delta_w, scale_freq);
		if (weight) {
			sa->load_sum += weight * scaled_delta_w;
			if (cfs_rq) {
				cfs_rq->runnable_load_sum +=
						weight * scaled_delta_w;
			}
		}
		if (running)
<<<<<<< HEAD
			sa->util_sum += scale(scaled_delta_w, scale_cpu);
=======
			sa->util_sum = scale(scaled_delta_w, scale_cpu);
>>>>>>> 4e919922

		delta -= delta_w;

		/* Figure out how many additional periods this update spans */
		periods = delta / 1024;
		delta %= 1024;

		sa->load_sum = decay_load(sa->load_sum, periods + 1);
		if (cfs_rq) {
			cfs_rq->runnable_load_sum =
				decay_load(cfs_rq->runnable_load_sum, periods + 1);
		}
		sa->util_sum = decay_load((u64)(sa->util_sum), periods + 1);

		/* Efficiently calculate \sum (1..n_period) 1024*y^i */
		contrib = __compute_runnable_contrib(periods);
		contrib = scale(contrib, scale_freq);
		if (weight) {
			sa->load_sum += weight * contrib;
			if (cfs_rq)
				cfs_rq->runnable_load_sum += weight * contrib;
		}
		if (running)
			sa->util_sum += scale(contrib, scale_cpu);
	}

	/* Remainder of delta accrued against u_0` */
	scaled_delta = scale(delta, scale_freq);
	if (weight) {
		sa->load_sum += weight * scaled_delta;
		if (cfs_rq)
			cfs_rq->runnable_load_sum += weight * scaled_delta;
	}
	if (running)
		sa->util_sum += scale(scaled_delta, scale_cpu);

	sa->period_contrib += delta;

	if (decayed) {
		sa->load_avg = div_u64(sa->load_sum, LOAD_AVG_MAX);
		if (cfs_rq) {
			cfs_rq->runnable_load_avg =
				div_u64(cfs_rq->runnable_load_sum, LOAD_AVG_MAX);
		}
		sa->util_avg = (sa->util_sum << SCHED_LOAD_SHIFT) / LOAD_AVG_MAX;
	}

	return decayed;
}

#ifdef CONFIG_FAIR_GROUP_SCHED
/*
 * Updating tg's load_avg is necessary before update_cfs_share (which is done)
 * and effective_load (which is not done because it is too costly).
 */
static inline void update_tg_load_avg(struct cfs_rq *cfs_rq, int force)
{
	long delta = cfs_rq->avg.load_avg - cfs_rq->tg_load_avg_contrib;

	if (force || abs(delta) > cfs_rq->tg_load_avg_contrib / 64) {
		atomic_long_add(delta, &cfs_rq->tg->load_avg);
		cfs_rq->tg_load_avg_contrib = cfs_rq->avg.load_avg;
	}
}

#else /* CONFIG_FAIR_GROUP_SCHED */
static inline void update_tg_load_avg(struct cfs_rq *cfs_rq, int force) {}
#endif /* CONFIG_FAIR_GROUP_SCHED */

static inline u64 cfs_rq_clock_task(struct cfs_rq *cfs_rq);

/* Group cfs_rq's load_avg is used for task_h_load and update_cfs_share */
static inline int update_cfs_rq_load_avg(u64 now, struct cfs_rq *cfs_rq)
{
	int decayed;
	struct sched_avg *sa = &cfs_rq->avg;

	if (atomic_long_read(&cfs_rq->removed_load_avg)) {
		long r = atomic_long_xchg(&cfs_rq->removed_load_avg, 0);
		sa->load_avg = max_t(long, sa->load_avg - r, 0);
		sa->load_sum = max_t(s64, sa->load_sum - r * LOAD_AVG_MAX, 0);
	}

	if (atomic_long_read(&cfs_rq->removed_util_avg)) {
		long r = atomic_long_xchg(&cfs_rq->removed_util_avg, 0);
		sa->util_avg = max_t(long, sa->util_avg - r, 0);
		sa->util_sum = max_t(s32, sa->util_sum -
			((r * LOAD_AVG_MAX) >> SCHED_LOAD_SHIFT), 0);
	}

	decayed = __update_load_avg(now, cpu_of(rq_of(cfs_rq)), sa,
		scale_load_down(cfs_rq->load.weight), cfs_rq->curr != NULL, cfs_rq);

#ifndef CONFIG_64BIT
	smp_wmb();
	cfs_rq->load_last_update_time_copy = sa->last_update_time;
#endif

	return decayed;
}

/* Update task and its cfs_rq load average */
static inline void update_load_avg(struct sched_entity *se, int update_tg)
{
	struct cfs_rq *cfs_rq = cfs_rq_of(se);
	int cpu = cpu_of(rq_of(cfs_rq));
	u64 now = cfs_rq_clock_task(cfs_rq);

	/*
	 * Track task load average for carrying it to new CPU after migrated, and
	 * track group sched_entity load average for task_h_load calc in migration
	 */
	__update_load_avg(now, cpu, &se->avg,
		se->on_rq * scale_load_down(se->load.weight), cfs_rq->curr == se, NULL);

	if (update_cfs_rq_load_avg(now, cfs_rq) && update_tg)
		update_tg_load_avg(cfs_rq, 0);
}

/* Add the load generated by se into cfs_rq's load average */
static inline void
enqueue_entity_load_avg(struct cfs_rq *cfs_rq, struct sched_entity *se)
{
	struct sched_avg *sa = &se->avg;
	u64 now = cfs_rq_clock_task(cfs_rq);
	int migrated = 0, decayed;

	if (sa->last_update_time == 0) {
		sa->last_update_time = now;
		migrated = 1;
	}
	else {
		__update_load_avg(now, cpu_of(rq_of(cfs_rq)), sa,
			se->on_rq * scale_load_down(se->load.weight),
			cfs_rq->curr == se, NULL);
	}

	decayed = update_cfs_rq_load_avg(now, cfs_rq);

	cfs_rq->runnable_load_avg += sa->load_avg;
	cfs_rq->runnable_load_sum += sa->load_sum;

	if (migrated) {
		cfs_rq->avg.load_avg += sa->load_avg;
		cfs_rq->avg.load_sum += sa->load_sum;
		cfs_rq->avg.util_avg += sa->util_avg;
		cfs_rq->avg.util_sum += sa->util_sum;
	}

	if (decayed || migrated)
		update_tg_load_avg(cfs_rq, 0);
}

/* Remove the runnable load generated by se from cfs_rq's runnable load average */
static inline void
dequeue_entity_load_avg(struct cfs_rq *cfs_rq, struct sched_entity *se)
{
	update_load_avg(se, 1);

	cfs_rq->runnable_load_avg =
		max_t(long, cfs_rq->runnable_load_avg - se->avg.load_avg, 0);
	cfs_rq->runnable_load_sum =
		max_t(s64, cfs_rq->runnable_load_sum - se->avg.load_sum, 0);
}

/*
 * Task first catches up with cfs_rq, and then subtract
 * itself from the cfs_rq (task must be off the queue now).
 */
void remove_entity_load_avg(struct sched_entity *se)
{
	struct cfs_rq *cfs_rq = cfs_rq_of(se);
	u64 last_update_time;

#ifndef CONFIG_64BIT
	u64 last_update_time_copy;

	do {
		last_update_time_copy = cfs_rq->load_last_update_time_copy;
		smp_rmb();
		last_update_time = cfs_rq->avg.last_update_time;
	} while (last_update_time != last_update_time_copy);
#else
	last_update_time = cfs_rq->avg.last_update_time;
#endif

	__update_load_avg(last_update_time, cpu_of(rq_of(cfs_rq)), &se->avg, 0, 0, NULL);
	atomic_long_add(se->avg.load_avg, &cfs_rq->removed_load_avg);
	atomic_long_add(se->avg.util_avg, &cfs_rq->removed_util_avg);
}

/*
 * Update the rq's load with the elapsed running time before entering
 * idle. if the last scheduled task is not a CFS task, idle_enter will
 * be the only way to update the runnable statistic.
 */
void idle_enter_fair(struct rq *this_rq)
{
}

/*
 * Update the rq's load with the elapsed idle time before a task is
 * scheduled. if the newly scheduled task is not a CFS task, idle_exit will
 * be the only way to update the runnable statistic.
 */
void idle_exit_fair(struct rq *this_rq)
{
}

static inline unsigned long cfs_rq_runnable_load_avg(struct cfs_rq *cfs_rq)
{
	return cfs_rq->runnable_load_avg;
}

static inline unsigned long cfs_rq_load_avg(struct cfs_rq *cfs_rq)
{
	return cfs_rq->avg.load_avg;
}

static int idle_balance(struct rq *this_rq);

#else /* CONFIG_SMP */

static inline void update_load_avg(struct sched_entity *se, int update_tg) {}
static inline void
enqueue_entity_load_avg(struct cfs_rq *cfs_rq, struct sched_entity *se) {}
static inline void
dequeue_entity_load_avg(struct cfs_rq *cfs_rq, struct sched_entity *se) {}
static inline void remove_entity_load_avg(struct sched_entity *se) {}

static inline int idle_balance(struct rq *rq)
{
	return 0;
}

#endif /* CONFIG_SMP */

static void enqueue_sleeper(struct cfs_rq *cfs_rq, struct sched_entity *se)
{
#ifdef CONFIG_SCHEDSTATS
	struct task_struct *tsk = NULL;

	if (entity_is_task(se))
		tsk = task_of(se);

	if (se->statistics.sleep_start) {
		u64 delta = rq_clock(rq_of(cfs_rq)) - se->statistics.sleep_start;

		if ((s64)delta < 0)
			delta = 0;

		if (unlikely(delta > se->statistics.sleep_max))
			se->statistics.sleep_max = delta;

		se->statistics.sleep_start = 0;
		se->statistics.sum_sleep_runtime += delta;

		if (tsk) {
			account_scheduler_latency(tsk, delta >> 10, 1);
			trace_sched_stat_sleep(tsk, delta);
		}
	}
	if (se->statistics.block_start) {
		u64 delta = rq_clock(rq_of(cfs_rq)) - se->statistics.block_start;

		if ((s64)delta < 0)
			delta = 0;

		if (unlikely(delta > se->statistics.block_max))
			se->statistics.block_max = delta;

		se->statistics.block_start = 0;
		se->statistics.sum_sleep_runtime += delta;

		if (tsk) {
			if (tsk->in_iowait) {
				se->statistics.iowait_sum += delta;
				se->statistics.iowait_count++;
				trace_sched_stat_iowait(tsk, delta);
			}

			trace_sched_stat_blocked(tsk, delta);

			/*
			 * Blocking time is in units of nanosecs, so shift by
			 * 20 to get a milliseconds-range estimation of the
			 * amount of time that the task spent sleeping:
			 */
			if (unlikely(prof_on == SLEEP_PROFILING)) {
				profile_hits(SLEEP_PROFILING,
						(void *)get_wchan(tsk),
						delta >> 20);
			}
			account_scheduler_latency(tsk, delta >> 10, 0);
		}
	}
#endif
}

static void check_spread(struct cfs_rq *cfs_rq, struct sched_entity *se)
{
#ifdef CONFIG_SCHED_DEBUG
	s64 d = se->vruntime - cfs_rq->min_vruntime;

	if (d < 0)
		d = -d;

	if (d > 3*sysctl_sched_latency)
		schedstat_inc(cfs_rq, nr_spread_over);
#endif
}

static void
place_entity(struct cfs_rq *cfs_rq, struct sched_entity *se, int initial)
{
	u64 vruntime = cfs_rq->min_vruntime;

	/*
	 * The 'current' period is already promised to the current tasks,
	 * however the extra weight of the new task will slow them down a
	 * little, place the new task so that it fits in the slot that
	 * stays open at the end.
	 */
	if (initial && sched_feat(START_DEBIT))
		vruntime += sched_vslice(cfs_rq, se);

	/* sleeps up to a single latency don't count. */
	if (!initial) {
		unsigned long thresh = sysctl_sched_latency;

		/*
		 * Halve their sleep time's effect, to allow
		 * for a gentler effect of sleepers:
		 */
		if (sched_feat(GENTLE_FAIR_SLEEPERS))
			thresh >>= 1;

		vruntime -= thresh;
	}

	/* ensure we never gain time by being placed backwards. */
	se->vruntime = max_vruntime(se->vruntime, vruntime);
}

static void check_enqueue_throttle(struct cfs_rq *cfs_rq);

static void
enqueue_entity(struct cfs_rq *cfs_rq, struct sched_entity *se, int flags)
{
	/*
	 * Update the normalized vruntime before updating min_vruntime
	 * through calling update_curr().
	 */
	if (!(flags & ENQUEUE_WAKEUP) || (flags & ENQUEUE_WAKING))
		se->vruntime += cfs_rq->min_vruntime;

	/*
	 * Update run-time statistics of the 'current'.
	 */
	update_curr(cfs_rq);
	enqueue_entity_load_avg(cfs_rq, se);
	account_entity_enqueue(cfs_rq, se);
	update_cfs_shares(cfs_rq);

	if (flags & ENQUEUE_WAKEUP) {
		place_entity(cfs_rq, se, 0);
		enqueue_sleeper(cfs_rq, se);
	}

	update_stats_enqueue(cfs_rq, se);
	check_spread(cfs_rq, se);
	if (se != cfs_rq->curr)
		__enqueue_entity(cfs_rq, se);
	se->on_rq = 1;

	if (cfs_rq->nr_running == 1) {
		list_add_leaf_cfs_rq(cfs_rq);
		check_enqueue_throttle(cfs_rq);
	}
}

static void __clear_buddies_last(struct sched_entity *se)
{
	for_each_sched_entity(se) {
		struct cfs_rq *cfs_rq = cfs_rq_of(se);
		if (cfs_rq->last != se)
			break;

		cfs_rq->last = NULL;
	}
}

static void __clear_buddies_next(struct sched_entity *se)
{
	for_each_sched_entity(se) {
		struct cfs_rq *cfs_rq = cfs_rq_of(se);
		if (cfs_rq->next != se)
			break;

		cfs_rq->next = NULL;
	}
}

static void __clear_buddies_skip(struct sched_entity *se)
{
	for_each_sched_entity(se) {
		struct cfs_rq *cfs_rq = cfs_rq_of(se);
		if (cfs_rq->skip != se)
			break;

		cfs_rq->skip = NULL;
	}
}

static void clear_buddies(struct cfs_rq *cfs_rq, struct sched_entity *se)
{
	if (cfs_rq->last == se)
		__clear_buddies_last(se);

	if (cfs_rq->next == se)
		__clear_buddies_next(se);

	if (cfs_rq->skip == se)
		__clear_buddies_skip(se);
}

static __always_inline void return_cfs_rq_runtime(struct cfs_rq *cfs_rq);

static void
dequeue_entity(struct cfs_rq *cfs_rq, struct sched_entity *se, int flags)
{
	/*
	 * Update run-time statistics of the 'current'.
	 */
	update_curr(cfs_rq);
	dequeue_entity_load_avg(cfs_rq, se);

	update_stats_dequeue(cfs_rq, se);
	if (flags & DEQUEUE_SLEEP) {
#ifdef CONFIG_SCHEDSTATS
		if (entity_is_task(se)) {
			struct task_struct *tsk = task_of(se);

			if (tsk->state & TASK_INTERRUPTIBLE)
				se->statistics.sleep_start = rq_clock(rq_of(cfs_rq));
			if (tsk->state & TASK_UNINTERRUPTIBLE)
				se->statistics.block_start = rq_clock(rq_of(cfs_rq));
		}
#endif
	}

	clear_buddies(cfs_rq, se);

	if (se != cfs_rq->curr)
		__dequeue_entity(cfs_rq, se);
	se->on_rq = 0;
	account_entity_dequeue(cfs_rq, se);

	/*
	 * Normalize the entity after updating the min_vruntime because the
	 * update can refer to the ->curr item and we need to reflect this
	 * movement in our normalized position.
	 */
	if (!(flags & DEQUEUE_SLEEP))
		se->vruntime -= cfs_rq->min_vruntime;

	/* return excess runtime on last dequeue */
	return_cfs_rq_runtime(cfs_rq);

	update_min_vruntime(cfs_rq);
	update_cfs_shares(cfs_rq);
}

/*
 * Preempt the current task with a newly woken task if needed:
 */
static void
check_preempt_tick(struct cfs_rq *cfs_rq, struct sched_entity *curr)
{
	unsigned long ideal_runtime, delta_exec;
	struct sched_entity *se;
	s64 delta;

	ideal_runtime = sched_slice(cfs_rq, curr);
	delta_exec = curr->sum_exec_runtime - curr->prev_sum_exec_runtime;
	if (delta_exec > ideal_runtime) {
		resched_curr(rq_of(cfs_rq));
		/*
		 * The current task ran long enough, ensure it doesn't get
		 * re-elected due to buddy favours.
		 */
		clear_buddies(cfs_rq, curr);
		return;
	}

	/*
	 * Ensure that a task that missed wakeup preemption by a
	 * narrow margin doesn't have to wait for a full slice.
	 * This also mitigates buddy induced latencies under load.
	 */
	if (delta_exec < sysctl_sched_min_granularity)
		return;

	se = __pick_first_entity(cfs_rq);
	delta = curr->vruntime - se->vruntime;

	if (delta < 0)
		return;

	if (delta > ideal_runtime)
		resched_curr(rq_of(cfs_rq));
}

static void
set_next_entity(struct cfs_rq *cfs_rq, struct sched_entity *se)
{
	/* 'current' is not kept within the tree. */
	if (se->on_rq) {
		/*
		 * Any task has to be enqueued before it get to execute on
		 * a CPU. So account for the time it spent waiting on the
		 * runqueue.
		 */
		update_stats_wait_end(cfs_rq, se);
		__dequeue_entity(cfs_rq, se);
		update_load_avg(se, 1);
	}

	update_stats_curr_start(cfs_rq, se);
	cfs_rq->curr = se;
#ifdef CONFIG_SCHEDSTATS
	/*
	 * Track our maximum slice length, if the CPU's load is at
	 * least twice that of our own weight (i.e. dont track it
	 * when there are only lesser-weight tasks around):
	 */
	if (rq_of(cfs_rq)->load.weight >= 2*se->load.weight) {
		se->statistics.slice_max = max(se->statistics.slice_max,
			se->sum_exec_runtime - se->prev_sum_exec_runtime);
	}
#endif
	se->prev_sum_exec_runtime = se->sum_exec_runtime;
}

static int
wakeup_preempt_entity(struct sched_entity *curr, struct sched_entity *se);

/*
 * Pick the next process, keeping these things in mind, in this order:
 * 1) keep things fair between processes/task groups
 * 2) pick the "next" process, since someone really wants that to run
 * 3) pick the "last" process, for cache locality
 * 4) do not run the "skip" process, if something else is available
 */
static struct sched_entity *
pick_next_entity(struct cfs_rq *cfs_rq, struct sched_entity *curr)
{
	struct sched_entity *left = __pick_first_entity(cfs_rq);
	struct sched_entity *se;

	/*
	 * If curr is set we have to see if its left of the leftmost entity
	 * still in the tree, provided there was anything in the tree at all.
	 */
	if (!left || (curr && entity_before(curr, left)))
		left = curr;

	se = left; /* ideally we run the leftmost entity */

	/*
	 * Avoid running the skip buddy, if running something else can
	 * be done without getting too unfair.
	 */
	if (cfs_rq->skip == se) {
		struct sched_entity *second;

		if (se == curr) {
			second = __pick_first_entity(cfs_rq);
		} else {
			second = __pick_next_entity(se);
			if (!second || (curr && entity_before(curr, second)))
				second = curr;
		}

		if (second && wakeup_preempt_entity(second, left) < 1)
			se = second;
	}

	/*
	 * Prefer last buddy, try to return the CPU to a preempted task.
	 */
	if (cfs_rq->last && wakeup_preempt_entity(cfs_rq->last, left) < 1)
		se = cfs_rq->last;

	/*
	 * Someone really wants this to run. If it's not unfair, run it.
	 */
	if (cfs_rq->next && wakeup_preempt_entity(cfs_rq->next, left) < 1)
		se = cfs_rq->next;

	clear_buddies(cfs_rq, se);

	return se;
}

static bool check_cfs_rq_runtime(struct cfs_rq *cfs_rq);

static void put_prev_entity(struct cfs_rq *cfs_rq, struct sched_entity *prev)
{
	/*
	 * If still on the runqueue then deactivate_task()
	 * was not called and update_curr() has to be done:
	 */
	if (prev->on_rq)
		update_curr(cfs_rq);

	/* throttle cfs_rqs exceeding runtime */
	check_cfs_rq_runtime(cfs_rq);

	check_spread(cfs_rq, prev);
	if (prev->on_rq) {
		update_stats_wait_start(cfs_rq, prev);
		/* Put 'current' back into the tree. */
		__enqueue_entity(cfs_rq, prev);
		/* in !on_rq case, update occurred at dequeue */
		update_load_avg(prev, 0);
	}
	cfs_rq->curr = NULL;
}

static void
entity_tick(struct cfs_rq *cfs_rq, struct sched_entity *curr, int queued)
{
	/*
	 * Update run-time statistics of the 'current'.
	 */
	update_curr(cfs_rq);

	/*
	 * Ensure that runnable average is periodically updated.
	 */
	update_load_avg(curr, 1);
	update_cfs_shares(cfs_rq);

#ifdef CONFIG_SCHED_HRTICK
	/*
	 * queued ticks are scheduled to match the slice, so don't bother
	 * validating it and just reschedule.
	 */
	if (queued) {
		resched_curr(rq_of(cfs_rq));
		return;
	}
	/*
	 * don't let the period tick interfere with the hrtick preemption
	 */
	if (!sched_feat(DOUBLE_TICK) &&
			hrtimer_active(&rq_of(cfs_rq)->hrtick_timer))
		return;
#endif

	if (cfs_rq->nr_running > 1)
		check_preempt_tick(cfs_rq, curr);
}


/**************************************************
 * CFS bandwidth control machinery
 */

#ifdef CONFIG_CFS_BANDWIDTH

#ifdef HAVE_JUMP_LABEL
static struct static_key __cfs_bandwidth_used;

static inline bool cfs_bandwidth_used(void)
{
	return static_key_false(&__cfs_bandwidth_used);
}

void cfs_bandwidth_usage_inc(void)
{
	static_key_slow_inc(&__cfs_bandwidth_used);
}

void cfs_bandwidth_usage_dec(void)
{
	static_key_slow_dec(&__cfs_bandwidth_used);
}
#else /* HAVE_JUMP_LABEL */
static bool cfs_bandwidth_used(void)
{
	return true;
}

void cfs_bandwidth_usage_inc(void) {}
void cfs_bandwidth_usage_dec(void) {}
#endif /* HAVE_JUMP_LABEL */

/*
 * default period for cfs group bandwidth.
 * default: 0.1s, units: nanoseconds
 */
static inline u64 default_cfs_period(void)
{
	return 100000000ULL;
}

static inline u64 sched_cfs_bandwidth_slice(void)
{
	return (u64)sysctl_sched_cfs_bandwidth_slice * NSEC_PER_USEC;
}

/*
 * Replenish runtime according to assigned quota and update expiration time.
 * We use sched_clock_cpu directly instead of rq->clock to avoid adding
 * additional synchronization around rq->lock.
 *
 * requires cfs_b->lock
 */
void __refill_cfs_bandwidth_runtime(struct cfs_bandwidth *cfs_b)
{
	u64 now;

	if (cfs_b->quota == RUNTIME_INF)
		return;

	now = sched_clock_cpu(smp_processor_id());
	cfs_b->runtime = cfs_b->quota;
	cfs_b->runtime_expires = now + ktime_to_ns(cfs_b->period);
}

static inline struct cfs_bandwidth *tg_cfs_bandwidth(struct task_group *tg)
{
	return &tg->cfs_bandwidth;
}

/* rq->task_clock normalized against any time this cfs_rq has spent throttled */
static inline u64 cfs_rq_clock_task(struct cfs_rq *cfs_rq)
{
	if (unlikely(cfs_rq->throttle_count))
		return cfs_rq->throttled_clock_task;

	return rq_clock_task(rq_of(cfs_rq)) - cfs_rq->throttled_clock_task_time;
}

/* returns 0 on failure to allocate runtime */
static int assign_cfs_rq_runtime(struct cfs_rq *cfs_rq)
{
	struct task_group *tg = cfs_rq->tg;
	struct cfs_bandwidth *cfs_b = tg_cfs_bandwidth(tg);
	u64 amount = 0, min_amount, expires;

	/* note: this is a positive sum as runtime_remaining <= 0 */
	min_amount = sched_cfs_bandwidth_slice() - cfs_rq->runtime_remaining;

	raw_spin_lock(&cfs_b->lock);
	if (cfs_b->quota == RUNTIME_INF)
		amount = min_amount;
	else {
		start_cfs_bandwidth(cfs_b);

		if (cfs_b->runtime > 0) {
			amount = min(cfs_b->runtime, min_amount);
			cfs_b->runtime -= amount;
			cfs_b->idle = 0;
		}
	}
	expires = cfs_b->runtime_expires;
	raw_spin_unlock(&cfs_b->lock);

	cfs_rq->runtime_remaining += amount;
	/*
	 * we may have advanced our local expiration to account for allowed
	 * spread between our sched_clock and the one on which runtime was
	 * issued.
	 */
	if ((s64)(expires - cfs_rq->runtime_expires) > 0)
		cfs_rq->runtime_expires = expires;

	return cfs_rq->runtime_remaining > 0;
}

/*
 * Note: This depends on the synchronization provided by sched_clock and the
 * fact that rq->clock snapshots this value.
 */
static void expire_cfs_rq_runtime(struct cfs_rq *cfs_rq)
{
	struct cfs_bandwidth *cfs_b = tg_cfs_bandwidth(cfs_rq->tg);

	/* if the deadline is ahead of our clock, nothing to do */
	if (likely((s64)(rq_clock(rq_of(cfs_rq)) - cfs_rq->runtime_expires) < 0))
		return;

	if (cfs_rq->runtime_remaining < 0)
		return;

	/*
	 * If the local deadline has passed we have to consider the
	 * possibility that our sched_clock is 'fast' and the global deadline
	 * has not truly expired.
	 *
	 * Fortunately we can check determine whether this the case by checking
	 * whether the global deadline has advanced. It is valid to compare
	 * cfs_b->runtime_expires without any locks since we only care about
	 * exact equality, so a partial write will still work.
	 */

	if (cfs_rq->runtime_expires != cfs_b->runtime_expires) {
		/* extend local deadline, drift is bounded above by 2 ticks */
		cfs_rq->runtime_expires += TICK_NSEC;
	} else {
		/* global deadline is ahead, expiration has passed */
		cfs_rq->runtime_remaining = 0;
	}
}

static void __account_cfs_rq_runtime(struct cfs_rq *cfs_rq, u64 delta_exec)
{
	/* dock delta_exec before expiring quota (as it could span periods) */
	cfs_rq->runtime_remaining -= delta_exec;
	expire_cfs_rq_runtime(cfs_rq);

	if (likely(cfs_rq->runtime_remaining > 0))
		return;

	/*
	 * if we're unable to extend our runtime we resched so that the active
	 * hierarchy can be throttled
	 */
	if (!assign_cfs_rq_runtime(cfs_rq) && likely(cfs_rq->curr))
		resched_curr(rq_of(cfs_rq));
}

static __always_inline
void account_cfs_rq_runtime(struct cfs_rq *cfs_rq, u64 delta_exec)
{
	if (!cfs_bandwidth_used() || !cfs_rq->runtime_enabled)
		return;

	__account_cfs_rq_runtime(cfs_rq, delta_exec);
}

static inline int cfs_rq_throttled(struct cfs_rq *cfs_rq)
{
	return cfs_bandwidth_used() && cfs_rq->throttled;
}

/* check whether cfs_rq, or any parent, is throttled */
static inline int throttled_hierarchy(struct cfs_rq *cfs_rq)
{
	return cfs_bandwidth_used() && cfs_rq->throttle_count;
}

/*
 * Ensure that neither of the group entities corresponding to src_cpu or
 * dest_cpu are members of a throttled hierarchy when performing group
 * load-balance operations.
 */
static inline int throttled_lb_pair(struct task_group *tg,
				    int src_cpu, int dest_cpu)
{
	struct cfs_rq *src_cfs_rq, *dest_cfs_rq;

	src_cfs_rq = tg->cfs_rq[src_cpu];
	dest_cfs_rq = tg->cfs_rq[dest_cpu];

	return throttled_hierarchy(src_cfs_rq) ||
	       throttled_hierarchy(dest_cfs_rq);
}

/* updated child weight may affect parent so we have to do this bottom up */
static int tg_unthrottle_up(struct task_group *tg, void *data)
{
	struct rq *rq = data;
	struct cfs_rq *cfs_rq = tg->cfs_rq[cpu_of(rq)];

	cfs_rq->throttle_count--;
#ifdef CONFIG_SMP
	if (!cfs_rq->throttle_count) {
		/* adjust cfs_rq_clock_task() */
		cfs_rq->throttled_clock_task_time += rq_clock_task(rq) -
					     cfs_rq->throttled_clock_task;
	}
#endif

	return 0;
}

static int tg_throttle_down(struct task_group *tg, void *data)
{
	struct rq *rq = data;
	struct cfs_rq *cfs_rq = tg->cfs_rq[cpu_of(rq)];

	/* group is entering throttled state, stop time */
	if (!cfs_rq->throttle_count)
		cfs_rq->throttled_clock_task = rq_clock_task(rq);
	cfs_rq->throttle_count++;

	return 0;
}

static void throttle_cfs_rq(struct cfs_rq *cfs_rq)
{
	struct rq *rq = rq_of(cfs_rq);
	struct cfs_bandwidth *cfs_b = tg_cfs_bandwidth(cfs_rq->tg);
	struct sched_entity *se;
	long task_delta, dequeue = 1;
	bool empty;

	se = cfs_rq->tg->se[cpu_of(rq_of(cfs_rq))];

	/* freeze hierarchy runnable averages while throttled */
	rcu_read_lock();
	walk_tg_tree_from(cfs_rq->tg, tg_throttle_down, tg_nop, (void *)rq);
	rcu_read_unlock();

	task_delta = cfs_rq->h_nr_running;
	for_each_sched_entity(se) {
		struct cfs_rq *qcfs_rq = cfs_rq_of(se);
		/* throttled entity or throttle-on-deactivate */
		if (!se->on_rq)
			break;

		if (dequeue)
			dequeue_entity(qcfs_rq, se, DEQUEUE_SLEEP);
		qcfs_rq->h_nr_running -= task_delta;

		if (qcfs_rq->load.weight)
			dequeue = 0;
	}

	if (!se)
		sub_nr_running(rq, task_delta);

	cfs_rq->throttled = 1;
	cfs_rq->throttled_clock = rq_clock(rq);
	raw_spin_lock(&cfs_b->lock);
	empty = list_empty(&cfs_b->throttled_cfs_rq);

	/*
	 * Add to the _head_ of the list, so that an already-started
	 * distribute_cfs_runtime will not see us
	 */
	list_add_rcu(&cfs_rq->throttled_list, &cfs_b->throttled_cfs_rq);

	/*
	 * If we're the first throttled task, make sure the bandwidth
	 * timer is running.
	 */
	if (empty)
		start_cfs_bandwidth(cfs_b);

	raw_spin_unlock(&cfs_b->lock);
}

void unthrottle_cfs_rq(struct cfs_rq *cfs_rq)
{
	struct rq *rq = rq_of(cfs_rq);
	struct cfs_bandwidth *cfs_b = tg_cfs_bandwidth(cfs_rq->tg);
	struct sched_entity *se;
	int enqueue = 1;
	long task_delta;

	se = cfs_rq->tg->se[cpu_of(rq)];

	cfs_rq->throttled = 0;

	update_rq_clock(rq);

	raw_spin_lock(&cfs_b->lock);
	cfs_b->throttled_time += rq_clock(rq) - cfs_rq->throttled_clock;
	list_del_rcu(&cfs_rq->throttled_list);
	raw_spin_unlock(&cfs_b->lock);

	/* update hierarchical throttle state */
	walk_tg_tree_from(cfs_rq->tg, tg_nop, tg_unthrottle_up, (void *)rq);

	if (!cfs_rq->load.weight)
		return;

	task_delta = cfs_rq->h_nr_running;
	for_each_sched_entity(se) {
		if (se->on_rq)
			enqueue = 0;

		cfs_rq = cfs_rq_of(se);
		if (enqueue)
			enqueue_entity(cfs_rq, se, ENQUEUE_WAKEUP);
		cfs_rq->h_nr_running += task_delta;

		if (cfs_rq_throttled(cfs_rq))
			break;
	}

	if (!se)
		add_nr_running(rq, task_delta);

	/* determine whether we need to wake up potentially idle cpu */
	if (rq->curr == rq->idle && rq->cfs.nr_running)
		resched_curr(rq);
}

static u64 distribute_cfs_runtime(struct cfs_bandwidth *cfs_b,
		u64 remaining, u64 expires)
{
	struct cfs_rq *cfs_rq;
	u64 runtime;
	u64 starting_runtime = remaining;

	rcu_read_lock();
	list_for_each_entry_rcu(cfs_rq, &cfs_b->throttled_cfs_rq,
				throttled_list) {
		struct rq *rq = rq_of(cfs_rq);

		raw_spin_lock(&rq->lock);
		if (!cfs_rq_throttled(cfs_rq))
			goto next;

		runtime = -cfs_rq->runtime_remaining + 1;
		if (runtime > remaining)
			runtime = remaining;
		remaining -= runtime;

		cfs_rq->runtime_remaining += runtime;
		cfs_rq->runtime_expires = expires;

		/* we check whether we're throttled above */
		if (cfs_rq->runtime_remaining > 0)
			unthrottle_cfs_rq(cfs_rq);

next:
		raw_spin_unlock(&rq->lock);

		if (!remaining)
			break;
	}
	rcu_read_unlock();

	return starting_runtime - remaining;
}

/*
 * Responsible for refilling a task_group's bandwidth and unthrottling its
 * cfs_rqs as appropriate. If there has been no activity within the last
 * period the timer is deactivated until scheduling resumes; cfs_b->idle is
 * used to track this state.
 */
static int do_sched_cfs_period_timer(struct cfs_bandwidth *cfs_b, int overrun)
{
	u64 runtime, runtime_expires;
	int throttled;

	/* no need to continue the timer with no bandwidth constraint */
	if (cfs_b->quota == RUNTIME_INF)
		goto out_deactivate;

	throttled = !list_empty(&cfs_b->throttled_cfs_rq);
	cfs_b->nr_periods += overrun;

	/*
	 * idle depends on !throttled (for the case of a large deficit), and if
	 * we're going inactive then everything else can be deferred
	 */
	if (cfs_b->idle && !throttled)
		goto out_deactivate;

	__refill_cfs_bandwidth_runtime(cfs_b);

	if (!throttled) {
		/* mark as potentially idle for the upcoming period */
		cfs_b->idle = 1;
		return 0;
	}

	/* account preceding periods in which throttling occurred */
	cfs_b->nr_throttled += overrun;

	runtime_expires = cfs_b->runtime_expires;

	/*
	 * This check is repeated as we are holding onto the new bandwidth while
	 * we unthrottle. This can potentially race with an unthrottled group
	 * trying to acquire new bandwidth from the global pool. This can result
	 * in us over-using our runtime if it is all used during this loop, but
	 * only by limited amounts in that extreme case.
	 */
	while (throttled && cfs_b->runtime > 0) {
		runtime = cfs_b->runtime;
		raw_spin_unlock(&cfs_b->lock);
		/* we can't nest cfs_b->lock while distributing bandwidth */
		runtime = distribute_cfs_runtime(cfs_b, runtime,
						 runtime_expires);
		raw_spin_lock(&cfs_b->lock);

		throttled = !list_empty(&cfs_b->throttled_cfs_rq);

		cfs_b->runtime -= min(runtime, cfs_b->runtime);
	}

	/*
	 * While we are ensured activity in the period following an
	 * unthrottle, this also covers the case in which the new bandwidth is
	 * insufficient to cover the existing bandwidth deficit.  (Forcing the
	 * timer to remain active while there are any throttled entities.)
	 */
	cfs_b->idle = 0;

	return 0;

out_deactivate:
	return 1;
}

/* a cfs_rq won't donate quota below this amount */
static const u64 min_cfs_rq_runtime = 1 * NSEC_PER_MSEC;
/* minimum remaining period time to redistribute slack quota */
static const u64 min_bandwidth_expiration = 2 * NSEC_PER_MSEC;
/* how long we wait to gather additional slack before distributing */
static const u64 cfs_bandwidth_slack_period = 5 * NSEC_PER_MSEC;

/*
 * Are we near the end of the current quota period?
 *
 * Requires cfs_b->lock for hrtimer_expires_remaining to be safe against the
 * hrtimer base being cleared by hrtimer_start. In the case of
 * migrate_hrtimers, base is never cleared, so we are fine.
 */
static int runtime_refresh_within(struct cfs_bandwidth *cfs_b, u64 min_expire)
{
	struct hrtimer *refresh_timer = &cfs_b->period_timer;
	u64 remaining;

	/* if the call-back is running a quota refresh is already occurring */
	if (hrtimer_callback_running(refresh_timer))
		return 1;

	/* is a quota refresh about to occur? */
	remaining = ktime_to_ns(hrtimer_expires_remaining(refresh_timer));
	if (remaining < min_expire)
		return 1;

	return 0;
}

static void start_cfs_slack_bandwidth(struct cfs_bandwidth *cfs_b)
{
	u64 min_left = cfs_bandwidth_slack_period + min_bandwidth_expiration;

	/* if there's a quota refresh soon don't bother with slack */
	if (runtime_refresh_within(cfs_b, min_left))
		return;

	hrtimer_start(&cfs_b->slack_timer,
			ns_to_ktime(cfs_bandwidth_slack_period),
			HRTIMER_MODE_REL);
}

/* we know any runtime found here is valid as update_curr() precedes return */
static void __return_cfs_rq_runtime(struct cfs_rq *cfs_rq)
{
	struct cfs_bandwidth *cfs_b = tg_cfs_bandwidth(cfs_rq->tg);
	s64 slack_runtime = cfs_rq->runtime_remaining - min_cfs_rq_runtime;

	if (slack_runtime <= 0)
		return;

	raw_spin_lock(&cfs_b->lock);
	if (cfs_b->quota != RUNTIME_INF &&
	    cfs_rq->runtime_expires == cfs_b->runtime_expires) {
		cfs_b->runtime += slack_runtime;

		/* we are under rq->lock, defer unthrottling using a timer */
		if (cfs_b->runtime > sched_cfs_bandwidth_slice() &&
		    !list_empty(&cfs_b->throttled_cfs_rq))
			start_cfs_slack_bandwidth(cfs_b);
	}
	raw_spin_unlock(&cfs_b->lock);

	/* even if it's not valid for return we don't want to try again */
	cfs_rq->runtime_remaining -= slack_runtime;
}

static __always_inline void return_cfs_rq_runtime(struct cfs_rq *cfs_rq)
{
	if (!cfs_bandwidth_used())
		return;

	if (!cfs_rq->runtime_enabled || cfs_rq->nr_running)
		return;

	__return_cfs_rq_runtime(cfs_rq);
}

/*
 * This is done with a timer (instead of inline with bandwidth return) since
 * it's necessary to juggle rq->locks to unthrottle their respective cfs_rqs.
 */
static void do_sched_cfs_slack_timer(struct cfs_bandwidth *cfs_b)
{
	u64 runtime = 0, slice = sched_cfs_bandwidth_slice();
	u64 expires;

	/* confirm we're still not at a refresh boundary */
	raw_spin_lock(&cfs_b->lock);
	if (runtime_refresh_within(cfs_b, min_bandwidth_expiration)) {
		raw_spin_unlock(&cfs_b->lock);
		return;
	}

	if (cfs_b->quota != RUNTIME_INF && cfs_b->runtime > slice)
		runtime = cfs_b->runtime;

	expires = cfs_b->runtime_expires;
	raw_spin_unlock(&cfs_b->lock);

	if (!runtime)
		return;

	runtime = distribute_cfs_runtime(cfs_b, runtime, expires);

	raw_spin_lock(&cfs_b->lock);
	if (expires == cfs_b->runtime_expires)
		cfs_b->runtime -= min(runtime, cfs_b->runtime);
	raw_spin_unlock(&cfs_b->lock);
}

/*
 * When a group wakes up we want to make sure that its quota is not already
 * expired/exceeded, otherwise it may be allowed to steal additional ticks of
 * runtime as update_curr() throttling can not not trigger until it's on-rq.
 */
static void check_enqueue_throttle(struct cfs_rq *cfs_rq)
{
	if (!cfs_bandwidth_used())
		return;

	/* an active group must be handled by the update_curr()->put() path */
	if (!cfs_rq->runtime_enabled || cfs_rq->curr)
		return;

	/* ensure the group is not already throttled */
	if (cfs_rq_throttled(cfs_rq))
		return;

	/* update runtime allocation */
	account_cfs_rq_runtime(cfs_rq, 0);
	if (cfs_rq->runtime_remaining <= 0)
		throttle_cfs_rq(cfs_rq);
}

/* conditionally throttle active cfs_rq's from put_prev_entity() */
static bool check_cfs_rq_runtime(struct cfs_rq *cfs_rq)
{
	if (!cfs_bandwidth_used())
		return false;

	if (likely(!cfs_rq->runtime_enabled || cfs_rq->runtime_remaining > 0))
		return false;

	/*
	 * it's possible for a throttled entity to be forced into a running
	 * state (e.g. set_curr_task), in this case we're finished.
	 */
	if (cfs_rq_throttled(cfs_rq))
		return true;

	throttle_cfs_rq(cfs_rq);
	return true;
}

static enum hrtimer_restart sched_cfs_slack_timer(struct hrtimer *timer)
{
	struct cfs_bandwidth *cfs_b =
		container_of(timer, struct cfs_bandwidth, slack_timer);

	do_sched_cfs_slack_timer(cfs_b);

	return HRTIMER_NORESTART;
}

static enum hrtimer_restart sched_cfs_period_timer(struct hrtimer *timer)
{
	struct cfs_bandwidth *cfs_b =
		container_of(timer, struct cfs_bandwidth, period_timer);
	int overrun;
	int idle = 0;

	raw_spin_lock(&cfs_b->lock);
	for (;;) {
		overrun = hrtimer_forward_now(timer, cfs_b->period);
		if (!overrun)
			break;

		idle = do_sched_cfs_period_timer(cfs_b, overrun);
	}
	if (idle)
		cfs_b->period_active = 0;
	raw_spin_unlock(&cfs_b->lock);

	return idle ? HRTIMER_NORESTART : HRTIMER_RESTART;
}

void init_cfs_bandwidth(struct cfs_bandwidth *cfs_b)
{
	raw_spin_lock_init(&cfs_b->lock);
	cfs_b->runtime = 0;
	cfs_b->quota = RUNTIME_INF;
	cfs_b->period = ns_to_ktime(default_cfs_period());

	INIT_LIST_HEAD(&cfs_b->throttled_cfs_rq);
	hrtimer_init(&cfs_b->period_timer, CLOCK_MONOTONIC, HRTIMER_MODE_ABS_PINNED);
	cfs_b->period_timer.function = sched_cfs_period_timer;
	hrtimer_init(&cfs_b->slack_timer, CLOCK_MONOTONIC, HRTIMER_MODE_REL);
	cfs_b->slack_timer.function = sched_cfs_slack_timer;
}

static void init_cfs_rq_runtime(struct cfs_rq *cfs_rq)
{
	cfs_rq->runtime_enabled = 0;
	INIT_LIST_HEAD(&cfs_rq->throttled_list);
}

void start_cfs_bandwidth(struct cfs_bandwidth *cfs_b)
{
	lockdep_assert_held(&cfs_b->lock);

	if (!cfs_b->period_active) {
		cfs_b->period_active = 1;
		hrtimer_forward_now(&cfs_b->period_timer, cfs_b->period);
		hrtimer_start_expires(&cfs_b->period_timer, HRTIMER_MODE_ABS_PINNED);
	}
}

static void destroy_cfs_bandwidth(struct cfs_bandwidth *cfs_b)
{
	/* init_cfs_bandwidth() was not called */
	if (!cfs_b->throttled_cfs_rq.next)
		return;

	hrtimer_cancel(&cfs_b->period_timer);
	hrtimer_cancel(&cfs_b->slack_timer);
}

static void __maybe_unused update_runtime_enabled(struct rq *rq)
{
	struct cfs_rq *cfs_rq;

	for_each_leaf_cfs_rq(rq, cfs_rq) {
		struct cfs_bandwidth *cfs_b = &cfs_rq->tg->cfs_bandwidth;

		raw_spin_lock(&cfs_b->lock);
		cfs_rq->runtime_enabled = cfs_b->quota != RUNTIME_INF;
		raw_spin_unlock(&cfs_b->lock);
	}
}

static void __maybe_unused unthrottle_offline_cfs_rqs(struct rq *rq)
{
	struct cfs_rq *cfs_rq;

	for_each_leaf_cfs_rq(rq, cfs_rq) {
		if (!cfs_rq->runtime_enabled)
			continue;

		/*
		 * clock_task is not advancing so we just need to make sure
		 * there's some valid quota amount
		 */
		cfs_rq->runtime_remaining = 1;
		/*
		 * Offline rq is schedulable till cpu is completely disabled
		 * in take_cpu_down(), so we prevent new cfs throttling here.
		 */
		cfs_rq->runtime_enabled = 0;

		if (cfs_rq_throttled(cfs_rq))
			unthrottle_cfs_rq(cfs_rq);
	}
}

#else /* CONFIG_CFS_BANDWIDTH */
static inline u64 cfs_rq_clock_task(struct cfs_rq *cfs_rq)
{
	return rq_clock_task(rq_of(cfs_rq));
}

static void account_cfs_rq_runtime(struct cfs_rq *cfs_rq, u64 delta_exec) {}
static bool check_cfs_rq_runtime(struct cfs_rq *cfs_rq) { return false; }
static void check_enqueue_throttle(struct cfs_rq *cfs_rq) {}
static __always_inline void return_cfs_rq_runtime(struct cfs_rq *cfs_rq) {}

static inline int cfs_rq_throttled(struct cfs_rq *cfs_rq)
{
	return 0;
}

static inline int throttled_hierarchy(struct cfs_rq *cfs_rq)
{
	return 0;
}

static inline int throttled_lb_pair(struct task_group *tg,
				    int src_cpu, int dest_cpu)
{
	return 0;
}

void init_cfs_bandwidth(struct cfs_bandwidth *cfs_b) {}

#ifdef CONFIG_FAIR_GROUP_SCHED
static void init_cfs_rq_runtime(struct cfs_rq *cfs_rq) {}
#endif

static inline struct cfs_bandwidth *tg_cfs_bandwidth(struct task_group *tg)
{
	return NULL;
}
static inline void destroy_cfs_bandwidth(struct cfs_bandwidth *cfs_b) {}
static inline void update_runtime_enabled(struct rq *rq) {}
static inline void unthrottle_offline_cfs_rqs(struct rq *rq) {}

#endif /* CONFIG_CFS_BANDWIDTH */

/**************************************************
 * CFS operations on tasks:
 */

#ifdef CONFIG_SCHED_HRTICK
static void hrtick_start_fair(struct rq *rq, struct task_struct *p)
{
	struct sched_entity *se = &p->se;
	struct cfs_rq *cfs_rq = cfs_rq_of(se);

	WARN_ON(task_rq(p) != rq);

	if (cfs_rq->nr_running > 1) {
		u64 slice = sched_slice(cfs_rq, se);
		u64 ran = se->sum_exec_runtime - se->prev_sum_exec_runtime;
		s64 delta = slice - ran;

		if (delta < 0) {
			if (rq->curr == p)
				resched_curr(rq);
			return;
		}
		hrtick_start(rq, delta);
	}
}

/*
 * called from enqueue/dequeue and updates the hrtick when the
 * current task is from our class and nr_running is low enough
 * to matter.
 */
static void hrtick_update(struct rq *rq)
{
	struct task_struct *curr = rq->curr;

	if (!hrtick_enabled(rq) || curr->sched_class != &fair_sched_class)
		return;

	if (cfs_rq_of(&curr->se)->nr_running < sched_nr_latency)
		hrtick_start_fair(rq, curr);
}
#else /* !CONFIG_SCHED_HRTICK */
static inline void
hrtick_start_fair(struct rq *rq, struct task_struct *p)
{
}

static inline void hrtick_update(struct rq *rq)
{
}
#endif

/*
 * ~20% capacity margin that we add to every capacity change
 * request to provide some head room if task utilization further
 * increases.
 */
static unsigned int capacity_margin = 1280;
static int cpu_util(int cpu);
<<<<<<< HEAD
=======
static inline unsigned long boosted_cpu_util(int cpu);
>>>>>>> 4e919922

static void update_capacity_of(int cpu)
{
	unsigned long req_cap;

	if (!sched_energy_freq())
		return;

<<<<<<< HEAD
	req_cap = cpu_util(cpu) * capacity_margin
=======
	req_cap = boosted_cpu_util(cpu);
	req_cap = req_cap * capacity_margin
>>>>>>> 4e919922
			>> SCHED_CAPACITY_SHIFT;
	cpufreq_sched_set_cap(cpu, req_cap);
}

struct static_key __sched_energy_freq __read_mostly = STATIC_KEY_INIT_FALSE;

/*
 * The enqueue_task method is called before nr_running is
 * increased. Here we update the fair scheduling stats and
 * then put the task into the rbtree:
 */
static void
enqueue_task_fair(struct rq *rq, struct task_struct *p, int flags)
{
	struct cfs_rq *cfs_rq;
	struct sched_entity *se = &p->se;
	int task_new = flags & ENQUEUE_WAKEUP_NEW;
	int task_wakeup = flags & ENQUEUE_WAKEUP;

	for_each_sched_entity(se) {
		if (se->on_rq)
			break;
		cfs_rq = cfs_rq_of(se);
		enqueue_entity(cfs_rq, se, flags);

		/*
		 * end evaluation on encountering a throttled cfs_rq
		 *
		 * note: in the case of encountering a throttled cfs_rq we will
		 * post the final h_nr_running increment below.
		*/
		if (cfs_rq_throttled(cfs_rq))
			break;
		cfs_rq->h_nr_running++;

		flags = ENQUEUE_WAKEUP;
	}

	for_each_sched_entity(se) {
		cfs_rq = cfs_rq_of(se);
		cfs_rq->h_nr_running++;

		if (cfs_rq_throttled(cfs_rq))
			break;

		update_load_avg(se, 1);
		update_cfs_shares(cfs_rq);
	}

	if (!se) {
		add_nr_running(rq, 1);

<<<<<<< HEAD
=======
		schedtune_enqueue_task(p, cpu_of(rq));

>>>>>>> 4e919922
		/*
		 * We want to potentially trigger a freq switch request only for
                 * tasks that are waking up; this is because we get here also during
		 * load balancing, but in these cases it seems wise to trigger
		 * as single request after load balancing is done.
		 */
		if (task_new || task_wakeup)
			update_capacity_of(cpu_of(rq));
	}
	hrtick_update(rq);
}

static void set_next_buddy(struct sched_entity *se);

/*
 * The dequeue_task method is called before nr_running is
 * decreased. We remove the task from the rbtree and
 * update the fair scheduling stats:
 */
static void dequeue_task_fair(struct rq *rq, struct task_struct *p, int flags)
{
	struct cfs_rq *cfs_rq;
	struct sched_entity *se = &p->se;
	int task_sleep = flags & DEQUEUE_SLEEP;

	for_each_sched_entity(se) {
		cfs_rq = cfs_rq_of(se);
		dequeue_entity(cfs_rq, se, flags);

		/*
		 * end evaluation on encountering a throttled cfs_rq
		 *
		 * note: in the case of encountering a throttled cfs_rq we will
		 * post the final h_nr_running decrement below.
		*/
		if (cfs_rq_throttled(cfs_rq))
			break;
		cfs_rq->h_nr_running--;

		/* Don't dequeue parent if it has other entities besides us */
		if (cfs_rq->load.weight) {
			/*
			 * Bias pick_next to pick a task from this cfs_rq, as
			 * p is sleeping when it is within its sched_slice.
			 */
			if (task_sleep && parent_entity(se))
				set_next_buddy(parent_entity(se));

			/* avoid re-evaluating load for this entity */
			se = parent_entity(se);
			break;
		}
		flags |= DEQUEUE_SLEEP;
	}

	for_each_sched_entity(se) {
		cfs_rq = cfs_rq_of(se);
		cfs_rq->h_nr_running--;

		if (cfs_rq_throttled(cfs_rq))
			break;

		update_load_avg(se, 1);
		update_cfs_shares(cfs_rq);
	}

	if (!se) {
		sub_nr_running(rq, 1);
		schedtune_dequeue_task(p, cpu_of(rq));

		/*
		 * We want to potentially trigger a freq switch request only for
		 * tasks that are going to sleep; this is because we get here also
		 * during load balancing, but in these cases it seems wise to trigger
		 * as single request after load balancing is done.
		 */
		if (task_sleep) {
			if (rq->cfs.nr_running)
				update_capacity_of(cpu_of(rq));
			else if (sched_energy_freq())
				cpufreq_sched_reset_cap(cpu_of(rq));
		}
	}
	hrtick_update(rq);
}

#ifdef CONFIG_SMP

/*
 * per rq 'load' arrray crap; XXX kill this.
 */

/*
 * The exact cpuload at various idx values, calculated at every tick would be
 * load = (2^idx - 1) / 2^idx * load + 1 / 2^idx * cur_load
 *
 * If a cpu misses updates for n-1 ticks (as it was idle) and update gets called
 * on nth tick when cpu may be busy, then we have:
 * load = ((2^idx - 1) / 2^idx)^(n-1) * load
 * load = (2^idx - 1) / 2^idx) * load + 1 / 2^idx * cur_load
 *
 * decay_load_missed() below does efficient calculation of
 * load = ((2^idx - 1) / 2^idx)^(n-1) * load
 * avoiding 0..n-1 loop doing load = ((2^idx - 1) / 2^idx) * load
 *
 * The calculation is approximated on a 128 point scale.
 * degrade_zero_ticks is the number of ticks after which load at any
 * particular idx is approximated to be zero.
 * degrade_factor is a precomputed table, a row for each load idx.
 * Each column corresponds to degradation factor for a power of two ticks,
 * based on 128 point scale.
 * Example:
 * row 2, col 3 (=12) says that the degradation at load idx 2 after
 * 8 ticks is 12/128 (which is an approximation of exact factor 3^8/4^8).
 *
 * With this power of 2 load factors, we can degrade the load n times
 * by looking at 1 bits in n and doing as many mult/shift instead of
 * n mult/shifts needed by the exact degradation.
 */
#define DEGRADE_SHIFT		7
static const unsigned char
		degrade_zero_ticks[CPU_LOAD_IDX_MAX] = {0, 8, 32, 64, 128};
static const unsigned char
		degrade_factor[CPU_LOAD_IDX_MAX][DEGRADE_SHIFT + 1] = {
					{0, 0, 0, 0, 0, 0, 0, 0},
					{64, 32, 8, 0, 0, 0, 0, 0},
					{96, 72, 40, 12, 1, 0, 0},
					{112, 98, 75, 43, 15, 1, 0},
					{120, 112, 98, 76, 45, 16, 2} };

/*
 * Update cpu_load for any missed ticks, due to tickless idle. The backlog
 * would be when CPU is idle and so we just decay the old load without
 * adding any new load.
 */
static unsigned long
decay_load_missed(unsigned long load, unsigned long missed_updates, int idx)
{
	int j = 0;

	if (!missed_updates)
		return load;

	if (missed_updates >= degrade_zero_ticks[idx])
		return 0;

	if (idx == 1)
		return load >> missed_updates;

	while (missed_updates) {
		if (missed_updates % 2)
			load = (load * degrade_factor[idx][j]) >> DEGRADE_SHIFT;

		missed_updates >>= 1;
		j++;
	}
	return load;
}

/*
 * Update rq->cpu_load[] statistics. This function is usually called every
 * scheduler tick (TICK_NSEC). With tickless idle this will not be called
 * every tick. We fix it up based on jiffies.
 */
static void __update_cpu_load(struct rq *this_rq, unsigned long this_load,
			      unsigned long pending_updates)
{
	int i, scale;

	this_rq->nr_load_updates++;

	/* Update our load: */
	this_rq->cpu_load[0] = this_load; /* Fasttrack for idx 0 */
	for (i = 1, scale = 2; i < CPU_LOAD_IDX_MAX; i++, scale += scale) {
		unsigned long old_load, new_load;

		/* scale is effectively 1 << i now, and >> i divides by scale */

		old_load = this_rq->cpu_load[i];
		old_load = decay_load_missed(old_load, pending_updates - 1, i);
		new_load = this_load;
		/*
		 * Round up the averaging division if load is increasing. This
		 * prevents us from getting stuck on 9 if the load is 10, for
		 * example.
		 */
		if (new_load > old_load)
			new_load += scale - 1;

		this_rq->cpu_load[i] = (old_load * (scale - 1) + new_load) >> i;
	}

	sched_avg_update(this_rq);
}

/* Used instead of source_load when we know the type == 0 */
static unsigned long weighted_cpuload(const int cpu)
{
	return cfs_rq_runnable_load_avg(&cpu_rq(cpu)->cfs);
}

#ifdef CONFIG_NO_HZ_COMMON
/*
 * There is no sane way to deal with nohz on smp when using jiffies because the
 * cpu doing the jiffies update might drift wrt the cpu doing the jiffy reading
 * causing off-by-one errors in observed deltas; {0,2} instead of {1,1}.
 *
 * Therefore we cannot use the delta approach from the regular tick since that
 * would seriously skew the load calculation. However we'll make do for those
 * updates happening while idle (nohz_idle_balance) or coming out of idle
 * (tick_nohz_idle_exit).
 *
 * This means we might still be one tick off for nohz periods.
 */

/*
 * Called from nohz_idle_balance() to update the load ratings before doing the
 * idle balance.
 */
static void update_idle_cpu_load(struct rq *this_rq)
{
	unsigned long curr_jiffies = READ_ONCE(jiffies);
	unsigned long load = weighted_cpuload(cpu_of(this_rq));
	unsigned long pending_updates;

	/*
	 * bail if there's load or we're actually up-to-date.
	 */
	if (load || curr_jiffies == this_rq->last_load_update_tick)
		return;

	pending_updates = curr_jiffies - this_rq->last_load_update_tick;
	this_rq->last_load_update_tick = curr_jiffies;

	__update_cpu_load(this_rq, load, pending_updates);
}

/*
 * Called from tick_nohz_idle_exit() -- try and fix up the ticks we missed.
 */
void update_cpu_load_nohz(void)
{
	struct rq *this_rq = this_rq();
	unsigned long curr_jiffies = READ_ONCE(jiffies);
	unsigned long pending_updates;

	if (curr_jiffies == this_rq->last_load_update_tick)
		return;

	raw_spin_lock(&this_rq->lock);
	pending_updates = curr_jiffies - this_rq->last_load_update_tick;
	if (pending_updates) {
		this_rq->last_load_update_tick = curr_jiffies;
		/*
		 * We were idle, this means load 0, the current load might be
		 * !0 due to remote wakeups and the sort.
		 */
		__update_cpu_load(this_rq, 0, pending_updates);
	}
	raw_spin_unlock(&this_rq->lock);
}
#endif /* CONFIG_NO_HZ */

/*
 * Called from scheduler_tick()
 */
void update_cpu_load_active(struct rq *this_rq)
{
	unsigned long load = weighted_cpuload(cpu_of(this_rq));
	/*
	 * See the mess around update_idle_cpu_load() / update_cpu_load_nohz().
	 */
	this_rq->last_load_update_tick = jiffies;
	__update_cpu_load(this_rq, load, 1);
}

/*
 * Return a low guess at the load of a migration-source cpu weighted
 * according to the scheduling class and "nice" value.
 *
 * We want to under-estimate the load of migration sources, to
 * balance conservatively.
 */
static unsigned long source_load(int cpu, int type)
{
	struct rq *rq = cpu_rq(cpu);
	unsigned long total = weighted_cpuload(cpu);

	if (type == 0 || !sched_feat(LB_BIAS))
		return total;

	return min(rq->cpu_load[type-1], total);
}

/*
 * Return a high guess at the load of a migration-target cpu weighted
 * according to the scheduling class and "nice" value.
 */
static unsigned long target_load(int cpu, int type)
{
	struct rq *rq = cpu_rq(cpu);
	unsigned long total = weighted_cpuload(cpu);

	if (type == 0 || !sched_feat(LB_BIAS))
		return total;

	return max(rq->cpu_load[type-1], total);
}

static unsigned long capacity_of(int cpu)
{
	return cpu_rq(cpu)->cpu_capacity;
}

unsigned long capacity_orig_of(int cpu)
{
	return cpu_rq(cpu)->cpu_capacity_orig;
}

static unsigned long cpu_avg_load_per_task(int cpu)
{
	struct rq *rq = cpu_rq(cpu);
	unsigned long nr_running = READ_ONCE(rq->cfs.h_nr_running);
	unsigned long load_avg = weighted_cpuload(cpu);

	if (nr_running)
		return load_avg / nr_running;

	return 0;
}

static void record_wakee(struct task_struct *p)
{
	/*
	 * Rough decay (wiping) for cost saving, don't worry
	 * about the boundary, really active task won't care
	 * about the loss.
	 */
	if (time_after(jiffies, current->wakee_flip_decay_ts + HZ)) {
		current->wakee_flips >>= 1;
		current->wakee_flip_decay_ts = jiffies;
	}

	if (current->last_wakee != p) {
		current->last_wakee = p;
		current->wakee_flips++;
	}
}

static void task_waking_fair(struct task_struct *p)
{
	struct sched_entity *se = &p->se;
	struct cfs_rq *cfs_rq = cfs_rq_of(se);
	u64 min_vruntime;

#ifndef CONFIG_64BIT
	u64 min_vruntime_copy;

	do {
		min_vruntime_copy = cfs_rq->min_vruntime_copy;
		smp_rmb();
		min_vruntime = cfs_rq->min_vruntime;
	} while (min_vruntime != min_vruntime_copy);
#else
	min_vruntime = cfs_rq->min_vruntime;
#endif

	se->vruntime -= min_vruntime;
	record_wakee(p);
}

#ifdef CONFIG_FAIR_GROUP_SCHED
/*
 * effective_load() calculates the load change as seen from the root_task_group
 *
 * Adding load to a group doesn't make a group heavier, but can cause movement
 * of group shares between cpus. Assuming the shares were perfectly aligned one
 * can calculate the shift in shares.
 *
 * Calculate the effective load difference if @wl is added (subtracted) to @tg
 * on this @cpu and results in a total addition (subtraction) of @wg to the
 * total group weight.
 *
 * Given a runqueue weight distribution (rw_i) we can compute a shares
 * distribution (s_i) using:
 *
 *   s_i = rw_i / \Sum rw_j						(1)
 *
 * Suppose we have 4 CPUs and our @tg is a direct child of the root group and
 * has 7 equal weight tasks, distributed as below (rw_i), with the resulting
 * shares distribution (s_i):
 *
 *   rw_i = {   2,   4,   1,   0 }
 *   s_i  = { 2/7, 4/7, 1/7,   0 }
 *
 * As per wake_affine() we're interested in the load of two CPUs (the CPU the
 * task used to run on and the CPU the waker is running on), we need to
 * compute the effect of waking a task on either CPU and, in case of a sync
 * wakeup, compute the effect of the current task going to sleep.
 *
 * So for a change of @wl to the local @cpu with an overall group weight change
 * of @wl we can compute the new shares distribution (s'_i) using:
 *
 *   s'_i = (rw_i + @wl) / (@wg + \Sum rw_j)				(2)
 *
 * Suppose we're interested in CPUs 0 and 1, and want to compute the load
 * differences in waking a task to CPU 0. The additional task changes the
 * weight and shares distributions like:
 *
 *   rw'_i = {   3,   4,   1,   0 }
 *   s'_i  = { 3/8, 4/8, 1/8,   0 }
 *
 * We can then compute the difference in effective weight by using:
 *
 *   dw_i = S * (s'_i - s_i)						(3)
 *
 * Where 'S' is the group weight as seen by its parent.
 *
 * Therefore the effective change in loads on CPU 0 would be 5/56 (3/8 - 2/7)
 * times the weight of the group. The effect on CPU 1 would be -4/56 (4/8 -
 * 4/7) times the weight of the group.
 */
static long effective_load(struct task_group *tg, int cpu, long wl, long wg)
{
	struct sched_entity *se = tg->se[cpu];

	if (!tg->parent)	/* the trivial, non-cgroup case */
		return wl;

	for_each_sched_entity(se) {
		long w, W;

		tg = se->my_q->tg;

		/*
		 * W = @wg + \Sum rw_j
		 */
		W = wg + calc_tg_weight(tg, se->my_q);

		/*
		 * w = rw_i + @wl
		 */
		w = cfs_rq_load_avg(se->my_q) + wl;

		/*
		 * wl = S * s'_i; see (2)
		 */
		if (W > 0 && w < W)
			wl = (w * (long)tg->shares) / W;
		else
			wl = tg->shares;

		/*
		 * Per the above, wl is the new se->load.weight value; since
		 * those are clipped to [MIN_SHARES, ...) do so now. See
		 * calc_cfs_shares().
		 */
		if (wl < MIN_SHARES)
			wl = MIN_SHARES;

		/*
		 * wl = dw_i = S * (s'_i - s_i); see (3)
		 */
		wl -= se->avg.load_avg;

		/*
		 * Recursively apply this logic to all parent groups to compute
		 * the final effective load change on the root group. Since
		 * only the @tg group gets extra weight, all parent groups can
		 * only redistribute existing shares. @wl is the shift in shares
		 * resulting from this level per the above.
		 */
		wg = 0;
	}

	return wl;
}
#else

static long effective_load(struct task_group *tg, int cpu, long wl, long wg)
{
	return wl;
}

#endif

/*
 * Returns the current capacity of cpu after applying both
 * cpu and freq scaling.
 */
static unsigned long capacity_curr_of(int cpu)
{
	return cpu_rq(cpu)->cpu_capacity_orig *
	       arch_scale_freq_capacity(NULL, cpu)
	       >> SCHED_CAPACITY_SHIFT;
}

/*
 * Detect M:N waker/wakee relationships via a switching-frequency heuristic.
 * A waker of many should wake a different task than the one last awakened
 * at a frequency roughly N times higher than one of its wakees.  In order
 * to determine whether we should let the load spread vs consolodating to
 * shared cache, we look for a minimum 'flip' frequency of llc_size in one
 * partner, and a factor of lls_size higher frequency in the other.  With
 * both conditions met, we can be relatively sure that the relationship is
 * non-monogamous, with partner count exceeding socket size.  Waker/wakee
 * being client/server, worker/dispatcher, interrupt source or whatever is
 * irrelevant, spread criteria is apparent partner count exceeds socket size.
 */
static int wake_wide(struct task_struct *p)
{
	unsigned int master = current->wakee_flips;
	unsigned int slave = p->wakee_flips;
	int factor = this_cpu_read(sd_llc_size);

	if (master < slave)
		swap(master, slave);
	if (slave < factor || master < slave * factor)
		return 0;
	return 1;
}

static int wake_affine(struct sched_domain *sd, struct task_struct *p, int sync)
{
	s64 this_load, load;
	s64 this_eff_load, prev_eff_load;
	int idx, this_cpu, prev_cpu;
	struct task_group *tg;
	unsigned long weight;
	int balanced;

	idx	  = sd->wake_idx;
	this_cpu  = smp_processor_id();
	prev_cpu  = task_cpu(p);
	load	  = source_load(prev_cpu, idx);
	this_load = target_load(this_cpu, idx);

	/*
	 * If sync wakeup then subtract the (maximum possible)
	 * effect of the currently running task from the load
	 * of the current CPU:
	 */
	if (sync) {
		tg = task_group(current);
		weight = current->se.avg.load_avg;

		this_load += effective_load(tg, this_cpu, -weight, -weight);
		load += effective_load(tg, prev_cpu, 0, -weight);
	}

	tg = task_group(p);
	weight = p->se.avg.load_avg;

	/*
	 * In low-load situations, where prev_cpu is idle and this_cpu is idle
	 * due to the sync cause above having dropped this_load to 0, we'll
	 * always have an imbalance, but there's really nothing you can do
	 * about that, so that's good too.
	 *
	 * Otherwise check if either cpus are near enough in load to allow this
	 * task to be woken on this_cpu.
	 */
	this_eff_load = 100;
	this_eff_load *= capacity_of(prev_cpu);

	prev_eff_load = 100 + (sd->imbalance_pct - 100) / 2;
	prev_eff_load *= capacity_of(this_cpu);

	if (this_load > 0) {
		this_eff_load *= this_load +
			effective_load(tg, this_cpu, weight, weight);

		prev_eff_load *= load + effective_load(tg, prev_cpu, 0, weight);
	}

	balanced = this_eff_load <= prev_eff_load;

	schedstat_inc(p, se.statistics.nr_wakeups_affine_attempts);

	if (!balanced)
		return 0;

	schedstat_inc(sd, ttwu_move_affine);
	schedstat_inc(p, se.statistics.nr_wakeups_affine);

	return 1;
}

#ifdef CONFIG_SCHED_TUNE

static unsigned long
schedtune_margin(unsigned long signal, unsigned long boost)
{
	unsigned long long margin = 0;

	/*
	 * Signal proportional compensation (SPC)
	 *
	 * The Boost (B) value is used to compute a Margin (M) which is
	 * proportional to the complement of the original Signal (S):
	 *   M = B * (SCHED_LOAD_SCALE - S)
	 * The obtained M could be used by the caller to "boost" S.
	 */
	margin  = SCHED_LOAD_SCALE - signal;
	margin *= boost;

	/*
	 * Fast integer division by constant:
	 *  Constant   :                 (C) = 100
	 *  Precision  : 0.1%            (P) = 0.1
	 *  Reference  : C * 100 / P     (R) = 100000
	 *
	 * Thus:
	 *  Shift bits : ceil(log(R,2))  (S) = 17
	 *  Mult const : round(2^S/C)    (M) = 1311
	 *
	 *
	 * */
	margin  *= 1311;
	margin >>= 17;

	return margin;
}

static inline unsigned int
schedtune_cpu_margin(unsigned long util, int cpu)
{
	unsigned int boost;

#ifdef CONFIG_CGROUP_SCHEDTUNE
	boost = schedtune_cpu_boost(cpu);
#else
	boost = get_sysctl_sched_cfs_boost();
#endif
	if (boost == 0)
		return 0;

	return schedtune_margin(util, boost);
}

#else /* CONFIG_SCHED_TUNE */

static inline unsigned int
schedtune_cpu_margin(unsigned long util, int cpu)
{
	return 0;
}

#endif /* CONFIG_SCHED_TUNE */

static inline unsigned long
boosted_cpu_util(int cpu)
{
	unsigned long util = cpu_util(cpu);
	unsigned long margin = schedtune_cpu_margin(util, cpu);

	trace_sched_boost_cpu(cpu, util, margin);

	return util + margin;
}

/*
 * find_idlest_group finds and returns the least busy CPU group within the
 * domain.
 */
static struct sched_group *
find_idlest_group(struct sched_domain *sd, struct task_struct *p,
		  int this_cpu, int sd_flag)
{
	struct sched_group *idlest = NULL, *group = sd->groups;
	unsigned long min_load = ULONG_MAX, this_load = 0;
	int load_idx = sd->forkexec_idx;
	int imbalance = 100 + (sd->imbalance_pct-100)/2;

	if (sd_flag & SD_BALANCE_WAKE)
		load_idx = sd->wake_idx;

	do {
		unsigned long load, avg_load;
		int local_group;
		int i;

		/* Skip over this group if it has no CPUs allowed */
		if (!cpumask_intersects(sched_group_cpus(group),
					tsk_cpus_allowed(p)))
			continue;

		local_group = cpumask_test_cpu(this_cpu,
					       sched_group_cpus(group));

		/* Tally up the load of all CPUs in the group */
		avg_load = 0;

		for_each_cpu(i, sched_group_cpus(group)) {
			/* Bias balancing toward cpus of our domain */
			if (local_group)
				load = source_load(i, load_idx);
			else
				load = target_load(i, load_idx);

			avg_load += load;
		}

		/* Adjust by relative CPU capacity of the group */
		avg_load = (avg_load * SCHED_CAPACITY_SCALE) / group->sgc->capacity;

		if (local_group) {
			this_load = avg_load;
		} else if (avg_load < min_load) {
			min_load = avg_load;
			idlest = group;
		}
	} while (group = group->next, group != sd->groups);

	if (!idlest || 100*this_load < imbalance*min_load)
		return NULL;
	return idlest;
}

/*
 * find_idlest_cpu - find the idlest cpu among the cpus in group.
 */
static int
find_idlest_cpu(struct sched_group *group, struct task_struct *p, int this_cpu)
{
	unsigned long load, min_load = ULONG_MAX;
	unsigned int min_exit_latency = UINT_MAX;
	u64 latest_idle_timestamp = 0;
	int least_loaded_cpu = this_cpu;
	int shallowest_idle_cpu = -1;
	int i;

	/* Traverse only the allowed CPUs */
	for_each_cpu_and(i, sched_group_cpus(group), tsk_cpus_allowed(p)) {
		if (idle_cpu(i)) {
			struct rq *rq = cpu_rq(i);
			struct cpuidle_state *idle = idle_get_state(rq);
			if (idle && idle->exit_latency < min_exit_latency) {
				/*
				 * We give priority to a CPU whose idle state
				 * has the smallest exit latency irrespective
				 * of any idle timestamp.
				 */
				min_exit_latency = idle->exit_latency;
				latest_idle_timestamp = rq->idle_stamp;
				shallowest_idle_cpu = i;
			} else if ((!idle || idle->exit_latency == min_exit_latency) &&
				   rq->idle_stamp > latest_idle_timestamp) {
				/*
				 * If equal or no active idle state, then
				 * the most recently idled CPU might have
				 * a warmer cache.
				 */
				latest_idle_timestamp = rq->idle_stamp;
				shallowest_idle_cpu = i;
			}
		} else if (shallowest_idle_cpu == -1) {
			load = weighted_cpuload(i);
			if (load < min_load || (load == min_load && i == this_cpu)) {
				min_load = load;
				least_loaded_cpu = i;
			}
		}
	}

	return shallowest_idle_cpu != -1 ? shallowest_idle_cpu : least_loaded_cpu;
}

/*
 * Try and locate an idle CPU in the sched_domain.
 */
static int select_idle_sibling(struct task_struct *p, int target)
{
	struct sched_domain *sd;
	struct sched_group *sg;
	int i = task_cpu(p);

	if (idle_cpu(target))
		return target;

	/*
	 * If the prevous cpu is cache affine and idle, don't be stupid.
	 */
	if (i != target && cpus_share_cache(i, target) && idle_cpu(i))
		return i;

	/*
	 * Otherwise, iterate the domains and find an elegible idle cpu.
	 */
	sd = rcu_dereference(per_cpu(sd_llc, target));
	for_each_lower_domain(sd) {
		sg = sd->groups;
		do {
			if (!cpumask_intersects(sched_group_cpus(sg),
						tsk_cpus_allowed(p)))
				goto next;

			for_each_cpu(i, sched_group_cpus(sg)) {
				if (i == target || !idle_cpu(i))
					goto next;
			}

			target = cpumask_first_and(sched_group_cpus(sg),
					tsk_cpus_allowed(p));
			goto done;
next:
			sg = sg->next;
		} while (sg != sd->groups);
	}
done:
	return target;
}

/*
 * cpu_util returns the amount of capacity of a CPU that is used by CFS
 * tasks. The unit of the return value must be the one of capacity so we can
 * compare the utilization with the capacity of the CPU that is available for
 * CFS task (ie cpu_capacity).
 *
 * cfs_rq.avg.util_avg is the sum of running time of runnable tasks plus the
 * recent utilization of currently non-runnable tasks on a CPU. It represents
 * the amount of utilization of a CPU in the range [0..capacity_orig] where
 * capacity_orig is the cpu_capacity available at * the highest frequency
 * (arch_scale_freq_capacity()).
 * The utilization of a CPU converges towards a sum equal to or less than the
 * current capacity (capacity_curr <= capacity_orig) of the CPU because it is
 * the running time on this CPU scaled by capacity_curr.
 *
<<<<<<< HEAD
 * Nevertheless, cfs_rq.avg.util_avg can be higher than capacity_curr or even
=======
 * Nevertheless, cfs.avg.util_avg can be higher than capacity_curr or even
>>>>>>> 4e919922
 * higher than capacity_orig because of unfortunate rounding in
 * cfs.avg.util_avg or just after migrating tasks and new task wakeups until
 * the average stabilizes with the new running time. We need to check that the
 * utilization stays within the range of [0..capacity_orig] and cap it if
 * necessary. Without utilization capping, a group could be seen as overloaded
 * (CPU0 utilization at 121% + CPU1 utilization at 80%) whereas CPU1 has 20% of
 * available capacity. We allow utilization to overshoot capacity_curr (but not
 * capacity_orig) as it useful for predicting the capacity required after task
 * migrations (scheduler-driven DVFS).
 */
static int cpu_util(int cpu)
{
	unsigned long util = cpu_rq(cpu)->cfs.avg.util_avg;
	unsigned long capacity = capacity_orig_of(cpu);

	return (util >= capacity) ? capacity : util;
}

/*
 * select_task_rq_fair: Select target runqueue for the waking task in domains
 * that have the 'sd_flag' flag set. In practice, this is SD_BALANCE_WAKE,
 * SD_BALANCE_FORK, or SD_BALANCE_EXEC.
 *
 * Balances load by selecting the idlest cpu in the idlest group, or under
 * certain conditions an idle sibling cpu if the domain has SD_WAKE_AFFINE set.
 *
 * Returns the target cpu number.
 *
 * preempt must be disabled.
 */
static int
select_task_rq_fair(struct task_struct *p, int prev_cpu, int sd_flag, int wake_flags)
{
	struct sched_domain *tmp, *affine_sd = NULL, *sd = NULL;
	int cpu = smp_processor_id();
	int new_cpu = prev_cpu;
	int want_affine = 0;
	int sync = wake_flags & WF_SYNC;

	if (sd_flag & SD_BALANCE_WAKE)
		want_affine = !wake_wide(p) && cpumask_test_cpu(cpu, tsk_cpus_allowed(p));

	rcu_read_lock();
	for_each_domain(cpu, tmp) {
		if (!(tmp->flags & SD_LOAD_BALANCE))
			break;

		/*
		 * If both cpu and prev_cpu are part of this domain,
		 * cpu is a valid SD_WAKE_AFFINE target.
		 */
		if (want_affine && (tmp->flags & SD_WAKE_AFFINE) &&
		    cpumask_test_cpu(prev_cpu, sched_domain_span(tmp))) {
			affine_sd = tmp;
			break;
		}

		if (tmp->flags & sd_flag)
			sd = tmp;
		else if (!want_affine)
			break;
	}

	if (affine_sd) {
		sd = NULL; /* Prefer wake_affine over balance flags */
		if (cpu != prev_cpu && wake_affine(affine_sd, p, sync))
			new_cpu = cpu;
	}

	if (!sd) {
		if (sd_flag & SD_BALANCE_WAKE) /* XXX always ? */
			new_cpu = select_idle_sibling(p, new_cpu);

	} else while (sd) {
		struct sched_group *group;
		int weight;

		if (!(sd->flags & sd_flag)) {
			sd = sd->child;
			continue;
		}

		group = find_idlest_group(sd, p, cpu, sd_flag);
		if (!group) {
			sd = sd->child;
			continue;
		}

		new_cpu = find_idlest_cpu(group, p, cpu);
		if (new_cpu == -1 || new_cpu == cpu) {
			/* Now try balancing at a lower domain level of cpu */
			sd = sd->child;
			continue;
		}

		/* Now try balancing at a lower domain level of new_cpu */
		cpu = new_cpu;
		weight = sd->span_weight;
		sd = NULL;
		for_each_domain(cpu, tmp) {
			if (weight <= tmp->span_weight)
				break;
			if (tmp->flags & sd_flag)
				sd = tmp;
		}
		/* while loop will break here if sd == NULL */
	}
	rcu_read_unlock();

	return new_cpu;
}

/*
 * Called immediately before a task is migrated to a new cpu; task_cpu(p) and
 * cfs_rq_of(p) references at time of call are still valid and identify the
 * previous cpu.  However, the caller only guarantees p->pi_lock is held; no
 * other assumptions, including the state of rq->lock, should be made.
 */
static void migrate_task_rq_fair(struct task_struct *p, int next_cpu)
{
	/*
	 * We are supposed to update the task to "current" time, then its up to date
	 * and ready to go to new CPU/cfs_rq. But we have difficulty in getting
	 * what current time is, so simply throw away the out-of-date time. This
	 * will result in the wakee task is less decayed, but giving the wakee more
	 * load sounds not bad.
	 */
	remove_entity_load_avg(&p->se);

	/* Tell new CPU we are migrated */
	p->se.avg.last_update_time = 0;

	/* We have migrated, no longer consider this task hot */
	p->se.exec_start = 0;
}

static void task_dead_fair(struct task_struct *p)
{
	remove_entity_load_avg(&p->se);
}
#endif /* CONFIG_SMP */

static unsigned long
wakeup_gran(struct sched_entity *curr, struct sched_entity *se)
{
	unsigned long gran = sysctl_sched_wakeup_granularity;

	/*
	 * Since its curr running now, convert the gran from real-time
	 * to virtual-time in his units.
	 *
	 * By using 'se' instead of 'curr' we penalize light tasks, so
	 * they get preempted easier. That is, if 'se' < 'curr' then
	 * the resulting gran will be larger, therefore penalizing the
	 * lighter, if otoh 'se' > 'curr' then the resulting gran will
	 * be smaller, again penalizing the lighter task.
	 *
	 * This is especially important for buddies when the leftmost
	 * task is higher priority than the buddy.
	 */
	return calc_delta_fair(gran, se);
}

/*
 * Should 'se' preempt 'curr'.
 *
 *             |s1
 *        |s2
 *   |s3
 *         g
 *      |<--->|c
 *
 *  w(c, s1) = -1
 *  w(c, s2) =  0
 *  w(c, s3) =  1
 *
 */
static int
wakeup_preempt_entity(struct sched_entity *curr, struct sched_entity *se)
{
	s64 gran, vdiff = curr->vruntime - se->vruntime;

	if (vdiff <= 0)
		return -1;

	gran = wakeup_gran(curr, se);
	if (vdiff > gran)
		return 1;

	return 0;
}

static void set_last_buddy(struct sched_entity *se)
{
	if (entity_is_task(se) && unlikely(task_of(se)->policy == SCHED_IDLE))
		return;

	for_each_sched_entity(se)
		cfs_rq_of(se)->last = se;
}

static void set_next_buddy(struct sched_entity *se)
{
	if (entity_is_task(se) && unlikely(task_of(se)->policy == SCHED_IDLE))
		return;

	for_each_sched_entity(se)
		cfs_rq_of(se)->next = se;
}

static void set_skip_buddy(struct sched_entity *se)
{
	for_each_sched_entity(se)
		cfs_rq_of(se)->skip = se;
}

/*
 * Preempt the current task with a newly woken task if needed:
 */
static void check_preempt_wakeup(struct rq *rq, struct task_struct *p, int wake_flags)
{
	struct task_struct *curr = rq->curr;
	struct sched_entity *se = &curr->se, *pse = &p->se;
	struct cfs_rq *cfs_rq = task_cfs_rq(curr);
	int scale = cfs_rq->nr_running >= sched_nr_latency;
	int next_buddy_marked = 0;

	if (unlikely(se == pse))
		return;

	/*
	 * This is possible from callers such as attach_tasks(), in which we
	 * unconditionally check_prempt_curr() after an enqueue (which may have
	 * lead to a throttle).  This both saves work and prevents false
	 * next-buddy nomination below.
	 */
	if (unlikely(throttled_hierarchy(cfs_rq_of(pse))))
		return;

	if (sched_feat(NEXT_BUDDY) && scale && !(wake_flags & WF_FORK)) {
		set_next_buddy(pse);
		next_buddy_marked = 1;
	}

	/*
	 * We can come here with TIF_NEED_RESCHED already set from new task
	 * wake up path.
	 *
	 * Note: this also catches the edge-case of curr being in a throttled
	 * group (e.g. via set_curr_task), since update_curr() (in the
	 * enqueue of curr) will have resulted in resched being set.  This
	 * prevents us from potentially nominating it as a false LAST_BUDDY
	 * below.
	 */
	if (test_tsk_need_resched(curr))
		return;

	/* Idle tasks are by definition preempted by non-idle tasks. */
	if (unlikely(curr->policy == SCHED_IDLE) &&
	    likely(p->policy != SCHED_IDLE))
		goto preempt;

	/*
	 * Batch and idle tasks do not preempt non-idle tasks (their preemption
	 * is driven by the tick):
	 */
	if (unlikely(p->policy != SCHED_NORMAL) || !sched_feat(WAKEUP_PREEMPTION))
		return;

	find_matching_se(&se, &pse);
	update_curr(cfs_rq_of(se));
	BUG_ON(!pse);
	if (wakeup_preempt_entity(se, pse) == 1) {
		/*
		 * Bias pick_next to pick the sched entity that is
		 * triggering this preemption.
		 */
		if (!next_buddy_marked)
			set_next_buddy(pse);
		goto preempt;
	}

	return;

preempt:
	resched_curr(rq);
	/*
	 * Only set the backward buddy when the current task is still
	 * on the rq. This can happen when a wakeup gets interleaved
	 * with schedule on the ->pre_schedule() or idle_balance()
	 * point, either of which can * drop the rq lock.
	 *
	 * Also, during early boot the idle thread is in the fair class,
	 * for obvious reasons its a bad idea to schedule back to it.
	 */
	if (unlikely(!se->on_rq || curr == rq->idle))
		return;

	if (sched_feat(LAST_BUDDY) && scale && entity_is_task(se))
		set_last_buddy(se);
}

static struct task_struct *
pick_next_task_fair(struct rq *rq, struct task_struct *prev)
{
	struct cfs_rq *cfs_rq = &rq->cfs;
	struct sched_entity *se;
	struct task_struct *p;
	int new_tasks;

again:
#ifdef CONFIG_FAIR_GROUP_SCHED
	if (!cfs_rq->nr_running)
		goto idle;

	if (prev->sched_class != &fair_sched_class)
		goto simple;

	/*
	 * Because of the set_next_buddy() in dequeue_task_fair() it is rather
	 * likely that a next task is from the same cgroup as the current.
	 *
	 * Therefore attempt to avoid putting and setting the entire cgroup
	 * hierarchy, only change the part that actually changes.
	 */

	do {
		struct sched_entity *curr = cfs_rq->curr;

		/*
		 * Since we got here without doing put_prev_entity() we also
		 * have to consider cfs_rq->curr. If it is still a runnable
		 * entity, update_curr() will update its vruntime, otherwise
		 * forget we've ever seen it.
		 */
		if (curr) {
			if (curr->on_rq)
				update_curr(cfs_rq);
			else
				curr = NULL;

			/*
			 * This call to check_cfs_rq_runtime() will do the
			 * throttle and dequeue its entity in the parent(s).
			 * Therefore the 'simple' nr_running test will indeed
			 * be correct.
			 */
			if (unlikely(check_cfs_rq_runtime(cfs_rq)))
				goto simple;
		}

		se = pick_next_entity(cfs_rq, curr);
		cfs_rq = group_cfs_rq(se);
	} while (cfs_rq);

	p = task_of(se);

	/*
	 * Since we haven't yet done put_prev_entity and if the selected task
	 * is a different task than we started out with, try and touch the
	 * least amount of cfs_rqs.
	 */
	if (prev != p) {
		struct sched_entity *pse = &prev->se;

		while (!(cfs_rq = is_same_group(se, pse))) {
			int se_depth = se->depth;
			int pse_depth = pse->depth;

			if (se_depth <= pse_depth) {
				put_prev_entity(cfs_rq_of(pse), pse);
				pse = parent_entity(pse);
			}
			if (se_depth >= pse_depth) {
				set_next_entity(cfs_rq_of(se), se);
				se = parent_entity(se);
			}
		}

		put_prev_entity(cfs_rq, pse);
		set_next_entity(cfs_rq, se);
	}

	if (hrtick_enabled(rq))
		hrtick_start_fair(rq, p);

	return p;
simple:
	cfs_rq = &rq->cfs;
#endif

	if (!cfs_rq->nr_running)
		goto idle;

	put_prev_task(rq, prev);

	do {
		se = pick_next_entity(cfs_rq, NULL);
		set_next_entity(cfs_rq, se);
		cfs_rq = group_cfs_rq(se);
	} while (cfs_rq);

	p = task_of(se);

	if (hrtick_enabled(rq))
		hrtick_start_fair(rq, p);

	return p;

idle:
	/*
	 * This is OK, because current is on_cpu, which avoids it being picked
	 * for load-balance and preemption/IRQs are still disabled avoiding
	 * further scheduler activity on it and we're being very careful to
	 * re-start the picking loop.
	 */
	lockdep_unpin_lock(&rq->lock);
	new_tasks = idle_balance(rq);
	lockdep_pin_lock(&rq->lock);
	/*
	 * Because idle_balance() releases (and re-acquires) rq->lock, it is
	 * possible for any higher priority task to appear. In that case we
	 * must re-start the pick_next_entity() loop.
	 */
	if (new_tasks < 0)
		return RETRY_TASK;

	if (new_tasks > 0)
		goto again;

	return NULL;
}

/*
 * Account for a descheduled task:
 */
static void put_prev_task_fair(struct rq *rq, struct task_struct *prev)
{
	struct sched_entity *se = &prev->se;
	struct cfs_rq *cfs_rq;

	for_each_sched_entity(se) {
		cfs_rq = cfs_rq_of(se);
		put_prev_entity(cfs_rq, se);
	}
}

/*
 * sched_yield() is very simple
 *
 * The magic of dealing with the ->skip buddy is in pick_next_entity.
 */
static void yield_task_fair(struct rq *rq)
{
	struct task_struct *curr = rq->curr;
	struct cfs_rq *cfs_rq = task_cfs_rq(curr);
	struct sched_entity *se = &curr->se;

	/*
	 * Are we the only task in the tree?
	 */
	if (unlikely(rq->nr_running == 1))
		return;

	clear_buddies(cfs_rq, se);

	if (curr->policy != SCHED_BATCH) {
		update_rq_clock(rq);
		/*
		 * Update run-time statistics of the 'current'.
		 */
		update_curr(cfs_rq);
		/*
		 * Tell update_rq_clock() that we've just updated,
		 * so we don't do microscopic update in schedule()
		 * and double the fastpath cost.
		 */
		rq_clock_skip_update(rq, true);
	}

	set_skip_buddy(se);
}

static bool yield_to_task_fair(struct rq *rq, struct task_struct *p, bool preempt)
{
	struct sched_entity *se = &p->se;

	/* throttled hierarchies are not runnable */
	if (!se->on_rq || throttled_hierarchy(cfs_rq_of(se)))
		return false;

	/* Tell the scheduler that we'd really like pse to run next. */
	set_next_buddy(se);

	yield_task_fair(rq);

	return true;
}

#ifdef CONFIG_SMP
/**************************************************
 * Fair scheduling class load-balancing methods.
 *
 * BASICS
 *
 * The purpose of load-balancing is to achieve the same basic fairness the
 * per-cpu scheduler provides, namely provide a proportional amount of compute
 * time to each task. This is expressed in the following equation:
 *
 *   W_i,n/P_i == W_j,n/P_j for all i,j                               (1)
 *
 * Where W_i,n is the n-th weight average for cpu i. The instantaneous weight
 * W_i,0 is defined as:
 *
 *   W_i,0 = \Sum_j w_i,j                                             (2)
 *
 * Where w_i,j is the weight of the j-th runnable task on cpu i. This weight
 * is derived from the nice value as per prio_to_weight[].
 *
 * The weight average is an exponential decay average of the instantaneous
 * weight:
 *
 *   W'_i,n = (2^n - 1) / 2^n * W_i,n + 1 / 2^n * W_i,0               (3)
 *
 * C_i is the compute capacity of cpu i, typically it is the
 * fraction of 'recent' time available for SCHED_OTHER task execution. But it
 * can also include other factors [XXX].
 *
 * To achieve this balance we define a measure of imbalance which follows
 * directly from (1):
 *
 *   imb_i,j = max{ avg(W/C), W_i/C_i } - min{ avg(W/C), W_j/C_j }    (4)
 *
 * We them move tasks around to minimize the imbalance. In the continuous
 * function space it is obvious this converges, in the discrete case we get
 * a few fun cases generally called infeasible weight scenarios.
 *
 * [XXX expand on:
 *     - infeasible weights;
 *     - local vs global optima in the discrete case. ]
 *
 *
 * SCHED DOMAINS
 *
 * In order to solve the imbalance equation (4), and avoid the obvious O(n^2)
 * for all i,j solution, we create a tree of cpus that follows the hardware
 * topology where each level pairs two lower groups (or better). This results
 * in O(log n) layers. Furthermore we reduce the number of cpus going up the
 * tree to only the first of the previous level and we decrease the frequency
 * of load-balance at each level inv. proportional to the number of cpus in
 * the groups.
 *
 * This yields:
 *
 *     log_2 n     1     n
 *   \Sum       { --- * --- * 2^i } = O(n)                            (5)
 *     i = 0      2^i   2^i
 *                               `- size of each group
 *         |         |     `- number of cpus doing load-balance
 *         |         `- freq
 *         `- sum over all levels
 *
 * Coupled with a limit on how many tasks we can migrate every balance pass,
 * this makes (5) the runtime complexity of the balancer.
 *
 * An important property here is that each CPU is still (indirectly) connected
 * to every other cpu in at most O(log n) steps:
 *
 * The adjacency matrix of the resulting graph is given by:
 *
 *             log_2 n     
 *   A_i,j = \Union     (i % 2^k == 0) && i / 2^(k+1) == j / 2^(k+1)  (6)
 *             k = 0
 *
 * And you'll find that:
 *
 *   A^(log_2 n)_i,j != 0  for all i,j                                (7)
 *
 * Showing there's indeed a path between every cpu in at most O(log n) steps.
 * The task movement gives a factor of O(m), giving a convergence complexity
 * of:
 *
 *   O(nm log n),  n := nr_cpus, m := nr_tasks                        (8)
 *
 *
 * WORK CONSERVING
 *
 * In order to avoid CPUs going idle while there's still work to do, new idle
 * balancing is more aggressive and has the newly idle cpu iterate up the domain
 * tree itself instead of relying on other CPUs to bring it work.
 *
 * This adds some complexity to both (5) and (8) but it reduces the total idle
 * time.
 *
 * [XXX more?]
 *
 *
 * CGROUPS
 *
 * Cgroups make a horror show out of (2), instead of a simple sum we get:
 *
 *                                s_k,i
 *   W_i,0 = \Sum_j \Prod_k w_k * -----                               (9)
 *                                 S_k
 *
 * Where
 *
 *   s_k,i = \Sum_j w_i,j,k  and  S_k = \Sum_i s_k,i                 (10)
 *
 * w_i,j,k is the weight of the j-th runnable task in the k-th cgroup on cpu i.
 *
 * The big problem is S_k, its a global sum needed to compute a local (W_i)
 * property.
 *
 * [XXX write more on how we solve this.. _after_ merging pjt's patches that
 *      rewrite all of this once again.]
 */ 

static unsigned long __read_mostly max_load_balance_interval = HZ/10;

enum fbq_type { regular, remote, all };

#define LBF_ALL_PINNED	0x01
#define LBF_NEED_BREAK	0x02
#define LBF_DST_PINNED  0x04
#define LBF_SOME_PINNED	0x08

struct lb_env {
	struct sched_domain	*sd;

	struct rq		*src_rq;
	int			src_cpu;

	int			dst_cpu;
	struct rq		*dst_rq;

	struct cpumask		*dst_grpmask;
	int			new_dst_cpu;
	enum cpu_idle_type	idle;
	long			imbalance;
	/* The set of CPUs under consideration for load-balancing */
	struct cpumask		*cpus;

	unsigned int		flags;

	unsigned int		loop;
	unsigned int		loop_break;
	unsigned int		loop_max;

	enum fbq_type		fbq_type;
	struct list_head	tasks;
};

/*
 * Is this task likely cache-hot:
 */
static int task_hot(struct task_struct *p, struct lb_env *env)
{
	s64 delta;

	lockdep_assert_held(&env->src_rq->lock);

	if (p->sched_class != &fair_sched_class)
		return 0;

	if (unlikely(p->policy == SCHED_IDLE))
		return 0;

	/*
	 * Buddy candidates are cache hot:
	 */
	if (sched_feat(CACHE_HOT_BUDDY) && env->dst_rq->nr_running &&
			(&p->se == cfs_rq_of(&p->se)->next ||
			 &p->se == cfs_rq_of(&p->se)->last))
		return 1;

	if (sysctl_sched_migration_cost == -1)
		return 1;
	if (sysctl_sched_migration_cost == 0)
		return 0;

	delta = rq_clock_task(env->src_rq) - p->se.exec_start;

	return delta < (s64)sysctl_sched_migration_cost;
}

#ifdef CONFIG_NUMA_BALANCING
/*
 * Returns 1, if task migration degrades locality
 * Returns 0, if task migration improves locality i.e migration preferred.
 * Returns -1, if task migration is not affected by locality.
 */
static int migrate_degrades_locality(struct task_struct *p, struct lb_env *env)
{
	struct numa_group *numa_group = rcu_dereference(p->numa_group);
	unsigned long src_faults, dst_faults;
	int src_nid, dst_nid;

	if (!p->numa_faults || !(env->sd->flags & SD_NUMA))
		return -1;

	if (!sched_feat(NUMA))
		return -1;

	src_nid = cpu_to_node(env->src_cpu);
	dst_nid = cpu_to_node(env->dst_cpu);

	if (src_nid == dst_nid)
		return -1;

	/* Migrating away from the preferred node is always bad. */
	if (src_nid == p->numa_preferred_nid) {
		if (env->src_rq->nr_running > env->src_rq->nr_preferred_running)
			return 1;
		else
			return -1;
	}

	/* Encourage migration to the preferred node. */
	if (dst_nid == p->numa_preferred_nid)
		return 0;

	if (numa_group) {
		src_faults = group_faults(p, src_nid);
		dst_faults = group_faults(p, dst_nid);
	} else {
		src_faults = task_faults(p, src_nid);
		dst_faults = task_faults(p, dst_nid);
	}

	return dst_faults < src_faults;
}

#else
static inline int migrate_degrades_locality(struct task_struct *p,
					     struct lb_env *env)
{
	return -1;
}
#endif

/*
 * can_migrate_task - may task p from runqueue rq be migrated to this_cpu?
 */
static
int can_migrate_task(struct task_struct *p, struct lb_env *env)
{
	int tsk_cache_hot;

	lockdep_assert_held(&env->src_rq->lock);

	/*
	 * We do not migrate tasks that are:
	 * 1) throttled_lb_pair, or
	 * 2) cannot be migrated to this CPU due to cpus_allowed, or
	 * 3) running (obviously), or
	 * 4) are cache-hot on their current CPU.
	 */
	if (throttled_lb_pair(task_group(p), env->src_cpu, env->dst_cpu))
		return 0;

	if (!cpumask_test_cpu(env->dst_cpu, tsk_cpus_allowed(p))) {
		int cpu;

		schedstat_inc(p, se.statistics.nr_failed_migrations_affine);

		env->flags |= LBF_SOME_PINNED;

		/*
		 * Remember if this task can be migrated to any other cpu in
		 * our sched_group. We may want to revisit it if we couldn't
		 * meet load balance goals by pulling other tasks on src_cpu.
		 *
		 * Also avoid computing new_dst_cpu if we have already computed
		 * one in current iteration.
		 */
		if (!env->dst_grpmask || (env->flags & LBF_DST_PINNED))
			return 0;

		/* Prevent to re-select dst_cpu via env's cpus */
		for_each_cpu_and(cpu, env->dst_grpmask, env->cpus) {
			if (cpumask_test_cpu(cpu, tsk_cpus_allowed(p))) {
				env->flags |= LBF_DST_PINNED;
				env->new_dst_cpu = cpu;
				break;
			}
		}

		return 0;
	}

	/* Record that we found atleast one task that could run on dst_cpu */
	env->flags &= ~LBF_ALL_PINNED;

	if (task_running(env->src_rq, p)) {
		schedstat_inc(p, se.statistics.nr_failed_migrations_running);
		return 0;
	}

	/*
	 * Aggressive migration if:
	 * 1) destination numa is preferred
	 * 2) task is cache cold, or
	 * 3) too many balance attempts have failed.
	 */
	tsk_cache_hot = migrate_degrades_locality(p, env);
	if (tsk_cache_hot == -1)
		tsk_cache_hot = task_hot(p, env);

	if (tsk_cache_hot <= 0 ||
	    env->sd->nr_balance_failed > env->sd->cache_nice_tries) {
		if (tsk_cache_hot == 1) {
			schedstat_inc(env->sd, lb_hot_gained[env->idle]);
			schedstat_inc(p, se.statistics.nr_forced_migrations);
		}
		return 1;
	}

	schedstat_inc(p, se.statistics.nr_failed_migrations_hot);
	return 0;
}

/*
 * detach_task() -- detach the task for the migration specified in env
 */
static void detach_task(struct task_struct *p, struct lb_env *env)
{
	lockdep_assert_held(&env->src_rq->lock);

	deactivate_task(env->src_rq, p, 0);
	p->on_rq = TASK_ON_RQ_MIGRATING;
	set_task_cpu(p, env->dst_cpu);
}

/*
 * detach_one_task() -- tries to dequeue exactly one task from env->src_rq, as
 * part of active balancing operations within "domain".
 *
 * Returns a task if successful and NULL otherwise.
 */
static struct task_struct *detach_one_task(struct lb_env *env)
{
	struct task_struct *p, *n;

	lockdep_assert_held(&env->src_rq->lock);

	list_for_each_entry_safe(p, n, &env->src_rq->cfs_tasks, se.group_node) {
		if (!can_migrate_task(p, env))
			continue;

		detach_task(p, env);

		/*
		 * Right now, this is only the second place where
		 * lb_gained[env->idle] is updated (other is detach_tasks)
		 * so we can safely collect stats here rather than
		 * inside detach_tasks().
		 */
		schedstat_inc(env->sd, lb_gained[env->idle]);
		return p;
	}
	return NULL;
}

static const unsigned int sched_nr_migrate_break = 32;

/*
 * detach_tasks() -- tries to detach up to imbalance weighted load from
 * busiest_rq, as part of a balancing operation within domain "sd".
 *
 * Returns number of detached tasks if successful and 0 otherwise.
 */
static int detach_tasks(struct lb_env *env)
{
	struct list_head *tasks = &env->src_rq->cfs_tasks;
	struct task_struct *p;
	unsigned long load;
	int detached = 0;

	lockdep_assert_held(&env->src_rq->lock);

	if (env->imbalance <= 0)
		return 0;

	while (!list_empty(tasks)) {
		/*
		 * We don't want to steal all, otherwise we may be treated likewise,
		 * which could at worst lead to a livelock crash.
		 */
		if (env->idle != CPU_NOT_IDLE && env->src_rq->nr_running <= 1)
			break;

		p = list_first_entry(tasks, struct task_struct, se.group_node);

		env->loop++;
		/* We've more or less seen every task there is, call it quits */
		if (env->loop > env->loop_max)
			break;

		/* take a breather every nr_migrate tasks */
		if (env->loop > env->loop_break) {
			env->loop_break += sched_nr_migrate_break;
			env->flags |= LBF_NEED_BREAK;
			break;
		}

		if (!can_migrate_task(p, env))
			goto next;

		load = task_h_load(p);

		if (sched_feat(LB_MIN) && load < 16 && !env->sd->nr_balance_failed)
			goto next;

		if ((load / 2) > env->imbalance)
			goto next;

		detach_task(p, env);
		list_add(&p->se.group_node, &env->tasks);

		detached++;
		env->imbalance -= load;

#ifdef CONFIG_PREEMPT
		/*
		 * NEWIDLE balancing is a source of latency, so preemptible
		 * kernels will stop after the first task is detached to minimize
		 * the critical section.
		 */
		if (env->idle == CPU_NEWLY_IDLE)
			break;
#endif

		/*
		 * We only want to steal up to the prescribed amount of
		 * weighted load.
		 */
		if (env->imbalance <= 0)
			break;

		continue;
next:
		list_move_tail(&p->se.group_node, tasks);
	}

	/*
	 * Right now, this is one of only two places we collect this stat
	 * so we can safely collect detach_one_task() stats here rather
	 * than inside detach_one_task().
	 */
	schedstat_add(env->sd, lb_gained[env->idle], detached);

	return detached;
}

/*
 * attach_task() -- attach the task detached by detach_task() to its new rq.
 */
static void attach_task(struct rq *rq, struct task_struct *p)
{
	lockdep_assert_held(&rq->lock);

	BUG_ON(task_rq(p) != rq);
	p->on_rq = TASK_ON_RQ_QUEUED;
	activate_task(rq, p, 0);
	check_preempt_curr(rq, p, 0);
}

/*
 * attach_one_task() -- attaches the task returned from detach_one_task() to
 * its new rq.
 */
static void attach_one_task(struct rq *rq, struct task_struct *p)
{
	raw_spin_lock(&rq->lock);
	attach_task(rq, p);
	raw_spin_unlock(&rq->lock);
}

/*
 * attach_tasks() -- attaches all tasks detached by detach_tasks() to their
 * new rq.
 */
static void attach_tasks(struct lb_env *env)
{
	struct list_head *tasks = &env->tasks;
	struct task_struct *p;

	raw_spin_lock(&env->dst_rq->lock);

	while (!list_empty(tasks)) {
		p = list_first_entry(tasks, struct task_struct, se.group_node);
		list_del_init(&p->se.group_node);

		attach_task(env->dst_rq, p);
	}

	raw_spin_unlock(&env->dst_rq->lock);
}

#ifdef CONFIG_FAIR_GROUP_SCHED
static void update_blocked_averages(int cpu)
{
	struct rq *rq = cpu_rq(cpu);
	struct cfs_rq *cfs_rq;
	unsigned long flags;

	raw_spin_lock_irqsave(&rq->lock, flags);
	update_rq_clock(rq);

	/*
	 * Iterates the task_group tree in a bottom up fashion, see
	 * list_add_leaf_cfs_rq() for details.
	 */
	for_each_leaf_cfs_rq(rq, cfs_rq) {
		/* throttled entities do not contribute to load */
		if (throttled_hierarchy(cfs_rq))
			continue;

		if (update_cfs_rq_load_avg(cfs_rq_clock_task(cfs_rq), cfs_rq))
			update_tg_load_avg(cfs_rq, 0);
	}
	raw_spin_unlock_irqrestore(&rq->lock, flags);
}

/*
 * Compute the hierarchical load factor for cfs_rq and all its ascendants.
 * This needs to be done in a top-down fashion because the load of a child
 * group is a fraction of its parents load.
 */
static void update_cfs_rq_h_load(struct cfs_rq *cfs_rq)
{
	struct rq *rq = rq_of(cfs_rq);
	struct sched_entity *se = cfs_rq->tg->se[cpu_of(rq)];
	unsigned long now = jiffies;
	unsigned long load;

	if (cfs_rq->last_h_load_update == now)
		return;

	cfs_rq->h_load_next = NULL;
	for_each_sched_entity(se) {
		cfs_rq = cfs_rq_of(se);
		cfs_rq->h_load_next = se;
		if (cfs_rq->last_h_load_update == now)
			break;
	}

	if (!se) {
		cfs_rq->h_load = cfs_rq_load_avg(cfs_rq);
		cfs_rq->last_h_load_update = now;
	}

	while ((se = cfs_rq->h_load_next) != NULL) {
		load = cfs_rq->h_load;
		load = div64_ul(load * se->avg.load_avg,
			cfs_rq_load_avg(cfs_rq) + 1);
		cfs_rq = group_cfs_rq(se);
		cfs_rq->h_load = load;
		cfs_rq->last_h_load_update = now;
	}
}

static unsigned long task_h_load(struct task_struct *p)
{
	struct cfs_rq *cfs_rq = task_cfs_rq(p);

	update_cfs_rq_h_load(cfs_rq);
	return div64_ul(p->se.avg.load_avg * cfs_rq->h_load,
			cfs_rq_load_avg(cfs_rq) + 1);
}
#else
static inline void update_blocked_averages(int cpu)
{
	struct rq *rq = cpu_rq(cpu);
	struct cfs_rq *cfs_rq = &rq->cfs;
	unsigned long flags;

	raw_spin_lock_irqsave(&rq->lock, flags);
	update_rq_clock(rq);
	update_cfs_rq_load_avg(cfs_rq_clock_task(cfs_rq), cfs_rq);
	raw_spin_unlock_irqrestore(&rq->lock, flags);
}

static unsigned long task_h_load(struct task_struct *p)
{
	return p->se.avg.load_avg;
}
#endif

/********** Helpers for find_busiest_group ************************/

enum group_type {
	group_other = 0,
	group_imbalanced,
	group_overloaded,
};

/*
 * sg_lb_stats - stats of a sched_group required for load_balancing
 */
struct sg_lb_stats {
	unsigned long avg_load; /*Avg load across the CPUs of the group */
	unsigned long group_load; /* Total load over the CPUs of the group */
	unsigned long sum_weighted_load; /* Weighted load of group's tasks */
	unsigned long load_per_task;
	unsigned long group_capacity;
	unsigned long group_util; /* Total utilization of the group */
	unsigned int sum_nr_running; /* Nr tasks running in the group */
	unsigned int idle_cpus;
	unsigned int group_weight;
	enum group_type group_type;
	int group_no_capacity;
#ifdef CONFIG_NUMA_BALANCING
	unsigned int nr_numa_running;
	unsigned int nr_preferred_running;
#endif
};

/*
 * sd_lb_stats - Structure to store the statistics of a sched_domain
 *		 during load balancing.
 */
struct sd_lb_stats {
	struct sched_group *busiest;	/* Busiest group in this sd */
	struct sched_group *local;	/* Local group in this sd */
	unsigned long total_load;	/* Total load of all groups in sd */
	unsigned long total_capacity;	/* Total capacity of all groups in sd */
	unsigned long avg_load;	/* Average load across all groups in sd */

	struct sg_lb_stats busiest_stat;/* Statistics of the busiest group */
	struct sg_lb_stats local_stat;	/* Statistics of the local group */
};

static inline void init_sd_lb_stats(struct sd_lb_stats *sds)
{
	/*
	 * Skimp on the clearing to avoid duplicate work. We can avoid clearing
	 * local_stat because update_sg_lb_stats() does a full clear/assignment.
	 * We must however clear busiest_stat::avg_load because
	 * update_sd_pick_busiest() reads this before assignment.
	 */
	*sds = (struct sd_lb_stats){
		.busiest = NULL,
		.local = NULL,
		.total_load = 0UL,
		.total_capacity = 0UL,
		.busiest_stat = {
			.avg_load = 0UL,
			.sum_nr_running = 0,
			.group_type = group_other,
		},
	};
}

/**
 * get_sd_load_idx - Obtain the load index for a given sched domain.
 * @sd: The sched_domain whose load_idx is to be obtained.
 * @idle: The idle status of the CPU for whose sd load_idx is obtained.
 *
 * Return: The load index.
 */
static inline int get_sd_load_idx(struct sched_domain *sd,
					enum cpu_idle_type idle)
{
	int load_idx;

	switch (idle) {
	case CPU_NOT_IDLE:
		load_idx = sd->busy_idx;
		break;

	case CPU_NEWLY_IDLE:
		load_idx = sd->newidle_idx;
		break;
	default:
		load_idx = sd->idle_idx;
		break;
	}

	return load_idx;
}

static unsigned long scale_rt_capacity(int cpu)
{
	struct rq *rq = cpu_rq(cpu);
	u64 total, used, age_stamp, avg;
	s64 delta;

	/*
	 * Since we're reading these variables without serialization make sure
	 * we read them once before doing sanity checks on them.
	 */
	age_stamp = READ_ONCE(rq->age_stamp);
	avg = READ_ONCE(rq->rt_avg);
	delta = __rq_clock_broken(rq) - age_stamp;

	if (unlikely(delta < 0))
		delta = 0;

	total = sched_avg_period() + delta;

	used = div_u64(avg, total);

	if (likely(used < SCHED_CAPACITY_SCALE))
		return SCHED_CAPACITY_SCALE - used;

	return 1;
}

static void update_cpu_capacity(struct sched_domain *sd, int cpu)
{
	unsigned long capacity = arch_scale_cpu_capacity(sd, cpu);
	struct sched_group *sdg = sd->groups;

	cpu_rq(cpu)->cpu_capacity_orig = capacity;

	capacity *= scale_rt_capacity(cpu);
	capacity >>= SCHED_CAPACITY_SHIFT;

	if (!capacity)
		capacity = 1;

	cpu_rq(cpu)->cpu_capacity = capacity;
	sdg->sgc->capacity = capacity;
}

void update_group_capacity(struct sched_domain *sd, int cpu)
{
	struct sched_domain *child = sd->child;
	struct sched_group *group, *sdg = sd->groups;
	unsigned long capacity;
	unsigned long interval;

	interval = msecs_to_jiffies(sd->balance_interval);
	interval = clamp(interval, 1UL, max_load_balance_interval);
	sdg->sgc->next_update = jiffies + interval;

	if (!child) {
		update_cpu_capacity(sd, cpu);
		return;
	}

	capacity = 0;

	if (child->flags & SD_OVERLAP) {
		/*
		 * SD_OVERLAP domains cannot assume that child groups
		 * span the current group.
		 */

		for_each_cpu(cpu, sched_group_cpus(sdg)) {
			struct sched_group_capacity *sgc;
			struct rq *rq = cpu_rq(cpu);

			/*
			 * build_sched_domains() -> init_sched_groups_capacity()
			 * gets here before we've attached the domains to the
			 * runqueues.
			 *
			 * Use capacity_of(), which is set irrespective of domains
			 * in update_cpu_capacity().
			 *
			 * This avoids capacity from being 0 and
			 * causing divide-by-zero issues on boot.
			 */
			if (unlikely(!rq->sd)) {
				capacity += capacity_of(cpu);
				continue;
			}

			sgc = rq->sd->groups->sgc;
			capacity += sgc->capacity;
		}
	} else  {
		/*
		 * !SD_OVERLAP domains can assume that child groups
		 * span the current group.
		 */ 

		group = child->groups;
		do {
			capacity += group->sgc->capacity;
			group = group->next;
		} while (group != child->groups);
	}

	sdg->sgc->capacity = capacity;
}

/*
 * Check whether the capacity of the rq has been noticeably reduced by side
 * activity. The imbalance_pct is used for the threshold.
 * Return true is the capacity is reduced
 */
static inline int
check_cpu_capacity(struct rq *rq, struct sched_domain *sd)
{
	return ((rq->cpu_capacity * sd->imbalance_pct) <
				(rq->cpu_capacity_orig * 100));
}

/*
 * Group imbalance indicates (and tries to solve) the problem where balancing
 * groups is inadequate due to tsk_cpus_allowed() constraints.
 *
 * Imagine a situation of two groups of 4 cpus each and 4 tasks each with a
 * cpumask covering 1 cpu of the first group and 3 cpus of the second group.
 * Something like:
 *
 * 	{ 0 1 2 3 } { 4 5 6 7 }
 * 	        *     * * *
 *
 * If we were to balance group-wise we'd place two tasks in the first group and
 * two tasks in the second group. Clearly this is undesired as it will overload
 * cpu 3 and leave one of the cpus in the second group unused.
 *
 * The current solution to this issue is detecting the skew in the first group
 * by noticing the lower domain failed to reach balance and had difficulty
 * moving tasks due to affinity constraints.
 *
 * When this is so detected; this group becomes a candidate for busiest; see
 * update_sd_pick_busiest(). And calculate_imbalance() and
 * find_busiest_group() avoid some of the usual balance conditions to allow it
 * to create an effective group imbalance.
 *
 * This is a somewhat tricky proposition since the next run might not find the
 * group imbalance and decide the groups need to be balanced again. A most
 * subtle and fragile situation.
 */

static inline int sg_imbalanced(struct sched_group *group)
{
	return group->sgc->imbalance;
}

/*
 * group_has_capacity returns true if the group has spare capacity that could
 * be used by some tasks.
 * We consider that a group has spare capacity if the  * number of task is
 * smaller than the number of CPUs or if the utilization is lower than the
 * available capacity for CFS tasks.
 * For the latter, we use a threshold to stabilize the state, to take into
 * account the variance of the tasks' load and to return true if the available
 * capacity in meaningful for the load balancer.
 * As an example, an available capacity of 1% can appear but it doesn't make
 * any benefit for the load balance.
 */
static inline bool
group_has_capacity(struct lb_env *env, struct sg_lb_stats *sgs)
{
	if (sgs->sum_nr_running < sgs->group_weight)
		return true;

	if ((sgs->group_capacity * 100) >
			(sgs->group_util * env->sd->imbalance_pct))
		return true;

	return false;
}

/*
 *  group_is_overloaded returns true if the group has more tasks than it can
 *  handle.
 *  group_is_overloaded is not equals to !group_has_capacity because a group
 *  with the exact right number of tasks, has no more spare capacity but is not
 *  overloaded so both group_has_capacity and group_is_overloaded return
 *  false.
 */
static inline bool
group_is_overloaded(struct lb_env *env, struct sg_lb_stats *sgs)
{
	if (sgs->sum_nr_running <= sgs->group_weight)
		return false;

	if ((sgs->group_capacity * 100) <
			(sgs->group_util * env->sd->imbalance_pct))
		return true;

	return false;
}

static enum group_type group_classify(struct lb_env *env,
		struct sched_group *group,
		struct sg_lb_stats *sgs)
{
	if (sgs->group_no_capacity)
		return group_overloaded;

	if (sg_imbalanced(group))
		return group_imbalanced;

	return group_other;
}

/**
 * update_sg_lb_stats - Update sched_group's statistics for load balancing.
 * @env: The load balancing environment.
 * @group: sched_group whose statistics are to be updated.
 * @load_idx: Load index of sched_domain of this_cpu for load calc.
 * @local_group: Does group contain this_cpu.
 * @sgs: variable to hold the statistics for this group.
 * @overload: Indicate more than one runnable task for any CPU.
 */
static inline void update_sg_lb_stats(struct lb_env *env,
			struct sched_group *group, int load_idx,
			int local_group, struct sg_lb_stats *sgs,
			bool *overload)
{
	unsigned long load;
	int i;

	memset(sgs, 0, sizeof(*sgs));

	for_each_cpu_and(i, sched_group_cpus(group), env->cpus) {
		struct rq *rq = cpu_rq(i);

		/* Bias balancing toward cpus of our domain */
		if (local_group)
			load = target_load(i, load_idx);
		else
			load = source_load(i, load_idx);

		sgs->group_load += load;
		sgs->group_util += cpu_util(i);
		sgs->sum_nr_running += rq->cfs.h_nr_running;

		if (rq->nr_running > 1)
			*overload = true;

#ifdef CONFIG_NUMA_BALANCING
		sgs->nr_numa_running += rq->nr_numa_running;
		sgs->nr_preferred_running += rq->nr_preferred_running;
#endif
		sgs->sum_weighted_load += weighted_cpuload(i);
		if (idle_cpu(i))
			sgs->idle_cpus++;
	}

	/* Adjust by relative CPU capacity of the group */
	sgs->group_capacity = group->sgc->capacity;
	sgs->avg_load = (sgs->group_load*SCHED_CAPACITY_SCALE) / sgs->group_capacity;

	if (sgs->sum_nr_running)
		sgs->load_per_task = sgs->sum_weighted_load / sgs->sum_nr_running;

	sgs->group_weight = group->group_weight;

	sgs->group_no_capacity = group_is_overloaded(env, sgs);
	sgs->group_type = group_classify(env, group, sgs);
}

/**
 * update_sd_pick_busiest - return 1 on busiest group
 * @env: The load balancing environment.
 * @sds: sched_domain statistics
 * @sg: sched_group candidate to be checked for being the busiest
 * @sgs: sched_group statistics
 *
 * Determine if @sg is a busier group than the previously selected
 * busiest group.
 *
 * Return: %true if @sg is a busier group than the previously selected
 * busiest group. %false otherwise.
 */
static bool update_sd_pick_busiest(struct lb_env *env,
				   struct sd_lb_stats *sds,
				   struct sched_group *sg,
				   struct sg_lb_stats *sgs)
{
	struct sg_lb_stats *busiest = &sds->busiest_stat;

	if (sgs->group_type > busiest->group_type)
		return true;

	if (sgs->group_type < busiest->group_type)
		return false;

	if (sgs->avg_load <= busiest->avg_load)
		return false;

	/* This is the busiest node in its class. */
	if (!(env->sd->flags & SD_ASYM_PACKING))
		return true;

	/*
	 * ASYM_PACKING needs to move all the work to the lowest
	 * numbered CPUs in the group, therefore mark all groups
	 * higher than ourself as busy.
	 */
	if (sgs->sum_nr_running && env->dst_cpu < group_first_cpu(sg)) {
		if (!sds->busiest)
			return true;

		if (group_first_cpu(sds->busiest) > group_first_cpu(sg))
			return true;
	}

	return false;
}

#ifdef CONFIG_NUMA_BALANCING
static inline enum fbq_type fbq_classify_group(struct sg_lb_stats *sgs)
{
	if (sgs->sum_nr_running > sgs->nr_numa_running)
		return regular;
	if (sgs->sum_nr_running > sgs->nr_preferred_running)
		return remote;
	return all;
}

static inline enum fbq_type fbq_classify_rq(struct rq *rq)
{
	if (rq->nr_running > rq->nr_numa_running)
		return regular;
	if (rq->nr_running > rq->nr_preferred_running)
		return remote;
	return all;
}
#else
static inline enum fbq_type fbq_classify_group(struct sg_lb_stats *sgs)
{
	return all;
}

static inline enum fbq_type fbq_classify_rq(struct rq *rq)
{
	return regular;
}
#endif /* CONFIG_NUMA_BALANCING */

/**
 * update_sd_lb_stats - Update sched_domain's statistics for load balancing.
 * @env: The load balancing environment.
 * @sds: variable to hold the statistics for this sched_domain.
 */
static inline void update_sd_lb_stats(struct lb_env *env, struct sd_lb_stats *sds)
{
	struct sched_domain *child = env->sd->child;
	struct sched_group *sg = env->sd->groups;
	struct sg_lb_stats tmp_sgs;
	int load_idx, prefer_sibling = 0;
	bool overload = false;

	if (child && child->flags & SD_PREFER_SIBLING)
		prefer_sibling = 1;

	load_idx = get_sd_load_idx(env->sd, env->idle);

	do {
		struct sg_lb_stats *sgs = &tmp_sgs;
		int local_group;

		local_group = cpumask_test_cpu(env->dst_cpu, sched_group_cpus(sg));
		if (local_group) {
			sds->local = sg;
			sgs = &sds->local_stat;

			if (env->idle != CPU_NEWLY_IDLE ||
			    time_after_eq(jiffies, sg->sgc->next_update))
				update_group_capacity(env->sd, env->dst_cpu);
		}

		update_sg_lb_stats(env, sg, load_idx, local_group, sgs,
						&overload);

		if (local_group)
			goto next_group;

		/*
		 * In case the child domain prefers tasks go to siblings
		 * first, lower the sg capacity so that we'll try
		 * and move all the excess tasks away. We lower the capacity
		 * of a group only if the local group has the capacity to fit
		 * these excess tasks. The extra check prevents the case where
		 * you always pull from the heaviest group when it is already
		 * under-utilized (possible with a large weight task outweighs
		 * the tasks on the system).
		 */
		if (prefer_sibling && sds->local &&
		    group_has_capacity(env, &sds->local_stat) &&
		    (sgs->sum_nr_running > 1)) {
			sgs->group_no_capacity = 1;
			sgs->group_type = group_overloaded;
		}

		if (update_sd_pick_busiest(env, sds, sg, sgs)) {
			sds->busiest = sg;
			sds->busiest_stat = *sgs;
		}

next_group:
		/* Now, start updating sd_lb_stats */
		sds->total_load += sgs->group_load;
		sds->total_capacity += sgs->group_capacity;

		sg = sg->next;
	} while (sg != env->sd->groups);

	if (env->sd->flags & SD_NUMA)
		env->fbq_type = fbq_classify_group(&sds->busiest_stat);

	if (!env->sd->parent) {
		/* update overload indicator if we are at root domain */
		if (env->dst_rq->rd->overload != overload)
			env->dst_rq->rd->overload = overload;
	}

}

/**
 * check_asym_packing - Check to see if the group is packed into the
 *			sched doman.
 *
 * This is primarily intended to used at the sibling level.  Some
 * cores like POWER7 prefer to use lower numbered SMT threads.  In the
 * case of POWER7, it can move to lower SMT modes only when higher
 * threads are idle.  When in lower SMT modes, the threads will
 * perform better since they share less core resources.  Hence when we
 * have idle threads, we want them to be the higher ones.
 *
 * This packing function is run on idle threads.  It checks to see if
 * the busiest CPU in this domain (core in the P7 case) has a higher
 * CPU number than the packing function is being run on.  Here we are
 * assuming lower CPU number will be equivalent to lower a SMT thread
 * number.
 *
 * Return: 1 when packing is required and a task should be moved to
 * this CPU.  The amount of the imbalance is returned in *imbalance.
 *
 * @env: The load balancing environment.
 * @sds: Statistics of the sched_domain which is to be packed
 */
static int check_asym_packing(struct lb_env *env, struct sd_lb_stats *sds)
{
	int busiest_cpu;

	if (!(env->sd->flags & SD_ASYM_PACKING))
		return 0;

	if (!sds->busiest)
		return 0;

	busiest_cpu = group_first_cpu(sds->busiest);
	if (env->dst_cpu > busiest_cpu)
		return 0;

	env->imbalance = DIV_ROUND_CLOSEST(
		sds->busiest_stat.avg_load * sds->busiest_stat.group_capacity,
		SCHED_CAPACITY_SCALE);

	return 1;
}

/**
 * fix_small_imbalance - Calculate the minor imbalance that exists
 *			amongst the groups of a sched_domain, during
 *			load balancing.
 * @env: The load balancing environment.
 * @sds: Statistics of the sched_domain whose imbalance is to be calculated.
 */
static inline
void fix_small_imbalance(struct lb_env *env, struct sd_lb_stats *sds)
{
	unsigned long tmp, capa_now = 0, capa_move = 0;
	unsigned int imbn = 2;
	unsigned long scaled_busy_load_per_task;
	struct sg_lb_stats *local, *busiest;

	local = &sds->local_stat;
	busiest = &sds->busiest_stat;

	if (!local->sum_nr_running)
		local->load_per_task = cpu_avg_load_per_task(env->dst_cpu);
	else if (busiest->load_per_task > local->load_per_task)
		imbn = 1;

	scaled_busy_load_per_task =
		(busiest->load_per_task * SCHED_CAPACITY_SCALE) /
		busiest->group_capacity;

	if (busiest->avg_load + scaled_busy_load_per_task >=
	    local->avg_load + (scaled_busy_load_per_task * imbn)) {
		env->imbalance = busiest->load_per_task;
		return;
	}

	/*
	 * OK, we don't have enough imbalance to justify moving tasks,
	 * however we may be able to increase total CPU capacity used by
	 * moving them.
	 */

	capa_now += busiest->group_capacity *
			min(busiest->load_per_task, busiest->avg_load);
	capa_now += local->group_capacity *
			min(local->load_per_task, local->avg_load);
	capa_now /= SCHED_CAPACITY_SCALE;

	/* Amount of load we'd subtract */
	if (busiest->avg_load > scaled_busy_load_per_task) {
		capa_move += busiest->group_capacity *
			    min(busiest->load_per_task,
				busiest->avg_load - scaled_busy_load_per_task);
	}

	/* Amount of load we'd add */
	if (busiest->avg_load * busiest->group_capacity <
	    busiest->load_per_task * SCHED_CAPACITY_SCALE) {
		tmp = (busiest->avg_load * busiest->group_capacity) /
		      local->group_capacity;
	} else {
		tmp = (busiest->load_per_task * SCHED_CAPACITY_SCALE) /
		      local->group_capacity;
	}
	capa_move += local->group_capacity *
		    min(local->load_per_task, local->avg_load + tmp);
	capa_move /= SCHED_CAPACITY_SCALE;

	/* Move if we gain throughput */
	if (capa_move > capa_now)
		env->imbalance = busiest->load_per_task;
}

/**
 * calculate_imbalance - Calculate the amount of imbalance present within the
 *			 groups of a given sched_domain during load balance.
 * @env: load balance environment
 * @sds: statistics of the sched_domain whose imbalance is to be calculated.
 */
static inline void calculate_imbalance(struct lb_env *env, struct sd_lb_stats *sds)
{
	unsigned long max_pull, load_above_capacity = ~0UL;
	struct sg_lb_stats *local, *busiest;

	local = &sds->local_stat;
	busiest = &sds->busiest_stat;

	if (busiest->group_type == group_imbalanced) {
		/*
		 * In the group_imb case we cannot rely on group-wide averages
		 * to ensure cpu-load equilibrium, look at wider averages. XXX
		 */
		busiest->load_per_task =
			min(busiest->load_per_task, sds->avg_load);
	}

	/*
	 * In the presence of smp nice balancing, certain scenarios can have
	 * max load less than avg load(as we skip the groups at or below
	 * its cpu_capacity, while calculating max_load..)
	 */
	if (busiest->avg_load <= sds->avg_load ||
	    local->avg_load >= sds->avg_load) {
		env->imbalance = 0;
		return fix_small_imbalance(env, sds);
	}

	/*
	 * If there aren't any idle cpus, avoid creating some.
	 */
	if (busiest->group_type == group_overloaded &&
	    local->group_type   == group_overloaded) {
		load_above_capacity = busiest->sum_nr_running *
					SCHED_LOAD_SCALE;
		if (load_above_capacity > busiest->group_capacity)
			load_above_capacity -= busiest->group_capacity;
		else
			load_above_capacity = ~0UL;
	}

	/*
	 * We're trying to get all the cpus to the average_load, so we don't
	 * want to push ourselves above the average load, nor do we wish to
	 * reduce the max loaded cpu below the average load. At the same time,
	 * we also don't want to reduce the group load below the group capacity
	 * (so that we can implement power-savings policies etc). Thus we look
	 * for the minimum possible imbalance.
	 */
	max_pull = min(busiest->avg_load - sds->avg_load, load_above_capacity);

	/* How much load to actually move to equalise the imbalance */
	env->imbalance = min(
		max_pull * busiest->group_capacity,
		(sds->avg_load - local->avg_load) * local->group_capacity
	) / SCHED_CAPACITY_SCALE;

	/*
	 * if *imbalance is less than the average load per runnable task
	 * there is no guarantee that any tasks will be moved so we'll have
	 * a think about bumping its value to force at least one task to be
	 * moved
	 */
	if (env->imbalance < busiest->load_per_task)
		return fix_small_imbalance(env, sds);
}

/******* find_busiest_group() helpers end here *********************/

/**
 * find_busiest_group - Returns the busiest group within the sched_domain
 * if there is an imbalance. If there isn't an imbalance, and
 * the user has opted for power-savings, it returns a group whose
 * CPUs can be put to idle by rebalancing those tasks elsewhere, if
 * such a group exists.
 *
 * Also calculates the amount of weighted load which should be moved
 * to restore balance.
 *
 * @env: The load balancing environment.
 *
 * Return:	- The busiest group if imbalance exists.
 *		- If no imbalance and user has opted for power-savings balance,
 *		   return the least loaded group whose CPUs can be
 *		   put to idle by rebalancing its tasks onto our group.
 */
static struct sched_group *find_busiest_group(struct lb_env *env)
{
	struct sg_lb_stats *local, *busiest;
	struct sd_lb_stats sds;

	init_sd_lb_stats(&sds);

	/*
	 * Compute the various statistics relavent for load balancing at
	 * this level.
	 */
	update_sd_lb_stats(env, &sds);
	local = &sds.local_stat;
	busiest = &sds.busiest_stat;

	/* ASYM feature bypasses nice load balance check */
	if ((env->idle == CPU_IDLE || env->idle == CPU_NEWLY_IDLE) &&
	    check_asym_packing(env, &sds))
		return sds.busiest;

	/* There is no busy sibling group to pull tasks from */
	if (!sds.busiest || busiest->sum_nr_running == 0)
		goto out_balanced;

	sds.avg_load = (SCHED_CAPACITY_SCALE * sds.total_load)
						/ sds.total_capacity;

	/*
	 * If the busiest group is imbalanced the below checks don't
	 * work because they assume all things are equal, which typically
	 * isn't true due to cpus_allowed constraints and the like.
	 */
	if (busiest->group_type == group_imbalanced)
		goto force_balance;

	/* SD_BALANCE_NEWIDLE trumps SMP nice when underutilized */
	if (env->idle == CPU_NEWLY_IDLE && group_has_capacity(env, local) &&
	    busiest->group_no_capacity)
		goto force_balance;

	/*
	 * If the local group is busier than the selected busiest group
	 * don't try and pull any tasks.
	 */
	if (local->avg_load >= busiest->avg_load)
		goto out_balanced;

	/*
	 * Don't pull any tasks if this group is already above the domain
	 * average load.
	 */
	if (local->avg_load >= sds.avg_load)
		goto out_balanced;

	if (env->idle == CPU_IDLE) {
		/*
		 * This cpu is idle. If the busiest group is not overloaded
		 * and there is no imbalance between this and busiest group
		 * wrt idle cpus, it is balanced. The imbalance becomes
		 * significant if the diff is greater than 1 otherwise we
		 * might end up to just move the imbalance on another group
		 */
		if ((busiest->group_type != group_overloaded) &&
				(local->idle_cpus <= (busiest->idle_cpus + 1)))
			goto out_balanced;
	} else {
		/*
		 * In the CPU_NEWLY_IDLE, CPU_NOT_IDLE cases, use
		 * imbalance_pct to be conservative.
		 */
		if (100 * busiest->avg_load <=
				env->sd->imbalance_pct * local->avg_load)
			goto out_balanced;
	}

force_balance:
	/* Looks like there is an imbalance. Compute it */
	calculate_imbalance(env, &sds);
	return sds.busiest;

out_balanced:
	env->imbalance = 0;
	return NULL;
}

/*
 * find_busiest_queue - find the busiest runqueue among the cpus in group.
 */
static struct rq *find_busiest_queue(struct lb_env *env,
				     struct sched_group *group)
{
	struct rq *busiest = NULL, *rq;
	unsigned long busiest_load = 0, busiest_capacity = 1;
	int i;

	for_each_cpu_and(i, sched_group_cpus(group), env->cpus) {
		unsigned long capacity, wl;
		enum fbq_type rt;

		rq = cpu_rq(i);
		rt = fbq_classify_rq(rq);

		/*
		 * We classify groups/runqueues into three groups:
		 *  - regular: there are !numa tasks
		 *  - remote:  there are numa tasks that run on the 'wrong' node
		 *  - all:     there is no distinction
		 *
		 * In order to avoid migrating ideally placed numa tasks,
		 * ignore those when there's better options.
		 *
		 * If we ignore the actual busiest queue to migrate another
		 * task, the next balance pass can still reduce the busiest
		 * queue by moving tasks around inside the node.
		 *
		 * If we cannot move enough load due to this classification
		 * the next pass will adjust the group classification and
		 * allow migration of more tasks.
		 *
		 * Both cases only affect the total convergence complexity.
		 */
		if (rt > env->fbq_type)
			continue;

		capacity = capacity_of(i);

		wl = weighted_cpuload(i);

		/*
		 * When comparing with imbalance, use weighted_cpuload()
		 * which is not scaled with the cpu capacity.
		 */

		if (rq->nr_running == 1 && wl > env->imbalance &&
		    !check_cpu_capacity(rq, env->sd))
			continue;

		/*
		 * For the load comparisons with the other cpu's, consider
		 * the weighted_cpuload() scaled with the cpu capacity, so
		 * that the load can be moved away from the cpu that is
		 * potentially running at a lower capacity.
		 *
		 * Thus we're looking for max(wl_i / capacity_i), crosswise
		 * multiplication to rid ourselves of the division works out
		 * to: wl_i * capacity_j > wl_j * capacity_i;  where j is
		 * our previous maximum.
		 */
		if (wl * busiest_capacity > busiest_load * capacity) {
			busiest_load = wl;
			busiest_capacity = capacity;
			busiest = rq;
		}
	}

	return busiest;
}

/*
 * Max backoff if we encounter pinned tasks. Pretty arbitrary value, but
 * so long as it is large enough.
 */
#define MAX_PINNED_INTERVAL	512

/* Working cpumask for load_balance and load_balance_newidle. */
DEFINE_PER_CPU(cpumask_var_t, load_balance_mask);

static int need_active_balance(struct lb_env *env)
{
	struct sched_domain *sd = env->sd;

	if (env->idle == CPU_NEWLY_IDLE) {

		/*
		 * ASYM_PACKING needs to force migrate tasks from busy but
		 * higher numbered CPUs in order to pack all tasks in the
		 * lowest numbered CPUs.
		 */
		if ((sd->flags & SD_ASYM_PACKING) && env->src_cpu > env->dst_cpu)
			return 1;
	}

	/*
	 * The dst_cpu is idle and the src_cpu CPU has only 1 CFS task.
	 * It's worth migrating the task if the src_cpu's capacity is reduced
	 * because of other sched_class or IRQs if more capacity stays
	 * available on dst_cpu.
	 */
	if ((env->idle != CPU_NOT_IDLE) &&
	    (env->src_rq->cfs.h_nr_running == 1)) {
		if ((check_cpu_capacity(env->src_rq, sd)) &&
		    (capacity_of(env->src_cpu)*sd->imbalance_pct < capacity_of(env->dst_cpu)*100))
			return 1;
	}

	return unlikely(sd->nr_balance_failed > sd->cache_nice_tries+2);
}

static int active_load_balance_cpu_stop(void *data);

static int should_we_balance(struct lb_env *env)
{
	struct sched_group *sg = env->sd->groups;
	struct cpumask *sg_cpus, *sg_mask;
	int cpu, balance_cpu = -1;

	/*
	 * In the newly idle case, we will allow all the cpu's
	 * to do the newly idle load balance.
	 */
	if (env->idle == CPU_NEWLY_IDLE)
		return 1;

	sg_cpus = sched_group_cpus(sg);
	sg_mask = sched_group_mask(sg);
	/* Try to find first idle cpu */
	for_each_cpu_and(cpu, sg_cpus, env->cpus) {
		if (!cpumask_test_cpu(cpu, sg_mask) || !idle_cpu(cpu))
			continue;

		balance_cpu = cpu;
		break;
	}

	if (balance_cpu == -1)
		balance_cpu = group_balance_cpu(sg);

	/*
	 * First idle cpu or the first cpu(busiest) in this sched group
	 * is eligible for doing load balancing at this and above domains.
	 */
	return balance_cpu == env->dst_cpu;
}

/*
 * Check this_cpu to ensure it is balanced within domain. Attempt to move
 * tasks if there is an imbalance.
 */
static int load_balance(int this_cpu, struct rq *this_rq,
			struct sched_domain *sd, enum cpu_idle_type idle,
			int *continue_balancing)
{
	int ld_moved, cur_ld_moved, active_balance = 0;
	struct sched_domain *sd_parent = sd->parent;
	struct sched_group *group;
	struct rq *busiest;
	unsigned long flags;
	struct cpumask *cpus = this_cpu_cpumask_var_ptr(load_balance_mask);

	struct lb_env env = {
		.sd		= sd,
		.dst_cpu	= this_cpu,
		.dst_rq		= this_rq,
		.dst_grpmask    = sched_group_cpus(sd->groups),
		.idle		= idle,
		.loop_break	= sched_nr_migrate_break,
		.cpus		= cpus,
		.fbq_type	= all,
		.tasks		= LIST_HEAD_INIT(env.tasks),
	};

	/*
	 * For NEWLY_IDLE load_balancing, we don't need to consider
	 * other cpus in our group
	 */
	if (idle == CPU_NEWLY_IDLE)
		env.dst_grpmask = NULL;

	cpumask_copy(cpus, cpu_active_mask);

	schedstat_inc(sd, lb_count[idle]);

redo:
	if (!should_we_balance(&env)) {
		*continue_balancing = 0;
		goto out_balanced;
	}

	group = find_busiest_group(&env);
	if (!group) {
		schedstat_inc(sd, lb_nobusyg[idle]);
		goto out_balanced;
	}

	busiest = find_busiest_queue(&env, group);
	if (!busiest) {
		schedstat_inc(sd, lb_nobusyq[idle]);
		goto out_balanced;
	}

	BUG_ON(busiest == env.dst_rq);

	schedstat_add(sd, lb_imbalance[idle], env.imbalance);

	env.src_cpu = busiest->cpu;
	env.src_rq = busiest;

	ld_moved = 0;
	if (busiest->nr_running > 1) {
		/*
		 * Attempt to move tasks. If find_busiest_group has found
		 * an imbalance but busiest->nr_running <= 1, the group is
		 * still unbalanced. ld_moved simply stays zero, so it is
		 * correctly treated as an imbalance.
		 */
		env.flags |= LBF_ALL_PINNED;
		env.loop_max  = min(sysctl_sched_nr_migrate, busiest->nr_running);

more_balance:
		raw_spin_lock_irqsave(&busiest->lock, flags);

		/*
		 * cur_ld_moved - load moved in current iteration
		 * ld_moved     - cumulative load moved across iterations
		 */
		cur_ld_moved = detach_tasks(&env);
		/*
		 * We want to potentially lower env.src_cpu's OPP.
		 */
		if (cur_ld_moved)
			update_capacity_of(env.src_cpu);

		/*
		 * We've detached some tasks from busiest_rq. Every
		 * task is masked "TASK_ON_RQ_MIGRATING", so we can safely
		 * unlock busiest->lock, and we are able to be sure
		 * that nobody can manipulate the tasks in parallel.
		 * See task_rq_lock() family for the details.
		 */

		raw_spin_unlock(&busiest->lock);

		if (cur_ld_moved) {
			attach_tasks(&env);
			ld_moved += cur_ld_moved;
			/*
			 * We want to potentially raise env.dst_cpu's OPP.
			 */
			update_capacity_of(env.dst_cpu);
		}

		local_irq_restore(flags);

		if (env.flags & LBF_NEED_BREAK) {
			env.flags &= ~LBF_NEED_BREAK;
			goto more_balance;
		}

		/*
		 * Revisit (affine) tasks on src_cpu that couldn't be moved to
		 * us and move them to an alternate dst_cpu in our sched_group
		 * where they can run. The upper limit on how many times we
		 * iterate on same src_cpu is dependent on number of cpus in our
		 * sched_group.
		 *
		 * This changes load balance semantics a bit on who can move
		 * load to a given_cpu. In addition to the given_cpu itself
		 * (or a ilb_cpu acting on its behalf where given_cpu is
		 * nohz-idle), we now have balance_cpu in a position to move
		 * load to given_cpu. In rare situations, this may cause
		 * conflicts (balance_cpu and given_cpu/ilb_cpu deciding
		 * _independently_ and at _same_ time to move some load to
		 * given_cpu) causing exceess load to be moved to given_cpu.
		 * This however should not happen so much in practice and
		 * moreover subsequent load balance cycles should correct the
		 * excess load moved.
		 */
		if ((env.flags & LBF_DST_PINNED) && env.imbalance > 0) {

			/* Prevent to re-select dst_cpu via env's cpus */
			cpumask_clear_cpu(env.dst_cpu, env.cpus);

			env.dst_rq	 = cpu_rq(env.new_dst_cpu);
			env.dst_cpu	 = env.new_dst_cpu;
			env.flags	&= ~LBF_DST_PINNED;
			env.loop	 = 0;
			env.loop_break	 = sched_nr_migrate_break;

			/*
			 * Go back to "more_balance" rather than "redo" since we
			 * need to continue with same src_cpu.
			 */
			goto more_balance;
		}

		/*
		 * We failed to reach balance because of affinity.
		 */
		if (sd_parent) {
			int *group_imbalance = &sd_parent->groups->sgc->imbalance;

			if ((env.flags & LBF_SOME_PINNED) && env.imbalance > 0)
				*group_imbalance = 1;
		}

		/* All tasks on this runqueue were pinned by CPU affinity */
		if (unlikely(env.flags & LBF_ALL_PINNED)) {
			cpumask_clear_cpu(cpu_of(busiest), cpus);
			if (!cpumask_empty(cpus)) {
				env.loop = 0;
				env.loop_break = sched_nr_migrate_break;
				goto redo;
			}
			goto out_all_pinned;
		}
	}

	if (!ld_moved) {
		schedstat_inc(sd, lb_failed[idle]);
		/*
		 * Increment the failure counter only on periodic balance.
		 * We do not want newidle balance, which can be very
		 * frequent, pollute the failure counter causing
		 * excessive cache_hot migrations and active balances.
		 */
		if (idle != CPU_NEWLY_IDLE)
			sd->nr_balance_failed++;

		if (need_active_balance(&env)) {
			raw_spin_lock_irqsave(&busiest->lock, flags);

			/* don't kick the active_load_balance_cpu_stop,
			 * if the curr task on busiest cpu can't be
			 * moved to this_cpu
			 */
			if (!cpumask_test_cpu(this_cpu,
					tsk_cpus_allowed(busiest->curr))) {
				raw_spin_unlock_irqrestore(&busiest->lock,
							    flags);
				env.flags |= LBF_ALL_PINNED;
				goto out_one_pinned;
			}

			/*
			 * ->active_balance synchronizes accesses to
			 * ->active_balance_work.  Once set, it's cleared
			 * only after active load balance is finished.
			 */
			if (!busiest->active_balance) {
				busiest->active_balance = 1;
				busiest->push_cpu = this_cpu;
				active_balance = 1;
			}
			raw_spin_unlock_irqrestore(&busiest->lock, flags);

			if (active_balance) {
				stop_one_cpu_nowait(cpu_of(busiest),
					active_load_balance_cpu_stop, busiest,
					&busiest->active_balance_work);
			}

			/*
			 * We've kicked active balancing, reset the failure
			 * counter.
			 */
			sd->nr_balance_failed = sd->cache_nice_tries+1;
		}
	} else
		sd->nr_balance_failed = 0;

	if (likely(!active_balance)) {
		/* We were unbalanced, so reset the balancing interval */
		sd->balance_interval = sd->min_interval;
	} else {
		/*
		 * If we've begun active balancing, start to back off. This
		 * case may not be covered by the all_pinned logic if there
		 * is only 1 task on the busy runqueue (because we don't call
		 * detach_tasks).
		 */
		if (sd->balance_interval < sd->max_interval)
			sd->balance_interval *= 2;
	}

	goto out;

out_balanced:
	/*
	 * We reach balance although we may have faced some affinity
	 * constraints. Clear the imbalance flag if it was set.
	 */
	if (sd_parent) {
		int *group_imbalance = &sd_parent->groups->sgc->imbalance;

		if (*group_imbalance)
			*group_imbalance = 0;
	}

out_all_pinned:
	/*
	 * We reach balance because all tasks are pinned at this level so
	 * we can't migrate them. Let the imbalance flag set so parent level
	 * can try to migrate them.
	 */
	schedstat_inc(sd, lb_balanced[idle]);

	sd->nr_balance_failed = 0;

out_one_pinned:
	/* tune up the balancing interval */
	if (((env.flags & LBF_ALL_PINNED) &&
			sd->balance_interval < MAX_PINNED_INTERVAL) ||
			(sd->balance_interval < sd->max_interval))
		sd->balance_interval *= 2;

	ld_moved = 0;
out:
	return ld_moved;
}

static inline unsigned long
get_sd_balance_interval(struct sched_domain *sd, int cpu_busy)
{
	unsigned long interval = sd->balance_interval;

	if (cpu_busy)
		interval *= sd->busy_factor;

	/* scale ms to jiffies */
	interval = msecs_to_jiffies(interval);
	interval = clamp(interval, 1UL, max_load_balance_interval);

	return interval;
}

static inline void
update_next_balance(struct sched_domain *sd, int cpu_busy, unsigned long *next_balance)
{
	unsigned long interval, next;

	interval = get_sd_balance_interval(sd, cpu_busy);
	next = sd->last_balance + interval;

	if (time_after(*next_balance, next))
		*next_balance = next;
}

/*
 * idle_balance is called by schedule() if this_cpu is about to become
 * idle. Attempts to pull tasks from other CPUs.
 */
static int idle_balance(struct rq *this_rq)
{
	unsigned long next_balance = jiffies + HZ;
	int this_cpu = this_rq->cpu;
	struct sched_domain *sd;
	int pulled_task = 0;
	u64 curr_cost = 0;

	idle_enter_fair(this_rq);

	/*
	 * We must set idle_stamp _before_ calling idle_balance(), such that we
	 * measure the duration of idle_balance() as idle time.
	 */
	this_rq->idle_stamp = rq_clock(this_rq);

	if (this_rq->avg_idle < sysctl_sched_migration_cost ||
	    !this_rq->rd->overload) {
		rcu_read_lock();
		sd = rcu_dereference_check_sched_domain(this_rq->sd);
		if (sd)
			update_next_balance(sd, 0, &next_balance);
		rcu_read_unlock();

		goto out;
	}

	raw_spin_unlock(&this_rq->lock);

	update_blocked_averages(this_cpu);
	rcu_read_lock();
	for_each_domain(this_cpu, sd) {
		int continue_balancing = 1;
		u64 t0, domain_cost;

		if (!(sd->flags & SD_LOAD_BALANCE))
			continue;

		if (this_rq->avg_idle < curr_cost + sd->max_newidle_lb_cost) {
			update_next_balance(sd, 0, &next_balance);
			break;
		}

		if (sd->flags & SD_BALANCE_NEWIDLE) {
			t0 = sched_clock_cpu(this_cpu);

			pulled_task = load_balance(this_cpu, this_rq,
						   sd, CPU_NEWLY_IDLE,
						   &continue_balancing);

			domain_cost = sched_clock_cpu(this_cpu) - t0;
			if (domain_cost > sd->max_newidle_lb_cost)
				sd->max_newidle_lb_cost = domain_cost;

			curr_cost += domain_cost;
		}

		update_next_balance(sd, 0, &next_balance);

		/*
		 * Stop searching for tasks to pull if there are
		 * now runnable tasks on this rq.
		 */
		if (pulled_task || this_rq->nr_running > 0)
			break;
	}
	rcu_read_unlock();

	raw_spin_lock(&this_rq->lock);

	if (curr_cost > this_rq->max_idle_balance_cost)
		this_rq->max_idle_balance_cost = curr_cost;

	/*
	 * While browsing the domains, we released the rq lock, a task could
	 * have been enqueued in the meantime. Since we're not going idle,
	 * pretend we pulled a task.
	 */
	if (this_rq->cfs.h_nr_running && !pulled_task)
		pulled_task = 1;

out:
	/* Move the next balance forward */
	if (time_after(this_rq->next_balance, next_balance))
		this_rq->next_balance = next_balance;

	/* Is there a task of a high priority class? */
	if (this_rq->nr_running != this_rq->cfs.h_nr_running)
		pulled_task = -1;

	if (pulled_task) {
		idle_exit_fair(this_rq);
		this_rq->idle_stamp = 0;
	}

	return pulled_task;
}

/*
 * active_load_balance_cpu_stop is run by cpu stopper. It pushes
 * running tasks off the busiest CPU onto idle CPUs. It requires at
 * least 1 task to be running on each physical CPU where possible, and
 * avoids physical / logical imbalances.
 */
static int active_load_balance_cpu_stop(void *data)
{
	struct rq *busiest_rq = data;
	int busiest_cpu = cpu_of(busiest_rq);
	int target_cpu = busiest_rq->push_cpu;
	struct rq *target_rq = cpu_rq(target_cpu);
	struct sched_domain *sd;
	struct task_struct *p = NULL;

	raw_spin_lock_irq(&busiest_rq->lock);

	/* make sure the requested cpu hasn't gone down in the meantime */
	if (unlikely(busiest_cpu != smp_processor_id() ||
		     !busiest_rq->active_balance))
		goto out_unlock;

	/* Is there any task to move? */
	if (busiest_rq->nr_running <= 1)
		goto out_unlock;

	/*
	 * This condition is "impossible", if it occurs
	 * we need to fix it. Originally reported by
	 * Bjorn Helgaas on a 128-cpu setup.
	 */
	BUG_ON(busiest_rq == target_rq);

	/* Search for an sd spanning us and the target CPU. */
	rcu_read_lock();
	for_each_domain(target_cpu, sd) {
		if ((sd->flags & SD_LOAD_BALANCE) &&
		    cpumask_test_cpu(busiest_cpu, sched_domain_span(sd)))
				break;
	}

	if (likely(sd)) {
		struct lb_env env = {
			.sd		= sd,
			.dst_cpu	= target_cpu,
			.dst_rq		= target_rq,
			.src_cpu	= busiest_rq->cpu,
			.src_rq		= busiest_rq,
			.idle		= CPU_IDLE,
		};

		schedstat_inc(sd, alb_count);

		p = detach_one_task(&env);
		if (p) {
			schedstat_inc(sd, alb_pushed);
			/*
			 * We want to potentially lower env.src_cpu's OPP.
			 */
			update_capacity_of(env.src_cpu);
		}
		else
			schedstat_inc(sd, alb_failed);
	}
	rcu_read_unlock();
out_unlock:
	busiest_rq->active_balance = 0;
	raw_spin_unlock(&busiest_rq->lock);

	if (p) {
		attach_one_task(target_rq, p);
		/*
		 * We want to potentially raise target_cpu's OPP.
		 */
		update_capacity_of(target_cpu);
	}

	local_irq_enable();

	return 0;
}

static inline int on_null_domain(struct rq *rq)
{
	return unlikely(!rcu_dereference_sched(rq->sd));
}

#ifdef CONFIG_NO_HZ_COMMON
/*
 * idle load balancing details
 * - When one of the busy CPUs notice that there may be an idle rebalancing
 *   needed, they will kick the idle load balancer, which then does idle
 *   load balancing for all the idle CPUs.
 */
static struct {
	cpumask_var_t idle_cpus_mask;
	atomic_t nr_cpus;
	unsigned long next_balance;     /* in jiffy units */
} nohz ____cacheline_aligned;

static inline int find_new_ilb(void)
{
	int ilb = cpumask_first(nohz.idle_cpus_mask);

	if (ilb < nr_cpu_ids && idle_cpu(ilb))
		return ilb;

	return nr_cpu_ids;
}

/*
 * Kick a CPU to do the nohz balancing, if it is time for it. We pick the
 * nohz_load_balancer CPU (if there is one) otherwise fallback to any idle
 * CPU (if there is one).
 */
static void nohz_balancer_kick(void)
{
	int ilb_cpu;

	nohz.next_balance++;

	ilb_cpu = find_new_ilb();

	if (ilb_cpu >= nr_cpu_ids)
		return;

	if (test_and_set_bit(NOHZ_BALANCE_KICK, nohz_flags(ilb_cpu)))
		return;
	/*
	 * Use smp_send_reschedule() instead of resched_cpu().
	 * This way we generate a sched IPI on the target cpu which
	 * is idle. And the softirq performing nohz idle load balance
	 * will be run before returning from the IPI.
	 */
	smp_send_reschedule(ilb_cpu);
	return;
}

static inline void nohz_balance_exit_idle(int cpu)
{
	if (unlikely(test_bit(NOHZ_TICK_STOPPED, nohz_flags(cpu)))) {
		/*
		 * Completely isolated CPUs don't ever set, so we must test.
		 */
		if (likely(cpumask_test_cpu(cpu, nohz.idle_cpus_mask))) {
			cpumask_clear_cpu(cpu, nohz.idle_cpus_mask);
			atomic_dec(&nohz.nr_cpus);
		}
		clear_bit(NOHZ_TICK_STOPPED, nohz_flags(cpu));
	}
}

static inline void set_cpu_sd_state_busy(void)
{
	struct sched_domain *sd;
	int cpu = smp_processor_id();

	rcu_read_lock();
	sd = rcu_dereference(per_cpu(sd_busy, cpu));

	if (!sd || !sd->nohz_idle)
		goto unlock;
	sd->nohz_idle = 0;

	atomic_inc(&sd->groups->sgc->nr_busy_cpus);
unlock:
	rcu_read_unlock();
}

void set_cpu_sd_state_idle(void)
{
	struct sched_domain *sd;
	int cpu = smp_processor_id();

	rcu_read_lock();
	sd = rcu_dereference(per_cpu(sd_busy, cpu));

	if (!sd || sd->nohz_idle)
		goto unlock;
	sd->nohz_idle = 1;

	atomic_dec(&sd->groups->sgc->nr_busy_cpus);
unlock:
	rcu_read_unlock();
}

/*
 * This routine will record that the cpu is going idle with tick stopped.
 * This info will be used in performing idle load balancing in the future.
 */
void nohz_balance_enter_idle(int cpu)
{
	/*
	 * If this cpu is going down, then nothing needs to be done.
	 */
	if (!cpu_active(cpu))
		return;

	if (test_bit(NOHZ_TICK_STOPPED, nohz_flags(cpu)))
		return;

	/*
	 * If we're a completely isolated CPU, we don't play.
	 */
	if (on_null_domain(cpu_rq(cpu)))
		return;

	cpumask_set_cpu(cpu, nohz.idle_cpus_mask);
	atomic_inc(&nohz.nr_cpus);
	set_bit(NOHZ_TICK_STOPPED, nohz_flags(cpu));
}

static int sched_ilb_notifier(struct notifier_block *nfb,
					unsigned long action, void *hcpu)
{
	switch (action & ~CPU_TASKS_FROZEN) {
	case CPU_DYING:
		nohz_balance_exit_idle(smp_processor_id());
		return NOTIFY_OK;
	default:
		return NOTIFY_DONE;
	}
}
#endif

static DEFINE_SPINLOCK(balancing);

/*
 * Scale the max load_balance interval with the number of CPUs in the system.
 * This trades load-balance latency on larger machines for less cross talk.
 */
void update_max_interval(void)
{
	max_load_balance_interval = HZ*num_online_cpus()/10;
}

/*
 * It checks each scheduling domain to see if it is due to be balanced,
 * and initiates a balancing operation if so.
 *
 * Balancing parameters are set up in init_sched_domains.
 */
static void rebalance_domains(struct rq *rq, enum cpu_idle_type idle)
{
	int continue_balancing = 1;
	int cpu = rq->cpu;
	unsigned long interval;
	struct sched_domain *sd;
	/* Earliest time when we have to do rebalance again */
	unsigned long next_balance = jiffies + 60*HZ;
	int update_next_balance = 0;
	int need_serialize, need_decay = 0;
	u64 max_cost = 0;

	update_blocked_averages(cpu);

	rcu_read_lock();
	for_each_domain(cpu, sd) {
		/*
		 * Decay the newidle max times here because this is a regular
		 * visit to all the domains. Decay ~1% per second.
		 */
		if (time_after(jiffies, sd->next_decay_max_lb_cost)) {
			sd->max_newidle_lb_cost =
				(sd->max_newidle_lb_cost * 253) / 256;
			sd->next_decay_max_lb_cost = jiffies + HZ;
			need_decay = 1;
		}
		max_cost += sd->max_newidle_lb_cost;

		if (!(sd->flags & SD_LOAD_BALANCE))
			continue;

		/*
		 * Stop the load balance at this level. There is another
		 * CPU in our sched group which is doing load balancing more
		 * actively.
		 */
		if (!continue_balancing) {
			if (need_decay)
				continue;
			break;
		}

		interval = get_sd_balance_interval(sd, idle != CPU_IDLE);

		need_serialize = sd->flags & SD_SERIALIZE;
		if (need_serialize) {
			if (!spin_trylock(&balancing))
				goto out;
		}

		if (time_after_eq(jiffies, sd->last_balance + interval)) {
			if (load_balance(cpu, rq, sd, idle, &continue_balancing)) {
				/*
				 * The LBF_DST_PINNED logic could have changed
				 * env->dst_cpu, so we can't know our idle
				 * state even if we migrated tasks. Update it.
				 */
				idle = idle_cpu(cpu) ? CPU_IDLE : CPU_NOT_IDLE;
			}
			sd->last_balance = jiffies;
			interval = get_sd_balance_interval(sd, idle != CPU_IDLE);
		}
		if (need_serialize)
			spin_unlock(&balancing);
out:
		if (time_after(next_balance, sd->last_balance + interval)) {
			next_balance = sd->last_balance + interval;
			update_next_balance = 1;
		}
	}
	if (need_decay) {
		/*
		 * Ensure the rq-wide value also decays but keep it at a
		 * reasonable floor to avoid funnies with rq->avg_idle.
		 */
		rq->max_idle_balance_cost =
			max((u64)sysctl_sched_migration_cost, max_cost);
	}
	rcu_read_unlock();

	/*
	 * next_balance will be updated only when there is a need.
	 * When the cpu is attached to null domain for ex, it will not be
	 * updated.
	 */
	if (likely(update_next_balance))
		rq->next_balance = next_balance;
}

#ifdef CONFIG_NO_HZ_COMMON
/*
 * In CONFIG_NO_HZ_COMMON case, the idle balance kickee will do the
 * rebalancing for all the cpus for whom scheduler ticks are stopped.
 */
static void nohz_idle_balance(struct rq *this_rq, enum cpu_idle_type idle)
{
	int this_cpu = this_rq->cpu;
	struct rq *rq;
	int balance_cpu;

	if (idle != CPU_IDLE ||
	    !test_bit(NOHZ_BALANCE_KICK, nohz_flags(this_cpu)))
		goto end;

	for_each_cpu(balance_cpu, nohz.idle_cpus_mask) {
		if (balance_cpu == this_cpu || !idle_cpu(balance_cpu))
			continue;

		/*
		 * If this cpu gets work to do, stop the load balancing
		 * work being done for other cpus. Next load
		 * balancing owner will pick it up.
		 */
		if (need_resched())
			break;

		rq = cpu_rq(balance_cpu);

		/*
		 * If time for next balance is due,
		 * do the balance.
		 */
		if (time_after_eq(jiffies, rq->next_balance)) {
			raw_spin_lock_irq(&rq->lock);
			update_rq_clock(rq);
			update_idle_cpu_load(rq);
			raw_spin_unlock_irq(&rq->lock);
			rebalance_domains(rq, CPU_IDLE);
		}

		if (time_after(this_rq->next_balance, rq->next_balance))
			this_rq->next_balance = rq->next_balance;
	}
	nohz.next_balance = this_rq->next_balance;
end:
	clear_bit(NOHZ_BALANCE_KICK, nohz_flags(this_cpu));
}

/*
 * Current heuristic for kicking the idle load balancer in the presence
 * of an idle cpu in the system.
 *   - This rq has more than one task.
 *   - This rq has at least one CFS task and the capacity of the CPU is
 *     significantly reduced because of RT tasks or IRQs.
 *   - At parent of LLC scheduler domain level, this cpu's scheduler group has
 *     multiple busy cpu.
 *   - For SD_ASYM_PACKING, if the lower numbered cpu's in the scheduler
 *     domain span are idle.
 */
static inline bool nohz_kick_needed(struct rq *rq)
{
	unsigned long now = jiffies;
	struct sched_domain *sd;
	struct sched_group_capacity *sgc;
	int nr_busy, cpu = rq->cpu;
	bool kick = false;

	if (unlikely(rq->idle_balance))
		return false;

       /*
	* We may be recently in ticked or tickless idle mode. At the first
	* busy tick after returning from idle, we will update the busy stats.
	*/
	set_cpu_sd_state_busy();
	nohz_balance_exit_idle(cpu);

	/*
	 * None are in tickless mode and hence no need for NOHZ idle load
	 * balancing.
	 */
	if (likely(!atomic_read(&nohz.nr_cpus)))
		return false;

	if (time_before(now, nohz.next_balance))
		return false;

	if (rq->nr_running >= 2)
		return true;

	rcu_read_lock();
	sd = rcu_dereference(per_cpu(sd_busy, cpu));
	if (sd) {
		sgc = sd->groups->sgc;
		nr_busy = atomic_read(&sgc->nr_busy_cpus);

		if (nr_busy > 1) {
			kick = true;
			goto unlock;
		}

	}

	sd = rcu_dereference(rq->sd);
	if (sd) {
		if ((rq->cfs.h_nr_running >= 1) &&
				check_cpu_capacity(rq, sd)) {
			kick = true;
			goto unlock;
		}
	}

	sd = rcu_dereference(per_cpu(sd_asym, cpu));
	if (sd && (cpumask_first_and(nohz.idle_cpus_mask,
				  sched_domain_span(sd)) < cpu)) {
		kick = true;
		goto unlock;
	}

unlock:
	rcu_read_unlock();
	return kick;
}
#else
static void nohz_idle_balance(struct rq *this_rq, enum cpu_idle_type idle) { }
#endif

/*
 * run_rebalance_domains is triggered when needed from the scheduler tick.
 * Also triggered for nohz idle balancing (with nohz_balancing_kick set).
 */
static void run_rebalance_domains(struct softirq_action *h)
{
	struct rq *this_rq = this_rq();
	enum cpu_idle_type idle = this_rq->idle_balance ?
						CPU_IDLE : CPU_NOT_IDLE;

	/*
	 * If this cpu has a pending nohz_balance_kick, then do the
	 * balancing on behalf of the other idle cpus whose ticks are
	 * stopped. Do nohz_idle_balance *before* rebalance_domains to
	 * give the idle cpus a chance to load balance. Else we may
	 * load balance only within the local sched_domain hierarchy
	 * and abort nohz_idle_balance altogether if we pull some load.
	 */
	nohz_idle_balance(this_rq, idle);
	rebalance_domains(this_rq, idle);
}

/*
 * Trigger the SCHED_SOFTIRQ if it is time to do periodic load balancing.
 */
void trigger_load_balance(struct rq *rq)
{
	/* Don't need to rebalance while attached to NULL domain */
	if (unlikely(on_null_domain(rq)))
		return;

	if (time_after_eq(jiffies, rq->next_balance))
		raise_softirq(SCHED_SOFTIRQ);
#ifdef CONFIG_NO_HZ_COMMON
	if (nohz_kick_needed(rq))
		nohz_balancer_kick();
#endif
}

static void rq_online_fair(struct rq *rq)
{
	update_sysctl();

	update_runtime_enabled(rq);
}

static void rq_offline_fair(struct rq *rq)
{
	update_sysctl();

	/* Ensure any throttled groups are reachable by pick_next_task */
	unthrottle_offline_cfs_rqs(rq);
}

#endif /* CONFIG_SMP */

/*
 * scheduler tick hitting a task of our scheduling class:
 */
static void task_tick_fair(struct rq *rq, struct task_struct *curr, int queued)
{
	struct cfs_rq *cfs_rq;
	struct sched_entity *se = &curr->se;

	for_each_sched_entity(se) {
		cfs_rq = cfs_rq_of(se);
		entity_tick(cfs_rq, se, queued);
	}

	if (numabalancing_enabled)
		task_tick_numa(rq, curr);

	/*
	 * To make free room for a task that is building up its "real"
	 * utilization and to harm its performance the least, request a
	 * jump to max OPP as soon as get_cpu_usage() crosses the UP
	 * threshold. The UP threshold is built relative to the current
	 * capacity (OPP), by using capacity_margin.
	 */
	if (sched_energy_freq()) {
		int cpu = cpu_of(rq);
		unsigned long capacity_orig = capacity_orig_of(cpu);
		unsigned long capacity_curr = capacity_curr_of(cpu);

		if (capacity_curr < capacity_orig &&
		    (capacity_curr * SCHED_LOAD_SCALE) <
		    (cpu_util(cpu) * capacity_margin))
			cpufreq_sched_set_cap(cpu, capacity_orig);
	}
}

/*
 * called on fork with the child task as argument from the parent's context
 *  - child not yet on the tasklist
 *  - preemption disabled
 */
static void task_fork_fair(struct task_struct *p)
{
	struct cfs_rq *cfs_rq;
	struct sched_entity *se = &p->se, *curr;
	int this_cpu = smp_processor_id();
	struct rq *rq = this_rq();
	unsigned long flags;

	raw_spin_lock_irqsave(&rq->lock, flags);

	update_rq_clock(rq);

	cfs_rq = task_cfs_rq(current);
	curr = cfs_rq->curr;

	/*
	 * Not only the cpu but also the task_group of the parent might have
	 * been changed after parent->se.parent,cfs_rq were copied to
	 * child->se.parent,cfs_rq. So call __set_task_cpu() to make those
	 * of child point to valid ones.
	 */
	rcu_read_lock();
	__set_task_cpu(p, this_cpu);
	rcu_read_unlock();

	update_curr(cfs_rq);

	if (curr)
		se->vruntime = curr->vruntime;
	place_entity(cfs_rq, se, 1);

	if (sysctl_sched_child_runs_first && curr && entity_before(curr, se)) {
		/*
		 * Upon rescheduling, sched_class::put_prev_task() will place
		 * 'current' within the tree based on its new key value.
		 */
		swap(curr->vruntime, se->vruntime);
		resched_curr(rq);
	}

	se->vruntime -= cfs_rq->min_vruntime;

	raw_spin_unlock_irqrestore(&rq->lock, flags);
}

/*
 * Priority of the task has changed. Check to see if we preempt
 * the current task.
 */
static void
prio_changed_fair(struct rq *rq, struct task_struct *p, int oldprio)
{
	if (!task_on_rq_queued(p))
		return;

	/*
	 * Reschedule if we are currently running on this runqueue and
	 * our priority decreased, or if we are not currently running on
	 * this runqueue and our priority is higher than the current's
	 */
	if (rq->curr == p) {
		if (p->prio > oldprio)
			resched_curr(rq);
	} else
		check_preempt_curr(rq, p, 0);
}

static void switched_from_fair(struct rq *rq, struct task_struct *p)
{
	struct sched_entity *se = &p->se;
	struct cfs_rq *cfs_rq = cfs_rq_of(se);

	/*
	 * Ensure the task's vruntime is normalized, so that when it's
	 * switched back to the fair class the enqueue_entity(.flags=0) will
	 * do the right thing.
	 *
	 * If it's queued, then the dequeue_entity(.flags=0) will already
	 * have normalized the vruntime, if it's !queued, then only when
	 * the task is sleeping will it still have non-normalized vruntime.
	 */
	if (!task_on_rq_queued(p) && p->state != TASK_RUNNING) {
		/*
		 * Fix up our vruntime so that the current sleep doesn't
		 * cause 'unlimited' sleep bonus.
		 */
		place_entity(cfs_rq, se, 0);
		se->vruntime -= cfs_rq->min_vruntime;
	}

#ifdef CONFIG_SMP
	/* Catch up with the cfs_rq and remove our load when we leave */
	__update_load_avg(cfs_rq->avg.last_update_time, cpu_of(rq), &se->avg,
		se->on_rq * scale_load_down(se->load.weight), cfs_rq->curr == se, NULL);

	cfs_rq->avg.load_avg =
		max_t(long, cfs_rq->avg.load_avg - se->avg.load_avg, 0);
	cfs_rq->avg.load_sum =
		max_t(s64, cfs_rq->avg.load_sum - se->avg.load_sum, 0);
	cfs_rq->avg.util_avg =
		max_t(long, cfs_rq->avg.util_avg - se->avg.util_avg, 0);
	cfs_rq->avg.util_sum =
		max_t(s32, cfs_rq->avg.util_sum - se->avg.util_sum, 0);
#endif
}

/*
 * We switched to the sched_fair class.
 */
static void switched_to_fair(struct rq *rq, struct task_struct *p)
{
	struct sched_entity *se = &p->se;

#ifdef CONFIG_FAIR_GROUP_SCHED
	/*
	 * Since the real-depth could have been changed (only FAIR
	 * class maintain depth value), reset depth properly.
	 */
	se->depth = se->parent ? se->parent->depth + 1 : 0;
#endif

	if (!task_on_rq_queued(p)) {

		/*
		 * Ensure the task has a non-normalized vruntime when it is switched
		 * back to the fair class with !queued, so that enqueue_entity() at
		 * wake-up time will do the right thing.
		 *
		 * If it's queued, then the enqueue_entity(.flags=0) makes the task
		 * has non-normalized vruntime, if it's !queued, then it still has
		 * normalized vruntime.
		 */
		if (p->state != TASK_RUNNING)
			se->vruntime += cfs_rq_of(se)->min_vruntime;
		return;
	}

	/*
	 * We were most likely switched from sched_rt, so
	 * kick off the schedule if running, otherwise just see
	 * if we can still preempt the current task.
	 */
	if (rq->curr == p)
		resched_curr(rq);
	else
		check_preempt_curr(rq, p, 0);
}

/* Account for a task changing its policy or group.
 *
 * This routine is mostly called to set cfs_rq->curr field when a task
 * migrates between groups/classes.
 */
static void set_curr_task_fair(struct rq *rq)
{
	struct sched_entity *se = &rq->curr->se;

	for_each_sched_entity(se) {
		struct cfs_rq *cfs_rq = cfs_rq_of(se);

		set_next_entity(cfs_rq, se);
		/* ensure bandwidth has been allocated on our new cfs_rq */
		account_cfs_rq_runtime(cfs_rq, 0);
	}
}

void init_cfs_rq(struct cfs_rq *cfs_rq)
{
	cfs_rq->tasks_timeline = RB_ROOT;
	cfs_rq->min_vruntime = (u64)(-(1LL << 20));
#ifndef CONFIG_64BIT
	cfs_rq->min_vruntime_copy = cfs_rq->min_vruntime;
#endif
#ifdef CONFIG_SMP
	atomic_long_set(&cfs_rq->removed_load_avg, 0);
	atomic_long_set(&cfs_rq->removed_util_avg, 0);
#endif
}

#ifdef CONFIG_FAIR_GROUP_SCHED
static void task_move_group_fair(struct task_struct *p, int queued)
{
	struct sched_entity *se = &p->se;
	struct cfs_rq *cfs_rq;

	/*
	 * If the task was not on the rq at the time of this cgroup movement
	 * it must have been asleep, sleeping tasks keep their ->vruntime
	 * absolute on their old rq until wakeup (needed for the fair sleeper
	 * bonus in place_entity()).
	 *
	 * If it was on the rq, we've just 'preempted' it, which does convert
	 * ->vruntime to a relative base.
	 *
	 * Make sure both cases convert their relative position when migrating
	 * to another cgroup's rq. This does somewhat interfere with the
	 * fair sleeper stuff for the first placement, but who cares.
	 */
	/*
	 * When !queued, vruntime of the task has usually NOT been normalized.
	 * But there are some cases where it has already been normalized:
	 *
	 * - Moving a forked child which is waiting for being woken up by
	 *   wake_up_new_task().
	 * - Moving a task which has been woken up by try_to_wake_up() and
	 *   waiting for actually being woken up by sched_ttwu_pending().
	 *
	 * To prevent boost or penalty in the new cfs_rq caused by delta
	 * min_vruntime between the two cfs_rqs, we skip vruntime adjustment.
	 */
	if (!queued && (!se->sum_exec_runtime || p->state == TASK_WAKING))
		queued = 1;

	if (!queued)
		se->vruntime -= cfs_rq_of(se)->min_vruntime;
	set_task_rq(p, task_cpu(p));
	se->depth = se->parent ? se->parent->depth + 1 : 0;
	if (!queued) {
		cfs_rq = cfs_rq_of(se);
		se->vruntime += cfs_rq->min_vruntime;

#ifdef CONFIG_SMP
		/* Virtually synchronize task with its new cfs_rq */
		p->se.avg.last_update_time = cfs_rq->avg.last_update_time;
		cfs_rq->avg.load_avg += p->se.avg.load_avg;
		cfs_rq->avg.load_sum += p->se.avg.load_sum;
		cfs_rq->avg.util_avg += p->se.avg.util_avg;
		cfs_rq->avg.util_sum += p->se.avg.util_sum;
#endif
	}
}

void free_fair_sched_group(struct task_group *tg)
{
	int i;

	destroy_cfs_bandwidth(tg_cfs_bandwidth(tg));

	for_each_possible_cpu(i) {
		if (tg->cfs_rq)
			kfree(tg->cfs_rq[i]);
		if (tg->se) {
			if (tg->se[i])
				remove_entity_load_avg(tg->se[i]);
			kfree(tg->se[i]);
		}
	}

	kfree(tg->cfs_rq);
	kfree(tg->se);
}

int alloc_fair_sched_group(struct task_group *tg, struct task_group *parent)
{
	struct cfs_rq *cfs_rq;
	struct sched_entity *se;
	int i;

	tg->cfs_rq = kzalloc(sizeof(cfs_rq) * nr_cpu_ids, GFP_KERNEL);
	if (!tg->cfs_rq)
		goto err;
	tg->se = kzalloc(sizeof(se) * nr_cpu_ids, GFP_KERNEL);
	if (!tg->se)
		goto err;

	tg->shares = NICE_0_LOAD;

	init_cfs_bandwidth(tg_cfs_bandwidth(tg));

	for_each_possible_cpu(i) {
		cfs_rq = kzalloc_node(sizeof(struct cfs_rq),
				      GFP_KERNEL, cpu_to_node(i));
		if (!cfs_rq)
			goto err;

		se = kzalloc_node(sizeof(struct sched_entity),
				  GFP_KERNEL, cpu_to_node(i));
		if (!se)
			goto err_free_rq;

		init_cfs_rq(cfs_rq);
		init_tg_cfs_entry(tg, cfs_rq, se, i, parent->se[i]);
		init_entity_runnable_average(se);
	}

	return 1;

err_free_rq:
	kfree(cfs_rq);
err:
	return 0;
}

void unregister_fair_sched_group(struct task_group *tg, int cpu)
{
	struct rq *rq = cpu_rq(cpu);
	unsigned long flags;

	/*
	* Only empty task groups can be destroyed; so we can speculatively
	* check on_list without danger of it being re-added.
	*/
	if (!tg->cfs_rq[cpu]->on_list)
		return;

	raw_spin_lock_irqsave(&rq->lock, flags);
	list_del_leaf_cfs_rq(tg->cfs_rq[cpu]);
	raw_spin_unlock_irqrestore(&rq->lock, flags);
}

void init_tg_cfs_entry(struct task_group *tg, struct cfs_rq *cfs_rq,
			struct sched_entity *se, int cpu,
			struct sched_entity *parent)
{
	struct rq *rq = cpu_rq(cpu);

	cfs_rq->tg = tg;
	cfs_rq->rq = rq;
	init_cfs_rq_runtime(cfs_rq);

	tg->cfs_rq[cpu] = cfs_rq;
	tg->se[cpu] = se;

	/* se could be NULL for root_task_group */
	if (!se)
		return;

	if (!parent) {
		se->cfs_rq = &rq->cfs;
		se->depth = 0;
	} else {
		se->cfs_rq = parent->my_q;
		se->depth = parent->depth + 1;
	}

	se->my_q = cfs_rq;
	/* guarantee group entities always have weight */
	update_load_set(&se->load, NICE_0_LOAD);
	se->parent = parent;
}

static DEFINE_MUTEX(shares_mutex);

int sched_group_set_shares(struct task_group *tg, unsigned long shares)
{
	int i;
	unsigned long flags;

	/*
	 * We can't change the weight of the root cgroup.
	 */
	if (!tg->se[0])
		return -EINVAL;

	shares = clamp(shares, scale_load(MIN_SHARES), scale_load(MAX_SHARES));

	mutex_lock(&shares_mutex);
	if (tg->shares == shares)
		goto done;

	tg->shares = shares;
	for_each_possible_cpu(i) {
		struct rq *rq = cpu_rq(i);
		struct sched_entity *se;

		se = tg->se[i];
		/* Propagate contribution to hierarchy */
		raw_spin_lock_irqsave(&rq->lock, flags);

		/* Possible calls to update_curr() need rq clock */
		update_rq_clock(rq);
		for_each_sched_entity(se)
			update_cfs_shares(group_cfs_rq(se));
		raw_spin_unlock_irqrestore(&rq->lock, flags);
	}

done:
	mutex_unlock(&shares_mutex);
	return 0;
}
#else /* CONFIG_FAIR_GROUP_SCHED */

void free_fair_sched_group(struct task_group *tg) { }

int alloc_fair_sched_group(struct task_group *tg, struct task_group *parent)
{
	return 1;
}

void unregister_fair_sched_group(struct task_group *tg, int cpu) { }

#endif /* CONFIG_FAIR_GROUP_SCHED */


static unsigned int get_rr_interval_fair(struct rq *rq, struct task_struct *task)
{
	struct sched_entity *se = &task->se;
	unsigned int rr_interval = 0;

	/*
	 * Time slice is 0 for SCHED_OTHER tasks that are on an otherwise
	 * idle runqueue:
	 */
	if (rq->cfs.load.weight)
		rr_interval = NS_TO_JIFFIES(sched_slice(cfs_rq_of(se), se));

	return rr_interval;
}

/*
 * All the scheduling class methods:
 */
const struct sched_class fair_sched_class = {
	.next			= &idle_sched_class,
	.enqueue_task		= enqueue_task_fair,
	.dequeue_task		= dequeue_task_fair,
	.yield_task		= yield_task_fair,
	.yield_to_task		= yield_to_task_fair,

	.check_preempt_curr	= check_preempt_wakeup,

	.pick_next_task		= pick_next_task_fair,
	.put_prev_task		= put_prev_task_fair,

#ifdef CONFIG_SMP
	.select_task_rq		= select_task_rq_fair,
	.migrate_task_rq	= migrate_task_rq_fair,

	.rq_online		= rq_online_fair,
	.rq_offline		= rq_offline_fair,

	.task_waking		= task_waking_fair,
	.task_dead		= task_dead_fair,
	.set_cpus_allowed	= set_cpus_allowed_common,
#endif

	.set_curr_task          = set_curr_task_fair,
	.task_tick		= task_tick_fair,
	.task_fork		= task_fork_fair,

	.prio_changed		= prio_changed_fair,
	.switched_from		= switched_from_fair,
	.switched_to		= switched_to_fair,

	.get_rr_interval	= get_rr_interval_fair,

	.update_curr		= update_curr_fair,

#ifdef CONFIG_FAIR_GROUP_SCHED
	.task_move_group	= task_move_group_fair,
#endif
};

#ifdef CONFIG_SCHED_DEBUG
void print_cfs_stats(struct seq_file *m, int cpu)
{
	struct cfs_rq *cfs_rq;

	rcu_read_lock();
	for_each_leaf_cfs_rq(cpu_rq(cpu), cfs_rq)
		print_cfs_rq(m, cpu, cfs_rq);
	rcu_read_unlock();
}

#ifdef CONFIG_NUMA_BALANCING
void show_numa_stats(struct task_struct *p, struct seq_file *m)
{
	int node;
	unsigned long tsf = 0, tpf = 0, gsf = 0, gpf = 0;

	for_each_online_node(node) {
		if (p->numa_faults) {
			tsf = p->numa_faults[task_faults_idx(NUMA_MEM, node, 0)];
			tpf = p->numa_faults[task_faults_idx(NUMA_MEM, node, 1)];
		}
		if (p->numa_group) {
			gsf = p->numa_group->faults[task_faults_idx(NUMA_MEM, node, 0)],
			gpf = p->numa_group->faults[task_faults_idx(NUMA_MEM, node, 1)];
		}
		print_numa_stats(m, node, tsf, tpf, gsf, gpf);
	}
}
#endif /* CONFIG_NUMA_BALANCING */
#endif /* CONFIG_SCHED_DEBUG */

__init void init_sched_fair_class(void)
{
#ifdef CONFIG_SMP
	open_softirq(SCHED_SOFTIRQ, run_rebalance_domains);

#ifdef CONFIG_NO_HZ_COMMON
	nohz.next_balance = jiffies;
	zalloc_cpumask_var(&nohz.idle_cpus_mask, GFP_NOWAIT);
	cpu_notifier(sched_ilb_notifier, 0);
#endif
#endif /* SMP */

}<|MERGE_RESOLUTION|>--- conflicted
+++ resolved
@@ -2598,11 +2598,7 @@
 			}
 		}
 		if (running)
-<<<<<<< HEAD
 			sa->util_sum += scale(scaled_delta_w, scale_cpu);
-=======
-			sa->util_sum = scale(scaled_delta_w, scale_cpu);
->>>>>>> 4e919922
 
 		delta -= delta_w;
 
@@ -4087,10 +4083,7 @@
  */
 static unsigned int capacity_margin = 1280;
 static int cpu_util(int cpu);
-<<<<<<< HEAD
-=======
 static inline unsigned long boosted_cpu_util(int cpu);
->>>>>>> 4e919922
 
 static void update_capacity_of(int cpu)
 {
@@ -4099,12 +4092,8 @@
 	if (!sched_energy_freq())
 		return;
 
-<<<<<<< HEAD
-	req_cap = cpu_util(cpu) * capacity_margin
-=======
 	req_cap = boosted_cpu_util(cpu);
 	req_cap = req_cap * capacity_margin
->>>>>>> 4e919922
 			>> SCHED_CAPACITY_SHIFT;
 	cpufreq_sched_set_cap(cpu, req_cap);
 }
@@ -4157,11 +4146,8 @@
 	if (!se) {
 		add_nr_running(rq, 1);
 
-<<<<<<< HEAD
-=======
 		schedtune_enqueue_task(p, cpu_of(rq));
 
->>>>>>> 4e919922
 		/*
 		 * We want to potentially trigger a freq switch request only for
                  * tasks that are waking up; this is because we get here also during
@@ -4990,11 +4976,7 @@
  * current capacity (capacity_curr <= capacity_orig) of the CPU because it is
  * the running time on this CPU scaled by capacity_curr.
  *
-<<<<<<< HEAD
  * Nevertheless, cfs_rq.avg.util_avg can be higher than capacity_curr or even
-=======
- * Nevertheless, cfs.avg.util_avg can be higher than capacity_curr or even
->>>>>>> 4e919922
  * higher than capacity_orig because of unfortunate rounding in
  * cfs.avg.util_avg or just after migrating tasks and new task wakeups until
  * the average stabilizes with the new running time. We need to check that the
