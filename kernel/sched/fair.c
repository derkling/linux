/*
 * Completely Fair Scheduling (CFS) Class (SCHED_NORMAL/SCHED_BATCH)
 *
 *  Copyright (C) 2007 Red Hat, Inc., Ingo Molnar <mingo@redhat.com>
 *
 *  Interactivity improvements by Mike Galbraith
 *  (C) 2007 Mike Galbraith <efault@gmx.de>
 *
 *  Various enhancements by Dmitry Adamushko.
 *  (C) 2007 Dmitry Adamushko <dmitry.adamushko@gmail.com>
 *
 *  Group scheduling enhancements by Srivatsa Vaddagiri
 *  Copyright IBM Corporation, 2007
 *  Author: Srivatsa Vaddagiri <vatsa@linux.vnet.ibm.com>
 *
 *  Scaled math optimizations by Thomas Gleixner
 *  Copyright (C) 2007, Thomas Gleixner <tglx@linutronix.de>
 *
 *  Adaptive scheduling granularity, math enhancements by Peter Zijlstra
 *  Copyright (C) 2007 Red Hat, Inc., Peter Zijlstra <pzijlstr@redhat.com>
 */

#include <linux/latencytop.h>
#include <linux/sched.h>
#include <linux/cpumask.h>
#include <linux/cpuidle.h>
#include <linux/slab.h>
#include <linux/profile.h>
#include <linux/interrupt.h>
#include <linux/mempolicy.h>
#include <linux/migrate.h>
#include <linux/task_work.h>

#include <trace/events/sched.h>

#include "sched.h"

/*
 * Targeted preemption latency for CPU-bound tasks:
 * (default: 6ms * (1 + ilog(ncpus)), units: nanoseconds)
 *
 * NOTE: this latency value is not the same as the concept of
 * 'timeslice length' - timeslices in CFS are of variable length
 * and have no persistent notion like in traditional, time-slice
 * based scheduling concepts.
 *
 * (to see the precise effective timeslice length of your workload,
 *  run vmstat and monitor the context-switches (cs) field)
 */
unsigned int sysctl_sched_latency = 6000000ULL;
unsigned int normalized_sysctl_sched_latency = 6000000ULL;

/*
 * The initial- and re-scaling of tunables is configurable
 * (default SCHED_TUNABLESCALING_LOG = *(1+ilog(ncpus))
 *
 * Options are:
 * SCHED_TUNABLESCALING_NONE - unscaled, always *1
 * SCHED_TUNABLESCALING_LOG - scaled logarithmical, *1+ilog(ncpus)
 * SCHED_TUNABLESCALING_LINEAR - scaled linear, *ncpus
 */
enum sched_tunable_scaling sysctl_sched_tunable_scaling
	= SCHED_TUNABLESCALING_LOG;

/*
 * Minimal preemption granularity for CPU-bound tasks:
 * (default: 0.75 msec * (1 + ilog(ncpus)), units: nanoseconds)
 */
unsigned int sysctl_sched_min_granularity = 750000ULL;
unsigned int normalized_sysctl_sched_min_granularity = 750000ULL;

/*
 * is kept at sysctl_sched_latency / sysctl_sched_min_granularity
 */
static unsigned int sched_nr_latency = 8;

/*
 * After fork, child runs first. If set to 0 (default) then
 * parent will (try to) run first.
 */
unsigned int sysctl_sched_child_runs_first __read_mostly;

/*
 * SCHED_OTHER wake-up granularity.
 * (default: 1 msec * (1 + ilog(ncpus)), units: nanoseconds)
 *
 * This option delays the preemption effects of decoupled workloads
 * and reduces their over-scheduling. Synchronous workloads will still
 * have immediate wakeup/sleep latencies.
 */
unsigned int sysctl_sched_wakeup_granularity = 1000000UL;
unsigned int normalized_sysctl_sched_wakeup_granularity = 1000000UL;

const_debug unsigned int sysctl_sched_migration_cost = 500000UL;

/*
 * The exponential sliding  window over which load is averaged for shares
 * distribution.
 * (default: 10msec)
 */
unsigned int __read_mostly sysctl_sched_shares_window = 10000000UL;

#ifdef CONFIG_CFS_BANDWIDTH
/*
 * Amount of runtime to allocate from global (tg) to local (per-cfs_rq) pool
 * each time a cfs_rq requests quota.
 *
 * Note: in the case that the slice exceeds the runtime remaining (either due
 * to consumption or the quota being specified to be smaller than the slice)
 * we will always only issue the remaining available time.
 *
 * default: 5 msec, units: microseconds
  */
unsigned int sysctl_sched_cfs_bandwidth_slice = 5000UL;
#endif

static inline void update_load_add(struct load_weight *lw, unsigned long inc)
{
	lw->weight += inc;
	lw->inv_weight = 0;
}

static inline void update_load_sub(struct load_weight *lw, unsigned long dec)
{
	lw->weight -= dec;
	lw->inv_weight = 0;
}

static inline void update_load_set(struct load_weight *lw, unsigned long w)
{
	lw->weight = w;
	lw->inv_weight = 0;
}

/*
 * Increase the granularity value when there are more CPUs,
 * because with more CPUs the 'effective latency' as visible
 * to users decreases. But the relationship is not linear,
 * so pick a second-best guess by going with the log2 of the
 * number of CPUs.
 *
 * This idea comes from the SD scheduler of Con Kolivas:
 */
static int get_update_sysctl_factor(void)
{
	unsigned int cpus = min_t(int, num_online_cpus(), 8);
	unsigned int factor;

	switch (sysctl_sched_tunable_scaling) {
	case SCHED_TUNABLESCALING_NONE:
		factor = 1;
		break;
	case SCHED_TUNABLESCALING_LINEAR:
		factor = cpus;
		break;
	case SCHED_TUNABLESCALING_LOG:
	default:
		factor = 1 + ilog2(cpus);
		break;
	}

	return factor;
}

static void update_sysctl(void)
{
	unsigned int factor = get_update_sysctl_factor();

#define SET_SYSCTL(name) \
	(sysctl_##name = (factor) * normalized_sysctl_##name)
	SET_SYSCTL(sched_min_granularity);
	SET_SYSCTL(sched_latency);
	SET_SYSCTL(sched_wakeup_granularity);
#undef SET_SYSCTL
}

void sched_init_granularity(void)
{
	update_sysctl();
}

#define WMULT_CONST	(~0U)
#define WMULT_SHIFT	32

static void __update_inv_weight(struct load_weight *lw)
{
	unsigned long w;

	if (likely(lw->inv_weight))
		return;

	w = scale_load_down(lw->weight);

	if (BITS_PER_LONG > 32 && unlikely(w >= WMULT_CONST))
		lw->inv_weight = 1;
	else if (unlikely(!w))
		lw->inv_weight = WMULT_CONST;
	else
		lw->inv_weight = WMULT_CONST / w;
}

/*
 * delta_exec * weight / lw.weight
 *   OR
 * (delta_exec * (weight * lw->inv_weight)) >> WMULT_SHIFT
 *
 * Either weight := NICE_0_LOAD and lw \e prio_to_wmult[], in which case
 * we're guaranteed shift stays positive because inv_weight is guaranteed to
 * fit 32 bits, and NICE_0_LOAD gives another 10 bits; therefore shift >= 22.
 *
 * Or, weight =< lw.weight (because lw.weight is the runqueue weight), thus
 * weight/lw.weight <= 1, and therefore our shift will also be positive.
 */
static u64 __calc_delta(u64 delta_exec, unsigned long weight, struct load_weight *lw)
{
	u64 fact = scale_load_down(weight);
	int shift = WMULT_SHIFT;

	__update_inv_weight(lw);

	if (unlikely(fact >> 32)) {
		while (fact >> 32) {
			fact >>= 1;
			shift--;
		}
	}

	/* hint to use a 32x32->64 mul */
	fact = (u64)(u32)fact * lw->inv_weight;

	while (fact >> 32) {
		fact >>= 1;
		shift--;
	}

	return mul_u64_u32_shr(delta_exec, fact, shift);
}


const struct sched_class fair_sched_class;

/**************************************************************
 * CFS operations on generic schedulable entities:
 */

#ifdef CONFIG_FAIR_GROUP_SCHED

/* cpu runqueue to which this cfs_rq is attached */
static inline struct rq *rq_of(struct cfs_rq *cfs_rq)
{
	return cfs_rq->rq;
}

/* An entity is a task if it doesn't "own" a runqueue */
#define entity_is_task(se)	(!se->my_q)

static inline struct task_struct *task_of(struct sched_entity *se)
{
#ifdef CONFIG_SCHED_DEBUG
	WARN_ON_ONCE(!entity_is_task(se));
#endif
	return container_of(se, struct task_struct, se);
}

/* Walk up scheduling entities hierarchy */
#define for_each_sched_entity(se) \
		for (; se; se = se->parent)

static inline struct cfs_rq *task_cfs_rq(struct task_struct *p)
{
	return p->se.cfs_rq;
}

/* runqueue on which this entity is (to be) queued */
static inline struct cfs_rq *cfs_rq_of(struct sched_entity *se)
{
	return se->cfs_rq;
}

/* runqueue "owned" by this group */
static inline struct cfs_rq *group_cfs_rq(struct sched_entity *grp)
{
	return grp->my_q;
}

static void update_cfs_rq_blocked_load(struct cfs_rq *cfs_rq,
				       int force_update);

static inline void list_add_leaf_cfs_rq(struct cfs_rq *cfs_rq)
{
	if (!cfs_rq->on_list) {
		/*
		 * Ensure we either appear before our parent (if already
		 * enqueued) or force our parent to appear after us when it is
		 * enqueued.  The fact that we always enqueue bottom-up
		 * reduces this to two cases.
		 */
		if (cfs_rq->tg->parent &&
		    cfs_rq->tg->parent->cfs_rq[cpu_of(rq_of(cfs_rq))]->on_list) {
			list_add_rcu(&cfs_rq->leaf_cfs_rq_list,
				&rq_of(cfs_rq)->leaf_cfs_rq_list);
		} else {
			list_add_tail_rcu(&cfs_rq->leaf_cfs_rq_list,
				&rq_of(cfs_rq)->leaf_cfs_rq_list);
		}

		cfs_rq->on_list = 1;
		/* We should have no load, but we need to update last_decay. */
		update_cfs_rq_blocked_load(cfs_rq, 0);
	}
}

static inline void list_del_leaf_cfs_rq(struct cfs_rq *cfs_rq)
{
	if (cfs_rq->on_list) {
		list_del_rcu(&cfs_rq->leaf_cfs_rq_list);
		cfs_rq->on_list = 0;
	}
}

/* Iterate thr' all leaf cfs_rq's on a runqueue */
#define for_each_leaf_cfs_rq(rq, cfs_rq) \
	list_for_each_entry_rcu(cfs_rq, &rq->leaf_cfs_rq_list, leaf_cfs_rq_list)

/* Do the two (enqueued) entities belong to the same group ? */
static inline struct cfs_rq *
is_same_group(struct sched_entity *se, struct sched_entity *pse)
{
	if (se->cfs_rq == pse->cfs_rq)
		return se->cfs_rq;

	return NULL;
}

static inline struct sched_entity *parent_entity(struct sched_entity *se)
{
	return se->parent;
}

static void
find_matching_se(struct sched_entity **se, struct sched_entity **pse)
{
	int se_depth, pse_depth;

	/*
	 * preemption test can be made between sibling entities who are in the
	 * same cfs_rq i.e who have a common parent. Walk up the hierarchy of
	 * both tasks until we find their ancestors who are siblings of common
	 * parent.
	 */

	/* First walk up until both entities are at same depth */
	se_depth = (*se)->depth;
	pse_depth = (*pse)->depth;

	while (se_depth > pse_depth) {
		se_depth--;
		*se = parent_entity(*se);
	}

	while (pse_depth > se_depth) {
		pse_depth--;
		*pse = parent_entity(*pse);
	}

	while (!is_same_group(*se, *pse)) {
		*se = parent_entity(*se);
		*pse = parent_entity(*pse);
	}
}

#else	/* !CONFIG_FAIR_GROUP_SCHED */

static inline struct task_struct *task_of(struct sched_entity *se)
{
	return container_of(se, struct task_struct, se);
}

static inline struct rq *rq_of(struct cfs_rq *cfs_rq)
{
	return container_of(cfs_rq, struct rq, cfs);
}

#define entity_is_task(se)	1

#define for_each_sched_entity(se) \
		for (; se; se = NULL)

static inline struct cfs_rq *task_cfs_rq(struct task_struct *p)
{
	return &task_rq(p)->cfs;
}

static inline struct cfs_rq *cfs_rq_of(struct sched_entity *se)
{
	struct task_struct *p = task_of(se);
	struct rq *rq = task_rq(p);

	return &rq->cfs;
}

/* runqueue "owned" by this group */
static inline struct cfs_rq *group_cfs_rq(struct sched_entity *grp)
{
	return NULL;
}

static inline void list_add_leaf_cfs_rq(struct cfs_rq *cfs_rq)
{
}

static inline void list_del_leaf_cfs_rq(struct cfs_rq *cfs_rq)
{
}

#define for_each_leaf_cfs_rq(rq, cfs_rq) \
		for (cfs_rq = &rq->cfs; cfs_rq; cfs_rq = NULL)

static inline struct sched_entity *parent_entity(struct sched_entity *se)
{
	return NULL;
}

static inline void
find_matching_se(struct sched_entity **se, struct sched_entity **pse)
{
}

#endif	/* CONFIG_FAIR_GROUP_SCHED */

static __always_inline
void account_cfs_rq_runtime(struct cfs_rq *cfs_rq, u64 delta_exec);

/**************************************************************
 * Scheduling class tree data structure manipulation methods:
 */

static inline u64 max_vruntime(u64 max_vruntime, u64 vruntime)
{
	s64 delta = (s64)(vruntime - max_vruntime);
	if (delta > 0)
		max_vruntime = vruntime;

	return max_vruntime;
}

static inline u64 min_vruntime(u64 min_vruntime, u64 vruntime)
{
	s64 delta = (s64)(vruntime - min_vruntime);
	if (delta < 0)
		min_vruntime = vruntime;

	return min_vruntime;
}

static inline int entity_before(struct sched_entity *a,
				struct sched_entity *b)
{
	return (s64)(a->vruntime - b->vruntime) < 0;
}

static void update_min_vruntime(struct cfs_rq *cfs_rq)
{
	u64 vruntime = cfs_rq->min_vruntime;

	if (cfs_rq->curr)
		vruntime = cfs_rq->curr->vruntime;

	if (cfs_rq->rb_leftmost) {
		struct sched_entity *se = rb_entry(cfs_rq->rb_leftmost,
						   struct sched_entity,
						   run_node);

		if (!cfs_rq->curr)
			vruntime = se->vruntime;
		else
			vruntime = min_vruntime(vruntime, se->vruntime);
	}

	/* ensure we never gain time by being placed backwards. */
	cfs_rq->min_vruntime = max_vruntime(cfs_rq->min_vruntime, vruntime);
#ifndef CONFIG_64BIT
	smp_wmb();
	cfs_rq->min_vruntime_copy = cfs_rq->min_vruntime;
#endif
}

/*
 * Enqueue an entity into the rb-tree:
 */
static void __enqueue_entity(struct cfs_rq *cfs_rq, struct sched_entity *se)
{
	struct rb_node **link = &cfs_rq->tasks_timeline.rb_node;
	struct rb_node *parent = NULL;
	struct sched_entity *entry;
	int leftmost = 1;

	/*
	 * Find the right place in the rbtree:
	 */
	while (*link) {
		parent = *link;
		entry = rb_entry(parent, struct sched_entity, run_node);
		/*
		 * We dont care about collisions. Nodes with
		 * the same key stay together.
		 */
		if (entity_before(se, entry)) {
			link = &parent->rb_left;
		} else {
			link = &parent->rb_right;
			leftmost = 0;
		}
	}

	/*
	 * Maintain a cache of leftmost tree entries (it is frequently
	 * used):
	 */
	if (leftmost)
		cfs_rq->rb_leftmost = &se->run_node;

	rb_link_node(&se->run_node, parent, link);
	rb_insert_color(&se->run_node, &cfs_rq->tasks_timeline);
}

static void __dequeue_entity(struct cfs_rq *cfs_rq, struct sched_entity *se)
{
	if (cfs_rq->rb_leftmost == &se->run_node) {
		struct rb_node *next_node;

		next_node = rb_next(&se->run_node);
		cfs_rq->rb_leftmost = next_node;
	}

	rb_erase(&se->run_node, &cfs_rq->tasks_timeline);
}

struct sched_entity *__pick_first_entity(struct cfs_rq *cfs_rq)
{
	struct rb_node *left = cfs_rq->rb_leftmost;

	if (!left)
		return NULL;

	return rb_entry(left, struct sched_entity, run_node);
}

static struct sched_entity *__pick_next_entity(struct sched_entity *se)
{
	struct rb_node *next = rb_next(&se->run_node);

	if (!next)
		return NULL;

	return rb_entry(next, struct sched_entity, run_node);
}

#ifdef CONFIG_SCHED_DEBUG
struct sched_entity *__pick_last_entity(struct cfs_rq *cfs_rq)
{
	struct rb_node *last = rb_last(&cfs_rq->tasks_timeline);

	if (!last)
		return NULL;

	return rb_entry(last, struct sched_entity, run_node);
}

/**************************************************************
 * Scheduling class statistics methods:
 */

int sched_proc_update_handler(struct ctl_table *table, int write,
		void __user *buffer, size_t *lenp,
		loff_t *ppos)
{
	int ret = proc_dointvec_minmax(table, write, buffer, lenp, ppos);
	int factor = get_update_sysctl_factor();

	if (ret || !write)
		return ret;

	sched_nr_latency = DIV_ROUND_UP(sysctl_sched_latency,
					sysctl_sched_min_granularity);

#define WRT_SYSCTL(name) \
	(normalized_sysctl_##name = sysctl_##name / (factor))
	WRT_SYSCTL(sched_min_granularity);
	WRT_SYSCTL(sched_latency);
	WRT_SYSCTL(sched_wakeup_granularity);
#undef WRT_SYSCTL

	return 0;
}
#endif

/*
 * delta /= w
 */
static inline u64 calc_delta_fair(u64 delta, struct sched_entity *se)
{
	if (unlikely(se->load.weight != NICE_0_LOAD))
		delta = __calc_delta(delta, NICE_0_LOAD, &se->load);

	return delta;
}

/*
 * The idea is to set a period in which each task runs once.
 *
 * When there are too many tasks (sched_nr_latency) we have to stretch
 * this period because otherwise the slices get too small.
 *
 * p = (nr <= nl) ? l : l*nr/nl
 */
static u64 __sched_period(unsigned long nr_running)
{
	u64 period = sysctl_sched_latency;
	unsigned long nr_latency = sched_nr_latency;

	if (unlikely(nr_running > nr_latency)) {
		period = sysctl_sched_min_granularity;
		period *= nr_running;
	}

	return period;
}

/*
 * We calculate the wall-time slice from the period by taking a part
 * proportional to the weight.
 *
 * s = p*P[w/rw]
 */
static u64 sched_slice(struct cfs_rq *cfs_rq, struct sched_entity *se)
{
	u64 slice = __sched_period(cfs_rq->nr_running + !se->on_rq);

	for_each_sched_entity(se) {
		struct load_weight *load;
		struct load_weight lw;

		cfs_rq = cfs_rq_of(se);
		load = &cfs_rq->load;

		if (unlikely(!se->on_rq)) {
			lw = cfs_rq->load;

			update_load_add(&lw, se->load.weight);
			load = &lw;
		}
		slice = __calc_delta(slice, se->load.weight, load);
	}
	return slice;
}

/*
 * We calculate the vruntime slice of a to-be-inserted task.
 *
 * vs = s/w
 */
static u64 sched_vslice(struct cfs_rq *cfs_rq, struct sched_entity *se)
{
	return calc_delta_fair(sched_slice(cfs_rq, se), se);
}

#ifdef CONFIG_SMP
static int select_idle_sibling(struct task_struct *p, int cpu);
static unsigned long task_h_load(struct task_struct *p);

static inline void __update_task_entity_contrib(struct sched_entity *se);
static inline void __update_task_entity_utilization(struct sched_entity *se);

/* Give new task start runnable values to heavy its load in infant time */
void init_task_runnable_average(struct task_struct *p)
{
	u32 slice;

	p->se.avg.decay_count = 0;
	slice = sched_slice(task_cfs_rq(p), &p->se) >> 10;
	p->se.avg.runnable_avg_sum = p->se.avg.running_avg_sum = slice;
	p->se.avg.avg_period = slice;
	__update_task_entity_contrib(&p->se);
	__update_task_entity_utilization(&p->se);
}
#else
void init_task_runnable_average(struct task_struct *p)
{
}
#endif

/*
 * Update the current task's runtime statistics.
 */
static void update_curr(struct cfs_rq *cfs_rq)
{
	struct sched_entity *curr = cfs_rq->curr;
	u64 now = rq_clock_task(rq_of(cfs_rq));
	u64 delta_exec;

	if (unlikely(!curr))
		return;

	delta_exec = now - curr->exec_start;
	if (unlikely((s64)delta_exec <= 0))
		return;

	curr->exec_start = now;

	schedstat_set(curr->statistics.exec_max,
		      max(delta_exec, curr->statistics.exec_max));

	curr->sum_exec_runtime += delta_exec;
	schedstat_add(cfs_rq, exec_clock, delta_exec);

	curr->vruntime += calc_delta_fair(delta_exec, curr);
	update_min_vruntime(cfs_rq);

	if (entity_is_task(curr)) {
		struct task_struct *curtask = task_of(curr);

		trace_sched_stat_runtime(curtask, delta_exec, curr->vruntime);
		cpuacct_charge(curtask, delta_exec);
		account_group_exec_runtime(curtask, delta_exec);
	}

	account_cfs_rq_runtime(cfs_rq, delta_exec);
}

static void update_curr_fair(struct rq *rq)
{
	update_curr(cfs_rq_of(&rq->curr->se));
}

static inline void
update_stats_wait_start(struct cfs_rq *cfs_rq, struct sched_entity *se)
{
	schedstat_set(se->statistics.wait_start, rq_clock(rq_of(cfs_rq)));
}

/*
 * Task is being enqueued - update stats:
 */
static void update_stats_enqueue(struct cfs_rq *cfs_rq, struct sched_entity *se)
{
	/*
	 * Are we enqueueing a waiting task? (for current tasks
	 * a dequeue/enqueue event is a NOP)
	 */
	if (se != cfs_rq->curr)
		update_stats_wait_start(cfs_rq, se);
}

static void
update_stats_wait_end(struct cfs_rq *cfs_rq, struct sched_entity *se)
{
	schedstat_set(se->statistics.wait_max, max(se->statistics.wait_max,
			rq_clock(rq_of(cfs_rq)) - se->statistics.wait_start));
	schedstat_set(se->statistics.wait_count, se->statistics.wait_count + 1);
	schedstat_set(se->statistics.wait_sum, se->statistics.wait_sum +
			rq_clock(rq_of(cfs_rq)) - se->statistics.wait_start);
#ifdef CONFIG_SCHEDSTATS
	if (entity_is_task(se)) {
		trace_sched_stat_wait(task_of(se),
			rq_clock(rq_of(cfs_rq)) - se->statistics.wait_start);
	}
#endif
	schedstat_set(se->statistics.wait_start, 0);
}

static inline void
update_stats_dequeue(struct cfs_rq *cfs_rq, struct sched_entity *se)
{
	/*
	 * Mark the end of the wait period if dequeueing a
	 * waiting task:
	 */
	if (se != cfs_rq->curr)
		update_stats_wait_end(cfs_rq, se);
}

/*
 * We are picking a new current task - update its stats:
 */
static inline void
update_stats_curr_start(struct cfs_rq *cfs_rq, struct sched_entity *se)
{
	/*
	 * We are starting a new run period:
	 */
	se->exec_start = rq_clock_task(rq_of(cfs_rq));
}

/**************************************************
 * Scheduling class queueing methods:
 */

#ifdef CONFIG_NUMA_BALANCING
/*
 * Approximate time to scan a full NUMA task in ms. The task scan period is
 * calculated based on the tasks virtual memory size and
 * numa_balancing_scan_size.
 */
unsigned int sysctl_numa_balancing_scan_period_min = 1000;
unsigned int sysctl_numa_balancing_scan_period_max = 60000;

/* Portion of address space to scan in MB */
unsigned int sysctl_numa_balancing_scan_size = 256;

/* Scan @scan_size MB every @scan_period after an initial @scan_delay in ms */
unsigned int sysctl_numa_balancing_scan_delay = 1000;

static unsigned int task_nr_scan_windows(struct task_struct *p)
{
	unsigned long rss = 0;
	unsigned long nr_scan_pages;

	/*
	 * Calculations based on RSS as non-present and empty pages are skipped
	 * by the PTE scanner and NUMA hinting faults should be trapped based
	 * on resident pages
	 */
	nr_scan_pages = sysctl_numa_balancing_scan_size << (20 - PAGE_SHIFT);
	rss = get_mm_rss(p->mm);
	if (!rss)
		rss = nr_scan_pages;

	rss = round_up(rss, nr_scan_pages);
	return rss / nr_scan_pages;
}

/* For sanitys sake, never scan more PTEs than MAX_SCAN_WINDOW MB/sec. */
#define MAX_SCAN_WINDOW 2560

static unsigned int task_scan_min(struct task_struct *p)
{
	unsigned int scan_size = ACCESS_ONCE(sysctl_numa_balancing_scan_size);
	unsigned int scan, floor;
	unsigned int windows = 1;

	if (scan_size < MAX_SCAN_WINDOW)
		windows = MAX_SCAN_WINDOW / scan_size;
	floor = 1000 / windows;

	scan = sysctl_numa_balancing_scan_period_min / task_nr_scan_windows(p);
	return max_t(unsigned int, floor, scan);
}

static unsigned int task_scan_max(struct task_struct *p)
{
	unsigned int smin = task_scan_min(p);
	unsigned int smax;

	/* Watch for min being lower than max due to floor calculations */
	smax = sysctl_numa_balancing_scan_period_max / task_nr_scan_windows(p);
	return max(smin, smax);
}

static void account_numa_enqueue(struct rq *rq, struct task_struct *p)
{
	rq->nr_numa_running += (p->numa_preferred_nid != -1);
	rq->nr_preferred_running += (p->numa_preferred_nid == task_node(p));
}

static void account_numa_dequeue(struct rq *rq, struct task_struct *p)
{
	rq->nr_numa_running -= (p->numa_preferred_nid != -1);
	rq->nr_preferred_running -= (p->numa_preferred_nid == task_node(p));
}

struct numa_group {
	atomic_t refcount;

	spinlock_t lock; /* nr_tasks, tasks */
	int nr_tasks;
	pid_t gid;

	struct rcu_head rcu;
	nodemask_t active_nodes;
	unsigned long total_faults;
	/*
	 * Faults_cpu is used to decide whether memory should move
	 * towards the CPU. As a consequence, these stats are weighted
	 * more by CPU use than by memory faults.
	 */
	unsigned long *faults_cpu;
	unsigned long faults[0];
};

/* Shared or private faults. */
#define NR_NUMA_HINT_FAULT_TYPES 2

/* Memory and CPU locality */
#define NR_NUMA_HINT_FAULT_STATS (NR_NUMA_HINT_FAULT_TYPES * 2)

/* Averaged statistics, and temporary buffers. */
#define NR_NUMA_HINT_FAULT_BUCKETS (NR_NUMA_HINT_FAULT_STATS * 2)

pid_t task_numa_group_id(struct task_struct *p)
{
	return p->numa_group ? p->numa_group->gid : 0;
}

/*
 * The averaged statistics, shared & private, memory & cpu,
 * occupy the first half of the array. The second half of the
 * array is for current counters, which are averaged into the
 * first set by task_numa_placement.
 */
static inline int task_faults_idx(enum numa_faults_stats s, int nid, int priv)
{
	return NR_NUMA_HINT_FAULT_TYPES * (s * nr_node_ids + nid) + priv;
}

static inline unsigned long task_faults(struct task_struct *p, int nid)
{
	if (!p->numa_faults)
		return 0;

	return p->numa_faults[task_faults_idx(NUMA_MEM, nid, 0)] +
		p->numa_faults[task_faults_idx(NUMA_MEM, nid, 1)];
}

static inline unsigned long group_faults(struct task_struct *p, int nid)
{
	if (!p->numa_group)
		return 0;

	return p->numa_group->faults[task_faults_idx(NUMA_MEM, nid, 0)] +
		p->numa_group->faults[task_faults_idx(NUMA_MEM, nid, 1)];
}

static inline unsigned long group_faults_cpu(struct numa_group *group, int nid)
{
	return group->faults_cpu[task_faults_idx(NUMA_MEM, nid, 0)] +
		group->faults_cpu[task_faults_idx(NUMA_MEM, nid, 1)];
}

/* Handle placement on systems where not all nodes are directly connected. */
static unsigned long score_nearby_nodes(struct task_struct *p, int nid,
					int maxdist, bool task)
{
	unsigned long score = 0;
	int node;

	/*
	 * All nodes are directly connected, and the same distance
	 * from each other. No need for fancy placement algorithms.
	 */
	if (sched_numa_topology_type == NUMA_DIRECT)
		return 0;

	/*
	 * This code is called for each node, introducing N^2 complexity,
	 * which should be ok given the number of nodes rarely exceeds 8.
	 */
	for_each_online_node(node) {
		unsigned long faults;
		int dist = node_distance(nid, node);

		/*
		 * The furthest away nodes in the system are not interesting
		 * for placement; nid was already counted.
		 */
		if (dist == sched_max_numa_distance || node == nid)
			continue;

		/*
		 * On systems with a backplane NUMA topology, compare groups
		 * of nodes, and move tasks towards the group with the most
		 * memory accesses. When comparing two nodes at distance
		 * "hoplimit", only nodes closer by than "hoplimit" are part
		 * of each group. Skip other nodes.
		 */
		if (sched_numa_topology_type == NUMA_BACKPLANE &&
					dist > maxdist)
			continue;

		/* Add up the faults from nearby nodes. */
		if (task)
			faults = task_faults(p, node);
		else
			faults = group_faults(p, node);

		/*
		 * On systems with a glueless mesh NUMA topology, there are
		 * no fixed "groups of nodes". Instead, nodes that are not
		 * directly connected bounce traffic through intermediate
		 * nodes; a numa_group can occupy any set of nodes.
		 * The further away a node is, the less the faults count.
		 * This seems to result in good task placement.
		 */
		if (sched_numa_topology_type == NUMA_GLUELESS_MESH) {
			faults *= (sched_max_numa_distance - dist);
			faults /= (sched_max_numa_distance - LOCAL_DISTANCE);
		}

		score += faults;
	}

	return score;
}

/*
 * These return the fraction of accesses done by a particular task, or
 * task group, on a particular numa node.  The group weight is given a
 * larger multiplier, in order to group tasks together that are almost
 * evenly spread out between numa nodes.
 */
static inline unsigned long task_weight(struct task_struct *p, int nid,
					int dist)
{
	unsigned long faults, total_faults;

	if (!p->numa_faults)
		return 0;

	total_faults = p->total_numa_faults;

	if (!total_faults)
		return 0;

	faults = task_faults(p, nid);
	faults += score_nearby_nodes(p, nid, dist, true);

	return 1000 * faults / total_faults;
}

static inline unsigned long group_weight(struct task_struct *p, int nid,
					 int dist)
{
	unsigned long faults, total_faults;

	if (!p->numa_group)
		return 0;

	total_faults = p->numa_group->total_faults;

	if (!total_faults)
		return 0;

	faults = group_faults(p, nid);
	faults += score_nearby_nodes(p, nid, dist, false);

	return 1000 * faults / total_faults;
}

bool should_numa_migrate_memory(struct task_struct *p, struct page * page,
				int src_nid, int dst_cpu)
{
	struct numa_group *ng = p->numa_group;
	int dst_nid = cpu_to_node(dst_cpu);
	int last_cpupid, this_cpupid;

	this_cpupid = cpu_pid_to_cpupid(dst_cpu, current->pid);

	/*
	 * Multi-stage node selection is used in conjunction with a periodic
	 * migration fault to build a temporal task<->page relation. By using
	 * a two-stage filter we remove short/unlikely relations.
	 *
	 * Using P(p) ~ n_p / n_t as per frequentist probability, we can equate
	 * a task's usage of a particular page (n_p) per total usage of this
	 * page (n_t) (in a given time-span) to a probability.
	 *
	 * Our periodic faults will sample this probability and getting the
	 * same result twice in a row, given these samples are fully
	 * independent, is then given by P(n)^2, provided our sample period
	 * is sufficiently short compared to the usage pattern.
	 *
	 * This quadric squishes small probabilities, making it less likely we
	 * act on an unlikely task<->page relation.
	 */
	last_cpupid = page_cpupid_xchg_last(page, this_cpupid);
	if (!cpupid_pid_unset(last_cpupid) &&
				cpupid_to_nid(last_cpupid) != dst_nid)
		return false;

	/* Always allow migrate on private faults */
	if (cpupid_match_pid(p, last_cpupid))
		return true;

	/* A shared fault, but p->numa_group has not been set up yet. */
	if (!ng)
		return true;

	/*
	 * Do not migrate if the destination is not a node that
	 * is actively used by this numa group.
	 */
	if (!node_isset(dst_nid, ng->active_nodes))
		return false;

	/*
	 * Source is a node that is not actively used by this
	 * numa group, while the destination is. Migrate.
	 */
	if (!node_isset(src_nid, ng->active_nodes))
		return true;

	/*
	 * Both source and destination are nodes in active
	 * use by this numa group. Maximize memory bandwidth
	 * by migrating from more heavily used groups, to less
	 * heavily used ones, spreading the load around.
	 * Use a 1/4 hysteresis to avoid spurious page movement.
	 */
	return group_faults(p, dst_nid) < (group_faults(p, src_nid) * 3 / 4);
}

static unsigned long weighted_cpuload(const int cpu);
static unsigned long source_load(int cpu, int type);
static unsigned long target_load(int cpu, int type);
static unsigned long capacity_of(int cpu);
static long effective_load(struct task_group *tg, int cpu, long wl, long wg);

/* Cached statistics for all CPUs within a node */
struct numa_stats {
	unsigned long nr_running;
	unsigned long load;

	/* Total compute capacity of CPUs on a node */
	unsigned long compute_capacity;

	/* Approximate capacity in terms of runnable tasks on a node */
	unsigned long task_capacity;
	int has_free_capacity;
};

/*
 * XXX borrowed from update_sg_lb_stats
 */
static void update_numa_stats(struct numa_stats *ns, int nid)
{
	int smt, cpu, cpus = 0;
	unsigned long capacity;

	memset(ns, 0, sizeof(*ns));
	for_each_cpu(cpu, cpumask_of_node(nid)) {
		struct rq *rq = cpu_rq(cpu);

		ns->nr_running += rq->nr_running;
		ns->load += weighted_cpuload(cpu);
		ns->compute_capacity += capacity_of(cpu);

		cpus++;
	}

	/*
	 * If we raced with hotplug and there are no CPUs left in our mask
	 * the @ns structure is NULL'ed and task_numa_compare() will
	 * not find this node attractive.
	 *
	 * We'll either bail at !has_free_capacity, or we'll detect a huge
	 * imbalance and bail there.
	 */
	if (!cpus)
		return;

	/* smt := ceil(cpus / capacity), assumes: 1 < smt_power < 2 */
	smt = DIV_ROUND_UP(SCHED_CAPACITY_SCALE * cpus, ns->compute_capacity);
	capacity = cpus / smt; /* cores */

	ns->task_capacity = min_t(unsigned, capacity,
		DIV_ROUND_CLOSEST(ns->compute_capacity, SCHED_CAPACITY_SCALE));
	ns->has_free_capacity = (ns->nr_running < ns->task_capacity);
}

struct task_numa_env {
	struct task_struct *p;

	int src_cpu, src_nid;
	int dst_cpu, dst_nid;

	struct numa_stats src_stats, dst_stats;

	int imbalance_pct;
	int dist;

	struct task_struct *best_task;
	long best_imp;
	int best_cpu;
};

static void task_numa_assign(struct task_numa_env *env,
			     struct task_struct *p, long imp)
{
	if (env->best_task)
		put_task_struct(env->best_task);
	if (p)
		get_task_struct(p);

	env->best_task = p;
	env->best_imp = imp;
	env->best_cpu = env->dst_cpu;
}

static bool load_too_imbalanced(long src_load, long dst_load,
				struct task_numa_env *env)
{
	long imb, old_imb;
	long orig_src_load, orig_dst_load;
	long src_capacity, dst_capacity;

	/*
	 * The load is corrected for the CPU capacity available on each node.
	 *
	 * src_load        dst_load
	 * ------------ vs ---------
	 * src_capacity    dst_capacity
	 */
	src_capacity = env->src_stats.compute_capacity;
	dst_capacity = env->dst_stats.compute_capacity;

	/* We care about the slope of the imbalance, not the direction. */
	if (dst_load < src_load)
		swap(dst_load, src_load);

	/* Is the difference below the threshold? */
	imb = dst_load * src_capacity * 100 -
	      src_load * dst_capacity * env->imbalance_pct;
	if (imb <= 0)
		return false;

	/*
	 * The imbalance is above the allowed threshold.
	 * Compare it with the old imbalance.
	 */
	orig_src_load = env->src_stats.load;
	orig_dst_load = env->dst_stats.load;

	if (orig_dst_load < orig_src_load)
		swap(orig_dst_load, orig_src_load);

	old_imb = orig_dst_load * src_capacity * 100 -
		  orig_src_load * dst_capacity * env->imbalance_pct;

	/* Would this change make things worse? */
	return (imb > old_imb);
}

/*
 * This checks if the overall compute and NUMA accesses of the system would
 * be improved if the source tasks was migrated to the target dst_cpu taking
 * into account that it might be best if task running on the dst_cpu should
 * be exchanged with the source task
 */
static void task_numa_compare(struct task_numa_env *env,
			      long taskimp, long groupimp)
{
	struct rq *src_rq = cpu_rq(env->src_cpu);
	struct rq *dst_rq = cpu_rq(env->dst_cpu);
	struct task_struct *cur;
	long src_load, dst_load;
	long load;
	long imp = env->p->numa_group ? groupimp : taskimp;
	long moveimp = imp;
	int dist = env->dist;

	rcu_read_lock();

	raw_spin_lock_irq(&dst_rq->lock);
	cur = dst_rq->curr;
	/*
	 * No need to move the exiting task, and this ensures that ->curr
	 * wasn't reaped and thus get_task_struct() in task_numa_assign()
	 * is safe under RCU read lock.
	 * Note that rcu_read_lock() itself can't protect from the final
	 * put_task_struct() after the last schedule().
	 */
	if ((cur->flags & PF_EXITING) || is_idle_task(cur))
		cur = NULL;
	raw_spin_unlock_irq(&dst_rq->lock);

	/*
	 * Because we have preemption enabled we can get migrated around and
	 * end try selecting ourselves (current == env->p) as a swap candidate.
	 */
	if (cur == env->p)
		goto unlock;

	/*
	 * "imp" is the fault differential for the source task between the
	 * source and destination node. Calculate the total differential for
	 * the source task and potential destination task. The more negative
	 * the value is, the more rmeote accesses that would be expected to
	 * be incurred if the tasks were swapped.
	 */
	if (cur) {
		/* Skip this swap candidate if cannot move to the source cpu */
		if (!cpumask_test_cpu(env->src_cpu, tsk_cpus_allowed(cur)))
			goto unlock;

		/*
		 * If dst and source tasks are in the same NUMA group, or not
		 * in any group then look only at task weights.
		 */
		if (cur->numa_group == env->p->numa_group) {
			imp = taskimp + task_weight(cur, env->src_nid, dist) -
			      task_weight(cur, env->dst_nid, dist);
			/*
			 * Add some hysteresis to prevent swapping the
			 * tasks within a group over tiny differences.
			 */
			if (cur->numa_group)
				imp -= imp/16;
		} else {
			/*
			 * Compare the group weights. If a task is all by
			 * itself (not part of a group), use the task weight
			 * instead.
			 */
			if (cur->numa_group)
				imp += group_weight(cur, env->src_nid, dist) -
				       group_weight(cur, env->dst_nid, dist);
			else
				imp += task_weight(cur, env->src_nid, dist) -
				       task_weight(cur, env->dst_nid, dist);
		}
	}

	if (imp <= env->best_imp && moveimp <= env->best_imp)
		goto unlock;

	if (!cur) {
		/* Is there capacity at our destination? */
		if (env->src_stats.nr_running <= env->src_stats.task_capacity &&
		    !env->dst_stats.has_free_capacity)
			goto unlock;

		goto balance;
	}

	/* Balance doesn't matter much if we're running a task per cpu */
	if (imp > env->best_imp && src_rq->nr_running == 1 &&
			dst_rq->nr_running == 1)
		goto assign;

	/*
	 * In the overloaded case, try and keep the load balanced.
	 */
balance:
	load = task_h_load(env->p);
	dst_load = env->dst_stats.load + load;
	src_load = env->src_stats.load - load;

	if (moveimp > imp && moveimp > env->best_imp) {
		/*
		 * If the improvement from just moving env->p direction is
		 * better than swapping tasks around, check if a move is
		 * possible. Store a slightly smaller score than moveimp,
		 * so an actually idle CPU will win.
		 */
		if (!load_too_imbalanced(src_load, dst_load, env)) {
			imp = moveimp - 1;
			cur = NULL;
			goto assign;
		}
	}

	if (imp <= env->best_imp)
		goto unlock;

	if (cur) {
		load = task_h_load(cur);
		dst_load -= load;
		src_load += load;
	}

	if (load_too_imbalanced(src_load, dst_load, env))
		goto unlock;

	/*
	 * One idle CPU per node is evaluated for a task numa move.
	 * Call select_idle_sibling to maybe find a better one.
	 */
	if (!cur)
		env->dst_cpu = select_idle_sibling(env->p, env->dst_cpu);

assign:
	task_numa_assign(env, cur, imp);
unlock:
	rcu_read_unlock();
}

static void task_numa_find_cpu(struct task_numa_env *env,
				long taskimp, long groupimp)
{
	int cpu;

	for_each_cpu(cpu, cpumask_of_node(env->dst_nid)) {
		/* Skip this CPU if the source task cannot migrate */
		if (!cpumask_test_cpu(cpu, tsk_cpus_allowed(env->p)))
			continue;

		env->dst_cpu = cpu;
		task_numa_compare(env, taskimp, groupimp);
	}
}

static int task_numa_migrate(struct task_struct *p)
{
	struct task_numa_env env = {
		.p = p,

		.src_cpu = task_cpu(p),
		.src_nid = task_node(p),

		.imbalance_pct = 112,

		.best_task = NULL,
		.best_imp = 0,
		.best_cpu = -1
	};
	struct sched_domain *sd;
	unsigned long taskweight, groupweight;
	int nid, ret, dist;
	long taskimp, groupimp;

	/*
	 * Pick the lowest SD_NUMA domain, as that would have the smallest
	 * imbalance and would be the first to start moving tasks about.
	 *
	 * And we want to avoid any moving of tasks about, as that would create
	 * random movement of tasks -- counter the numa conditions we're trying
	 * to satisfy here.
	 */
	rcu_read_lock();
	sd = rcu_dereference(per_cpu(sd_numa, env.src_cpu));
	if (sd)
		env.imbalance_pct = 100 + (sd->imbalance_pct - 100) / 2;
	rcu_read_unlock();

	/*
	 * Cpusets can break the scheduler domain tree into smaller
	 * balance domains, some of which do not cross NUMA boundaries.
	 * Tasks that are "trapped" in such domains cannot be migrated
	 * elsewhere, so there is no point in (re)trying.
	 */
	if (unlikely(!sd)) {
		p->numa_preferred_nid = task_node(p);
		return -EINVAL;
	}

	env.dst_nid = p->numa_preferred_nid;
	dist = env.dist = node_distance(env.src_nid, env.dst_nid);
	taskweight = task_weight(p, env.src_nid, dist);
	groupweight = group_weight(p, env.src_nid, dist);
	update_numa_stats(&env.src_stats, env.src_nid);
	taskimp = task_weight(p, env.dst_nid, dist) - taskweight;
	groupimp = group_weight(p, env.dst_nid, dist) - groupweight;
	update_numa_stats(&env.dst_stats, env.dst_nid);

	/* Try to find a spot on the preferred nid. */
	task_numa_find_cpu(&env, taskimp, groupimp);

	/*
	 * Look at other nodes in these cases:
	 * - there is no space available on the preferred_nid
	 * - the task is part of a numa_group that is interleaved across
	 *   multiple NUMA nodes; in order to better consolidate the group,
	 *   we need to check other locations.
	 */
	if (env.best_cpu == -1 || (p->numa_group &&
			nodes_weight(p->numa_group->active_nodes) > 1)) {
		for_each_online_node(nid) {
			if (nid == env.src_nid || nid == p->numa_preferred_nid)
				continue;

			dist = node_distance(env.src_nid, env.dst_nid);
			if (sched_numa_topology_type == NUMA_BACKPLANE &&
						dist != env.dist) {
				taskweight = task_weight(p, env.src_nid, dist);
				groupweight = group_weight(p, env.src_nid, dist);
			}

			/* Only consider nodes where both task and groups benefit */
			taskimp = task_weight(p, nid, dist) - taskweight;
			groupimp = group_weight(p, nid, dist) - groupweight;
			if (taskimp < 0 && groupimp < 0)
				continue;

			env.dist = dist;
			env.dst_nid = nid;
			update_numa_stats(&env.dst_stats, env.dst_nid);
			task_numa_find_cpu(&env, taskimp, groupimp);
		}
	}

	/*
	 * If the task is part of a workload that spans multiple NUMA nodes,
	 * and is migrating into one of the workload's active nodes, remember
	 * this node as the task's preferred numa node, so the workload can
	 * settle down.
	 * A task that migrated to a second choice node will be better off
	 * trying for a better one later. Do not set the preferred node here.
	 */
	if (p->numa_group) {
		if (env.best_cpu == -1)
			nid = env.src_nid;
		else
			nid = env.dst_nid;

		if (node_isset(nid, p->numa_group->active_nodes))
			sched_setnuma(p, env.dst_nid);
	}

	/* No better CPU than the current one was found. */
	if (env.best_cpu == -1)
		return -EAGAIN;

	/*
	 * Reset the scan period if the task is being rescheduled on an
	 * alternative node to recheck if the tasks is now properly placed.
	 */
	p->numa_scan_period = task_scan_min(p);

	if (env.best_task == NULL) {
		ret = migrate_task_to(p, env.best_cpu);
		if (ret != 0)
			trace_sched_stick_numa(p, env.src_cpu, env.best_cpu);
		return ret;
	}

	ret = migrate_swap(p, env.best_task);
	if (ret != 0)
		trace_sched_stick_numa(p, env.src_cpu, task_cpu(env.best_task));
	put_task_struct(env.best_task);
	return ret;
}

/* Attempt to migrate a task to a CPU on the preferred node. */
static void numa_migrate_preferred(struct task_struct *p)
{
	unsigned long interval = HZ;

	/* This task has no NUMA fault statistics yet */
	if (unlikely(p->numa_preferred_nid == -1 || !p->numa_faults))
		return;

	/* Periodically retry migrating the task to the preferred node */
	interval = min(interval, msecs_to_jiffies(p->numa_scan_period) / 16);
	p->numa_migrate_retry = jiffies + interval;

	/* Success if task is already running on preferred CPU */
	if (task_node(p) == p->numa_preferred_nid)
		return;

	/* Otherwise, try migrate to a CPU on the preferred node */
	task_numa_migrate(p);
}

/*
 * Find the nodes on which the workload is actively running. We do this by
 * tracking the nodes from which NUMA hinting faults are triggered. This can
 * be different from the set of nodes where the workload's memory is currently
 * located.
 *
 * The bitmask is used to make smarter decisions on when to do NUMA page
 * migrations, To prevent flip-flopping, and excessive page migrations, nodes
 * are added when they cause over 6/16 of the maximum number of faults, but
 * only removed when they drop below 3/16.
 */
static void update_numa_active_node_mask(struct numa_group *numa_group)
{
	unsigned long faults, max_faults = 0;
	int nid;

	for_each_online_node(nid) {
		faults = group_faults_cpu(numa_group, nid);
		if (faults > max_faults)
			max_faults = faults;
	}

	for_each_online_node(nid) {
		faults = group_faults_cpu(numa_group, nid);
		if (!node_isset(nid, numa_group->active_nodes)) {
			if (faults > max_faults * 6 / 16)
				node_set(nid, numa_group->active_nodes);
		} else if (faults < max_faults * 3 / 16)
			node_clear(nid, numa_group->active_nodes);
	}
}

/*
 * When adapting the scan rate, the period is divided into NUMA_PERIOD_SLOTS
 * increments. The more local the fault statistics are, the higher the scan
 * period will be for the next scan window. If local/(local+remote) ratio is
 * below NUMA_PERIOD_THRESHOLD (where range of ratio is 1..NUMA_PERIOD_SLOTS)
 * the scan period will decrease. Aim for 70% local accesses.
 */
#define NUMA_PERIOD_SLOTS 10
#define NUMA_PERIOD_THRESHOLD 7

/*
 * Increase the scan period (slow down scanning) if the majority of
 * our memory is already on our local node, or if the majority of
 * the page accesses are shared with other processes.
 * Otherwise, decrease the scan period.
 */
static void update_task_scan_period(struct task_struct *p,
			unsigned long shared, unsigned long private)
{
	unsigned int period_slot;
	int ratio;
	int diff;

	unsigned long remote = p->numa_faults_locality[0];
	unsigned long local = p->numa_faults_locality[1];

	/*
	 * If there were no record hinting faults then either the task is
	 * completely idle or all activity is areas that are not of interest
	 * to automatic numa balancing. Scan slower
	 */
	if (local + shared == 0) {
		p->numa_scan_period = min(p->numa_scan_period_max,
			p->numa_scan_period << 1);

		p->mm->numa_next_scan = jiffies +
			msecs_to_jiffies(p->numa_scan_period);

		return;
	}

	/*
	 * Prepare to scale scan period relative to the current period.
	 *	 == NUMA_PERIOD_THRESHOLD scan period stays the same
	 *       <  NUMA_PERIOD_THRESHOLD scan period decreases (scan faster)
	 *	 >= NUMA_PERIOD_THRESHOLD scan period increases (scan slower)
	 */
	period_slot = DIV_ROUND_UP(p->numa_scan_period, NUMA_PERIOD_SLOTS);
	ratio = (local * NUMA_PERIOD_SLOTS) / (local + remote);
	if (ratio >= NUMA_PERIOD_THRESHOLD) {
		int slot = ratio - NUMA_PERIOD_THRESHOLD;
		if (!slot)
			slot = 1;
		diff = slot * period_slot;
	} else {
		diff = -(NUMA_PERIOD_THRESHOLD - ratio) * period_slot;

		/*
		 * Scale scan rate increases based on sharing. There is an
		 * inverse relationship between the degree of sharing and
		 * the adjustment made to the scanning period. Broadly
		 * speaking the intent is that there is little point
		 * scanning faster if shared accesses dominate as it may
		 * simply bounce migrations uselessly
		 */
		ratio = DIV_ROUND_UP(private * NUMA_PERIOD_SLOTS, (private + shared + 1));
		diff = (diff * ratio) / NUMA_PERIOD_SLOTS;
	}

	p->numa_scan_period = clamp(p->numa_scan_period + diff,
			task_scan_min(p), task_scan_max(p));
	memset(p->numa_faults_locality, 0, sizeof(p->numa_faults_locality));
}

/*
 * Get the fraction of time the task has been running since the last
 * NUMA placement cycle. The scheduler keeps similar statistics, but
 * decays those on a 32ms period, which is orders of magnitude off
 * from the dozens-of-seconds NUMA balancing period. Use the scheduler
 * stats only if the task is so new there are no NUMA statistics yet.
 */
static u64 numa_get_avg_runtime(struct task_struct *p, u64 *period)
{
	u64 runtime, delta, now;
	/* Use the start of this time slice to avoid calculations. */
	now = p->se.exec_start;
	runtime = p->se.sum_exec_runtime;

	if (p->last_task_numa_placement) {
		delta = runtime - p->last_sum_exec_runtime;
		*period = now - p->last_task_numa_placement;
	} else {
		delta = p->se.avg.runnable_avg_sum;
		*period = p->se.avg.avg_period;
	}

	p->last_sum_exec_runtime = runtime;
	p->last_task_numa_placement = now;

	return delta;
}

/*
 * Determine the preferred nid for a task in a numa_group. This needs to
 * be done in a way that produces consistent results with group_weight,
 * otherwise workloads might not converge.
 */
static int preferred_group_nid(struct task_struct *p, int nid)
{
	nodemask_t nodes;
	int dist;

	/* Direct connections between all NUMA nodes. */
	if (sched_numa_topology_type == NUMA_DIRECT)
		return nid;

	/*
	 * On a system with glueless mesh NUMA topology, group_weight
	 * scores nodes according to the number of NUMA hinting faults on
	 * both the node itself, and on nearby nodes.
	 */
	if (sched_numa_topology_type == NUMA_GLUELESS_MESH) {
		unsigned long score, max_score = 0;
		int node, max_node = nid;

		dist = sched_max_numa_distance;

		for_each_online_node(node) {
			score = group_weight(p, node, dist);
			if (score > max_score) {
				max_score = score;
				max_node = node;
			}
		}
		return max_node;
	}

	/*
	 * Finding the preferred nid in a system with NUMA backplane
	 * interconnect topology is more involved. The goal is to locate
	 * tasks from numa_groups near each other in the system, and
	 * untangle workloads from different sides of the system. This requires
	 * searching down the hierarchy of node groups, recursively searching
	 * inside the highest scoring group of nodes. The nodemask tricks
	 * keep the complexity of the search down.
	 */
	nodes = node_online_map;
	for (dist = sched_max_numa_distance; dist > LOCAL_DISTANCE; dist--) {
		unsigned long max_faults = 0;
		nodemask_t max_group;
		int a, b;

		/* Are there nodes at this distance from each other? */
		if (!find_numa_distance(dist))
			continue;

		for_each_node_mask(a, nodes) {
			unsigned long faults = 0;
			nodemask_t this_group;
			nodes_clear(this_group);

			/* Sum group's NUMA faults; includes a==b case. */
			for_each_node_mask(b, nodes) {
				if (node_distance(a, b) < dist) {
					faults += group_faults(p, b);
					node_set(b, this_group);
					node_clear(b, nodes);
				}
			}

			/* Remember the top group. */
			if (faults > max_faults) {
				max_faults = faults;
				max_group = this_group;
				/*
				 * subtle: at the smallest distance there is
				 * just one node left in each "group", the
				 * winner is the preferred nid.
				 */
				nid = a;
			}
		}
		/* Next round, evaluate the nodes within max_group. */
		nodes = max_group;
	}
	return nid;
}

static void task_numa_placement(struct task_struct *p)
{
	int seq, nid, max_nid = -1, max_group_nid = -1;
	unsigned long max_faults = 0, max_group_faults = 0;
	unsigned long fault_types[2] = { 0, 0 };
	unsigned long total_faults;
	u64 runtime, period;
	spinlock_t *group_lock = NULL;

	seq = ACCESS_ONCE(p->mm->numa_scan_seq);
	if (p->numa_scan_seq == seq)
		return;
	p->numa_scan_seq = seq;
	p->numa_scan_period_max = task_scan_max(p);

	total_faults = p->numa_faults_locality[0] +
		       p->numa_faults_locality[1];
	runtime = numa_get_avg_runtime(p, &period);

	/* If the task is part of a group prevent parallel updates to group stats */
	if (p->numa_group) {
		group_lock = &p->numa_group->lock;
		spin_lock_irq(group_lock);
	}

	/* Find the node with the highest number of faults */
	for_each_online_node(nid) {
		/* Keep track of the offsets in numa_faults array */
		int mem_idx, membuf_idx, cpu_idx, cpubuf_idx;
		unsigned long faults = 0, group_faults = 0;
		int priv;

		for (priv = 0; priv < NR_NUMA_HINT_FAULT_TYPES; priv++) {
			long diff, f_diff, f_weight;

			mem_idx = task_faults_idx(NUMA_MEM, nid, priv);
			membuf_idx = task_faults_idx(NUMA_MEMBUF, nid, priv);
			cpu_idx = task_faults_idx(NUMA_CPU, nid, priv);
			cpubuf_idx = task_faults_idx(NUMA_CPUBUF, nid, priv);

			/* Decay existing window, copy faults since last scan */
			diff = p->numa_faults[membuf_idx] - p->numa_faults[mem_idx] / 2;
			fault_types[priv] += p->numa_faults[membuf_idx];
			p->numa_faults[membuf_idx] = 0;

			/*
			 * Normalize the faults_from, so all tasks in a group
			 * count according to CPU use, instead of by the raw
			 * number of faults. Tasks with little runtime have
			 * little over-all impact on throughput, and thus their
			 * faults are less important.
			 */
			f_weight = div64_u64(runtime << 16, period + 1);
			f_weight = (f_weight * p->numa_faults[cpubuf_idx]) /
				   (total_faults + 1);
			f_diff = f_weight - p->numa_faults[cpu_idx] / 2;
			p->numa_faults[cpubuf_idx] = 0;

			p->numa_faults[mem_idx] += diff;
			p->numa_faults[cpu_idx] += f_diff;
			faults += p->numa_faults[mem_idx];
			p->total_numa_faults += diff;
			if (p->numa_group) {
				/*
				 * safe because we can only change our own group
				 *
				 * mem_idx represents the offset for a given
				 * nid and priv in a specific region because it
				 * is at the beginning of the numa_faults array.
				 */
				p->numa_group->faults[mem_idx] += diff;
				p->numa_group->faults_cpu[mem_idx] += f_diff;
				p->numa_group->total_faults += diff;
				group_faults += p->numa_group->faults[mem_idx];
			}
		}

		if (faults > max_faults) {
			max_faults = faults;
			max_nid = nid;
		}

		if (group_faults > max_group_faults) {
			max_group_faults = group_faults;
			max_group_nid = nid;
		}
	}

	update_task_scan_period(p, fault_types[0], fault_types[1]);

	if (p->numa_group) {
		update_numa_active_node_mask(p->numa_group);
		spin_unlock_irq(group_lock);
		max_nid = preferred_group_nid(p, max_group_nid);
	}

	if (max_faults) {
		/* Set the new preferred node */
		if (max_nid != p->numa_preferred_nid)
			sched_setnuma(p, max_nid);

		if (task_node(p) != p->numa_preferred_nid)
			numa_migrate_preferred(p);
	}
}

static inline int get_numa_group(struct numa_group *grp)
{
	return atomic_inc_not_zero(&grp->refcount);
}

static inline void put_numa_group(struct numa_group *grp)
{
	if (atomic_dec_and_test(&grp->refcount))
		kfree_rcu(grp, rcu);
}

static void task_numa_group(struct task_struct *p, int cpupid, int flags,
			int *priv)
{
	struct numa_group *grp, *my_grp;
	struct task_struct *tsk;
	bool join = false;
	int cpu = cpupid_to_cpu(cpupid);
	int i;

	if (unlikely(!p->numa_group)) {
		unsigned int size = sizeof(struct numa_group) +
				    4*nr_node_ids*sizeof(unsigned long);

		grp = kzalloc(size, GFP_KERNEL | __GFP_NOWARN);
		if (!grp)
			return;

		atomic_set(&grp->refcount, 1);
		spin_lock_init(&grp->lock);
		grp->gid = p->pid;
		/* Second half of the array tracks nids where faults happen */
		grp->faults_cpu = grp->faults + NR_NUMA_HINT_FAULT_TYPES *
						nr_node_ids;

		node_set(task_node(current), grp->active_nodes);

		for (i = 0; i < NR_NUMA_HINT_FAULT_STATS * nr_node_ids; i++)
			grp->faults[i] = p->numa_faults[i];

		grp->total_faults = p->total_numa_faults;

		grp->nr_tasks++;
		rcu_assign_pointer(p->numa_group, grp);
	}

	rcu_read_lock();
	tsk = ACCESS_ONCE(cpu_rq(cpu)->curr);

	if (!cpupid_match_pid(tsk, cpupid))
		goto no_join;

	grp = rcu_dereference(tsk->numa_group);
	if (!grp)
		goto no_join;

	my_grp = p->numa_group;
	if (grp == my_grp)
		goto no_join;

	/*
	 * Only join the other group if its bigger; if we're the bigger group,
	 * the other task will join us.
	 */
	if (my_grp->nr_tasks > grp->nr_tasks)
		goto no_join;

	/*
	 * Tie-break on the grp address.
	 */
	if (my_grp->nr_tasks == grp->nr_tasks && my_grp > grp)
		goto no_join;

	/* Always join threads in the same process. */
	if (tsk->mm == current->mm)
		join = true;

	/* Simple filter to avoid false positives due to PID collisions */
	if (flags & TNF_SHARED)
		join = true;

	/* Update priv based on whether false sharing was detected */
	*priv = !join;

	if (join && !get_numa_group(grp))
		goto no_join;

	rcu_read_unlock();

	if (!join)
		return;

	BUG_ON(irqs_disabled());
	double_lock_irq(&my_grp->lock, &grp->lock);

	for (i = 0; i < NR_NUMA_HINT_FAULT_STATS * nr_node_ids; i++) {
		my_grp->faults[i] -= p->numa_faults[i];
		grp->faults[i] += p->numa_faults[i];
	}
	my_grp->total_faults -= p->total_numa_faults;
	grp->total_faults += p->total_numa_faults;

	my_grp->nr_tasks--;
	grp->nr_tasks++;

	spin_unlock(&my_grp->lock);
	spin_unlock_irq(&grp->lock);

	rcu_assign_pointer(p->numa_group, grp);

	put_numa_group(my_grp);
	return;

no_join:
	rcu_read_unlock();
	return;
}

void task_numa_free(struct task_struct *p)
{
	struct numa_group *grp = p->numa_group;
	void *numa_faults = p->numa_faults;
	unsigned long flags;
	int i;

	if (grp) {
		spin_lock_irqsave(&grp->lock, flags);
		for (i = 0; i < NR_NUMA_HINT_FAULT_STATS * nr_node_ids; i++)
			grp->faults[i] -= p->numa_faults[i];
		grp->total_faults -= p->total_numa_faults;

		grp->nr_tasks--;
		spin_unlock_irqrestore(&grp->lock, flags);
		RCU_INIT_POINTER(p->numa_group, NULL);
		put_numa_group(grp);
	}

	p->numa_faults = NULL;
	kfree(numa_faults);
}

/*
 * Got a PROT_NONE fault for a page on @node.
 */
void task_numa_fault(int last_cpupid, int mem_node, int pages, int flags)
{
	struct task_struct *p = current;
	bool migrated = flags & TNF_MIGRATED;
	int cpu_node = task_node(current);
	int local = !!(flags & TNF_FAULT_LOCAL);
	int priv;

	if (!numabalancing_enabled)
		return;

	/* for example, ksmd faulting in a user's mm */
	if (!p->mm)
		return;

	/* Allocate buffer to track faults on a per-node basis */
	if (unlikely(!p->numa_faults)) {
		int size = sizeof(*p->numa_faults) *
			   NR_NUMA_HINT_FAULT_BUCKETS * nr_node_ids;

		p->numa_faults = kzalloc(size, GFP_KERNEL|__GFP_NOWARN);
		if (!p->numa_faults)
			return;

		p->total_numa_faults = 0;
		memset(p->numa_faults_locality, 0, sizeof(p->numa_faults_locality));
	}

	/*
	 * First accesses are treated as private, otherwise consider accesses
	 * to be private if the accessing pid has not changed
	 */
	if (unlikely(last_cpupid == (-1 & LAST_CPUPID_MASK))) {
		priv = 1;
	} else {
		priv = cpupid_match_pid(p, last_cpupid);
		if (!priv && !(flags & TNF_NO_GROUP))
			task_numa_group(p, last_cpupid, flags, &priv);
	}

	/*
	 * If a workload spans multiple NUMA nodes, a shared fault that
	 * occurs wholly within the set of nodes that the workload is
	 * actively using should be counted as local. This allows the
	 * scan rate to slow down when a workload has settled down.
	 */
	if (!priv && !local && p->numa_group &&
			node_isset(cpu_node, p->numa_group->active_nodes) &&
			node_isset(mem_node, p->numa_group->active_nodes))
		local = 1;

	task_numa_placement(p);

	/*
	 * Retry task to preferred node migration periodically, in case it
	 * case it previously failed, or the scheduler moved us.
	 */
	if (time_after(jiffies, p->numa_migrate_retry))
		numa_migrate_preferred(p);

	if (migrated)
		p->numa_pages_migrated += pages;

	p->numa_faults[task_faults_idx(NUMA_MEMBUF, mem_node, priv)] += pages;
	p->numa_faults[task_faults_idx(NUMA_CPUBUF, cpu_node, priv)] += pages;
	p->numa_faults_locality[local] += pages;
}

static void reset_ptenuma_scan(struct task_struct *p)
{
	ACCESS_ONCE(p->mm->numa_scan_seq)++;
	p->mm->numa_scan_offset = 0;
}

/*
 * The expensive part of numa migration is done from task_work context.
 * Triggered from task_tick_numa().
 */
void task_numa_work(struct callback_head *work)
{
	unsigned long migrate, next_scan, now = jiffies;
	struct task_struct *p = current;
	struct mm_struct *mm = p->mm;
	struct vm_area_struct *vma;
	unsigned long start, end;
	unsigned long nr_pte_updates = 0;
	long pages;

	WARN_ON_ONCE(p != container_of(work, struct task_struct, numa_work));

	work->next = work; /* protect against double add */
	/*
	 * Who cares about NUMA placement when they're dying.
	 *
	 * NOTE: make sure not to dereference p->mm before this check,
	 * exit_task_work() happens _after_ exit_mm() so we could be called
	 * without p->mm even though we still had it when we enqueued this
	 * work.
	 */
	if (p->flags & PF_EXITING)
		return;

	if (!mm->numa_next_scan) {
		mm->numa_next_scan = now +
			msecs_to_jiffies(sysctl_numa_balancing_scan_delay);
	}

	/*
	 * Enforce maximal scan/migration frequency..
	 */
	migrate = mm->numa_next_scan;
	if (time_before(now, migrate))
		return;

	if (p->numa_scan_period == 0) {
		p->numa_scan_period_max = task_scan_max(p);
		p->numa_scan_period = task_scan_min(p);
	}

	next_scan = now + msecs_to_jiffies(p->numa_scan_period);
	if (cmpxchg(&mm->numa_next_scan, migrate, next_scan) != migrate)
		return;

	/*
	 * Delay this task enough that another task of this mm will likely win
	 * the next time around.
	 */
	p->node_stamp += 2 * TICK_NSEC;

	start = mm->numa_scan_offset;
	pages = sysctl_numa_balancing_scan_size;
	pages <<= 20 - PAGE_SHIFT; /* MB in pages */
	if (!pages)
		return;

	down_read(&mm->mmap_sem);
	vma = find_vma(mm, start);
	if (!vma) {
		reset_ptenuma_scan(p);
		start = 0;
		vma = mm->mmap;
	}
	for (; vma; vma = vma->vm_next) {
		if (!vma_migratable(vma) || !vma_policy_mof(vma))
			continue;

		/*
		 * Shared library pages mapped by multiple processes are not
		 * migrated as it is expected they are cache replicated. Avoid
		 * hinting faults in read-only file-backed mappings or the vdso
		 * as migrating the pages will be of marginal benefit.
		 */
		if (!vma->vm_mm ||
		    (vma->vm_file && (vma->vm_flags & (VM_READ|VM_WRITE)) == (VM_READ)))
			continue;

		/*
		 * Skip inaccessible VMAs to avoid any confusion between
		 * PROT_NONE and NUMA hinting ptes
		 */
		if (!(vma->vm_flags & (VM_READ | VM_EXEC | VM_WRITE)))
			continue;

		do {
			start = max(start, vma->vm_start);
			end = ALIGN(start + (pages << PAGE_SHIFT), HPAGE_SIZE);
			end = min(end, vma->vm_end);
			nr_pte_updates += change_prot_numa(vma, start, end);

			/*
			 * Scan sysctl_numa_balancing_scan_size but ensure that
			 * at least one PTE is updated so that unused virtual
			 * address space is quickly skipped.
			 */
			if (nr_pte_updates)
				pages -= (end - start) >> PAGE_SHIFT;

			start = end;
			if (pages <= 0)
				goto out;

			cond_resched();
		} while (end != vma->vm_end);
	}

out:
	/*
	 * It is possible to reach the end of the VMA list but the last few
	 * VMAs are not guaranteed to the vma_migratable. If they are not, we
	 * would find the !migratable VMA on the next scan but not reset the
	 * scanner to the start so check it now.
	 */
	if (vma)
		mm->numa_scan_offset = start;
	else
		reset_ptenuma_scan(p);
	up_read(&mm->mmap_sem);
}

/*
 * Drive the periodic memory faults..
 */
void task_tick_numa(struct rq *rq, struct task_struct *curr)
{
	struct callback_head *work = &curr->numa_work;
	u64 period, now;

	/*
	 * We don't care about NUMA placement if we don't have memory.
	 */
	if (!curr->mm || (curr->flags & PF_EXITING) || work->next != work)
		return;

	/*
	 * Using runtime rather than walltime has the dual advantage that
	 * we (mostly) drive the selection from busy threads and that the
	 * task needs to have done some actual work before we bother with
	 * NUMA placement.
	 */
	now = curr->se.sum_exec_runtime;
	period = (u64)curr->numa_scan_period * NSEC_PER_MSEC;

	if (now - curr->node_stamp > period) {
		if (!curr->node_stamp)
			curr->numa_scan_period = task_scan_min(curr);
		curr->node_stamp += period;

		if (!time_before(jiffies, curr->mm->numa_next_scan)) {
			init_task_work(work, task_numa_work); /* TODO: move this into sched_fork() */
			task_work_add(curr, work, true);
		}
	}
}
#else
static void task_tick_numa(struct rq *rq, struct task_struct *curr)
{
}

static inline void account_numa_enqueue(struct rq *rq, struct task_struct *p)
{
}

static inline void account_numa_dequeue(struct rq *rq, struct task_struct *p)
{
}
#endif /* CONFIG_NUMA_BALANCING */

static void
account_entity_enqueue(struct cfs_rq *cfs_rq, struct sched_entity *se)
{
	update_load_add(&cfs_rq->load, se->load.weight);
	if (!parent_entity(se))
		update_load_add(&rq_of(cfs_rq)->load, se->load.weight);
#ifdef CONFIG_SMP
	if (entity_is_task(se)) {
		struct rq *rq = rq_of(cfs_rq);

		account_numa_enqueue(rq, task_of(se));
		list_add(&se->group_node, &rq->cfs_tasks);
	}
#endif
	cfs_rq->nr_running++;
}

static void
account_entity_dequeue(struct cfs_rq *cfs_rq, struct sched_entity *se)
{
	update_load_sub(&cfs_rq->load, se->load.weight);
	if (!parent_entity(se))
		update_load_sub(&rq_of(cfs_rq)->load, se->load.weight);
	if (entity_is_task(se)) {
		account_numa_dequeue(rq_of(cfs_rq), task_of(se));
		list_del_init(&se->group_node);
	}
	cfs_rq->nr_running--;
}

#ifdef CONFIG_FAIR_GROUP_SCHED
# ifdef CONFIG_SMP
static inline long calc_tg_weight(struct task_group *tg, struct cfs_rq *cfs_rq)
{
	long tg_weight;

	/*
	 * Use this CPU's actual weight instead of the last load_contribution
	 * to gain a more accurate current total weight. See
	 * update_cfs_rq_load_contribution().
	 */
	tg_weight = atomic_long_read(&tg->load_avg);
	tg_weight -= cfs_rq->tg_load_contrib;
	tg_weight += cfs_rq->load.weight;

	return tg_weight;
}

static long calc_cfs_shares(struct cfs_rq *cfs_rq, struct task_group *tg)
{
	long tg_weight, load, shares;

	tg_weight = calc_tg_weight(tg, cfs_rq);
	load = cfs_rq->load.weight;

	shares = (tg->shares * load);
	if (tg_weight)
		shares /= tg_weight;

	if (shares < MIN_SHARES)
		shares = MIN_SHARES;
	if (shares > tg->shares)
		shares = tg->shares;

	return shares;
}
# else /* CONFIG_SMP */
static inline long calc_cfs_shares(struct cfs_rq *cfs_rq, struct task_group *tg)
{
	return tg->shares;
}
# endif /* CONFIG_SMP */
static void reweight_entity(struct cfs_rq *cfs_rq, struct sched_entity *se,
			    unsigned long weight)
{
	if (se->on_rq) {
		/* commit outstanding execution time */
		if (cfs_rq->curr == se)
			update_curr(cfs_rq);
		account_entity_dequeue(cfs_rq, se);
	}

	update_load_set(&se->load, weight);

	if (se->on_rq)
		account_entity_enqueue(cfs_rq, se);
}

static inline int throttled_hierarchy(struct cfs_rq *cfs_rq);

static void update_cfs_shares(struct cfs_rq *cfs_rq)
{
	struct task_group *tg;
	struct sched_entity *se;
	long shares;

	tg = cfs_rq->tg;
	se = tg->se[cpu_of(rq_of(cfs_rq))];
	if (!se || throttled_hierarchy(cfs_rq))
		return;
#ifndef CONFIG_SMP
	if (likely(se->load.weight == tg->shares))
		return;
#endif
	shares = calc_cfs_shares(cfs_rq, tg);

	reweight_entity(cfs_rq_of(se), se, shares);
}
#else /* CONFIG_FAIR_GROUP_SCHED */
static inline void update_cfs_shares(struct cfs_rq *cfs_rq)
{
}
#endif /* CONFIG_FAIR_GROUP_SCHED */

#ifdef CONFIG_SMP
/*
 * We choose a half-life close to 1 scheduling period.
 * Note: The tables below are dependent on this value.
 */
#define LOAD_AVG_PERIOD 32
#define LOAD_AVG_MAX 47742 /* maximum possible load avg */
#define LOAD_AVG_MAX_N 345 /* number of full periods to produce LOAD_MAX_AVG */

/* Precomputed fixed inverse multiplies for multiplication by y^n */
static const u32 runnable_avg_yN_inv[] = {
	0xffffffff, 0xfa83b2da, 0xf5257d14, 0xefe4b99a, 0xeac0c6e6, 0xe5b906e6,
	0xe0ccdeeb, 0xdbfbb796, 0xd744fcc9, 0xd2a81d91, 0xce248c14, 0xc9b9bd85,
	0xc5672a10, 0xc12c4cc9, 0xbd08a39e, 0xb8fbaf46, 0xb504f333, 0xb123f581,
	0xad583ee9, 0xa9a15ab4, 0xa5fed6a9, 0xa2704302, 0x9ef5325f, 0x9b8d39b9,
	0x9837f050, 0x94f4efa8, 0x91c3d373, 0x8ea4398a, 0x8b95c1e3, 0x88980e80,
	0x85aac367, 0x82cd8698,
};

/*
 * Precomputed \Sum y^k { 1<=k<=n }.  These are floor(true_value) to prevent
 * over-estimates when re-combining.
 */
static const u32 runnable_avg_yN_sum[] = {
	    0, 1002, 1982, 2941, 3880, 4798, 5697, 6576, 7437, 8279, 9103,
	 9909,10698,11470,12226,12966,13690,14398,15091,15769,16433,17082,
	17718,18340,18949,19545,20128,20698,21256,21802,22336,22859,23371,
};

/*
 * Approximate:
 *   val * y^n,    where y^32 ~= 0.5 (~1 scheduling period)
 */
static __always_inline u64 decay_load(u64 val, u64 n)
{
	unsigned int local_n;

	if (!n)
		return val;
	else if (unlikely(n > LOAD_AVG_PERIOD * 63))
		return 0;

	/* after bounds checking we can collapse to 32-bit */
	local_n = n;

	/*
	 * As y^PERIOD = 1/2, we can combine
	 *    y^n = 1/2^(n/PERIOD) * y^(n%PERIOD)
	 * With a look-up table which covers y^n (n<PERIOD)
	 *
	 * To achieve constant time decay_load.
	 */
	if (unlikely(local_n >= LOAD_AVG_PERIOD)) {
		val >>= local_n / LOAD_AVG_PERIOD;
		local_n %= LOAD_AVG_PERIOD;
	}

	val *= runnable_avg_yN_inv[local_n];
	/* We don't use SRR here since we always want to round down. */
	return val >> 32;
}

/*
 * For updates fully spanning n periods, the contribution to runnable
 * average will be: \Sum 1024*y^n
 *
 * We can compute this reasonably efficiently by combining:
 *   y^PERIOD = 1/2 with precomputed \Sum 1024*y^n {for  n <PERIOD}
 */
static u32 __compute_runnable_contrib(u64 n)
{
	u32 contrib = 0;

	if (likely(n <= LOAD_AVG_PERIOD))
		return runnable_avg_yN_sum[n];
	else if (unlikely(n >= LOAD_AVG_MAX_N))
		return LOAD_AVG_MAX;

	/* Compute \Sum k^n combining precomputed values for k^i, \Sum k^j */
	do {
		contrib /= 2; /* y^LOAD_AVG_PERIOD = 1/2 */
		contrib += runnable_avg_yN_sum[LOAD_AVG_PERIOD];

		n -= LOAD_AVG_PERIOD;
	} while (n > LOAD_AVG_PERIOD);

	contrib = decay_load(contrib, n);
	return contrib + runnable_avg_yN_sum[n];
}

unsigned long __weak arch_scale_freq_capacity(struct sched_domain *sd, int cpu);

/*
 * We can represent the historical contribution to runnable average as the
 * coefficients of a geometric series.  To do this we sub-divide our runnable
 * history into segments of approximately 1ms (1024us); label the segment that
 * occurred N-ms ago p_N, with p_0 corresponding to the current period, e.g.
 *
 * [<- 1024us ->|<- 1024us ->|<- 1024us ->| ...
 *      p0            p1           p2
 *     (now)       (~1ms ago)  (~2ms ago)
 *
 * Let u_i denote the fraction of p_i that the entity was runnable.
 *
 * We then designate the fractions u_i as our co-efficients, yielding the
 * following representation of historical load:
 *   u_0 + u_1*y + u_2*y^2 + u_3*y^3 + ...
 *
 * We choose y based on the with of a reasonably scheduling period, fixing:
 *   y^32 = 0.5
 *
 * This means that the contribution to load ~32ms ago (u_32) will be weighted
 * approximately half as much as the contribution to load within the last ms
 * (u_0).
 *
 * When a period "rolls over" and we have new u_0`, multiplying the previous
 * sum again by y is sufficient to update:
 *   load_avg = u_0` + y*(u_0 + u_1*y + u_2*y^2 + ... )
 *            = u_0 + u_1*y + u_2*y^2 + ... [re-labeling u_i --> u_{i+1}]
 */
static __always_inline int __update_entity_runnable_avg(u64 now, int cpu,
							struct sched_avg *sa,
							int runnable,
							int running)
{
<<<<<<< HEAD
	u64 delta, periods;
	u32 runnable_contrib;
	int delta_w, decayed = 0;
=======
	u64 delta, scaled_delta, periods;
	u32 runnable_contrib, scaled_runnable_contrib;
	int delta_w, scaled_delta_w, decayed = 0;
>>>>>>> 5f74d508
	unsigned long scale_freq = arch_scale_freq_capacity(NULL, cpu);

	delta = now - sa->last_runnable_update;
	/*
	 * This should only happen when time goes backwards, which it
	 * unfortunately does during sched clock init when we swap over to TSC.
	 */
	if ((s64)delta < 0) {
		sa->last_runnable_update = now;
		return 0;
	}

	/*
	 * Use 1024ns as the unit of measurement since it's a reasonable
	 * approximation of 1us and fast to compute.
	 */
	delta >>= 10;
	if (!delta)
		return 0;
	sa->last_runnable_update = now;

	/* delta_w is the amount already accumulated against our next period */
	delta_w = sa->avg_period % 1024;
	if (delta + delta_w >= 1024) {
		/* period roll-over */
		decayed = 1;

		/*
		 * Now that we know we're crossing a period boundary, figure
		 * out how much from delta we need to complete the current
		 * period and accrue it.
		 */
		delta_w = 1024 - delta_w;
		scaled_delta_w = (delta_w * scale_freq) >> SCHED_CAPACITY_SHIFT;

		if (runnable)
<<<<<<< HEAD
			sa->runnable_avg_sum += delta_w;
		if (running)
			sa->running_avg_sum += delta_w * scale_freq
				>> SCHED_CAPACITY_SHIFT;
=======
			sa->runnable_avg_sum += scaled_delta_w;
		if (running)
			sa->running_avg_sum += scaled_delta_w;
>>>>>>> 5f74d508
		sa->avg_period += delta_w;

		delta -= delta_w;

		/* Figure out how many additional periods this update spans */
		periods = delta / 1024;
		delta %= 1024;

		sa->runnable_avg_sum = decay_load(sa->runnable_avg_sum,
						  periods + 1);
		sa->running_avg_sum = decay_load(sa->running_avg_sum,
						  periods + 1);
		sa->avg_period = decay_load(sa->avg_period,
						     periods + 1);

		/* Efficiently calculate \sum (1..n_period) 1024*y^i */
		runnable_contrib = __compute_runnable_contrib(periods);
		scaled_runnable_contrib = (runnable_contrib * scale_freq)
						>> SCHED_CAPACITY_SHIFT;

		if (runnable)
<<<<<<< HEAD
			sa->runnable_avg_sum += runnable_contrib;
		if (running)
			sa->running_avg_sum += runnable_contrib * scale_freq
				>> SCHED_CAPACITY_SHIFT;
=======
			sa->runnable_avg_sum += scaled_runnable_contrib;
		if (running)
			sa->running_avg_sum += scaled_runnable_contrib;
>>>>>>> 5f74d508
		sa->avg_period += runnable_contrib;
	}

	/* Remainder of delta accrued against u_0` */
	scaled_delta = (delta * scale_freq) >> SCHED_CAPACITY_SHIFT;

	if (runnable)
<<<<<<< HEAD
		sa->runnable_avg_sum += delta;
	if (running)
		sa->running_avg_sum += delta * scale_freq
			>> SCHED_CAPACITY_SHIFT;
=======
		sa->runnable_avg_sum += scaled_delta;
	if (running)
		sa->running_avg_sum += scaled_delta;
>>>>>>> 5f74d508
	sa->avg_period += delta;

	return decayed;
}

/* Synchronize an entity's decay with its parenting cfs_rq.*/
static inline u64 __synchronize_entity_decay(struct sched_entity *se)
{
	struct cfs_rq *cfs_rq = cfs_rq_of(se);
	u64 decays = atomic64_read(&cfs_rq->decay_counter);

	decays -= se->avg.decay_count;
	if (!decays)
		return 0;

	se->avg.load_avg_contrib = decay_load(se->avg.load_avg_contrib, decays);
	se->avg.utilization_avg_contrib =
		decay_load(se->avg.utilization_avg_contrib, decays);
	se->avg.decay_count = 0;

	return decays;
}

#ifdef CONFIG_FAIR_GROUP_SCHED
static inline void __update_cfs_rq_tg_load_contrib(struct cfs_rq *cfs_rq,
						 int force_update)
{
	struct task_group *tg = cfs_rq->tg;
	long tg_contrib;

	tg_contrib = cfs_rq->runnable_load_avg + cfs_rq->blocked_load_avg;
	tg_contrib -= cfs_rq->tg_load_contrib;

	if (!tg_contrib)
		return;

	if (force_update || abs(tg_contrib) > cfs_rq->tg_load_contrib / 8) {
		atomic_long_add(tg_contrib, &tg->load_avg);
		cfs_rq->tg_load_contrib += tg_contrib;
	}
}

/*
 * Aggregate cfs_rq runnable averages into an equivalent task_group
 * representation for computing load contributions.
 */
static inline void __update_tg_runnable_avg(struct sched_avg *sa,
						  struct cfs_rq *cfs_rq)
{
	struct task_group *tg = cfs_rq->tg;
	long contrib;

	/* The fraction of a cpu used by this cfs_rq */
	contrib = div_u64((u64)sa->runnable_avg_sum << NICE_0_SHIFT,
			  sa->avg_period + 1);
	contrib -= cfs_rq->tg_runnable_contrib;

	if (abs(contrib) > cfs_rq->tg_runnable_contrib / 64) {
		atomic_add(contrib, &tg->runnable_avg);
		cfs_rq->tg_runnable_contrib += contrib;
	}
}

static inline void __update_group_entity_contrib(struct sched_entity *se)
{
	struct cfs_rq *cfs_rq = group_cfs_rq(se);
	struct task_group *tg = cfs_rq->tg;
	int runnable_avg;

	u64 contrib;

	contrib = cfs_rq->tg_load_contrib * tg->shares;
	se->avg.load_avg_contrib = div_u64(contrib,
				     atomic_long_read(&tg->load_avg) + 1);

	/*
	 * For group entities we need to compute a correction term in the case
	 * that they are consuming <1 cpu so that we would contribute the same
	 * load as a task of equal weight.
	 *
	 * Explicitly co-ordinating this measurement would be expensive, but
	 * fortunately the sum of each cpus contribution forms a usable
	 * lower-bound on the true value.
	 *
	 * Consider the aggregate of 2 contributions.  Either they are disjoint
	 * (and the sum represents true value) or they are disjoint and we are
	 * understating by the aggregate of their overlap.
	 *
	 * Extending this to N cpus, for a given overlap, the maximum amount we
	 * understand is then n_i(n_i+1)/2 * w_i where n_i is the number of
	 * cpus that overlap for this interval and w_i is the interval width.
	 *
	 * On a small machine; the first term is well-bounded which bounds the
	 * total error since w_i is a subset of the period.  Whereas on a
	 * larger machine, while this first term can be larger, if w_i is the
	 * of consequential size guaranteed to see n_i*w_i quickly converge to
	 * our upper bound of 1-cpu.
	 */
	runnable_avg = atomic_read(&tg->runnable_avg);
	if (runnable_avg < NICE_0_LOAD) {
		se->avg.load_avg_contrib *= runnable_avg;
		se->avg.load_avg_contrib >>= NICE_0_SHIFT;
	}
}

static inline void update_rq_runnable_avg(struct rq *rq, int runnable)
{
	__update_entity_runnable_avg(rq_clock_task(rq), cpu_of(rq), &rq->avg,
			runnable, runnable);
	__update_tg_runnable_avg(&rq->avg, &rq->cfs);
}
#else /* CONFIG_FAIR_GROUP_SCHED */
static inline void __update_cfs_rq_tg_load_contrib(struct cfs_rq *cfs_rq,
						 int force_update) {}
static inline void __update_tg_runnable_avg(struct sched_avg *sa,
						  struct cfs_rq *cfs_rq) {}
static inline void __update_group_entity_contrib(struct sched_entity *se) {}
static inline void update_rq_runnable_avg(struct rq *rq, int runnable) {}
#endif /* CONFIG_FAIR_GROUP_SCHED */

static inline void __update_task_entity_contrib(struct sched_entity *se)
{
	u32 contrib;

	/* avoid overflowing a 32-bit type w/ SCHED_LOAD_SCALE */
	contrib = se->avg.runnable_avg_sum * scale_load_down(se->load.weight);
	contrib /= (se->avg.avg_period + 1);
	se->avg.load_avg_contrib = scale_load(contrib);
}

/* Compute the current contribution to load_avg by se, return any delta */
static long __update_entity_load_avg_contrib(struct sched_entity *se)
{
	long old_contrib = se->avg.load_avg_contrib;

	if (entity_is_task(se)) {
		__update_task_entity_contrib(se);
	} else {
		__update_tg_runnable_avg(&se->avg, group_cfs_rq(se));
		__update_group_entity_contrib(se);
	}

	return se->avg.load_avg_contrib - old_contrib;
}


static inline void __update_task_entity_utilization(struct sched_entity *se)
{
	u32 contrib;

	/* avoid overflowing a 32-bit type w/ SCHED_LOAD_SCALE */
	contrib = se->avg.running_avg_sum * scale_load_down(SCHED_LOAD_SCALE);
	contrib /= (se->avg.avg_period + 1);
	se->avg.utilization_avg_contrib = scale_load(contrib);
}

static long __update_entity_utilization_avg_contrib(struct sched_entity *se)
{
	long old_contrib = se->avg.utilization_avg_contrib;

	if (entity_is_task(se))
		__update_task_entity_utilization(se);
	else
		se->avg.utilization_avg_contrib =
<<<<<<< HEAD
					group_cfs_rq(se)->utilization_load_avg;
=======
				group_cfs_rq(se)->utilization_load_avg +
				group_cfs_rq(se)->utilization_blocked_avg;
>>>>>>> 5f74d508

	return se->avg.utilization_avg_contrib - old_contrib;
}

static inline void subtract_blocked_load_contrib(struct cfs_rq *cfs_rq,
						 long load_contrib)
{
	if (likely(load_contrib < cfs_rq->blocked_load_avg))
		cfs_rq->blocked_load_avg -= load_contrib;
	else
		cfs_rq->blocked_load_avg = 0;
}

static inline void subtract_utilization_blocked_contrib(struct cfs_rq *cfs_rq,
						long utilization_contrib)
{
	if (likely(utilization_contrib < cfs_rq->utilization_blocked_avg))
		cfs_rq->utilization_blocked_avg -= utilization_contrib;
	else
		cfs_rq->utilization_blocked_avg = 0;
}

static inline u64 cfs_rq_clock_task(struct cfs_rq *cfs_rq);

/* Update a sched_entity's runnable average */
static inline void update_entity_load_avg(struct sched_entity *se,
					  int update_cfs_rq)
{
	struct cfs_rq *cfs_rq = cfs_rq_of(se);
	long contrib_delta, utilization_delta;
	int cpu = cpu_of(rq_of(cfs_rq));
	u64 now;

	/*
	 * For a group entity we need to use their owned cfs_rq_clock_task() in
	 * case they are the parent of a throttled hierarchy.
	 */
	if (entity_is_task(se))
		now = cfs_rq_clock_task(cfs_rq);
	else
		now = cfs_rq_clock_task(group_cfs_rq(se));

	if (!__update_entity_runnable_avg(now, cpu, &se->avg, se->on_rq,
					cfs_rq->curr == se))
		return;

	contrib_delta = __update_entity_load_avg_contrib(se);
	utilization_delta = __update_entity_utilization_avg_contrib(se);

	if (!update_cfs_rq)
		return;

	if (se->on_rq) {
		cfs_rq->runnable_load_avg += contrib_delta;
		cfs_rq->utilization_load_avg += utilization_delta;
	} else {
		subtract_blocked_load_contrib(cfs_rq, -contrib_delta);
<<<<<<< HEAD
=======
		subtract_utilization_blocked_contrib(cfs_rq,
							-utilization_delta);
>>>>>>> 5f74d508
	}
}

/*
 * Decay the load contributed by all blocked children and account this so that
 * their contribution may appropriately discounted when they wake up.
 */
static void update_cfs_rq_blocked_load(struct cfs_rq *cfs_rq, int force_update)
{
	u64 now = cfs_rq_clock_task(cfs_rq) >> 20;
	u64 decays;

	decays = now - cfs_rq->last_decay;
	if (!decays && !force_update)
		return;

	if (atomic_long_read(&cfs_rq->removed_load)) {
		unsigned long removed_load, removed_utilization;
		removed_load = atomic_long_xchg(&cfs_rq->removed_load, 0);
		removed_utilization =
			atomic_long_xchg(&cfs_rq->removed_utilization, 0);
		subtract_blocked_load_contrib(cfs_rq, removed_load);
		subtract_utilization_blocked_contrib(cfs_rq,
							removed_utilization);
	}

	if (decays) {
		cfs_rq->blocked_load_avg = decay_load(cfs_rq->blocked_load_avg,
						      decays);
		cfs_rq->utilization_blocked_avg =
			decay_load(cfs_rq->utilization_blocked_avg, decays);
		atomic64_add(decays, &cfs_rq->decay_counter);
		cfs_rq->last_decay = now;
	}

	__update_cfs_rq_tg_load_contrib(cfs_rq, force_update);
}

/* Add the load generated by se into cfs_rq's child load-average */
static inline void enqueue_entity_load_avg(struct cfs_rq *cfs_rq,
						  struct sched_entity *se,
						  int wakeup)
{
	/*
	 * We track migrations using entity decay_count <= 0, on a wake-up
	 * migration we use a negative decay count to track the remote decays
	 * accumulated while sleeping.
	 *
	 * Newly forked tasks are enqueued with se->avg.decay_count == 0, they
	 * are seen by enqueue_entity_load_avg() as a migration with an already
	 * constructed load_avg_contrib.
	 */
	if (unlikely(se->avg.decay_count <= 0)) {
		se->avg.last_runnable_update = rq_clock_task(rq_of(cfs_rq));
		if (se->avg.decay_count) {
			/*
			 * In a wake-up migration we have to approximate the
			 * time sleeping.  This is because we can't synchronize
			 * clock_task between the two cpus, and it is not
			 * guaranteed to be read-safe.  Instead, we can
			 * approximate this using our carried decays, which are
			 * explicitly atomically readable.
			 */
			se->avg.last_runnable_update -= (-se->avg.decay_count)
							<< 20;
			update_entity_load_avg(se, 0);
			/* Indicate that we're now synchronized and on-rq */
			se->avg.decay_count = 0;
		}
		wakeup = 0;
	} else {
		__synchronize_entity_decay(se);
	}

	/* migrated tasks did not contribute to our blocked load */
	if (wakeup) {
		subtract_blocked_load_contrib(cfs_rq, se->avg.load_avg_contrib);
		subtract_utilization_blocked_contrib(cfs_rq,
					se->avg.utilization_avg_contrib);
		update_entity_load_avg(se, 0);
	}

	cfs_rq->runnable_load_avg += se->avg.load_avg_contrib;
	cfs_rq->utilization_load_avg += se->avg.utilization_avg_contrib;
	/* we force update consideration on load-balancer moves */
	update_cfs_rq_blocked_load(cfs_rq, !wakeup);
}

/*
 * Remove se's load from this cfs_rq child load-average, if the entity is
 * transitioning to a blocked state we track its projected decay using
 * blocked_load_avg.
 */
static inline void dequeue_entity_load_avg(struct cfs_rq *cfs_rq,
						  struct sched_entity *se,
						  int sleep)
{
	update_entity_load_avg(se, 1);
	/* we force update consideration on load-balancer moves */
	update_cfs_rq_blocked_load(cfs_rq, !sleep);

	cfs_rq->runnable_load_avg -= se->avg.load_avg_contrib;
	cfs_rq->utilization_load_avg -= se->avg.utilization_avg_contrib;
	if (sleep) {
		cfs_rq->blocked_load_avg += se->avg.load_avg_contrib;
		cfs_rq->utilization_blocked_avg +=
						se->avg.utilization_avg_contrib;
		se->avg.decay_count = atomic64_read(&cfs_rq->decay_counter);
	} /* migrations, e.g. sleep=0 leave decay_count == 0 */
}

/*
 * Update the rq's load with the elapsed running time before entering
 * idle. if the last scheduled task is not a CFS task, idle_enter will
 * be the only way to update the runnable statistic.
 */
void idle_enter_fair(struct rq *this_rq)
{
	update_rq_runnable_avg(this_rq, 1);
}

/*
 * Update the rq's load with the elapsed idle time before a task is
 * scheduled. if the newly scheduled task is not a CFS task, idle_exit will
 * be the only way to update the runnable statistic.
 */
void idle_exit_fair(struct rq *this_rq)
{
	update_rq_runnable_avg(this_rq, 0);
}

static int idle_balance(struct rq *this_rq);

#else /* CONFIG_SMP */

static inline void update_entity_load_avg(struct sched_entity *se,
					  int update_cfs_rq) {}
static inline void update_rq_runnable_avg(struct rq *rq, int runnable) {}
static inline void enqueue_entity_load_avg(struct cfs_rq *cfs_rq,
					   struct sched_entity *se,
					   int wakeup) {}
static inline void dequeue_entity_load_avg(struct cfs_rq *cfs_rq,
					   struct sched_entity *se,
					   int sleep) {}
static inline void update_cfs_rq_blocked_load(struct cfs_rq *cfs_rq,
					      int force_update) {}

static inline int idle_balance(struct rq *rq)
{
	return 0;
}

#endif /* CONFIG_SMP */

static void enqueue_sleeper(struct cfs_rq *cfs_rq, struct sched_entity *se)
{
#ifdef CONFIG_SCHEDSTATS
	struct task_struct *tsk = NULL;

	if (entity_is_task(se))
		tsk = task_of(se);

	if (se->statistics.sleep_start) {
		u64 delta = rq_clock(rq_of(cfs_rq)) - se->statistics.sleep_start;

		if ((s64)delta < 0)
			delta = 0;

		if (unlikely(delta > se->statistics.sleep_max))
			se->statistics.sleep_max = delta;

		se->statistics.sleep_start = 0;
		se->statistics.sum_sleep_runtime += delta;

		if (tsk) {
			account_scheduler_latency(tsk, delta >> 10, 1);
			trace_sched_stat_sleep(tsk, delta);
		}
	}
	if (se->statistics.block_start) {
		u64 delta = rq_clock(rq_of(cfs_rq)) - se->statistics.block_start;

		if ((s64)delta < 0)
			delta = 0;

		if (unlikely(delta > se->statistics.block_max))
			se->statistics.block_max = delta;

		se->statistics.block_start = 0;
		se->statistics.sum_sleep_runtime += delta;

		if (tsk) {
			if (tsk->in_iowait) {
				se->statistics.iowait_sum += delta;
				se->statistics.iowait_count++;
				trace_sched_stat_iowait(tsk, delta);
			}

			trace_sched_stat_blocked(tsk, delta);

			/*
			 * Blocking time is in units of nanosecs, so shift by
			 * 20 to get a milliseconds-range estimation of the
			 * amount of time that the task spent sleeping:
			 */
			if (unlikely(prof_on == SLEEP_PROFILING)) {
				profile_hits(SLEEP_PROFILING,
						(void *)get_wchan(tsk),
						delta >> 20);
			}
			account_scheduler_latency(tsk, delta >> 10, 0);
		}
	}
#endif
}

static void check_spread(struct cfs_rq *cfs_rq, struct sched_entity *se)
{
#ifdef CONFIG_SCHED_DEBUG
	s64 d = se->vruntime - cfs_rq->min_vruntime;

	if (d < 0)
		d = -d;

	if (d > 3*sysctl_sched_latency)
		schedstat_inc(cfs_rq, nr_spread_over);
#endif
}

static void
place_entity(struct cfs_rq *cfs_rq, struct sched_entity *se, int initial)
{
	u64 vruntime = cfs_rq->min_vruntime;

	/*
	 * The 'current' period is already promised to the current tasks,
	 * however the extra weight of the new task will slow them down a
	 * little, place the new task so that it fits in the slot that
	 * stays open at the end.
	 */
	if (initial && sched_feat(START_DEBIT))
		vruntime += sched_vslice(cfs_rq, se);

	/* sleeps up to a single latency don't count. */
	if (!initial) {
		unsigned long thresh = sysctl_sched_latency;

		/*
		 * Halve their sleep time's effect, to allow
		 * for a gentler effect of sleepers:
		 */
		if (sched_feat(GENTLE_FAIR_SLEEPERS))
			thresh >>= 1;

		vruntime -= thresh;
	}

	/* ensure we never gain time by being placed backwards. */
	se->vruntime = max_vruntime(se->vruntime, vruntime);
}

static void check_enqueue_throttle(struct cfs_rq *cfs_rq);

static void
enqueue_entity(struct cfs_rq *cfs_rq, struct sched_entity *se, int flags)
{
	/*
	 * Update the normalized vruntime before updating min_vruntime
	 * through calling update_curr().
	 */
	if (!(flags & ENQUEUE_WAKEUP) || (flags & ENQUEUE_WAKING))
		se->vruntime += cfs_rq->min_vruntime;

	/*
	 * Update run-time statistics of the 'current'.
	 */
	update_curr(cfs_rq);
	enqueue_entity_load_avg(cfs_rq, se, flags & ENQUEUE_WAKEUP);
	account_entity_enqueue(cfs_rq, se);
	update_cfs_shares(cfs_rq);

	if (flags & ENQUEUE_WAKEUP) {
		place_entity(cfs_rq, se, 0);
		enqueue_sleeper(cfs_rq, se);
	}

	update_stats_enqueue(cfs_rq, se);
	check_spread(cfs_rq, se);
	if (se != cfs_rq->curr)
		__enqueue_entity(cfs_rq, se);
	se->on_rq = 1;

	if (cfs_rq->nr_running == 1) {
		list_add_leaf_cfs_rq(cfs_rq);
		check_enqueue_throttle(cfs_rq);
	}
}

static void __clear_buddies_last(struct sched_entity *se)
{
	for_each_sched_entity(se) {
		struct cfs_rq *cfs_rq = cfs_rq_of(se);
		if (cfs_rq->last != se)
			break;

		cfs_rq->last = NULL;
	}
}

static void __clear_buddies_next(struct sched_entity *se)
{
	for_each_sched_entity(se) {
		struct cfs_rq *cfs_rq = cfs_rq_of(se);
		if (cfs_rq->next != se)
			break;

		cfs_rq->next = NULL;
	}
}

static void __clear_buddies_skip(struct sched_entity *se)
{
	for_each_sched_entity(se) {
		struct cfs_rq *cfs_rq = cfs_rq_of(se);
		if (cfs_rq->skip != se)
			break;

		cfs_rq->skip = NULL;
	}
}

static void clear_buddies(struct cfs_rq *cfs_rq, struct sched_entity *se)
{
	if (cfs_rq->last == se)
		__clear_buddies_last(se);

	if (cfs_rq->next == se)
		__clear_buddies_next(se);

	if (cfs_rq->skip == se)
		__clear_buddies_skip(se);
}

static __always_inline void return_cfs_rq_runtime(struct cfs_rq *cfs_rq);

static void
dequeue_entity(struct cfs_rq *cfs_rq, struct sched_entity *se, int flags)
{
	/*
	 * Update run-time statistics of the 'current'.
	 */
	update_curr(cfs_rq);
	dequeue_entity_load_avg(cfs_rq, se, flags & DEQUEUE_SLEEP);

	update_stats_dequeue(cfs_rq, se);
	if (flags & DEQUEUE_SLEEP) {
#ifdef CONFIG_SCHEDSTATS
		if (entity_is_task(se)) {
			struct task_struct *tsk = task_of(se);

			if (tsk->state & TASK_INTERRUPTIBLE)
				se->statistics.sleep_start = rq_clock(rq_of(cfs_rq));
			if (tsk->state & TASK_UNINTERRUPTIBLE)
				se->statistics.block_start = rq_clock(rq_of(cfs_rq));
		}
#endif
	}

	clear_buddies(cfs_rq, se);

	if (se != cfs_rq->curr)
		__dequeue_entity(cfs_rq, se);
	se->on_rq = 0;
	account_entity_dequeue(cfs_rq, se);

	/*
	 * Normalize the entity after updating the min_vruntime because the
	 * update can refer to the ->curr item and we need to reflect this
	 * movement in our normalized position.
	 */
	if (!(flags & DEQUEUE_SLEEP))
		se->vruntime -= cfs_rq->min_vruntime;

	/* return excess runtime on last dequeue */
	return_cfs_rq_runtime(cfs_rq);

	update_min_vruntime(cfs_rq);
	update_cfs_shares(cfs_rq);
}

/*
 * Preempt the current task with a newly woken task if needed:
 */
static void
check_preempt_tick(struct cfs_rq *cfs_rq, struct sched_entity *curr)
{
	unsigned long ideal_runtime, delta_exec;
	struct sched_entity *se;
	s64 delta;

	ideal_runtime = sched_slice(cfs_rq, curr);
	delta_exec = curr->sum_exec_runtime - curr->prev_sum_exec_runtime;
	if (delta_exec > ideal_runtime) {
		resched_curr(rq_of(cfs_rq));
		/*
		 * The current task ran long enough, ensure it doesn't get
		 * re-elected due to buddy favours.
		 */
		clear_buddies(cfs_rq, curr);
		return;
	}

	/*
	 * Ensure that a task that missed wakeup preemption by a
	 * narrow margin doesn't have to wait for a full slice.
	 * This also mitigates buddy induced latencies under load.
	 */
	if (delta_exec < sysctl_sched_min_granularity)
		return;

	se = __pick_first_entity(cfs_rq);
	delta = curr->vruntime - se->vruntime;

	if (delta < 0)
		return;

	if (delta > ideal_runtime)
		resched_curr(rq_of(cfs_rq));
}

static void
set_next_entity(struct cfs_rq *cfs_rq, struct sched_entity *se)
{
	/* 'current' is not kept within the tree. */
	if (se->on_rq) {
		/*
		 * Any task has to be enqueued before it get to execute on
		 * a CPU. So account for the time it spent waiting on the
		 * runqueue.
		 */
		update_stats_wait_end(cfs_rq, se);
		__dequeue_entity(cfs_rq, se);
		update_entity_load_avg(se, 1);
	}

	update_stats_curr_start(cfs_rq, se);
	cfs_rq->curr = se;
#ifdef CONFIG_SCHEDSTATS
	/*
	 * Track our maximum slice length, if the CPU's load is at
	 * least twice that of our own weight (i.e. dont track it
	 * when there are only lesser-weight tasks around):
	 */
	if (rq_of(cfs_rq)->load.weight >= 2*se->load.weight) {
		se->statistics.slice_max = max(se->statistics.slice_max,
			se->sum_exec_runtime - se->prev_sum_exec_runtime);
	}
#endif
	se->prev_sum_exec_runtime = se->sum_exec_runtime;
}

static int
wakeup_preempt_entity(struct sched_entity *curr, struct sched_entity *se);

/*
 * Pick the next process, keeping these things in mind, in this order:
 * 1) keep things fair between processes/task groups
 * 2) pick the "next" process, since someone really wants that to run
 * 3) pick the "last" process, for cache locality
 * 4) do not run the "skip" process, if something else is available
 */
static struct sched_entity *
pick_next_entity(struct cfs_rq *cfs_rq, struct sched_entity *curr)
{
	struct sched_entity *left = __pick_first_entity(cfs_rq);
	struct sched_entity *se;

	/*
	 * If curr is set we have to see if its left of the leftmost entity
	 * still in the tree, provided there was anything in the tree at all.
	 */
	if (!left || (curr && entity_before(curr, left)))
		left = curr;

	se = left; /* ideally we run the leftmost entity */

	/*
	 * Avoid running the skip buddy, if running something else can
	 * be done without getting too unfair.
	 */
	if (cfs_rq->skip == se) {
		struct sched_entity *second;

		if (se == curr) {
			second = __pick_first_entity(cfs_rq);
		} else {
			second = __pick_next_entity(se);
			if (!second || (curr && entity_before(curr, second)))
				second = curr;
		}

		if (second && wakeup_preempt_entity(second, left) < 1)
			se = second;
	}

	/*
	 * Prefer last buddy, try to return the CPU to a preempted task.
	 */
	if (cfs_rq->last && wakeup_preempt_entity(cfs_rq->last, left) < 1)
		se = cfs_rq->last;

	/*
	 * Someone really wants this to run. If it's not unfair, run it.
	 */
	if (cfs_rq->next && wakeup_preempt_entity(cfs_rq->next, left) < 1)
		se = cfs_rq->next;

	clear_buddies(cfs_rq, se);

	return se;
}

static bool check_cfs_rq_runtime(struct cfs_rq *cfs_rq);

static void put_prev_entity(struct cfs_rq *cfs_rq, struct sched_entity *prev)
{
	/*
	 * If still on the runqueue then deactivate_task()
	 * was not called and update_curr() has to be done:
	 */
	if (prev->on_rq)
		update_curr(cfs_rq);

	/* throttle cfs_rqs exceeding runtime */
	check_cfs_rq_runtime(cfs_rq);

	check_spread(cfs_rq, prev);
	if (prev->on_rq) {
		update_stats_wait_start(cfs_rq, prev);
		/* Put 'current' back into the tree. */
		__enqueue_entity(cfs_rq, prev);
		/* in !on_rq case, update occurred at dequeue */
		update_entity_load_avg(prev, 1);
	}
	cfs_rq->curr = NULL;
}

static void
entity_tick(struct cfs_rq *cfs_rq, struct sched_entity *curr, int queued)
{
	/*
	 * Update run-time statistics of the 'current'.
	 */
	update_curr(cfs_rq);

	/*
	 * Ensure that runnable average is periodically updated.
	 */
	update_entity_load_avg(curr, 1);
	update_cfs_rq_blocked_load(cfs_rq, 1);
	update_cfs_shares(cfs_rq);

#ifdef CONFIG_SCHED_HRTICK
	/*
	 * queued ticks are scheduled to match the slice, so don't bother
	 * validating it and just reschedule.
	 */
	if (queued) {
		resched_curr(rq_of(cfs_rq));
		return;
	}
	/*
	 * don't let the period tick interfere with the hrtick preemption
	 */
	if (!sched_feat(DOUBLE_TICK) &&
			hrtimer_active(&rq_of(cfs_rq)->hrtick_timer))
		return;
#endif

	if (cfs_rq->nr_running > 1)
		check_preempt_tick(cfs_rq, curr);
}


/**************************************************
 * CFS bandwidth control machinery
 */

#ifdef CONFIG_CFS_BANDWIDTH

#ifdef HAVE_JUMP_LABEL
static struct static_key __cfs_bandwidth_used;

static inline bool cfs_bandwidth_used(void)
{
	return static_key_false(&__cfs_bandwidth_used);
}

void cfs_bandwidth_usage_inc(void)
{
	static_key_slow_inc(&__cfs_bandwidth_used);
}

void cfs_bandwidth_usage_dec(void)
{
	static_key_slow_dec(&__cfs_bandwidth_used);
}
#else /* HAVE_JUMP_LABEL */
static bool cfs_bandwidth_used(void)
{
	return true;
}

void cfs_bandwidth_usage_inc(void) {}
void cfs_bandwidth_usage_dec(void) {}
#endif /* HAVE_JUMP_LABEL */

/*
 * default period for cfs group bandwidth.
 * default: 0.1s, units: nanoseconds
 */
static inline u64 default_cfs_period(void)
{
	return 100000000ULL;
}

static inline u64 sched_cfs_bandwidth_slice(void)
{
	return (u64)sysctl_sched_cfs_bandwidth_slice * NSEC_PER_USEC;
}

/*
 * Replenish runtime according to assigned quota and update expiration time.
 * We use sched_clock_cpu directly instead of rq->clock to avoid adding
 * additional synchronization around rq->lock.
 *
 * requires cfs_b->lock
 */
void __refill_cfs_bandwidth_runtime(struct cfs_bandwidth *cfs_b)
{
	u64 now;

	if (cfs_b->quota == RUNTIME_INF)
		return;

	now = sched_clock_cpu(smp_processor_id());
	cfs_b->runtime = cfs_b->quota;
	cfs_b->runtime_expires = now + ktime_to_ns(cfs_b->period);
}

static inline struct cfs_bandwidth *tg_cfs_bandwidth(struct task_group *tg)
{
	return &tg->cfs_bandwidth;
}

/* rq->task_clock normalized against any time this cfs_rq has spent throttled */
static inline u64 cfs_rq_clock_task(struct cfs_rq *cfs_rq)
{
	if (unlikely(cfs_rq->throttle_count))
		return cfs_rq->throttled_clock_task;

	return rq_clock_task(rq_of(cfs_rq)) - cfs_rq->throttled_clock_task_time;
}

/* returns 0 on failure to allocate runtime */
static int assign_cfs_rq_runtime(struct cfs_rq *cfs_rq)
{
	struct task_group *tg = cfs_rq->tg;
	struct cfs_bandwidth *cfs_b = tg_cfs_bandwidth(tg);
	u64 amount = 0, min_amount, expires;

	/* note: this is a positive sum as runtime_remaining <= 0 */
	min_amount = sched_cfs_bandwidth_slice() - cfs_rq->runtime_remaining;

	raw_spin_lock(&cfs_b->lock);
	if (cfs_b->quota == RUNTIME_INF)
		amount = min_amount;
	else {
		/*
		 * If the bandwidth pool has become inactive, then at least one
		 * period must have elapsed since the last consumption.
		 * Refresh the global state and ensure bandwidth timer becomes
		 * active.
		 */
		if (!cfs_b->timer_active) {
			__refill_cfs_bandwidth_runtime(cfs_b);
			__start_cfs_bandwidth(cfs_b, false);
		}

		if (cfs_b->runtime > 0) {
			amount = min(cfs_b->runtime, min_amount);
			cfs_b->runtime -= amount;
			cfs_b->idle = 0;
		}
	}
	expires = cfs_b->runtime_expires;
	raw_spin_unlock(&cfs_b->lock);

	cfs_rq->runtime_remaining += amount;
	/*
	 * we may have advanced our local expiration to account for allowed
	 * spread between our sched_clock and the one on which runtime was
	 * issued.
	 */
	if ((s64)(expires - cfs_rq->runtime_expires) > 0)
		cfs_rq->runtime_expires = expires;

	return cfs_rq->runtime_remaining > 0;
}

/*
 * Note: This depends on the synchronization provided by sched_clock and the
 * fact that rq->clock snapshots this value.
 */
static void expire_cfs_rq_runtime(struct cfs_rq *cfs_rq)
{
	struct cfs_bandwidth *cfs_b = tg_cfs_bandwidth(cfs_rq->tg);

	/* if the deadline is ahead of our clock, nothing to do */
	if (likely((s64)(rq_clock(rq_of(cfs_rq)) - cfs_rq->runtime_expires) < 0))
		return;

	if (cfs_rq->runtime_remaining < 0)
		return;

	/*
	 * If the local deadline has passed we have to consider the
	 * possibility that our sched_clock is 'fast' and the global deadline
	 * has not truly expired.
	 *
	 * Fortunately we can check determine whether this the case by checking
	 * whether the global deadline has advanced. It is valid to compare
	 * cfs_b->runtime_expires without any locks since we only care about
	 * exact equality, so a partial write will still work.
	 */

	if (cfs_rq->runtime_expires != cfs_b->runtime_expires) {
		/* extend local deadline, drift is bounded above by 2 ticks */
		cfs_rq->runtime_expires += TICK_NSEC;
	} else {
		/* global deadline is ahead, expiration has passed */
		cfs_rq->runtime_remaining = 0;
	}
}

static void __account_cfs_rq_runtime(struct cfs_rq *cfs_rq, u64 delta_exec)
{
	/* dock delta_exec before expiring quota (as it could span periods) */
	cfs_rq->runtime_remaining -= delta_exec;
	expire_cfs_rq_runtime(cfs_rq);

	if (likely(cfs_rq->runtime_remaining > 0))
		return;

	/*
	 * if we're unable to extend our runtime we resched so that the active
	 * hierarchy can be throttled
	 */
	if (!assign_cfs_rq_runtime(cfs_rq) && likely(cfs_rq->curr))
		resched_curr(rq_of(cfs_rq));
}

static __always_inline
void account_cfs_rq_runtime(struct cfs_rq *cfs_rq, u64 delta_exec)
{
	if (!cfs_bandwidth_used() || !cfs_rq->runtime_enabled)
		return;

	__account_cfs_rq_runtime(cfs_rq, delta_exec);
}

static inline int cfs_rq_throttled(struct cfs_rq *cfs_rq)
{
	return cfs_bandwidth_used() && cfs_rq->throttled;
}

/* check whether cfs_rq, or any parent, is throttled */
static inline int throttled_hierarchy(struct cfs_rq *cfs_rq)
{
	return cfs_bandwidth_used() && cfs_rq->throttle_count;
}

/*
 * Ensure that neither of the group entities corresponding to src_cpu or
 * dest_cpu are members of a throttled hierarchy when performing group
 * load-balance operations.
 */
static inline int throttled_lb_pair(struct task_group *tg,
				    int src_cpu, int dest_cpu)
{
	struct cfs_rq *src_cfs_rq, *dest_cfs_rq;

	src_cfs_rq = tg->cfs_rq[src_cpu];
	dest_cfs_rq = tg->cfs_rq[dest_cpu];

	return throttled_hierarchy(src_cfs_rq) ||
	       throttled_hierarchy(dest_cfs_rq);
}

/* updated child weight may affect parent so we have to do this bottom up */
static int tg_unthrottle_up(struct task_group *tg, void *data)
{
	struct rq *rq = data;
	struct cfs_rq *cfs_rq = tg->cfs_rq[cpu_of(rq)];

	cfs_rq->throttle_count--;
#ifdef CONFIG_SMP
	if (!cfs_rq->throttle_count) {
		/* adjust cfs_rq_clock_task() */
		cfs_rq->throttled_clock_task_time += rq_clock_task(rq) -
					     cfs_rq->throttled_clock_task;
	}
#endif

	return 0;
}

static int tg_throttle_down(struct task_group *tg, void *data)
{
	struct rq *rq = data;
	struct cfs_rq *cfs_rq = tg->cfs_rq[cpu_of(rq)];

	/* group is entering throttled state, stop time */
	if (!cfs_rq->throttle_count)
		cfs_rq->throttled_clock_task = rq_clock_task(rq);
	cfs_rq->throttle_count++;

	return 0;
}

static void throttle_cfs_rq(struct cfs_rq *cfs_rq)
{
	struct rq *rq = rq_of(cfs_rq);
	struct cfs_bandwidth *cfs_b = tg_cfs_bandwidth(cfs_rq->tg);
	struct sched_entity *se;
	long task_delta, dequeue = 1;

	se = cfs_rq->tg->se[cpu_of(rq_of(cfs_rq))];

	/* freeze hierarchy runnable averages while throttled */
	rcu_read_lock();
	walk_tg_tree_from(cfs_rq->tg, tg_throttle_down, tg_nop, (void *)rq);
	rcu_read_unlock();

	task_delta = cfs_rq->h_nr_running;
	for_each_sched_entity(se) {
		struct cfs_rq *qcfs_rq = cfs_rq_of(se);
		/* throttled entity or throttle-on-deactivate */
		if (!se->on_rq)
			break;

		if (dequeue)
			dequeue_entity(qcfs_rq, se, DEQUEUE_SLEEP);
		qcfs_rq->h_nr_running -= task_delta;

		if (qcfs_rq->load.weight)
			dequeue = 0;
	}

	if (!se)
		sub_nr_running(rq, task_delta);

	cfs_rq->throttled = 1;
	cfs_rq->throttled_clock = rq_clock(rq);
	raw_spin_lock(&cfs_b->lock);
	/*
	 * Add to the _head_ of the list, so that an already-started
	 * distribute_cfs_runtime will not see us
	 */
	list_add_rcu(&cfs_rq->throttled_list, &cfs_b->throttled_cfs_rq);
	if (!cfs_b->timer_active)
		__start_cfs_bandwidth(cfs_b, false);
	raw_spin_unlock(&cfs_b->lock);
}

void unthrottle_cfs_rq(struct cfs_rq *cfs_rq)
{
	struct rq *rq = rq_of(cfs_rq);
	struct cfs_bandwidth *cfs_b = tg_cfs_bandwidth(cfs_rq->tg);
	struct sched_entity *se;
	int enqueue = 1;
	long task_delta;

	se = cfs_rq->tg->se[cpu_of(rq)];

	cfs_rq->throttled = 0;

	update_rq_clock(rq);

	raw_spin_lock(&cfs_b->lock);
	cfs_b->throttled_time += rq_clock(rq) - cfs_rq->throttled_clock;
	list_del_rcu(&cfs_rq->throttled_list);
	raw_spin_unlock(&cfs_b->lock);

	/* update hierarchical throttle state */
	walk_tg_tree_from(cfs_rq->tg, tg_nop, tg_unthrottle_up, (void *)rq);

	if (!cfs_rq->load.weight)
		return;

	task_delta = cfs_rq->h_nr_running;
	for_each_sched_entity(se) {
		if (se->on_rq)
			enqueue = 0;

		cfs_rq = cfs_rq_of(se);
		if (enqueue)
			enqueue_entity(cfs_rq, se, ENQUEUE_WAKEUP);
		cfs_rq->h_nr_running += task_delta;

		if (cfs_rq_throttled(cfs_rq))
			break;
	}

	if (!se)
		add_nr_running(rq, task_delta);

	/* determine whether we need to wake up potentially idle cpu */
	if (rq->curr == rq->idle && rq->cfs.nr_running)
		resched_curr(rq);
}

static u64 distribute_cfs_runtime(struct cfs_bandwidth *cfs_b,
		u64 remaining, u64 expires)
{
	struct cfs_rq *cfs_rq;
	u64 runtime;
	u64 starting_runtime = remaining;

	rcu_read_lock();
	list_for_each_entry_rcu(cfs_rq, &cfs_b->throttled_cfs_rq,
				throttled_list) {
		struct rq *rq = rq_of(cfs_rq);

		raw_spin_lock(&rq->lock);
		if (!cfs_rq_throttled(cfs_rq))
			goto next;

		runtime = -cfs_rq->runtime_remaining + 1;
		if (runtime > remaining)
			runtime = remaining;
		remaining -= runtime;

		cfs_rq->runtime_remaining += runtime;
		cfs_rq->runtime_expires = expires;

		/* we check whether we're throttled above */
		if (cfs_rq->runtime_remaining > 0)
			unthrottle_cfs_rq(cfs_rq);

next:
		raw_spin_unlock(&rq->lock);

		if (!remaining)
			break;
	}
	rcu_read_unlock();

	return starting_runtime - remaining;
}

/*
 * Responsible for refilling a task_group's bandwidth and unthrottling its
 * cfs_rqs as appropriate. If there has been no activity within the last
 * period the timer is deactivated until scheduling resumes; cfs_b->idle is
 * used to track this state.
 */
static int do_sched_cfs_period_timer(struct cfs_bandwidth *cfs_b, int overrun)
{
	u64 runtime, runtime_expires;
	int throttled;

	/* no need to continue the timer with no bandwidth constraint */
	if (cfs_b->quota == RUNTIME_INF)
		goto out_deactivate;

	throttled = !list_empty(&cfs_b->throttled_cfs_rq);
	cfs_b->nr_periods += overrun;

	/*
	 * idle depends on !throttled (for the case of a large deficit), and if
	 * we're going inactive then everything else can be deferred
	 */
	if (cfs_b->idle && !throttled)
		goto out_deactivate;

	/*
	 * if we have relooped after returning idle once, we need to update our
	 * status as actually running, so that other cpus doing
	 * __start_cfs_bandwidth will stop trying to cancel us.
	 */
	cfs_b->timer_active = 1;

	__refill_cfs_bandwidth_runtime(cfs_b);

	if (!throttled) {
		/* mark as potentially idle for the upcoming period */
		cfs_b->idle = 1;
		return 0;
	}

	/* account preceding periods in which throttling occurred */
	cfs_b->nr_throttled += overrun;

	runtime_expires = cfs_b->runtime_expires;

	/*
	 * This check is repeated as we are holding onto the new bandwidth while
	 * we unthrottle. This can potentially race with an unthrottled group
	 * trying to acquire new bandwidth from the global pool. This can result
	 * in us over-using our runtime if it is all used during this loop, but
	 * only by limited amounts in that extreme case.
	 */
	while (throttled && cfs_b->runtime > 0) {
		runtime = cfs_b->runtime;
		raw_spin_unlock(&cfs_b->lock);
		/* we can't nest cfs_b->lock while distributing bandwidth */
		runtime = distribute_cfs_runtime(cfs_b, runtime,
						 runtime_expires);
		raw_spin_lock(&cfs_b->lock);

		throttled = !list_empty(&cfs_b->throttled_cfs_rq);

		cfs_b->runtime -= min(runtime, cfs_b->runtime);
	}

	/*
	 * While we are ensured activity in the period following an
	 * unthrottle, this also covers the case in which the new bandwidth is
	 * insufficient to cover the existing bandwidth deficit.  (Forcing the
	 * timer to remain active while there are any throttled entities.)
	 */
	cfs_b->idle = 0;

	return 0;

out_deactivate:
	cfs_b->timer_active = 0;
	return 1;
}

/* a cfs_rq won't donate quota below this amount */
static const u64 min_cfs_rq_runtime = 1 * NSEC_PER_MSEC;
/* minimum remaining period time to redistribute slack quota */
static const u64 min_bandwidth_expiration = 2 * NSEC_PER_MSEC;
/* how long we wait to gather additional slack before distributing */
static const u64 cfs_bandwidth_slack_period = 5 * NSEC_PER_MSEC;

/*
 * Are we near the end of the current quota period?
 *
 * Requires cfs_b->lock for hrtimer_expires_remaining to be safe against the
 * hrtimer base being cleared by __hrtimer_start_range_ns. In the case of
 * migrate_hrtimers, base is never cleared, so we are fine.
 */
static int runtime_refresh_within(struct cfs_bandwidth *cfs_b, u64 min_expire)
{
	struct hrtimer *refresh_timer = &cfs_b->period_timer;
	u64 remaining;

	/* if the call-back is running a quota refresh is already occurring */
	if (hrtimer_callback_running(refresh_timer))
		return 1;

	/* is a quota refresh about to occur? */
	remaining = ktime_to_ns(hrtimer_expires_remaining(refresh_timer));
	if (remaining < min_expire)
		return 1;

	return 0;
}

static void start_cfs_slack_bandwidth(struct cfs_bandwidth *cfs_b)
{
	u64 min_left = cfs_bandwidth_slack_period + min_bandwidth_expiration;

	/* if there's a quota refresh soon don't bother with slack */
	if (runtime_refresh_within(cfs_b, min_left))
		return;

	start_bandwidth_timer(&cfs_b->slack_timer,
				ns_to_ktime(cfs_bandwidth_slack_period));
}

/* we know any runtime found here is valid as update_curr() precedes return */
static void __return_cfs_rq_runtime(struct cfs_rq *cfs_rq)
{
	struct cfs_bandwidth *cfs_b = tg_cfs_bandwidth(cfs_rq->tg);
	s64 slack_runtime = cfs_rq->runtime_remaining - min_cfs_rq_runtime;

	if (slack_runtime <= 0)
		return;

	raw_spin_lock(&cfs_b->lock);
	if (cfs_b->quota != RUNTIME_INF &&
	    cfs_rq->runtime_expires == cfs_b->runtime_expires) {
		cfs_b->runtime += slack_runtime;

		/* we are under rq->lock, defer unthrottling using a timer */
		if (cfs_b->runtime > sched_cfs_bandwidth_slice() &&
		    !list_empty(&cfs_b->throttled_cfs_rq))
			start_cfs_slack_bandwidth(cfs_b);
	}
	raw_spin_unlock(&cfs_b->lock);

	/* even if it's not valid for return we don't want to try again */
	cfs_rq->runtime_remaining -= slack_runtime;
}

static __always_inline void return_cfs_rq_runtime(struct cfs_rq *cfs_rq)
{
	if (!cfs_bandwidth_used())
		return;

	if (!cfs_rq->runtime_enabled || cfs_rq->nr_running)
		return;

	__return_cfs_rq_runtime(cfs_rq);
}

/*
 * This is done with a timer (instead of inline with bandwidth return) since
 * it's necessary to juggle rq->locks to unthrottle their respective cfs_rqs.
 */
static void do_sched_cfs_slack_timer(struct cfs_bandwidth *cfs_b)
{
	u64 runtime = 0, slice = sched_cfs_bandwidth_slice();
	u64 expires;

	/* confirm we're still not at a refresh boundary */
	raw_spin_lock(&cfs_b->lock);
	if (runtime_refresh_within(cfs_b, min_bandwidth_expiration)) {
		raw_spin_unlock(&cfs_b->lock);
		return;
	}

	if (cfs_b->quota != RUNTIME_INF && cfs_b->runtime > slice)
		runtime = cfs_b->runtime;

	expires = cfs_b->runtime_expires;
	raw_spin_unlock(&cfs_b->lock);

	if (!runtime)
		return;

	runtime = distribute_cfs_runtime(cfs_b, runtime, expires);

	raw_spin_lock(&cfs_b->lock);
	if (expires == cfs_b->runtime_expires)
		cfs_b->runtime -= min(runtime, cfs_b->runtime);
	raw_spin_unlock(&cfs_b->lock);
}

/*
 * When a group wakes up we want to make sure that its quota is not already
 * expired/exceeded, otherwise it may be allowed to steal additional ticks of
 * runtime as update_curr() throttling can not not trigger until it's on-rq.
 */
static void check_enqueue_throttle(struct cfs_rq *cfs_rq)
{
	if (!cfs_bandwidth_used())
		return;

	/* an active group must be handled by the update_curr()->put() path */
	if (!cfs_rq->runtime_enabled || cfs_rq->curr)
		return;

	/* ensure the group is not already throttled */
	if (cfs_rq_throttled(cfs_rq))
		return;

	/* update runtime allocation */
	account_cfs_rq_runtime(cfs_rq, 0);
	if (cfs_rq->runtime_remaining <= 0)
		throttle_cfs_rq(cfs_rq);
}

/* conditionally throttle active cfs_rq's from put_prev_entity() */
static bool check_cfs_rq_runtime(struct cfs_rq *cfs_rq)
{
	if (!cfs_bandwidth_used())
		return false;

	if (likely(!cfs_rq->runtime_enabled || cfs_rq->runtime_remaining > 0))
		return false;

	/*
	 * it's possible for a throttled entity to be forced into a running
	 * state (e.g. set_curr_task), in this case we're finished.
	 */
	if (cfs_rq_throttled(cfs_rq))
		return true;

	throttle_cfs_rq(cfs_rq);
	return true;
}

static enum hrtimer_restart sched_cfs_slack_timer(struct hrtimer *timer)
{
	struct cfs_bandwidth *cfs_b =
		container_of(timer, struct cfs_bandwidth, slack_timer);
	do_sched_cfs_slack_timer(cfs_b);

	return HRTIMER_NORESTART;
}

static enum hrtimer_restart sched_cfs_period_timer(struct hrtimer *timer)
{
	struct cfs_bandwidth *cfs_b =
		container_of(timer, struct cfs_bandwidth, period_timer);
	ktime_t now;
	int overrun;
	int idle = 0;

	raw_spin_lock(&cfs_b->lock);
	for (;;) {
		now = hrtimer_cb_get_time(timer);
		overrun = hrtimer_forward(timer, now, cfs_b->period);

		if (!overrun)
			break;

		idle = do_sched_cfs_period_timer(cfs_b, overrun);
	}
	raw_spin_unlock(&cfs_b->lock);

	return idle ? HRTIMER_NORESTART : HRTIMER_RESTART;
}

void init_cfs_bandwidth(struct cfs_bandwidth *cfs_b)
{
	raw_spin_lock_init(&cfs_b->lock);
	cfs_b->runtime = 0;
	cfs_b->quota = RUNTIME_INF;
	cfs_b->period = ns_to_ktime(default_cfs_period());

	INIT_LIST_HEAD(&cfs_b->throttled_cfs_rq);
	hrtimer_init(&cfs_b->period_timer, CLOCK_MONOTONIC, HRTIMER_MODE_REL);
	cfs_b->period_timer.function = sched_cfs_period_timer;
	hrtimer_init(&cfs_b->slack_timer, CLOCK_MONOTONIC, HRTIMER_MODE_REL);
	cfs_b->slack_timer.function = sched_cfs_slack_timer;
}

static void init_cfs_rq_runtime(struct cfs_rq *cfs_rq)
{
	cfs_rq->runtime_enabled = 0;
	INIT_LIST_HEAD(&cfs_rq->throttled_list);
}

/* requires cfs_b->lock, may release to reprogram timer */
void __start_cfs_bandwidth(struct cfs_bandwidth *cfs_b, bool force)
{
	/*
	 * The timer may be active because we're trying to set a new bandwidth
	 * period or because we're racing with the tear-down path
	 * (timer_active==0 becomes visible before the hrtimer call-back
	 * terminates).  In either case we ensure that it's re-programmed
	 */
	while (unlikely(hrtimer_active(&cfs_b->period_timer)) &&
	       hrtimer_try_to_cancel(&cfs_b->period_timer) < 0) {
		/* bounce the lock to allow do_sched_cfs_period_timer to run */
		raw_spin_unlock(&cfs_b->lock);
		cpu_relax();
		raw_spin_lock(&cfs_b->lock);
		/* if someone else restarted the timer then we're done */
		if (!force && cfs_b->timer_active)
			return;
	}

	cfs_b->timer_active = 1;
	start_bandwidth_timer(&cfs_b->period_timer, cfs_b->period);
}

static void destroy_cfs_bandwidth(struct cfs_bandwidth *cfs_b)
{
	hrtimer_cancel(&cfs_b->period_timer);
	hrtimer_cancel(&cfs_b->slack_timer);
}

static void __maybe_unused update_runtime_enabled(struct rq *rq)
{
	struct cfs_rq *cfs_rq;

	for_each_leaf_cfs_rq(rq, cfs_rq) {
		struct cfs_bandwidth *cfs_b = &cfs_rq->tg->cfs_bandwidth;

		raw_spin_lock(&cfs_b->lock);
		cfs_rq->runtime_enabled = cfs_b->quota != RUNTIME_INF;
		raw_spin_unlock(&cfs_b->lock);
	}
}

static void __maybe_unused unthrottle_offline_cfs_rqs(struct rq *rq)
{
	struct cfs_rq *cfs_rq;

	for_each_leaf_cfs_rq(rq, cfs_rq) {
		if (!cfs_rq->runtime_enabled)
			continue;

		/*
		 * clock_task is not advancing so we just need to make sure
		 * there's some valid quota amount
		 */
		cfs_rq->runtime_remaining = 1;
		/*
		 * Offline rq is schedulable till cpu is completely disabled
		 * in take_cpu_down(), so we prevent new cfs throttling here.
		 */
		cfs_rq->runtime_enabled = 0;

		if (cfs_rq_throttled(cfs_rq))
			unthrottle_cfs_rq(cfs_rq);
	}
}

#else /* CONFIG_CFS_BANDWIDTH */
static inline u64 cfs_rq_clock_task(struct cfs_rq *cfs_rq)
{
	return rq_clock_task(rq_of(cfs_rq));
}

static void account_cfs_rq_runtime(struct cfs_rq *cfs_rq, u64 delta_exec) {}
static bool check_cfs_rq_runtime(struct cfs_rq *cfs_rq) { return false; }
static void check_enqueue_throttle(struct cfs_rq *cfs_rq) {}
static __always_inline void return_cfs_rq_runtime(struct cfs_rq *cfs_rq) {}

static inline int cfs_rq_throttled(struct cfs_rq *cfs_rq)
{
	return 0;
}

static inline int throttled_hierarchy(struct cfs_rq *cfs_rq)
{
	return 0;
}

static inline int throttled_lb_pair(struct task_group *tg,
				    int src_cpu, int dest_cpu)
{
	return 0;
}

void init_cfs_bandwidth(struct cfs_bandwidth *cfs_b) {}

#ifdef CONFIG_FAIR_GROUP_SCHED
static void init_cfs_rq_runtime(struct cfs_rq *cfs_rq) {}
#endif

static inline struct cfs_bandwidth *tg_cfs_bandwidth(struct task_group *tg)
{
	return NULL;
}
static inline void destroy_cfs_bandwidth(struct cfs_bandwidth *cfs_b) {}
static inline void update_runtime_enabled(struct rq *rq) {}
static inline void unthrottle_offline_cfs_rqs(struct rq *rq) {}

#endif /* CONFIG_CFS_BANDWIDTH */

/**************************************************
 * CFS operations on tasks:
 */

#ifdef CONFIG_SCHED_HRTICK
static void hrtick_start_fair(struct rq *rq, struct task_struct *p)
{
	struct sched_entity *se = &p->se;
	struct cfs_rq *cfs_rq = cfs_rq_of(se);

	WARN_ON(task_rq(p) != rq);

	if (cfs_rq->nr_running > 1) {
		u64 slice = sched_slice(cfs_rq, se);
		u64 ran = se->sum_exec_runtime - se->prev_sum_exec_runtime;
		s64 delta = slice - ran;

		if (delta < 0) {
			if (rq->curr == p)
				resched_curr(rq);
			return;
		}
		hrtick_start(rq, delta);
	}
}

/*
 * called from enqueue/dequeue and updates the hrtick when the
 * current task is from our class and nr_running is low enough
 * to matter.
 */
static void hrtick_update(struct rq *rq)
{
	struct task_struct *curr = rq->curr;

	if (!hrtick_enabled(rq) || curr->sched_class != &fair_sched_class)
		return;

	if (cfs_rq_of(&curr->se)->nr_running < sched_nr_latency)
		hrtick_start_fair(rq, curr);
}
#else /* !CONFIG_SCHED_HRTICK */
static inline void
hrtick_start_fair(struct rq *rq, struct task_struct *p)
{
}

static inline void hrtick_update(struct rq *rq)
{
}
#endif

/*
 * The enqueue_task method is called before nr_running is
 * increased. Here we update the fair scheduling stats and
 * then put the task into the rbtree:
 */
static void
enqueue_task_fair(struct rq *rq, struct task_struct *p, int flags)
{
	struct cfs_rq *cfs_rq;
	struct sched_entity *se = &p->se;

	for_each_sched_entity(se) {
		if (se->on_rq)
			break;
		cfs_rq = cfs_rq_of(se);
		enqueue_entity(cfs_rq, se, flags);

		/*
		 * end evaluation on encountering a throttled cfs_rq
		 *
		 * note: in the case of encountering a throttled cfs_rq we will
		 * post the final h_nr_running increment below.
		*/
		if (cfs_rq_throttled(cfs_rq))
			break;
		cfs_rq->h_nr_running++;

		flags = ENQUEUE_WAKEUP;
	}

	for_each_sched_entity(se) {
		cfs_rq = cfs_rq_of(se);
		cfs_rq->h_nr_running++;

		if (cfs_rq_throttled(cfs_rq))
			break;

		update_cfs_shares(cfs_rq);
		update_entity_load_avg(se, 1);
	}

	if (!se) {
		update_rq_runnable_avg(rq, rq->nr_running);
		add_nr_running(rq, 1);
	}
	hrtick_update(rq);
}

static void set_next_buddy(struct sched_entity *se);

/*
 * The dequeue_task method is called before nr_running is
 * decreased. We remove the task from the rbtree and
 * update the fair scheduling stats:
 */
static void dequeue_task_fair(struct rq *rq, struct task_struct *p, int flags)
{
	struct cfs_rq *cfs_rq;
	struct sched_entity *se = &p->se;
	int task_sleep = flags & DEQUEUE_SLEEP;

	for_each_sched_entity(se) {
		cfs_rq = cfs_rq_of(se);
		dequeue_entity(cfs_rq, se, flags);

		/*
		 * end evaluation on encountering a throttled cfs_rq
		 *
		 * note: in the case of encountering a throttled cfs_rq we will
		 * post the final h_nr_running decrement below.
		*/
		if (cfs_rq_throttled(cfs_rq))
			break;
		cfs_rq->h_nr_running--;

		/* Don't dequeue parent if it has other entities besides us */
		if (cfs_rq->load.weight) {
			/*
			 * Bias pick_next to pick a task from this cfs_rq, as
			 * p is sleeping when it is within its sched_slice.
			 */
			if (task_sleep && parent_entity(se))
				set_next_buddy(parent_entity(se));

			/* avoid re-evaluating load for this entity */
			se = parent_entity(se);
			break;
		}
		flags |= DEQUEUE_SLEEP;
	}

	for_each_sched_entity(se) {
		cfs_rq = cfs_rq_of(se);
		cfs_rq->h_nr_running--;

		if (cfs_rq_throttled(cfs_rq))
			break;

		update_cfs_shares(cfs_rq);
		update_entity_load_avg(se, 1);
	}

	if (!se) {
		sub_nr_running(rq, 1);
		update_rq_runnable_avg(rq, 1);
	}
	hrtick_update(rq);
}

#ifdef CONFIG_SMP
/* Used instead of source_load when we know the type == 0 */
static unsigned long weighted_cpuload(const int cpu)
{
	return cpu_rq(cpu)->cfs.runnable_load_avg
		+ cpu_rq(cpu)->cfs.blocked_load_avg;
}

/*
 * Return a low guess at the load of a migration-source cpu weighted
 * according to the scheduling class and "nice" value.
 *
 * We want to under-estimate the load of migration sources, to
 * balance conservatively.
 */
static unsigned long source_load(int cpu, int type)
{
	struct rq *rq = cpu_rq(cpu);
	unsigned long total = weighted_cpuload(cpu);

	if (type == 0 || !sched_feat(LB_BIAS))
		return total;

	return min(rq->cpu_load[type-1], total);
}

/*
 * Return a high guess at the load of a migration-target cpu weighted
 * according to the scheduling class and "nice" value.
 */
static unsigned long target_load(int cpu, int type)
{
	struct rq *rq = cpu_rq(cpu);
	unsigned long total = weighted_cpuload(cpu);

	if (type == 0 || !sched_feat(LB_BIAS))
		return total;

	return max(rq->cpu_load[type-1], total);
}

static unsigned long capacity_of(int cpu)
{
	return cpu_rq(cpu)->cpu_capacity;
}

static unsigned long capacity_orig_of(int cpu)
{
	return cpu_rq(cpu)->cpu_capacity_orig;
}

static unsigned long cpu_avg_load_per_task(int cpu)
{
	struct rq *rq = cpu_rq(cpu);
	unsigned long nr_running = ACCESS_ONCE(rq->cfs.h_nr_running);
	unsigned long load_avg = rq->cfs.runnable_load_avg;

	if (nr_running)
		return load_avg / nr_running;

	return 0;
}

static void record_wakee(struct task_struct *p)
{
	/*
	 * Rough decay (wiping) for cost saving, don't worry
	 * about the boundary, really active task won't care
	 * about the loss.
	 */
	if (time_after(jiffies, current->wakee_flip_decay_ts + HZ)) {
		current->wakee_flips >>= 1;
		current->wakee_flip_decay_ts = jiffies;
	}

	if (current->last_wakee != p) {
		current->last_wakee = p;
		current->wakee_flips++;
	}
}

static void task_waking_fair(struct task_struct *p)
{
	struct sched_entity *se = &p->se;
	struct cfs_rq *cfs_rq = cfs_rq_of(se);
	u64 min_vruntime;

#ifndef CONFIG_64BIT
	u64 min_vruntime_copy;

	do {
		min_vruntime_copy = cfs_rq->min_vruntime_copy;
		smp_rmb();
		min_vruntime = cfs_rq->min_vruntime;
	} while (min_vruntime != min_vruntime_copy);
#else
	min_vruntime = cfs_rq->min_vruntime;
#endif

	se->vruntime -= min_vruntime;
	record_wakee(p);
}

#ifdef CONFIG_FAIR_GROUP_SCHED
/*
 * effective_load() calculates the load change as seen from the root_task_group
 *
 * Adding load to a group doesn't make a group heavier, but can cause movement
 * of group shares between cpus. Assuming the shares were perfectly aligned one
 * can calculate the shift in shares.
 *
 * Calculate the effective load difference if @wl is added (subtracted) to @tg
 * on this @cpu and results in a total addition (subtraction) of @wg to the
 * total group weight.
 *
 * Given a runqueue weight distribution (rw_i) we can compute a shares
 * distribution (s_i) using:
 *
 *   s_i = rw_i / \Sum rw_j						(1)
 *
 * Suppose we have 4 CPUs and our @tg is a direct child of the root group and
 * has 7 equal weight tasks, distributed as below (rw_i), with the resulting
 * shares distribution (s_i):
 *
 *   rw_i = {   2,   4,   1,   0 }
 *   s_i  = { 2/7, 4/7, 1/7,   0 }
 *
 * As per wake_affine() we're interested in the load of two CPUs (the CPU the
 * task used to run on and the CPU the waker is running on), we need to
 * compute the effect of waking a task on either CPU and, in case of a sync
 * wakeup, compute the effect of the current task going to sleep.
 *
 * So for a change of @wl to the local @cpu with an overall group weight change
 * of @wl we can compute the new shares distribution (s'_i) using:
 *
 *   s'_i = (rw_i + @wl) / (@wg + \Sum rw_j)				(2)
 *
 * Suppose we're interested in CPUs 0 and 1, and want to compute the load
 * differences in waking a task to CPU 0. The additional task changes the
 * weight and shares distributions like:
 *
 *   rw'_i = {   3,   4,   1,   0 }
 *   s'_i  = { 3/8, 4/8, 1/8,   0 }
 *
 * We can then compute the difference in effective weight by using:
 *
 *   dw_i = S * (s'_i - s_i)						(3)
 *
 * Where 'S' is the group weight as seen by its parent.
 *
 * Therefore the effective change in loads on CPU 0 would be 5/56 (3/8 - 2/7)
 * times the weight of the group. The effect on CPU 1 would be -4/56 (4/8 -
 * 4/7) times the weight of the group.
 */
static long effective_load(struct task_group *tg, int cpu, long wl, long wg)
{
	struct sched_entity *se = tg->se[cpu];

	if (!tg->parent)	/* the trivial, non-cgroup case */
		return wl;

	for_each_sched_entity(se) {
		long w, W;

		tg = se->my_q->tg;

		/*
		 * W = @wg + \Sum rw_j
		 */
		W = wg + calc_tg_weight(tg, se->my_q);

		/*
		 * w = rw_i + @wl
		 */
		w = se->my_q->load.weight + wl;

		/*
		 * wl = S * s'_i; see (2)
		 */
		if (W > 0 && w < W)
			wl = (w * tg->shares) / W;
		else
			wl = tg->shares;

		/*
		 * Per the above, wl is the new se->load.weight value; since
		 * those are clipped to [MIN_SHARES, ...) do so now. See
		 * calc_cfs_shares().
		 */
		if (wl < MIN_SHARES)
			wl = MIN_SHARES;

		/*
		 * wl = dw_i = S * (s'_i - s_i); see (3)
		 */
		wl -= se->load.weight;

		/*
		 * Recursively apply this logic to all parent groups to compute
		 * the final effective load change on the root group. Since
		 * only the @tg group gets extra weight, all parent groups can
		 * only redistribute existing shares. @wl is the shift in shares
		 * resulting from this level per the above.
		 */
		wg = 0;
	}

	return wl;
}
#else

static long effective_load(struct task_group *tg, int cpu, long wl, long wg)
{
	return wl;
}

#endif

static int wake_wide(struct task_struct *p)
{
	int factor = this_cpu_read(sd_llc_size);

	/*
	 * Yeah, it's the switching-frequency, could means many wakee or
	 * rapidly switch, use factor here will just help to automatically
	 * adjust the loose-degree, so bigger node will lead to more pull.
	 */
	if (p->wakee_flips > factor) {
		/*
		 * wakee is somewhat hot, it needs certain amount of cpu
		 * resource, so if waker is far more hot, prefer to leave
		 * it alone.
		 */
		if (current->wakee_flips > (factor * p->wakee_flips))
			return 1;
	}

	return 0;
}

static int wake_affine(struct sched_domain *sd, struct task_struct *p, int sync)
{
	s64 this_load, load;
	s64 this_eff_load, prev_eff_load;
	int idx, this_cpu, prev_cpu;
	struct task_group *tg;
	unsigned long weight;
	int balanced;

	/*
	 * If we wake multiple tasks be careful to not bounce
	 * ourselves around too much.
	 */
	if (wake_wide(p))
		return 0;

	idx	  = sd->wake_idx;
	this_cpu  = smp_processor_id();
	prev_cpu  = task_cpu(p);
	load	  = source_load(prev_cpu, idx);
	this_load = target_load(this_cpu, idx);

	/*
	 * If sync wakeup then subtract the (maximum possible)
	 * effect of the currently running task from the load
	 * of the current CPU:
	 */
	if (sync) {
		tg = task_group(current);
		weight = current->se.load.weight;

		this_load += effective_load(tg, this_cpu, -weight, -weight);
		load += effective_load(tg, prev_cpu, 0, -weight);
	}

	tg = task_group(p);
	weight = p->se.load.weight;

	/*
	 * In low-load situations, where prev_cpu is idle and this_cpu is idle
	 * due to the sync cause above having dropped this_load to 0, we'll
	 * always have an imbalance, but there's really nothing you can do
	 * about that, so that's good too.
	 *
	 * Otherwise check if either cpus are near enough in load to allow this
	 * task to be woken on this_cpu.
	 */
	this_eff_load = 100;
	this_eff_load *= capacity_of(prev_cpu);

	prev_eff_load = 100 + (sd->imbalance_pct - 100) / 2;
	prev_eff_load *= capacity_of(this_cpu);

	if (this_load > 0) {
		this_eff_load *= this_load +
			effective_load(tg, this_cpu, weight, weight);

		prev_eff_load *= load + effective_load(tg, prev_cpu, 0, weight);
	}

	balanced = this_eff_load <= prev_eff_load;

	schedstat_inc(p, se.statistics.nr_wakeups_affine_attempts);

	if (!balanced)
		return 0;

	schedstat_inc(sd, ttwu_move_affine);
	schedstat_inc(p, se.statistics.nr_wakeups_affine);

	return 1;
}

/*
 * find_idlest_group finds and returns the least busy CPU group within the
 * domain.
 */
static struct sched_group *
find_idlest_group(struct sched_domain *sd, struct task_struct *p,
		  int this_cpu, int sd_flag)
{
	struct sched_group *idlest = NULL, *group = sd->groups;
	unsigned long min_load = ULONG_MAX, this_load = 0;
	int load_idx = sd->forkexec_idx;
	int imbalance = 100 + (sd->imbalance_pct-100)/2;

	if (sd_flag & SD_BALANCE_WAKE)
		load_idx = sd->wake_idx;

	do {
		unsigned long load, avg_load;
		int local_group;
		int i;

		/* Skip over this group if it has no CPUs allowed */
		if (!cpumask_intersects(sched_group_cpus(group),
					tsk_cpus_allowed(p)))
			continue;

		local_group = cpumask_test_cpu(this_cpu,
					       sched_group_cpus(group));

		/* Tally up the load of all CPUs in the group */
		avg_load = 0;

		for_each_cpu(i, sched_group_cpus(group)) {
			/* Bias balancing toward cpus of our domain */
			if (local_group)
				load = source_load(i, load_idx);
			else
				load = target_load(i, load_idx);

			avg_load += load;
		}

		/* Adjust by relative CPU capacity of the group */
		avg_load = (avg_load * SCHED_CAPACITY_SCALE) / group->sgc->capacity;

		if (local_group) {
			this_load = avg_load;
		} else if (avg_load < min_load) {
			min_load = avg_load;
			idlest = group;
		}
	} while (group = group->next, group != sd->groups);

	if (!idlest || 100*this_load < imbalance*min_load)
		return NULL;
	return idlest;
}

/*
 * find_idlest_cpu - find the idlest cpu among the cpus in group.
 */
static int
find_idlest_cpu(struct sched_group *group, struct task_struct *p, int this_cpu)
{
	unsigned long load, min_load = ULONG_MAX;
	unsigned int min_exit_latency = UINT_MAX;
	u64 latest_idle_timestamp = 0;
	int least_loaded_cpu = this_cpu;
	int shallowest_idle_cpu = -1;
	int i;

	/* Traverse only the allowed CPUs */
	for_each_cpu_and(i, sched_group_cpus(group), tsk_cpus_allowed(p)) {
		if (idle_cpu(i)) {
			struct rq *rq = cpu_rq(i);
			struct cpuidle_state *idle = idle_get_state(rq);
			if (idle && idle->exit_latency < min_exit_latency) {
				/*
				 * We give priority to a CPU whose idle state
				 * has the smallest exit latency irrespective
				 * of any idle timestamp.
				 */
				min_exit_latency = idle->exit_latency;
				latest_idle_timestamp = rq->idle_stamp;
				shallowest_idle_cpu = i;
			} else if ((!idle || idle->exit_latency == min_exit_latency) &&
				   rq->idle_stamp > latest_idle_timestamp) {
				/*
				 * If equal or no active idle state, then
				 * the most recently idled CPU might have
				 * a warmer cache.
				 */
				latest_idle_timestamp = rq->idle_stamp;
				shallowest_idle_cpu = i;
			}
		} else if (shallowest_idle_cpu == -1) {
			load = weighted_cpuload(i);
			if (load < min_load || (load == min_load && i == this_cpu)) {
				min_load = load;
				least_loaded_cpu = i;
			}
		}
	}

	return shallowest_idle_cpu != -1 ? shallowest_idle_cpu : least_loaded_cpu;
}

/*
 * Try and locate an idle CPU in the sched_domain.
 */
static int select_idle_sibling(struct task_struct *p, int target)
{
	struct sched_domain *sd;
	struct sched_group *sg;
	int i = task_cpu(p);

	if (idle_cpu(target))
		return target;

	/*
	 * If the prevous cpu is cache affine and idle, don't be stupid.
	 */
	if (i != target && cpus_share_cache(i, target) && idle_cpu(i))
		return i;

	/*
	 * Otherwise, iterate the domains and find an elegible idle cpu.
	 */
	sd = rcu_dereference(per_cpu(sd_llc, target));
	for_each_lower_domain(sd) {
		sg = sd->groups;
		do {
			if (!cpumask_intersects(sched_group_cpus(sg),
						tsk_cpus_allowed(p)))
				goto next;

			for_each_cpu(i, sched_group_cpus(sg)) {
				if (i == target || !idle_cpu(i))
					goto next;
			}

			target = cpumask_first_and(sched_group_cpus(sg),
					tsk_cpus_allowed(p));
			goto done;
next:
			sg = sg->next;
		} while (sg != sd->groups);
	}
done:
	return target;
}
/*
 * get_cpu_usage returns the amount of capacity of a CPU that is used by CFS
 * tasks. The unit of the return value must capacity so we can compare the
 * usage with the capacity of the CPU that is available for CFS task (ie
 * cpu_capacity).
 * cfs.utilization_load_avg is the sum of running time of runnable tasks on a
 * CPU. It represents the amount of utilization of a CPU in the range
 * [0..SCHED_LOAD_SCALE].  The usage of a CPU can't be higher than the full
 * capacity of the CPU because it's about the running time on this CPU.
 * Nevertheless, cfs.utilization_load_avg can be higher than SCHED_LOAD_SCALE
 * because of unfortunate rounding in avg_period and running_load_avg or just
 * after migrating tasks until the average stabilizes with the new running
 * time. So we need to check that the usage stays into the range
 * [0..cpu_capacity_orig] and cap if necessary.
 * Without capping the usage, a group could be seen as overloaded (CPU0 usage
 * at 121% + CPU1 usage at 80%) whereas CPU1 has 20% of available capacity/
 */
static int get_cpu_usage(int cpu)
{
	unsigned long usage = cpu_rq(cpu)->cfs.utilization_load_avg;
	unsigned long capacity = capacity_orig_of(cpu);

<<<<<<< HEAD
=======
	usage += cpu_rq(cpu)->cfs.utilization_blocked_avg;

>>>>>>> 5f74d508
	if (usage >= SCHED_LOAD_SCALE)
		return capacity;

	return (usage * capacity) >> SCHED_LOAD_SHIFT;
}

/*
 * select_task_rq_fair: Select target runqueue for the waking task in domains
 * that have the 'sd_flag' flag set. In practice, this is SD_BALANCE_WAKE,
 * SD_BALANCE_FORK, or SD_BALANCE_EXEC.
 *
 * Balances load by selecting the idlest cpu in the idlest group, or under
 * certain conditions an idle sibling cpu if the domain has SD_WAKE_AFFINE set.
 *
 * Returns the target cpu number.
 *
 * preempt must be disabled.
 */
static int
select_task_rq_fair(struct task_struct *p, int prev_cpu, int sd_flag, int wake_flags)
{
	struct sched_domain *tmp, *affine_sd = NULL, *sd = NULL;
	int cpu = smp_processor_id();
	int new_cpu = cpu;
	int want_affine = 0;
	int sync = wake_flags & WF_SYNC;

	if (sd_flag & SD_BALANCE_WAKE)
		want_affine = cpumask_test_cpu(cpu, tsk_cpus_allowed(p));

	rcu_read_lock();
	for_each_domain(cpu, tmp) {
		if (!(tmp->flags & SD_LOAD_BALANCE))
			continue;

		/*
		 * If both cpu and prev_cpu are part of this domain,
		 * cpu is a valid SD_WAKE_AFFINE target.
		 */
		if (want_affine && (tmp->flags & SD_WAKE_AFFINE) &&
		    cpumask_test_cpu(prev_cpu, sched_domain_span(tmp))) {
			affine_sd = tmp;
			break;
		}

		if (tmp->flags & sd_flag)
			sd = tmp;
	}

	if (affine_sd && cpu != prev_cpu && wake_affine(affine_sd, p, sync))
		prev_cpu = cpu;

	if (sd_flag & SD_BALANCE_WAKE) {
		new_cpu = select_idle_sibling(p, prev_cpu);
		goto unlock;
	}

	while (sd) {
		struct sched_group *group;
		int weight;

		if (!(sd->flags & sd_flag)) {
			sd = sd->child;
			continue;
		}

		group = find_idlest_group(sd, p, cpu, sd_flag);
		if (!group) {
			sd = sd->child;
			continue;
		}

		new_cpu = find_idlest_cpu(group, p, cpu);
		if (new_cpu == -1 || new_cpu == cpu) {
			/* Now try balancing at a lower domain level of cpu */
			sd = sd->child;
			continue;
		}

		/* Now try balancing at a lower domain level of new_cpu */
		cpu = new_cpu;
		weight = sd->span_weight;
		sd = NULL;
		for_each_domain(cpu, tmp) {
			if (weight <= tmp->span_weight)
				break;
			if (tmp->flags & sd_flag)
				sd = tmp;
		}
		/* while loop will break here if sd == NULL */
	}
unlock:
	rcu_read_unlock();

	return new_cpu;
}

/*
 * Called immediately before a task is migrated to a new cpu; task_cpu(p) and
 * cfs_rq_of(p) references at time of call are still valid and identify the
 * previous cpu.  However, the caller only guarantees p->pi_lock is held; no
 * other assumptions, including the state of rq->lock, should be made.
 */
static void
migrate_task_rq_fair(struct task_struct *p, int next_cpu)
{
	struct sched_entity *se = &p->se;
	struct cfs_rq *cfs_rq = cfs_rq_of(se);

	/*
	 * Load tracking: accumulate removed load so that it can be processed
	 * when we next update owning cfs_rq under rq->lock.  Tasks contribute
	 * to blocked load iff they have a positive decay-count.  It can never
	 * be negative here since on-rq tasks have decay-count == 0.
	 */
	if (se->avg.decay_count) {
		se->avg.decay_count = -__synchronize_entity_decay(se);
		atomic_long_add(se->avg.load_avg_contrib,
						&cfs_rq->removed_load);
		atomic_long_add(se->avg.utilization_avg_contrib,
					&cfs_rq->removed_utilization);
	}

	/* We have migrated, no longer consider this task hot */
	se->exec_start = 0;
}
#endif /* CONFIG_SMP */

static unsigned long
wakeup_gran(struct sched_entity *curr, struct sched_entity *se)
{
	unsigned long gran = sysctl_sched_wakeup_granularity;

	/*
	 * Since its curr running now, convert the gran from real-time
	 * to virtual-time in his units.
	 *
	 * By using 'se' instead of 'curr' we penalize light tasks, so
	 * they get preempted easier. That is, if 'se' < 'curr' then
	 * the resulting gran will be larger, therefore penalizing the
	 * lighter, if otoh 'se' > 'curr' then the resulting gran will
	 * be smaller, again penalizing the lighter task.
	 *
	 * This is especially important for buddies when the leftmost
	 * task is higher priority than the buddy.
	 */
	return calc_delta_fair(gran, se);
}

/*
 * Should 'se' preempt 'curr'.
 *
 *             |s1
 *        |s2
 *   |s3
 *         g
 *      |<--->|c
 *
 *  w(c, s1) = -1
 *  w(c, s2) =  0
 *  w(c, s3) =  1
 *
 */
static int
wakeup_preempt_entity(struct sched_entity *curr, struct sched_entity *se)
{
	s64 gran, vdiff = curr->vruntime - se->vruntime;

	if (vdiff <= 0)
		return -1;

	gran = wakeup_gran(curr, se);
	if (vdiff > gran)
		return 1;

	return 0;
}

static void set_last_buddy(struct sched_entity *se)
{
	if (entity_is_task(se) && unlikely(task_of(se)->policy == SCHED_IDLE))
		return;

	for_each_sched_entity(se)
		cfs_rq_of(se)->last = se;
}

static void set_next_buddy(struct sched_entity *se)
{
	if (entity_is_task(se) && unlikely(task_of(se)->policy == SCHED_IDLE))
		return;

	for_each_sched_entity(se)
		cfs_rq_of(se)->next = se;
}

static void set_skip_buddy(struct sched_entity *se)
{
	for_each_sched_entity(se)
		cfs_rq_of(se)->skip = se;
}

/*
 * Preempt the current task with a newly woken task if needed:
 */
static void check_preempt_wakeup(struct rq *rq, struct task_struct *p, int wake_flags)
{
	struct task_struct *curr = rq->curr;
	struct sched_entity *se = &curr->se, *pse = &p->se;
	struct cfs_rq *cfs_rq = task_cfs_rq(curr);
	int scale = cfs_rq->nr_running >= sched_nr_latency;
	int next_buddy_marked = 0;

	if (unlikely(se == pse))
		return;

	/*
	 * This is possible from callers such as attach_tasks(), in which we
	 * unconditionally check_prempt_curr() after an enqueue (which may have
	 * lead to a throttle).  This both saves work and prevents false
	 * next-buddy nomination below.
	 */
	if (unlikely(throttled_hierarchy(cfs_rq_of(pse))))
		return;

	if (sched_feat(NEXT_BUDDY) && scale && !(wake_flags & WF_FORK)) {
		set_next_buddy(pse);
		next_buddy_marked = 1;
	}

	/*
	 * We can come here with TIF_NEED_RESCHED already set from new task
	 * wake up path.
	 *
	 * Note: this also catches the edge-case of curr being in a throttled
	 * group (e.g. via set_curr_task), since update_curr() (in the
	 * enqueue of curr) will have resulted in resched being set.  This
	 * prevents us from potentially nominating it as a false LAST_BUDDY
	 * below.
	 */
	if (test_tsk_need_resched(curr))
		return;

	/* Idle tasks are by definition preempted by non-idle tasks. */
	if (unlikely(curr->policy == SCHED_IDLE) &&
	    likely(p->policy != SCHED_IDLE))
		goto preempt;

	/*
	 * Batch and idle tasks do not preempt non-idle tasks (their preemption
	 * is driven by the tick):
	 */
	if (unlikely(p->policy != SCHED_NORMAL) || !sched_feat(WAKEUP_PREEMPTION))
		return;

	find_matching_se(&se, &pse);
	update_curr(cfs_rq_of(se));
	BUG_ON(!pse);
	if (wakeup_preempt_entity(se, pse) == 1) {
		/*
		 * Bias pick_next to pick the sched entity that is
		 * triggering this preemption.
		 */
		if (!next_buddy_marked)
			set_next_buddy(pse);
		goto preempt;
	}

	return;

preempt:
	resched_curr(rq);
	/*
	 * Only set the backward buddy when the current task is still
	 * on the rq. This can happen when a wakeup gets interleaved
	 * with schedule on the ->pre_schedule() or idle_balance()
	 * point, either of which can * drop the rq lock.
	 *
	 * Also, during early boot the idle thread is in the fair class,
	 * for obvious reasons its a bad idea to schedule back to it.
	 */
	if (unlikely(!se->on_rq || curr == rq->idle))
		return;

	if (sched_feat(LAST_BUDDY) && scale && entity_is_task(se))
		set_last_buddy(se);
}

static struct task_struct *
pick_next_task_fair(struct rq *rq, struct task_struct *prev)
{
	struct cfs_rq *cfs_rq = &rq->cfs;
	struct sched_entity *se;
	struct task_struct *p;
	int new_tasks;

again:
#ifdef CONFIG_FAIR_GROUP_SCHED
	if (!cfs_rq->nr_running)
		goto idle;

	if (prev->sched_class != &fair_sched_class)
		goto simple;

	/*
	 * Because of the set_next_buddy() in dequeue_task_fair() it is rather
	 * likely that a next task is from the same cgroup as the current.
	 *
	 * Therefore attempt to avoid putting and setting the entire cgroup
	 * hierarchy, only change the part that actually changes.
	 */

	do {
		struct sched_entity *curr = cfs_rq->curr;

		/*
		 * Since we got here without doing put_prev_entity() we also
		 * have to consider cfs_rq->curr. If it is still a runnable
		 * entity, update_curr() will update its vruntime, otherwise
		 * forget we've ever seen it.
		 */
		if (curr && curr->on_rq)
			update_curr(cfs_rq);
		else
			curr = NULL;

		/*
		 * This call to check_cfs_rq_runtime() will do the throttle and
		 * dequeue its entity in the parent(s). Therefore the 'simple'
		 * nr_running test will indeed be correct.
		 */
		if (unlikely(check_cfs_rq_runtime(cfs_rq)))
			goto simple;

		se = pick_next_entity(cfs_rq, curr);
		cfs_rq = group_cfs_rq(se);
	} while (cfs_rq);

	p = task_of(se);

	/*
	 * Since we haven't yet done put_prev_entity and if the selected task
	 * is a different task than we started out with, try and touch the
	 * least amount of cfs_rqs.
	 */
	if (prev != p) {
		struct sched_entity *pse = &prev->se;

		while (!(cfs_rq = is_same_group(se, pse))) {
			int se_depth = se->depth;
			int pse_depth = pse->depth;

			if (se_depth <= pse_depth) {
				put_prev_entity(cfs_rq_of(pse), pse);
				pse = parent_entity(pse);
			}
			if (se_depth >= pse_depth) {
				set_next_entity(cfs_rq_of(se), se);
				se = parent_entity(se);
			}
		}

		put_prev_entity(cfs_rq, pse);
		set_next_entity(cfs_rq, se);
	}

	if (hrtick_enabled(rq))
		hrtick_start_fair(rq, p);

	return p;
simple:
	cfs_rq = &rq->cfs;
#endif

	if (!cfs_rq->nr_running)
		goto idle;

	put_prev_task(rq, prev);

	do {
		se = pick_next_entity(cfs_rq, NULL);
		set_next_entity(cfs_rq, se);
		cfs_rq = group_cfs_rq(se);
	} while (cfs_rq);

	p = task_of(se);

	if (hrtick_enabled(rq))
		hrtick_start_fair(rq, p);

	return p;

idle:
	new_tasks = idle_balance(rq);
	/*
	 * Because idle_balance() releases (and re-acquires) rq->lock, it is
	 * possible for any higher priority task to appear. In that case we
	 * must re-start the pick_next_entity() loop.
	 */
	if (new_tasks < 0)
		return RETRY_TASK;

	if (new_tasks > 0)
		goto again;

	return NULL;
}

/*
 * Account for a descheduled task:
 */
static void put_prev_task_fair(struct rq *rq, struct task_struct *prev)
{
	struct sched_entity *se = &prev->se;
	struct cfs_rq *cfs_rq;

	for_each_sched_entity(se) {
		cfs_rq = cfs_rq_of(se);
		put_prev_entity(cfs_rq, se);
	}
}

/*
 * sched_yield() is very simple
 *
 * The magic of dealing with the ->skip buddy is in pick_next_entity.
 */
static void yield_task_fair(struct rq *rq)
{
	struct task_struct *curr = rq->curr;
	struct cfs_rq *cfs_rq = task_cfs_rq(curr);
	struct sched_entity *se = &curr->se;

	/*
	 * Are we the only task in the tree?
	 */
	if (unlikely(rq->nr_running == 1))
		return;

	clear_buddies(cfs_rq, se);

	if (curr->policy != SCHED_BATCH) {
		update_rq_clock(rq);
		/*
		 * Update run-time statistics of the 'current'.
		 */
		update_curr(cfs_rq);
		/*
		 * Tell update_rq_clock() that we've just updated,
		 * so we don't do microscopic update in schedule()
		 * and double the fastpath cost.
		 */
		 rq->skip_clock_update = 1;
	}

	set_skip_buddy(se);
}

static bool yield_to_task_fair(struct rq *rq, struct task_struct *p, bool preempt)
{
	struct sched_entity *se = &p->se;

	/* throttled hierarchies are not runnable */
	if (!se->on_rq || throttled_hierarchy(cfs_rq_of(se)))
		return false;

	/* Tell the scheduler that we'd really like pse to run next. */
	set_next_buddy(se);

	yield_task_fair(rq);

	return true;
}

#ifdef CONFIG_SMP
/**************************************************
 * Fair scheduling class load-balancing methods.
 *
 * BASICS
 *
 * The purpose of load-balancing is to achieve the same basic fairness the
 * per-cpu scheduler provides, namely provide a proportional amount of compute
 * time to each task. This is expressed in the following equation:
 *
 *   W_i,n/P_i == W_j,n/P_j for all i,j                               (1)
 *
 * Where W_i,n is the n-th weight average for cpu i. The instantaneous weight
 * W_i,0 is defined as:
 *
 *   W_i,0 = \Sum_j w_i,j                                             (2)
 *
 * Where w_i,j is the weight of the j-th runnable task on cpu i. This weight
 * is derived from the nice value as per prio_to_weight[].
 *
 * The weight average is an exponential decay average of the instantaneous
 * weight:
 *
 *   W'_i,n = (2^n - 1) / 2^n * W_i,n + 1 / 2^n * W_i,0               (3)
 *
 * C_i is the compute capacity of cpu i, typically it is the
 * fraction of 'recent' time available for SCHED_OTHER task execution. But it
 * can also include other factors [XXX].
 *
 * To achieve this balance we define a measure of imbalance which follows
 * directly from (1):
 *
 *   imb_i,j = max{ avg(W/C), W_i/C_i } - min{ avg(W/C), W_j/C_j }    (4)
 *
 * We them move tasks around to minimize the imbalance. In the continuous
 * function space it is obvious this converges, in the discrete case we get
 * a few fun cases generally called infeasible weight scenarios.
 *
 * [XXX expand on:
 *     - infeasible weights;
 *     - local vs global optima in the discrete case. ]
 *
 *
 * SCHED DOMAINS
 *
 * In order to solve the imbalance equation (4), and avoid the obvious O(n^2)
 * for all i,j solution, we create a tree of cpus that follows the hardware
 * topology where each level pairs two lower groups (or better). This results
 * in O(log n) layers. Furthermore we reduce the number of cpus going up the
 * tree to only the first of the previous level and we decrease the frequency
 * of load-balance at each level inv. proportional to the number of cpus in
 * the groups.
 *
 * This yields:
 *
 *     log_2 n     1     n
 *   \Sum       { --- * --- * 2^i } = O(n)                            (5)
 *     i = 0      2^i   2^i
 *                               `- size of each group
 *         |         |     `- number of cpus doing load-balance
 *         |         `- freq
 *         `- sum over all levels
 *
 * Coupled with a limit on how many tasks we can migrate every balance pass,
 * this makes (5) the runtime complexity of the balancer.
 *
 * An important property here is that each CPU is still (indirectly) connected
 * to every other cpu in at most O(log n) steps:
 *
 * The adjacency matrix of the resulting graph is given by:
 *
 *             log_2 n     
 *   A_i,j = \Union     (i % 2^k == 0) && i / 2^(k+1) == j / 2^(k+1)  (6)
 *             k = 0
 *
 * And you'll find that:
 *
 *   A^(log_2 n)_i,j != 0  for all i,j                                (7)
 *
 * Showing there's indeed a path between every cpu in at most O(log n) steps.
 * The task movement gives a factor of O(m), giving a convergence complexity
 * of:
 *
 *   O(nm log n),  n := nr_cpus, m := nr_tasks                        (8)
 *
 *
 * WORK CONSERVING
 *
 * In order to avoid CPUs going idle while there's still work to do, new idle
 * balancing is more aggressive and has the newly idle cpu iterate up the domain
 * tree itself instead of relying on other CPUs to bring it work.
 *
 * This adds some complexity to both (5) and (8) but it reduces the total idle
 * time.
 *
 * [XXX more?]
 *
 *
 * CGROUPS
 *
 * Cgroups make a horror show out of (2), instead of a simple sum we get:
 *
 *                                s_k,i
 *   W_i,0 = \Sum_j \Prod_k w_k * -----                               (9)
 *                                 S_k
 *
 * Where
 *
 *   s_k,i = \Sum_j w_i,j,k  and  S_k = \Sum_i s_k,i                 (10)
 *
 * w_i,j,k is the weight of the j-th runnable task in the k-th cgroup on cpu i.
 *
 * The big problem is S_k, its a global sum needed to compute a local (W_i)
 * property.
 *
 * [XXX write more on how we solve this.. _after_ merging pjt's patches that
 *      rewrite all of this once again.]
 */ 

static unsigned long __read_mostly max_load_balance_interval = HZ/10;

enum fbq_type { regular, remote, all };

#define LBF_ALL_PINNED	0x01
#define LBF_NEED_BREAK	0x02
#define LBF_DST_PINNED  0x04
#define LBF_SOME_PINNED	0x08

struct lb_env {
	struct sched_domain	*sd;

	struct rq		*src_rq;
	int			src_cpu;

	int			dst_cpu;
	struct rq		*dst_rq;

	struct cpumask		*dst_grpmask;
	int			new_dst_cpu;
	enum cpu_idle_type	idle;
	long			imbalance;
	/* The set of CPUs under consideration for load-balancing */
	struct cpumask		*cpus;

	unsigned int		flags;

	unsigned int		loop;
	unsigned int		loop_break;
	unsigned int		loop_max;

	enum fbq_type		fbq_type;
	struct list_head	tasks;
};

/*
 * Is this task likely cache-hot:
 */
static int task_hot(struct task_struct *p, struct lb_env *env)
{
	s64 delta;

	lockdep_assert_held(&env->src_rq->lock);

	if (p->sched_class != &fair_sched_class)
		return 0;

	if (unlikely(p->policy == SCHED_IDLE))
		return 0;

	/*
	 * Buddy candidates are cache hot:
	 */
	if (sched_feat(CACHE_HOT_BUDDY) && env->dst_rq->nr_running &&
			(&p->se == cfs_rq_of(&p->se)->next ||
			 &p->se == cfs_rq_of(&p->se)->last))
		return 1;

	if (sysctl_sched_migration_cost == -1)
		return 1;
	if (sysctl_sched_migration_cost == 0)
		return 0;

	delta = rq_clock_task(env->src_rq) - p->se.exec_start;

	return delta < (s64)sysctl_sched_migration_cost;
}

#ifdef CONFIG_NUMA_BALANCING
/* Returns true if the destination node has incurred more faults */
static bool migrate_improves_locality(struct task_struct *p, struct lb_env *env)
{
	struct numa_group *numa_group = rcu_dereference(p->numa_group);
	int src_nid, dst_nid;

	if (!sched_feat(NUMA_FAVOUR_HIGHER) || !p->numa_faults ||
	    !(env->sd->flags & SD_NUMA)) {
		return false;
	}

	src_nid = cpu_to_node(env->src_cpu);
	dst_nid = cpu_to_node(env->dst_cpu);

	if (src_nid == dst_nid)
		return false;

	if (numa_group) {
		/* Task is already in the group's interleave set. */
		if (node_isset(src_nid, numa_group->active_nodes))
			return false;

		/* Task is moving into the group's interleave set. */
		if (node_isset(dst_nid, numa_group->active_nodes))
			return true;

		return group_faults(p, dst_nid) > group_faults(p, src_nid);
	}

	/* Encourage migration to the preferred node. */
	if (dst_nid == p->numa_preferred_nid)
		return true;

	return task_faults(p, dst_nid) > task_faults(p, src_nid);
}


static bool migrate_degrades_locality(struct task_struct *p, struct lb_env *env)
{
	struct numa_group *numa_group = rcu_dereference(p->numa_group);
	int src_nid, dst_nid;

	if (!sched_feat(NUMA) || !sched_feat(NUMA_RESIST_LOWER))
		return false;

	if (!p->numa_faults || !(env->sd->flags & SD_NUMA))
		return false;

	src_nid = cpu_to_node(env->src_cpu);
	dst_nid = cpu_to_node(env->dst_cpu);

	if (src_nid == dst_nid)
		return false;

	if (numa_group) {
		/* Task is moving within/into the group's interleave set. */
		if (node_isset(dst_nid, numa_group->active_nodes))
			return false;

		/* Task is moving out of the group's interleave set. */
		if (node_isset(src_nid, numa_group->active_nodes))
			return true;

		return group_faults(p, dst_nid) < group_faults(p, src_nid);
	}

	/* Migrating away from the preferred node is always bad. */
	if (src_nid == p->numa_preferred_nid)
		return true;

	return task_faults(p, dst_nid) < task_faults(p, src_nid);
}

#else
static inline bool migrate_improves_locality(struct task_struct *p,
					     struct lb_env *env)
{
	return false;
}

static inline bool migrate_degrades_locality(struct task_struct *p,
					     struct lb_env *env)
{
	return false;
}
#endif

/*
 * can_migrate_task - may task p from runqueue rq be migrated to this_cpu?
 */
static
int can_migrate_task(struct task_struct *p, struct lb_env *env)
{
	int tsk_cache_hot = 0;

	lockdep_assert_held(&env->src_rq->lock);

	/*
	 * We do not migrate tasks that are:
	 * 1) throttled_lb_pair, or
	 * 2) cannot be migrated to this CPU due to cpus_allowed, or
	 * 3) running (obviously), or
	 * 4) are cache-hot on their current CPU.
	 */
	if (throttled_lb_pair(task_group(p), env->src_cpu, env->dst_cpu))
		return 0;

	if (!cpumask_test_cpu(env->dst_cpu, tsk_cpus_allowed(p))) {
		int cpu;

		schedstat_inc(p, se.statistics.nr_failed_migrations_affine);

		env->flags |= LBF_SOME_PINNED;

		/*
		 * Remember if this task can be migrated to any other cpu in
		 * our sched_group. We may want to revisit it if we couldn't
		 * meet load balance goals by pulling other tasks on src_cpu.
		 *
		 * Also avoid computing new_dst_cpu if we have already computed
		 * one in current iteration.
		 */
		if (!env->dst_grpmask || (env->flags & LBF_DST_PINNED))
			return 0;

		/* Prevent to re-select dst_cpu via env's cpus */
		for_each_cpu_and(cpu, env->dst_grpmask, env->cpus) {
			if (cpumask_test_cpu(cpu, tsk_cpus_allowed(p))) {
				env->flags |= LBF_DST_PINNED;
				env->new_dst_cpu = cpu;
				break;
			}
		}

		return 0;
	}

	/* Record that we found atleast one task that could run on dst_cpu */
	env->flags &= ~LBF_ALL_PINNED;

	if (task_running(env->src_rq, p)) {
		schedstat_inc(p, se.statistics.nr_failed_migrations_running);
		return 0;
	}

	/*
	 * Aggressive migration if:
	 * 1) destination numa is preferred
	 * 2) task is cache cold, or
	 * 3) too many balance attempts have failed.
	 */
	tsk_cache_hot = task_hot(p, env);
	if (!tsk_cache_hot)
		tsk_cache_hot = migrate_degrades_locality(p, env);

	if (migrate_improves_locality(p, env) || !tsk_cache_hot ||
	    env->sd->nr_balance_failed > env->sd->cache_nice_tries) {
		if (tsk_cache_hot) {
			schedstat_inc(env->sd, lb_hot_gained[env->idle]);
			schedstat_inc(p, se.statistics.nr_forced_migrations);
		}
		return 1;
	}

	schedstat_inc(p, se.statistics.nr_failed_migrations_hot);
	return 0;
}

/*
 * detach_task() -- detach the task for the migration specified in env
 */
static void detach_task(struct task_struct *p, struct lb_env *env)
{
	lockdep_assert_held(&env->src_rq->lock);

	deactivate_task(env->src_rq, p, 0);
	p->on_rq = TASK_ON_RQ_MIGRATING;
	set_task_cpu(p, env->dst_cpu);
}

/*
 * detach_one_task() -- tries to dequeue exactly one task from env->src_rq, as
 * part of active balancing operations within "domain".
 *
 * Returns a task if successful and NULL otherwise.
 */
static struct task_struct *detach_one_task(struct lb_env *env)
{
	struct task_struct *p, *n;

	lockdep_assert_held(&env->src_rq->lock);

	list_for_each_entry_safe(p, n, &env->src_rq->cfs_tasks, se.group_node) {
		if (!can_migrate_task(p, env))
			continue;

		detach_task(p, env);

		/*
		 * Right now, this is only the second place where
		 * lb_gained[env->idle] is updated (other is detach_tasks)
		 * so we can safely collect stats here rather than
		 * inside detach_tasks().
		 */
		schedstat_inc(env->sd, lb_gained[env->idle]);
		return p;
	}
	return NULL;
}

static const unsigned int sched_nr_migrate_break = 32;

/*
 * detach_tasks() -- tries to detach up to imbalance weighted load from
 * busiest_rq, as part of a balancing operation within domain "sd".
 *
 * Returns number of detached tasks if successful and 0 otherwise.
 */
static int detach_tasks(struct lb_env *env)
{
	struct list_head *tasks = &env->src_rq->cfs_tasks;
	struct task_struct *p;
	unsigned long load;
	int detached = 0;

	lockdep_assert_held(&env->src_rq->lock);

	if (env->imbalance <= 0)
		return 0;

	while (!list_empty(tasks)) {
		p = list_first_entry(tasks, struct task_struct, se.group_node);

		env->loop++;
		/* We've more or less seen every task there is, call it quits */
		if (env->loop > env->loop_max)
			break;

		/* take a breather every nr_migrate tasks */
		if (env->loop > env->loop_break) {
			env->loop_break += sched_nr_migrate_break;
			env->flags |= LBF_NEED_BREAK;
			break;
		}

		if (!can_migrate_task(p, env))
			goto next;

		load = task_h_load(p);

		if (sched_feat(LB_MIN) && load < 16 && !env->sd->nr_balance_failed)
			goto next;

		if ((load / 2) > env->imbalance)
			goto next;

		detach_task(p, env);
		list_add(&p->se.group_node, &env->tasks);

		detached++;
		env->imbalance -= load;

#ifdef CONFIG_PREEMPT
		/*
		 * NEWIDLE balancing is a source of latency, so preemptible
		 * kernels will stop after the first task is detached to minimize
		 * the critical section.
		 */
		if (env->idle == CPU_NEWLY_IDLE)
			break;
#endif

		/*
		 * We only want to steal up to the prescribed amount of
		 * weighted load.
		 */
		if (env->imbalance <= 0)
			break;

		continue;
next:
		list_move_tail(&p->se.group_node, tasks);
	}

	/*
	 * Right now, this is one of only two places we collect this stat
	 * so we can safely collect detach_one_task() stats here rather
	 * than inside detach_one_task().
	 */
	schedstat_add(env->sd, lb_gained[env->idle], detached);

	return detached;
}

/*
 * attach_task() -- attach the task detached by detach_task() to its new rq.
 */
static void attach_task(struct rq *rq, struct task_struct *p)
{
	lockdep_assert_held(&rq->lock);

	BUG_ON(task_rq(p) != rq);
	p->on_rq = TASK_ON_RQ_QUEUED;
	activate_task(rq, p, 0);
	check_preempt_curr(rq, p, 0);
}

/*
 * attach_one_task() -- attaches the task returned from detach_one_task() to
 * its new rq.
 */
static void attach_one_task(struct rq *rq, struct task_struct *p)
{
	raw_spin_lock(&rq->lock);
	attach_task(rq, p);
	raw_spin_unlock(&rq->lock);
}

/*
 * attach_tasks() -- attaches all tasks detached by detach_tasks() to their
 * new rq.
 */
static void attach_tasks(struct lb_env *env)
{
	struct list_head *tasks = &env->tasks;
	struct task_struct *p;

	raw_spin_lock(&env->dst_rq->lock);

	while (!list_empty(tasks)) {
		p = list_first_entry(tasks, struct task_struct, se.group_node);
		list_del_init(&p->se.group_node);

		attach_task(env->dst_rq, p);
	}

	raw_spin_unlock(&env->dst_rq->lock);
}

#ifdef CONFIG_FAIR_GROUP_SCHED
/*
 * update tg->load_weight by folding this cpu's load_avg
 */
static void __update_blocked_averages_cpu(struct task_group *tg, int cpu)
{
	struct sched_entity *se = tg->se[cpu];
	struct cfs_rq *cfs_rq = tg->cfs_rq[cpu];

	/* throttled entities do not contribute to load */
	if (throttled_hierarchy(cfs_rq))
		return;

	update_cfs_rq_blocked_load(cfs_rq, 1);

	if (se) {
		update_entity_load_avg(se, 1);
		/*
		 * We pivot on our runnable average having decayed to zero for
		 * list removal.  This generally implies that all our children
		 * have also been removed (modulo rounding error or bandwidth
		 * control); however, such cases are rare and we can fix these
		 * at enqueue.
		 *
		 * TODO: fix up out-of-order children on enqueue.
		 */
		if (!se->avg.runnable_avg_sum && !cfs_rq->nr_running)
			list_del_leaf_cfs_rq(cfs_rq);
	} else {
		struct rq *rq = rq_of(cfs_rq);
		update_rq_runnable_avg(rq, rq->nr_running);
	}
}

static void update_blocked_averages(int cpu)
{
	struct rq *rq = cpu_rq(cpu);
	struct cfs_rq *cfs_rq;
	unsigned long flags;

	raw_spin_lock_irqsave(&rq->lock, flags);
	update_rq_clock(rq);
	/*
	 * Iterates the task_group tree in a bottom up fashion, see
	 * list_add_leaf_cfs_rq() for details.
	 */
	for_each_leaf_cfs_rq(rq, cfs_rq) {
		/*
		 * Note: We may want to consider periodically releasing
		 * rq->lock about these updates so that creating many task
		 * groups does not result in continually extending hold time.
		 */
		__update_blocked_averages_cpu(cfs_rq->tg, rq->cpu);
	}

	raw_spin_unlock_irqrestore(&rq->lock, flags);
}

/*
 * Compute the hierarchical load factor for cfs_rq and all its ascendants.
 * This needs to be done in a top-down fashion because the load of a child
 * group is a fraction of its parents load.
 */
static void update_cfs_rq_h_load(struct cfs_rq *cfs_rq)
{
	struct rq *rq = rq_of(cfs_rq);
	struct sched_entity *se = cfs_rq->tg->se[cpu_of(rq)];
	unsigned long now = jiffies;
	unsigned long load;

	if (cfs_rq->last_h_load_update == now)
		return;

	cfs_rq->h_load_next = NULL;
	for_each_sched_entity(se) {
		cfs_rq = cfs_rq_of(se);
		cfs_rq->h_load_next = se;
		if (cfs_rq->last_h_load_update == now)
			break;
	}

	if (!se) {
		cfs_rq->h_load = cfs_rq->runnable_load_avg;
		cfs_rq->last_h_load_update = now;
	}

	while ((se = cfs_rq->h_load_next) != NULL) {
		load = cfs_rq->h_load;
		load = div64_ul(load * se->avg.load_avg_contrib,
				cfs_rq->runnable_load_avg + 1);
		cfs_rq = group_cfs_rq(se);
		cfs_rq->h_load = load;
		cfs_rq->last_h_load_update = now;
	}
}

static unsigned long task_h_load(struct task_struct *p)
{
	struct cfs_rq *cfs_rq = task_cfs_rq(p);

	update_cfs_rq_h_load(cfs_rq);
	return div64_ul(p->se.avg.load_avg_contrib * cfs_rq->h_load,
			cfs_rq->runnable_load_avg + 1);
}
#else
static inline void update_blocked_averages(int cpu)
{
	struct rq *rq = cpu_rq(cpu);
	unsigned long flags;

	raw_spin_lock_irqsave(&rq->lock, flags);
	update_rq_clock(rq);
	update_rq_runnable_avg(rq, rq->nr_running);
	update_cfs_rq_blocked_load(&rq->cfs, 1);
	raw_spin_unlock_irqrestore(&rq->lock, flags);
}

static unsigned long task_h_load(struct task_struct *p)
{
	return p->se.avg.load_avg_contrib;
}
#endif

/********** Helpers for find_busiest_group ************************/

enum group_type {
	group_other = 0,
	group_imbalanced,
	group_overloaded,
};

/*
 * sg_lb_stats - stats of a sched_group required for load_balancing
 */
struct sg_lb_stats {
	unsigned long avg_load; /*Avg load across the CPUs of the group */
	unsigned long group_load; /* Total load over the CPUs of the group */
	unsigned long sum_weighted_load; /* Weighted load of group's tasks */
	unsigned long load_per_task;
	unsigned long group_capacity;
	unsigned long group_usage; /* Total usage of the group */
	unsigned int sum_nr_running; /* Nr tasks running in the group */
	unsigned int idle_cpus;
	unsigned int group_weight;
	enum group_type group_type;
	int group_no_capacity;
#ifdef CONFIG_NUMA_BALANCING
	unsigned int nr_numa_running;
	unsigned int nr_preferred_running;
#endif
};

/*
 * sd_lb_stats - Structure to store the statistics of a sched_domain
 *		 during load balancing.
 */
struct sd_lb_stats {
	struct sched_group *busiest;	/* Busiest group in this sd */
	struct sched_group *local;	/* Local group in this sd */
	unsigned long total_load;	/* Total load of all groups in sd */
	unsigned long total_capacity;	/* Total capacity of all groups in sd */
	unsigned long avg_load;	/* Average load across all groups in sd */

	struct sg_lb_stats busiest_stat;/* Statistics of the busiest group */
	struct sg_lb_stats local_stat;	/* Statistics of the local group */
};

static inline void init_sd_lb_stats(struct sd_lb_stats *sds)
{
	/*
	 * Skimp on the clearing to avoid duplicate work. We can avoid clearing
	 * local_stat because update_sg_lb_stats() does a full clear/assignment.
	 * We must however clear busiest_stat::avg_load because
	 * update_sd_pick_busiest() reads this before assignment.
	 */
	*sds = (struct sd_lb_stats){
		.busiest = NULL,
		.local = NULL,
		.total_load = 0UL,
		.total_capacity = 0UL,
		.busiest_stat = {
			.avg_load = 0UL,
			.sum_nr_running = 0,
			.group_type = group_other,
		},
	};
}

/**
 * get_sd_load_idx - Obtain the load index for a given sched domain.
 * @sd: The sched_domain whose load_idx is to be obtained.
 * @idle: The idle status of the CPU for whose sd load_idx is obtained.
 *
 * Return: The load index.
 */
static inline int get_sd_load_idx(struct sched_domain *sd,
					enum cpu_idle_type idle)
{
	int load_idx;

	switch (idle) {
	case CPU_NOT_IDLE:
		load_idx = sd->busy_idx;
		break;

	case CPU_NEWLY_IDLE:
		load_idx = sd->newidle_idx;
		break;
	default:
		load_idx = sd->idle_idx;
		break;
	}

	return load_idx;
}

static unsigned long default_scale_capacity(struct sched_domain *sd, int cpu)
{
	return SCHED_CAPACITY_SCALE;
}

unsigned long __weak arch_scale_freq_capacity(struct sched_domain *sd, int cpu)
{
	return default_scale_capacity(sd, cpu);
}

static unsigned long default_scale_cpu_capacity(struct sched_domain *sd, int cpu)
{
	if ((sd->flags & SD_SHARE_CPUCAPACITY) && (sd->span_weight > 1))
		return sd->smt_gain / sd->span_weight;

	return SCHED_CAPACITY_SCALE;
}

unsigned long __weak arch_scale_cpu_capacity(struct sched_domain *sd, int cpu)
{
	return default_scale_cpu_capacity(sd, cpu);
}

static unsigned long scale_rt_capacity(int cpu)
{
	struct rq *rq = cpu_rq(cpu);
	u64 total, used, age_stamp, avg;
	s64 delta;

	/*
	 * Since we're reading these variables without serialization make sure
	 * we read them once before doing sanity checks on them.
	 */
	age_stamp = ACCESS_ONCE(rq->age_stamp);
	avg = ACCESS_ONCE(rq->rt_avg);

	delta = rq_clock(rq) - age_stamp;
	if (unlikely(delta < 0))
		delta = 0;

	total = sched_avg_period() + delta;

	used = div_u64(avg, total);
<<<<<<< HEAD

	if (likely(used < SCHED_CAPACITY_SCALE))
		return SCHED_CAPACITY_SCALE - used;

=======

	if (likely(used < SCHED_CAPACITY_SCALE))
		return SCHED_CAPACITY_SCALE - used;

>>>>>>> 5f74d508
	return 1;
}

static void update_cpu_capacity(struct sched_domain *sd, int cpu)
{
	unsigned long capacity = SCHED_CAPACITY_SCALE;
	struct sched_group *sdg = sd->groups;

	if (sched_feat(ARCH_CAPACITY))
		capacity *= arch_scale_cpu_capacity(sd, cpu);
	else
		capacity *= default_scale_cpu_capacity(sd, cpu);

	capacity >>= SCHED_CAPACITY_SHIFT;

	cpu_rq(cpu)->cpu_capacity_orig = capacity;

	capacity *= scale_rt_capacity(cpu);
	capacity >>= SCHED_CAPACITY_SHIFT;

	if (!capacity)
		capacity = 1;

	cpu_rq(cpu)->cpu_capacity = capacity;
	sdg->sgc->capacity = capacity;
}

void update_group_capacity(struct sched_domain *sd, int cpu)
{
	struct sched_domain *child = sd->child;
	struct sched_group *group, *sdg = sd->groups;
	unsigned long capacity;
	unsigned long interval;

	interval = msecs_to_jiffies(sd->balance_interval);
	interval = clamp(interval, 1UL, max_load_balance_interval);
	sdg->sgc->next_update = jiffies + interval;

	if (!child) {
		update_cpu_capacity(sd, cpu);
		return;
	}

	capacity = 0;

	if (child->flags & SD_OVERLAP) {
		/*
		 * SD_OVERLAP domains cannot assume that child groups
		 * span the current group.
		 */

		for_each_cpu(cpu, sched_group_cpus(sdg)) {
			struct sched_group_capacity *sgc;
			struct rq *rq = cpu_rq(cpu);

			/*
			 * build_sched_domains() -> init_sched_groups_capacity()
			 * gets here before we've attached the domains to the
			 * runqueues.
			 *
			 * Use capacity_of(), which is set irrespective of domains
			 * in update_cpu_capacity().
			 *
			 * This avoids capacity from being 0 and
			 * causing divide-by-zero issues on boot.
			 */
			if (unlikely(!rq->sd)) {
				capacity += capacity_of(cpu);
				continue;
			}

			sgc = rq->sd->groups->sgc;
			capacity += sgc->capacity;
		}
	} else  {
		/*
		 * !SD_OVERLAP domains can assume that child groups
		 * span the current group.
		 */ 

		group = child->groups;
		do {
			capacity += group->sgc->capacity;
			group = group->next;
		} while (group != child->groups);
	}

	sdg->sgc->capacity = capacity;
}

/*
 * Check whether the capacity of the rq has been noticeably reduced by side
 * activity. The imbalance_pct is used for the threshold.
 * Return true is the capacity is reduced
 */
static inline int
check_cpu_capacity(struct rq *rq, struct sched_domain *sd)
{
	return ((rq->cpu_capacity * sd->imbalance_pct) <
				(rq->cpu_capacity_orig * 100));
}

/*
 * Group imbalance indicates (and tries to solve) the problem where balancing
 * groups is inadequate due to tsk_cpus_allowed() constraints.
 *
 * Imagine a situation of two groups of 4 cpus each and 4 tasks each with a
 * cpumask covering 1 cpu of the first group and 3 cpus of the second group.
 * Something like:
 *
 * 	{ 0 1 2 3 } { 4 5 6 7 }
 * 	        *     * * *
 *
 * If we were to balance group-wise we'd place two tasks in the first group and
 * two tasks in the second group. Clearly this is undesired as it will overload
 * cpu 3 and leave one of the cpus in the second group unused.
 *
 * The current solution to this issue is detecting the skew in the first group
 * by noticing the lower domain failed to reach balance and had difficulty
 * moving tasks due to affinity constraints.
 *
 * When this is so detected; this group becomes a candidate for busiest; see
 * update_sd_pick_busiest(). And calculate_imbalance() and
 * find_busiest_group() avoid some of the usual balance conditions to allow it
 * to create an effective group imbalance.
 *
 * This is a somewhat tricky proposition since the next run might not find the
 * group imbalance and decide the groups need to be balanced again. A most
 * subtle and fragile situation.
 */

static inline int sg_imbalanced(struct sched_group *group)
{
	return group->sgc->imbalance;
}

/*
 * group_has_capacity returns true if the group has spare capacity that could
 * be used by some tasks. We consider that a group has spare capacity if the
 * number of task is smaller than the number of CPUs or if the usage is lower
 * than the available capacity for CFS tasks. For the latter, we use a
 * threshold to stabilize the state, to take into account the variance of the
 * tasks' load and to return true if the available capacity in meaningful for
 * the load balancer. As an example, an available capacity of 1% can appear
 * but it doesn't make any benefit for the load balance.
 */
static inline bool
group_has_capacity(struct lb_env *env, struct sg_lb_stats *sgs)
{
	if ((sgs->group_capacity * 100) >
			(sgs->group_usage * env->sd->imbalance_pct))
		return true;

	if (sgs->sum_nr_running < sgs->group_weight)
		return true;
<<<<<<< HEAD

	return false;
}

/*
 *  group_is_overloaded returns true if the group has more tasks than it can
 *  handle. We consider that a group is overloaded if the number of tasks is
 *  greater than the number of CPUs and the tasks already use all available
 *  capacity for CFS tasks. For the latter, we use a threshold to stabilize
 *  the state, to take into account the variance of tasks' load and to return
 *  true if available capacity is no more meaningful for load balancer
 */
static inline bool
group_is_overloaded(struct lb_env *env, struct sg_lb_stats *sgs)
{
	if (sgs->sum_nr_running <= sgs->group_weight)
		return false;

=======

	return false;
}

/*
 *  group_is_overloaded returns true if the group has more tasks than it can
 *  handle. We consider that a group is overloaded if the number of tasks is
 *  greater than the number of CPUs and the tasks already use all available
 *  capacity for CFS tasks. For the latter, we use a threshold to stabilize
 *  the state, to take into account the variance of tasks' load and to return
 *  true if available capacity is no more meaningful for load balancer
 */
static inline bool
group_is_overloaded(struct lb_env *env, struct sg_lb_stats *sgs)
{
	if (sgs->sum_nr_running <= sgs->group_weight)
		return false;

>>>>>>> 5f74d508
	if ((sgs->group_capacity * 100) <
			(sgs->group_usage * env->sd->imbalance_pct))
		return true;

	return false;
}

static enum group_type group_classify(struct lb_env *env,
		struct sched_group *group,
		struct sg_lb_stats *sgs)
{
	if (sgs->group_no_capacity)
		return group_overloaded;

	if (sg_imbalanced(group))
		return group_imbalanced;

	return group_other;
}

/**
 * update_sg_lb_stats - Update sched_group's statistics for load balancing.
 * @env: The load balancing environment.
 * @group: sched_group whose statistics are to be updated.
 * @load_idx: Load index of sched_domain of this_cpu for load calc.
 * @local_group: Does group contain this_cpu.
 * @sgs: variable to hold the statistics for this group.
 * @overload: Indicate more than one runnable task for any CPU.
 */
static inline void update_sg_lb_stats(struct lb_env *env,
			struct sched_group *group, int load_idx,
			int local_group, struct sg_lb_stats *sgs,
			bool *overload)
{
	unsigned long load;
	int i;

	memset(sgs, 0, sizeof(*sgs));

	for_each_cpu_and(i, sched_group_cpus(group), env->cpus) {
		struct rq *rq = cpu_rq(i);

		/* Bias balancing toward cpus of our domain */
		if (local_group)
			load = target_load(i, load_idx);
		else
			load = source_load(i, load_idx);

		sgs->group_load += load;
		sgs->group_usage += get_cpu_usage(i);
		sgs->sum_nr_running += rq->cfs.h_nr_running;

		if (rq->nr_running > 1)
			*overload = true;

#ifdef CONFIG_NUMA_BALANCING
		sgs->nr_numa_running += rq->nr_numa_running;
		sgs->nr_preferred_running += rq->nr_preferred_running;
#endif
		sgs->sum_weighted_load += weighted_cpuload(i);
		if (idle_cpu(i))
			sgs->idle_cpus++;
	}

	/* Adjust by relative CPU capacity of the group */
	sgs->group_capacity = group->sgc->capacity;
	sgs->avg_load = (sgs->group_load*SCHED_CAPACITY_SCALE) / sgs->group_capacity;

	if (sgs->sum_nr_running)
		sgs->load_per_task = sgs->sum_weighted_load / sgs->sum_nr_running;

	sgs->group_weight = group->group_weight;

	sgs->group_no_capacity = group_is_overloaded(env, sgs);
	sgs->group_type = group_classify(env, group, sgs);
}

/**
 * update_sd_pick_busiest - return 1 on busiest group
 * @env: The load balancing environment.
 * @sds: sched_domain statistics
 * @sg: sched_group candidate to be checked for being the busiest
 * @sgs: sched_group statistics
 *
 * Determine if @sg is a busier group than the previously selected
 * busiest group.
 *
 * Return: %true if @sg is a busier group than the previously selected
 * busiest group. %false otherwise.
 */
static bool update_sd_pick_busiest(struct lb_env *env,
				   struct sd_lb_stats *sds,
				   struct sched_group *sg,
				   struct sg_lb_stats *sgs)
{
	struct sg_lb_stats *busiest = &sds->busiest_stat;

	if (sgs->group_type > busiest->group_type)
		return true;

	if (sgs->group_type < busiest->group_type)
		return false;

	if (sgs->avg_load <= busiest->avg_load)
		return false;

	/* This is the busiest node in its class. */
	if (!(env->sd->flags & SD_ASYM_PACKING))
		return true;

	/*
	 * ASYM_PACKING needs to move all the work to the lowest
	 * numbered CPUs in the group, therefore mark all groups
	 * higher than ourself as busy.
	 */
	if (sgs->sum_nr_running && env->dst_cpu < group_first_cpu(sg)) {
		if (!sds->busiest)
			return true;

		if (group_first_cpu(sds->busiest) > group_first_cpu(sg))
			return true;
	}

	return false;
}

#ifdef CONFIG_NUMA_BALANCING
static inline enum fbq_type fbq_classify_group(struct sg_lb_stats *sgs)
{
	if (sgs->sum_nr_running > sgs->nr_numa_running)
		return regular;
	if (sgs->sum_nr_running > sgs->nr_preferred_running)
		return remote;
	return all;
}

static inline enum fbq_type fbq_classify_rq(struct rq *rq)
{
	if (rq->nr_running > rq->nr_numa_running)
		return regular;
	if (rq->nr_running > rq->nr_preferred_running)
		return remote;
	return all;
}
#else
static inline enum fbq_type fbq_classify_group(struct sg_lb_stats *sgs)
{
	return all;
}

static inline enum fbq_type fbq_classify_rq(struct rq *rq)
{
	return regular;
}
#endif /* CONFIG_NUMA_BALANCING */

/**
 * update_sd_lb_stats - Update sched_domain's statistics for load balancing.
 * @env: The load balancing environment.
 * @sds: variable to hold the statistics for this sched_domain.
 */
static inline void update_sd_lb_stats(struct lb_env *env, struct sd_lb_stats *sds)
{
	struct sched_domain *child = env->sd->child;
	struct sched_group *sg = env->sd->groups;
	struct sg_lb_stats tmp_sgs;
	int load_idx, prefer_sibling = 0;
	bool overload = false;

	if (child && child->flags & SD_PREFER_SIBLING)
		prefer_sibling = 1;

	load_idx = get_sd_load_idx(env->sd, env->idle);

	do {
		struct sg_lb_stats *sgs = &tmp_sgs;
		int local_group;

		local_group = cpumask_test_cpu(env->dst_cpu, sched_group_cpus(sg));
		if (local_group) {
			sds->local = sg;
			sgs = &sds->local_stat;

			if (env->idle != CPU_NEWLY_IDLE ||
			    time_after_eq(jiffies, sg->sgc->next_update))
				update_group_capacity(env->sd, env->dst_cpu);
		}

		update_sg_lb_stats(env, sg, load_idx, local_group, sgs,
						&overload);

		if (local_group)
			goto next_group;

		/*
		 * In case the child domain prefers tasks go to siblings
		 * first, lower the sg capacity so that we'll try
		 * and move all the excess tasks away. We lower the capacity
		 * of a group only if the local group has the capacity to fit
		 * these excess tasks. The extra check prevents the case where
		 * you always pull from the heaviest group when it is already
		 * under-utilized (possible with a large weight task outweighs
		 * the tasks on the system).
		 */
		if (prefer_sibling && sds->local &&
		    group_has_capacity(env, &sds->local_stat) &&
		    (sgs->sum_nr_running > 1)) {
			sgs->group_no_capacity = 1;
			sgs->group_type = group_overloaded;
		}

		if (update_sd_pick_busiest(env, sds, sg, sgs)) {
			sds->busiest = sg;
			sds->busiest_stat = *sgs;
		}

next_group:
		/* Now, start updating sd_lb_stats */
		sds->total_load += sgs->group_load;
		sds->total_capacity += sgs->group_capacity;

		sg = sg->next;
	} while (sg != env->sd->groups);

	if (env->sd->flags & SD_NUMA)
		env->fbq_type = fbq_classify_group(&sds->busiest_stat);

	if (!env->sd->parent) {
		/* update overload indicator if we are at root domain */
		if (env->dst_rq->rd->overload != overload)
			env->dst_rq->rd->overload = overload;
	}

}

/**
 * check_asym_packing - Check to see if the group is packed into the
 *			sched doman.
 *
 * This is primarily intended to used at the sibling level.  Some
 * cores like POWER7 prefer to use lower numbered SMT threads.  In the
 * case of POWER7, it can move to lower SMT modes only when higher
 * threads are idle.  When in lower SMT modes, the threads will
 * perform better since they share less core resources.  Hence when we
 * have idle threads, we want them to be the higher ones.
 *
 * This packing function is run on idle threads.  It checks to see if
 * the busiest CPU in this domain (core in the P7 case) has a higher
 * CPU number than the packing function is being run on.  Here we are
 * assuming lower CPU number will be equivalent to lower a SMT thread
 * number.
 *
 * Return: 1 when packing is required and a task should be moved to
 * this CPU.  The amount of the imbalance is returned in *imbalance.
 *
 * @env: The load balancing environment.
 * @sds: Statistics of the sched_domain which is to be packed
 */
static int check_asym_packing(struct lb_env *env, struct sd_lb_stats *sds)
{
	int busiest_cpu;

	if (!(env->sd->flags & SD_ASYM_PACKING))
		return 0;

	if (!sds->busiest)
		return 0;

	busiest_cpu = group_first_cpu(sds->busiest);
	if (env->dst_cpu > busiest_cpu)
		return 0;

	env->imbalance = DIV_ROUND_CLOSEST(
		sds->busiest_stat.avg_load * sds->busiest_stat.group_capacity,
		SCHED_CAPACITY_SCALE);

	return 1;
}

/**
 * fix_small_imbalance - Calculate the minor imbalance that exists
 *			amongst the groups of a sched_domain, during
 *			load balancing.
 * @env: The load balancing environment.
 * @sds: Statistics of the sched_domain whose imbalance is to be calculated.
 */
static inline
void fix_small_imbalance(struct lb_env *env, struct sd_lb_stats *sds)
{
	unsigned long tmp, capa_now = 0, capa_move = 0;
	unsigned int imbn = 2;
	unsigned long scaled_busy_load_per_task;
	struct sg_lb_stats *local, *busiest;

	local = &sds->local_stat;
	busiest = &sds->busiest_stat;

	if (busiest->group_no_capacity &&
			group_has_capacity(env, local))	{
		env->imbalance = min(busiest->load_per_task, sds->avg_load);
		return;
	}

	if (!local->sum_nr_running)
		local->load_per_task = cpu_avg_load_per_task(env->dst_cpu);
	else if (busiest->load_per_task > local->load_per_task)
		imbn = 1;

	scaled_busy_load_per_task =
		(busiest->load_per_task * SCHED_CAPACITY_SCALE) /
		busiest->group_capacity;

	if (busiest->avg_load + scaled_busy_load_per_task >=
	    local->avg_load + (scaled_busy_load_per_task * imbn)) {
		env->imbalance = busiest->load_per_task;
		return;
	}

	/*
	 * OK, we don't have enough imbalance to justify moving tasks,
	 * however we may be able to increase total CPU capacity used by
	 * moving them.
	 */

	capa_now += busiest->group_capacity *
			min(busiest->load_per_task, busiest->avg_load);
	capa_now += local->group_capacity *
			min(local->load_per_task, local->avg_load);
	capa_now /= SCHED_CAPACITY_SCALE;

	/* Amount of load we'd subtract */
	if (busiest->avg_load > scaled_busy_load_per_task) {
		capa_move += busiest->group_capacity *
			    min(busiest->load_per_task,
				busiest->avg_load - scaled_busy_load_per_task);
	}

	/* Amount of load we'd add */
	if (busiest->avg_load * busiest->group_capacity <
	    busiest->load_per_task * SCHED_CAPACITY_SCALE) {
		tmp = (busiest->avg_load * busiest->group_capacity) /
		      local->group_capacity;
	} else {
		tmp = (busiest->load_per_task * SCHED_CAPACITY_SCALE) /
		      local->group_capacity;
	}
	capa_move += local->group_capacity *
		    min(local->load_per_task, local->avg_load + tmp);
	capa_move /= SCHED_CAPACITY_SCALE;

	/* Move if we gain throughput */
	if (capa_move > capa_now)
		env->imbalance = busiest->load_per_task;
}

/**
 * calculate_imbalance - Calculate the amount of imbalance present within the
 *			 groups of a given sched_domain during load balance.
 * @env: load balance environment
 * @sds: statistics of the sched_domain whose imbalance is to be calculated.
 */
static inline void calculate_imbalance(struct lb_env *env, struct sd_lb_stats *sds)
{
	unsigned long max_pull, load_above_capacity = ~0UL;
	struct sg_lb_stats *local, *busiest;

	local = &sds->local_stat;
	busiest = &sds->busiest_stat;

	if (busiest->group_type == group_imbalanced) {
		/*
		 * In the group_imb case we cannot rely on group-wide averages
		 * to ensure cpu-load equilibrium, look at wider averages. XXX
		 */
		busiest->load_per_task =
			min(busiest->load_per_task, sds->avg_load);
	}

	/*
	 * In the presence of smp nice balancing, certain scenarios can have
	 * max load less than avg load(as we skip the groups at or below
	 * its cpu_capacity, while calculating max_load..)
	 */
	if (busiest->avg_load <= sds->avg_load ||
	    local->avg_load >= sds->avg_load) {
		env->imbalance = 0;
		return fix_small_imbalance(env, sds);
	}

	/*
	 * If there aren't any idle cpus, avoid creating some.
	 */
	if (busiest->group_type == group_overloaded &&
	    local->group_type   == group_overloaded) {
		load_above_capacity = busiest->sum_nr_running *
					SCHED_LOAD_SCALE;
		if (load_above_capacity > busiest->group_capacity)
			load_above_capacity -= busiest->group_capacity;
		else
			load_above_capacity = ~0UL;
	}

	/*
	 * We're trying to get all the cpus to the average_load, so we don't
	 * want to push ourselves above the average load, nor do we wish to
	 * reduce the max loaded cpu below the average load. At the same time,
	 * we also don't want to reduce the group load below the group capacity
	 * (so that we can implement power-savings policies etc). Thus we look
	 * for the minimum possible imbalance.
	 */
	max_pull = min(busiest->avg_load - sds->avg_load, load_above_capacity);

	/* How much load to actually move to equalise the imbalance */
	env->imbalance = min(
		max_pull * busiest->group_capacity,
		(sds->avg_load - local->avg_load) * local->group_capacity
	) / SCHED_CAPACITY_SCALE;

	/*
	 * if *imbalance is less than the average load per runnable task
	 * there is no guarantee that any tasks will be moved so we'll have
	 * a think about bumping its value to force at least one task to be
	 * moved
	 */
	if (env->imbalance < busiest->load_per_task)
		return fix_small_imbalance(env, sds);
}

/******* find_busiest_group() helpers end here *********************/

/**
 * find_busiest_group - Returns the busiest group within the sched_domain
 * if there is an imbalance. If there isn't an imbalance, and
 * the user has opted for power-savings, it returns a group whose
 * CPUs can be put to idle by rebalancing those tasks elsewhere, if
 * such a group exists.
 *
 * Also calculates the amount of weighted load which should be moved
 * to restore balance.
 *
 * @env: The load balancing environment.
 *
 * Return:	- The busiest group if imbalance exists.
 *		- If no imbalance and user has opted for power-savings balance,
 *		   return the least loaded group whose CPUs can be
 *		   put to idle by rebalancing its tasks onto our group.
 */
static struct sched_group *find_busiest_group(struct lb_env *env)
{
	struct sg_lb_stats *local, *busiest;
	struct sd_lb_stats sds;

	init_sd_lb_stats(&sds);

	/*
	 * Compute the various statistics relavent for load balancing at
	 * this level.
	 */
	update_sd_lb_stats(env, &sds);
	local = &sds.local_stat;
	busiest = &sds.busiest_stat;

	/* ASYM feature bypasses nice load balance check */
	if ((env->idle == CPU_IDLE || env->idle == CPU_NEWLY_IDLE) &&
	    check_asym_packing(env, &sds))
		return sds.busiest;

	/* There is no busy sibling group to pull tasks from */
	if (!sds.busiest || busiest->sum_nr_running == 0)
		goto out_balanced;

	sds.avg_load = (SCHED_CAPACITY_SCALE * sds.total_load)
						/ sds.total_capacity;

	/*
	 * If the busiest group is imbalanced the below checks don't
	 * work because they assume all things are equal, which typically
	 * isn't true due to cpus_allowed constraints and the like.
	 */
	if (busiest->group_type == group_imbalanced)
		goto force_balance;

	/* SD_BALANCE_NEWIDLE trumps SMP nice when underutilized */
<<<<<<< HEAD
	if (env->idle != CPU_NOT_IDLE && group_has_capacity(env, local) &&
=======
	if (env->idle == CPU_NEWLY_IDLE && group_has_capacity(env, local) &&
>>>>>>> 5f74d508
	    busiest->group_no_capacity)
		goto force_balance;

	/*
	 * If the local group is busier than the selected busiest group
	 * don't try and pull any tasks.
	 */
	if (local->avg_load >= busiest->avg_load)
		goto out_balanced;

	/*
	 * Don't pull any tasks if this group is already above the domain
	 * average load.
	 */
	if (local->avg_load >= sds.avg_load)
		goto out_balanced;

	/* If busiest is not overloaded and local hasn't got any free capacity,
	 * the system is balanced whatever the avg_load
	 */
	if (!busiest->group_no_capacity && !group_has_capacity(env, local))
		goto out_balanced;

	if (env->idle == CPU_IDLE) {
		/*
		 * This cpu is idle. If the busiest group is not overloaded
		 * and there is no imbalance between this and busiest group
		 * wrt idle cpus, it is balanced. The imbalance becomes
		 * significant if the diff is greater than 1 otherwise we
		 * might end up to just move the imbalance on another group
		 */
		if ((busiest->group_type != group_overloaded) &&
				(local->idle_cpus <= (busiest->idle_cpus + 1)))
			goto out_balanced;
	} else {
		/*
		 * In the CPU_NEWLY_IDLE, CPU_NOT_IDLE cases, use
		 * imbalance_pct to be conservative.
		 */
		if (100 * busiest->avg_load <=
				env->sd->imbalance_pct * local->avg_load)
			goto out_balanced;
	}

	if (!busiest->group_no_capacity && !group_has_capacity(env, local))
		goto out_balanced;

force_balance:
	/* Looks like there is an imbalance. Compute it */
	calculate_imbalance(env, &sds);
	return sds.busiest;

out_balanced:
	env->imbalance = 0;
	return NULL;
}

/*
 * find_busiest_queue - find the busiest runqueue among the cpus in group.
 */
static struct rq *find_busiest_queue(struct lb_env *env,
				     struct sched_group *group)
{
	struct rq *busiest = NULL, *rq;
	unsigned long busiest_load = 0, busiest_capacity = 1;
	int i;

	for_each_cpu_and(i, sched_group_cpus(group), env->cpus) {
		unsigned long capacity, wl;
		enum fbq_type rt;

		rq = cpu_rq(i);
		rt = fbq_classify_rq(rq);

		/*
		 * We classify groups/runqueues into three groups:
		 *  - regular: there are !numa tasks
		 *  - remote:  there are numa tasks that run on the 'wrong' node
		 *  - all:     there is no distinction
		 *
		 * In order to avoid migrating ideally placed numa tasks,
		 * ignore those when there's better options.
		 *
		 * If we ignore the actual busiest queue to migrate another
		 * task, the next balance pass can still reduce the busiest
		 * queue by moving tasks around inside the node.
		 *
		 * If we cannot move enough load due to this classification
		 * the next pass will adjust the group classification and
		 * allow migration of more tasks.
		 *
		 * Both cases only affect the total convergence complexity.
		 */
		if (rt > env->fbq_type)
			continue;

		capacity = capacity_of(i);

		wl = weighted_cpuload(i);

		/*
		 * When comparing with imbalance, use weighted_cpuload()
		 * which is not scaled with the cpu capacity.
		 */

		if (rq->nr_running == 1 && wl > env->imbalance &&
		    !check_cpu_capacity(rq, env->sd))
			continue;

		/*
		 * For the load comparisons with the other cpu's, consider
		 * the weighted_cpuload() scaled with the cpu capacity, so
		 * that the load can be moved away from the cpu that is
		 * potentially running at a lower capacity.
		 *
		 * Thus we're looking for max(wl_i / capacity_i), crosswise
		 * multiplication to rid ourselves of the division works out
		 * to: wl_i * capacity_j > wl_j * capacity_i;  where j is
		 * our previous maximum.
		 */
		if (wl * busiest_capacity > busiest_load * capacity) {
			busiest_load = wl;
			busiest_capacity = capacity;
			busiest = rq;
		}
	}

	return busiest;
}

/*
 * Max backoff if we encounter pinned tasks. Pretty arbitrary value, but
 * so long as it is large enough.
 */
#define MAX_PINNED_INTERVAL	512

/* Working cpumask for load_balance and load_balance_newidle. */
DEFINE_PER_CPU(cpumask_var_t, load_balance_mask);

static int need_active_balance(struct lb_env *env)
{
	struct sched_domain *sd = env->sd;

	if (env->idle == CPU_NEWLY_IDLE) {

		/*
		 * ASYM_PACKING needs to force migrate tasks from busy but
		 * higher numbered CPUs in order to pack all tasks in the
		 * lowest numbered CPUs.
		 */
		if ((sd->flags & SD_ASYM_PACKING) && env->src_cpu > env->dst_cpu)
			return 1;
	}

	/*
	 * The dst_cpu is idle and the src_cpu CPU has only 1 CFS task.
	 * It's worth migrating the task if the src_cpu's capacity is reduced
	 * because of other sched_class or IRQs whereas capacity stays
	 * available on dst_cpu.
	 */
	if ((env->idle != CPU_NOT_IDLE) &&
			(env->src_rq->cfs.h_nr_running == 1)) {
		unsigned long src_eff_capacity, dst_eff_capacity;

		dst_eff_capacity = 100;
		dst_eff_capacity *= capacity_of(env->dst_cpu);
		dst_eff_capacity *= capacity_orig_of(env->src_cpu);

		src_eff_capacity = sd->imbalance_pct;
		src_eff_capacity *= capacity_of(env->src_cpu);
		src_eff_capacity *= capacity_orig_of(env->dst_cpu);

		if (src_eff_capacity < dst_eff_capacity)
			return 1;
	}

	return unlikely(sd->nr_balance_failed > sd->cache_nice_tries+2);
}

static int active_load_balance_cpu_stop(void *data);

static int should_we_balance(struct lb_env *env)
{
	struct sched_group *sg = env->sd->groups;
	struct cpumask *sg_cpus, *sg_mask;
	int cpu, balance_cpu = -1;

	/*
	 * In the newly idle case, we will allow all the cpu's
	 * to do the newly idle load balance.
	 */
	if (env->idle == CPU_NEWLY_IDLE)
		return 1;

	sg_cpus = sched_group_cpus(sg);
	sg_mask = sched_group_mask(sg);
	/* Try to find first idle cpu */
	for_each_cpu_and(cpu, sg_cpus, env->cpus) {
		if (!cpumask_test_cpu(cpu, sg_mask) || !idle_cpu(cpu))
			continue;

		balance_cpu = cpu;
		break;
	}

	if (balance_cpu == -1)
		balance_cpu = group_balance_cpu(sg);

	/*
	 * First idle cpu or the first cpu(busiest) in this sched group
	 * is eligible for doing load balancing at this and above domains.
	 */
	return balance_cpu == env->dst_cpu;
}

/*
 * Check this_cpu to ensure it is balanced within domain. Attempt to move
 * tasks if there is an imbalance.
 */
static int load_balance(int this_cpu, struct rq *this_rq,
			struct sched_domain *sd, enum cpu_idle_type idle,
			int *continue_balancing)
{
	int ld_moved, cur_ld_moved, active_balance = 0;
	struct sched_domain *sd_parent = sd->parent;
	struct sched_group *group;
	struct rq *busiest;
	unsigned long flags;
	struct cpumask *cpus = this_cpu_cpumask_var_ptr(load_balance_mask);

	struct lb_env env = {
		.sd		= sd,
		.dst_cpu	= this_cpu,
		.dst_rq		= this_rq,
		.dst_grpmask    = sched_group_cpus(sd->groups),
		.idle		= idle,
		.loop_break	= sched_nr_migrate_break,
		.cpus		= cpus,
		.fbq_type	= all,
		.tasks		= LIST_HEAD_INIT(env.tasks),
	};

	/*
	 * For NEWLY_IDLE load_balancing, we don't need to consider
	 * other cpus in our group
	 */
	if (idle == CPU_NEWLY_IDLE)
		env.dst_grpmask = NULL;

	cpumask_copy(cpus, cpu_active_mask);

	schedstat_inc(sd, lb_count[idle]);

redo:
	if (!should_we_balance(&env)) {
		*continue_balancing = 0;
		goto out_balanced;
	}

	group = find_busiest_group(&env);
	if (!group) {
		schedstat_inc(sd, lb_nobusyg[idle]);
		goto out_balanced;
	}

	busiest = find_busiest_queue(&env, group);
	if (!busiest) {
		schedstat_inc(sd, lb_nobusyq[idle]);
		goto out_balanced;
	}

	BUG_ON(busiest == env.dst_rq);

	schedstat_add(sd, lb_imbalance[idle], env.imbalance);

	env.src_cpu = busiest->cpu;
	env.src_rq = busiest;

	ld_moved = 0;
	if (busiest->nr_running > 1) {
		/*
		 * Attempt to move tasks. If find_busiest_group has found
		 * an imbalance but busiest->nr_running <= 1, the group is
		 * still unbalanced. ld_moved simply stays zero, so it is
		 * correctly treated as an imbalance.
		 */
		env.flags |= LBF_ALL_PINNED;
		env.loop_max  = min(sysctl_sched_nr_migrate, busiest->nr_running);

more_balance:
		raw_spin_lock_irqsave(&busiest->lock, flags);

		/*
		 * cur_ld_moved - load moved in current iteration
		 * ld_moved     - cumulative load moved across iterations
		 */
		cur_ld_moved = detach_tasks(&env);

		/*
		 * We've detached some tasks from busiest_rq. Every
		 * task is masked "TASK_ON_RQ_MIGRATING", so we can safely
		 * unlock busiest->lock, and we are able to be sure
		 * that nobody can manipulate the tasks in parallel.
		 * See task_rq_lock() family for the details.
		 */

		raw_spin_unlock(&busiest->lock);

		if (cur_ld_moved) {
			attach_tasks(&env);
			ld_moved += cur_ld_moved;
		}

		local_irq_restore(flags);

		if (env.flags & LBF_NEED_BREAK) {
			env.flags &= ~LBF_NEED_BREAK;
			goto more_balance;
		}

		/*
		 * Revisit (affine) tasks on src_cpu that couldn't be moved to
		 * us and move them to an alternate dst_cpu in our sched_group
		 * where they can run. The upper limit on how many times we
		 * iterate on same src_cpu is dependent on number of cpus in our
		 * sched_group.
		 *
		 * This changes load balance semantics a bit on who can move
		 * load to a given_cpu. In addition to the given_cpu itself
		 * (or a ilb_cpu acting on its behalf where given_cpu is
		 * nohz-idle), we now have balance_cpu in a position to move
		 * load to given_cpu. In rare situations, this may cause
		 * conflicts (balance_cpu and given_cpu/ilb_cpu deciding
		 * _independently_ and at _same_ time to move some load to
		 * given_cpu) causing exceess load to be moved to given_cpu.
		 * This however should not happen so much in practice and
		 * moreover subsequent load balance cycles should correct the
		 * excess load moved.
		 */
		if ((env.flags & LBF_DST_PINNED) && env.imbalance > 0) {

			/* Prevent to re-select dst_cpu via env's cpus */
			cpumask_clear_cpu(env.dst_cpu, env.cpus);

			env.dst_rq	 = cpu_rq(env.new_dst_cpu);
			env.dst_cpu	 = env.new_dst_cpu;
			env.flags	&= ~LBF_DST_PINNED;
			env.loop	 = 0;
			env.loop_break	 = sched_nr_migrate_break;

			/*
			 * Go back to "more_balance" rather than "redo" since we
			 * need to continue with same src_cpu.
			 */
			goto more_balance;
		}

		/*
		 * We failed to reach balance because of affinity.
		 */
		if (sd_parent) {
			int *group_imbalance = &sd_parent->groups->sgc->imbalance;

			if ((env.flags & LBF_SOME_PINNED) && env.imbalance > 0)
				*group_imbalance = 1;
		}

		/* All tasks on this runqueue were pinned by CPU affinity */
		if (unlikely(env.flags & LBF_ALL_PINNED)) {
			cpumask_clear_cpu(cpu_of(busiest), cpus);
			if (!cpumask_empty(cpus)) {
				env.loop = 0;
				env.loop_break = sched_nr_migrate_break;
				goto redo;
			}
			goto out_all_pinned;
		}
	}

	if (!ld_moved) {
		schedstat_inc(sd, lb_failed[idle]);
		/*
		 * Increment the failure counter only on periodic balance.
		 * We do not want newidle balance, which can be very
		 * frequent, pollute the failure counter causing
		 * excessive cache_hot migrations and active balances.
		 */
		if (idle != CPU_NEWLY_IDLE)
			sd->nr_balance_failed++;

		if (need_active_balance(&env)) {
			raw_spin_lock_irqsave(&busiest->lock, flags);

			/* don't kick the active_load_balance_cpu_stop,
			 * if the curr task on busiest cpu can't be
			 * moved to this_cpu
			 */
			if (!cpumask_test_cpu(this_cpu,
					tsk_cpus_allowed(busiest->curr))) {
				raw_spin_unlock_irqrestore(&busiest->lock,
							    flags);
				env.flags |= LBF_ALL_PINNED;
				goto out_one_pinned;
			}

			/*
			 * ->active_balance synchronizes accesses to
			 * ->active_balance_work.  Once set, it's cleared
			 * only after active load balance is finished.
			 */
			if (!busiest->active_balance) {
				busiest->active_balance = 1;
				busiest->push_cpu = this_cpu;
				active_balance = 1;
			}
			raw_spin_unlock_irqrestore(&busiest->lock, flags);

			if (active_balance) {
				stop_one_cpu_nowait(cpu_of(busiest),
					active_load_balance_cpu_stop, busiest,
					&busiest->active_balance_work);
			}

			/*
			 * We've kicked active balancing, reset the failure
			 * counter.
			 */
			sd->nr_balance_failed = sd->cache_nice_tries+1;
		}
	} else
		sd->nr_balance_failed = 0;

	if (likely(!active_balance)) {
		/* We were unbalanced, so reset the balancing interval */
		sd->balance_interval = sd->min_interval;
	} else {
		/*
		 * If we've begun active balancing, start to back off. This
		 * case may not be covered by the all_pinned logic if there
		 * is only 1 task on the busy runqueue (because we don't call
		 * detach_tasks).
		 */
		if (sd->balance_interval < sd->max_interval)
			sd->balance_interval *= 2;
	}

	goto out;

out_balanced:
	/*
	 * We reach balance although we may have faced some affinity
	 * constraints. Clear the imbalance flag if it was set.
	 */
	if (sd_parent) {
		int *group_imbalance = &sd_parent->groups->sgc->imbalance;

		if (*group_imbalance)
			*group_imbalance = 0;
	}

out_all_pinned:
	/*
	 * We reach balance because all tasks are pinned at this level so
	 * we can't migrate them. Let the imbalance flag set so parent level
	 * can try to migrate them.
	 */
	schedstat_inc(sd, lb_balanced[idle]);

	sd->nr_balance_failed = 0;

out_one_pinned:
	/* tune up the balancing interval */
	if (((env.flags & LBF_ALL_PINNED) &&
			sd->balance_interval < MAX_PINNED_INTERVAL) ||
			(sd->balance_interval < sd->max_interval))
		sd->balance_interval *= 2;

	ld_moved = 0;
out:
	return ld_moved;
}

static inline unsigned long
get_sd_balance_interval(struct sched_domain *sd, int cpu_busy)
{
	unsigned long interval = sd->balance_interval;

	if (cpu_busy)
		interval *= sd->busy_factor;

	/* scale ms to jiffies */
	interval = msecs_to_jiffies(interval);
	interval = clamp(interval, 1UL, max_load_balance_interval);

	return interval;
}

static inline void
update_next_balance(struct sched_domain *sd, int cpu_busy, unsigned long *next_balance)
{
	unsigned long interval, next;

	interval = get_sd_balance_interval(sd, cpu_busy);
	next = sd->last_balance + interval;

	if (time_after(*next_balance, next))
		*next_balance = next;
}

/*
 * idle_balance is called by schedule() if this_cpu is about to become
 * idle. Attempts to pull tasks from other CPUs.
 */
static int idle_balance(struct rq *this_rq)
{
	unsigned long next_balance = jiffies + HZ;
	int this_cpu = this_rq->cpu;
	struct sched_domain *sd;
	int pulled_task = 0;
	u64 curr_cost = 0;

	idle_enter_fair(this_rq);

	/*
	 * We must set idle_stamp _before_ calling idle_balance(), such that we
	 * measure the duration of idle_balance() as idle time.
	 */
	this_rq->idle_stamp = rq_clock(this_rq);

	if (this_rq->avg_idle < sysctl_sched_migration_cost ||
	    !this_rq->rd->overload) {
		rcu_read_lock();
		sd = rcu_dereference_check_sched_domain(this_rq->sd);
		if (sd)
			update_next_balance(sd, 0, &next_balance);
		rcu_read_unlock();

		goto out;
	}

	/*
	 * Drop the rq->lock, but keep IRQ/preempt disabled.
	 */
	raw_spin_unlock(&this_rq->lock);

	update_blocked_averages(this_cpu);
	rcu_read_lock();
	for_each_domain(this_cpu, sd) {
		int continue_balancing = 1;
		u64 t0, domain_cost;

		if (!(sd->flags & SD_LOAD_BALANCE))
			continue;

		if (this_rq->avg_idle < curr_cost + sd->max_newidle_lb_cost) {
			update_next_balance(sd, 0, &next_balance);
			break;
		}

		if (sd->flags & SD_BALANCE_NEWIDLE) {
			t0 = sched_clock_cpu(this_cpu);

			pulled_task = load_balance(this_cpu, this_rq,
						   sd, CPU_NEWLY_IDLE,
						   &continue_balancing);

			domain_cost = sched_clock_cpu(this_cpu) - t0;
			if (domain_cost > sd->max_newidle_lb_cost)
				sd->max_newidle_lb_cost = domain_cost;

			curr_cost += domain_cost;
		}

		update_next_balance(sd, 0, &next_balance);

		/*
		 * Stop searching for tasks to pull if there are
		 * now runnable tasks on this rq.
		 */
		if (pulled_task || this_rq->nr_running > 0)
			break;
	}
	rcu_read_unlock();

	raw_spin_lock(&this_rq->lock);

	if (curr_cost > this_rq->max_idle_balance_cost)
		this_rq->max_idle_balance_cost = curr_cost;

	/*
	 * While browsing the domains, we released the rq lock, a task could
	 * have been enqueued in the meantime. Since we're not going idle,
	 * pretend we pulled a task.
	 */
	if (this_rq->cfs.h_nr_running && !pulled_task)
		pulled_task = 1;

out:
	/* Move the next balance forward */
	if (time_after(this_rq->next_balance, next_balance))
		this_rq->next_balance = next_balance;

	/* Is there a task of a high priority class? */
	if (this_rq->nr_running != this_rq->cfs.h_nr_running)
		pulled_task = -1;

	if (pulled_task) {
		idle_exit_fair(this_rq);
		this_rq->idle_stamp = 0;
	}

	return pulled_task;
}

/*
 * active_load_balance_cpu_stop is run by cpu stopper. It pushes
 * running tasks off the busiest CPU onto idle CPUs. It requires at
 * least 1 task to be running on each physical CPU where possible, and
 * avoids physical / logical imbalances.
 */
static int active_load_balance_cpu_stop(void *data)
{
	struct rq *busiest_rq = data;
	int busiest_cpu = cpu_of(busiest_rq);
	int target_cpu = busiest_rq->push_cpu;
	struct rq *target_rq = cpu_rq(target_cpu);
	struct sched_domain *sd;
	struct task_struct *p = NULL;

	raw_spin_lock_irq(&busiest_rq->lock);

	/* make sure the requested cpu hasn't gone down in the meantime */
	if (unlikely(busiest_cpu != smp_processor_id() ||
		     !busiest_rq->active_balance))
		goto out_unlock;

	/* Is there any task to move? */
	if (busiest_rq->nr_running <= 1)
		goto out_unlock;

	/*
	 * This condition is "impossible", if it occurs
	 * we need to fix it. Originally reported by
	 * Bjorn Helgaas on a 128-cpu setup.
	 */
	BUG_ON(busiest_rq == target_rq);

	/* Search for an sd spanning us and the target CPU. */
	rcu_read_lock();
	for_each_domain(target_cpu, sd) {
		if ((sd->flags & SD_LOAD_BALANCE) &&
		    cpumask_test_cpu(busiest_cpu, sched_domain_span(sd)))
				break;
	}

	if (likely(sd)) {
		struct lb_env env = {
			.sd		= sd,
			.dst_cpu	= target_cpu,
			.dst_rq		= target_rq,
			.src_cpu	= busiest_rq->cpu,
			.src_rq		= busiest_rq,
			.idle		= CPU_IDLE,
		};

		schedstat_inc(sd, alb_count);

		p = detach_one_task(&env);
		if (p)
			schedstat_inc(sd, alb_pushed);
		else
			schedstat_inc(sd, alb_failed);
	}
	rcu_read_unlock();
out_unlock:
	busiest_rq->active_balance = 0;
	raw_spin_unlock(&busiest_rq->lock);

	if (p)
		attach_one_task(target_rq, p);

	local_irq_enable();

	return 0;
}

static inline int on_null_domain(struct rq *rq)
{
	return unlikely(!rcu_dereference_sched(rq->sd));
}

#ifdef CONFIG_NO_HZ_COMMON
/*
 * idle load balancing details
 * - When one of the busy CPUs notice that there may be an idle rebalancing
 *   needed, they will kick the idle load balancer, which then does idle
 *   load balancing for all the idle CPUs.
 */
static struct {
	cpumask_var_t idle_cpus_mask;
	atomic_t nr_cpus;
	unsigned long next_balance;     /* in jiffy units */
} nohz ____cacheline_aligned;

static inline int find_new_ilb(void)
{
	int ilb = cpumask_first(nohz.idle_cpus_mask);

	if (ilb < nr_cpu_ids && idle_cpu(ilb))
		return ilb;

	return nr_cpu_ids;
}

/*
 * Kick a CPU to do the nohz balancing, if it is time for it. We pick the
 * nohz_load_balancer CPU (if there is one) otherwise fallback to any idle
 * CPU (if there is one).
 */
static void nohz_balancer_kick(void)
{
	int ilb_cpu;

	nohz.next_balance++;

	ilb_cpu = find_new_ilb();

	if (ilb_cpu >= nr_cpu_ids)
		return;

	if (test_and_set_bit(NOHZ_BALANCE_KICK, nohz_flags(ilb_cpu)))
		return;
	/*
	 * Use smp_send_reschedule() instead of resched_cpu().
	 * This way we generate a sched IPI on the target cpu which
	 * is idle. And the softirq performing nohz idle load balance
	 * will be run before returning from the IPI.
	 */
	smp_send_reschedule(ilb_cpu);
	return;
}

static inline void nohz_balance_exit_idle(int cpu)
{
	if (unlikely(test_bit(NOHZ_TICK_STOPPED, nohz_flags(cpu)))) {
		/*
		 * Completely isolated CPUs don't ever set, so we must test.
		 */
		if (likely(cpumask_test_cpu(cpu, nohz.idle_cpus_mask))) {
			cpumask_clear_cpu(cpu, nohz.idle_cpus_mask);
			atomic_dec(&nohz.nr_cpus);
		}
		clear_bit(NOHZ_TICK_STOPPED, nohz_flags(cpu));
	}
}

static inline void set_cpu_sd_state_busy(void)
{
	struct sched_domain *sd;
	int cpu = smp_processor_id();

	rcu_read_lock();
	sd = rcu_dereference(per_cpu(sd_busy, cpu));

	if (!sd || !sd->nohz_idle)
		goto unlock;
	sd->nohz_idle = 0;

	atomic_inc(&sd->groups->sgc->nr_busy_cpus);
unlock:
	rcu_read_unlock();
}

void set_cpu_sd_state_idle(void)
{
	struct sched_domain *sd;
	int cpu = smp_processor_id();

	rcu_read_lock();
	sd = rcu_dereference(per_cpu(sd_busy, cpu));

	if (!sd || sd->nohz_idle)
		goto unlock;
	sd->nohz_idle = 1;

	atomic_dec(&sd->groups->sgc->nr_busy_cpus);
unlock:
	rcu_read_unlock();
}

/*
 * This routine will record that the cpu is going idle with tick stopped.
 * This info will be used in performing idle load balancing in the future.
 */
void nohz_balance_enter_idle(int cpu)
{
	/*
	 * If this cpu is going down, then nothing needs to be done.
	 */
	if (!cpu_active(cpu))
		return;

	if (test_bit(NOHZ_TICK_STOPPED, nohz_flags(cpu)))
		return;

	/*
	 * If we're a completely isolated CPU, we don't play.
	 */
	if (on_null_domain(cpu_rq(cpu)))
		return;

	cpumask_set_cpu(cpu, nohz.idle_cpus_mask);
	atomic_inc(&nohz.nr_cpus);
	set_bit(NOHZ_TICK_STOPPED, nohz_flags(cpu));
}

static int sched_ilb_notifier(struct notifier_block *nfb,
					unsigned long action, void *hcpu)
{
	switch (action & ~CPU_TASKS_FROZEN) {
	case CPU_DYING:
		nohz_balance_exit_idle(smp_processor_id());
		return NOTIFY_OK;
	default:
		return NOTIFY_DONE;
	}
}
#endif

static DEFINE_SPINLOCK(balancing);

/*
 * Scale the max load_balance interval with the number of CPUs in the system.
 * This trades load-balance latency on larger machines for less cross talk.
 */
void update_max_interval(void)
{
	max_load_balance_interval = HZ*num_online_cpus()/10;
}

/*
 * It checks each scheduling domain to see if it is due to be balanced,
 * and initiates a balancing operation if so.
 *
 * Balancing parameters are set up in init_sched_domains.
 */
static void rebalance_domains(struct rq *rq, enum cpu_idle_type idle)
{
	int continue_balancing = 1;
	int cpu = rq->cpu;
	unsigned long interval;
	struct sched_domain *sd;
	/* Earliest time when we have to do rebalance again */
	unsigned long next_balance = jiffies + 60*HZ;
	int update_next_balance = 0;
	int need_serialize, need_decay = 0;
	u64 max_cost = 0;

	update_blocked_averages(cpu);

	rcu_read_lock();
	for_each_domain(cpu, sd) {
		/*
		 * Decay the newidle max times here because this is a regular
		 * visit to all the domains. Decay ~1% per second.
		 */
		if (time_after(jiffies, sd->next_decay_max_lb_cost)) {
			sd->max_newidle_lb_cost =
				(sd->max_newidle_lb_cost * 253) / 256;
			sd->next_decay_max_lb_cost = jiffies + HZ;
			need_decay = 1;
		}
		max_cost += sd->max_newidle_lb_cost;

		if (!(sd->flags & SD_LOAD_BALANCE))
			continue;

		/*
		 * Stop the load balance at this level. There is another
		 * CPU in our sched group which is doing load balancing more
		 * actively.
		 */
		if (!continue_balancing) {
			if (need_decay)
				continue;
			break;
		}

		interval = get_sd_balance_interval(sd, idle != CPU_IDLE);

		need_serialize = sd->flags & SD_SERIALIZE;
		if (need_serialize) {
			if (!spin_trylock(&balancing))
				goto out;
		}

		if (time_after_eq(jiffies, sd->last_balance + interval)) {
			if (load_balance(cpu, rq, sd, idle, &continue_balancing)) {
				/*
				 * The LBF_DST_PINNED logic could have changed
				 * env->dst_cpu, so we can't know our idle
				 * state even if we migrated tasks. Update it.
				 */
				idle = idle_cpu(cpu) ? CPU_IDLE : CPU_NOT_IDLE;
			}
			sd->last_balance = jiffies;
			interval = get_sd_balance_interval(sd, idle != CPU_IDLE);
		}
		if (need_serialize)
			spin_unlock(&balancing);
out:
		if (time_after(next_balance, sd->last_balance + interval)) {
			next_balance = sd->last_balance + interval;
			update_next_balance = 1;
		}
	}
	if (need_decay) {
		/*
		 * Ensure the rq-wide value also decays but keep it at a
		 * reasonable floor to avoid funnies with rq->avg_idle.
		 */
		rq->max_idle_balance_cost =
			max((u64)sysctl_sched_migration_cost, max_cost);
	}
	rcu_read_unlock();

	/*
	 * next_balance will be updated only when there is a need.
	 * When the cpu is attached to null domain for ex, it will not be
	 * updated.
	 */
	if (likely(update_next_balance))
		rq->next_balance = next_balance;
}

#ifdef CONFIG_NO_HZ_COMMON
/*
 * In CONFIG_NO_HZ_COMMON case, the idle balance kickee will do the
 * rebalancing for all the cpus for whom scheduler ticks are stopped.
 */
static void nohz_idle_balance(struct rq *this_rq, enum cpu_idle_type idle)
{
	int this_cpu = this_rq->cpu;
	struct rq *rq;
	int balance_cpu;

	if (idle != CPU_IDLE ||
	    !test_bit(NOHZ_BALANCE_KICK, nohz_flags(this_cpu)))
		goto end;

	for_each_cpu(balance_cpu, nohz.idle_cpus_mask) {
		if (balance_cpu == this_cpu || !idle_cpu(balance_cpu))
			continue;

		/*
		 * If this cpu gets work to do, stop the load balancing
		 * work being done for other cpus. Next load
		 * balancing owner will pick it up.
		 */
		if (need_resched())
			break;

		rq = cpu_rq(balance_cpu);

		/*
		 * If time for next balance is due,
		 * do the balance.
		 */
		if (time_after_eq(jiffies, rq->next_balance)) {
			raw_spin_lock_irq(&rq->lock);
			update_rq_clock(rq);
			update_idle_cpu_load(rq);
			raw_spin_unlock_irq(&rq->lock);
			rebalance_domains(rq, CPU_IDLE);
		}

		if (time_after(this_rq->next_balance, rq->next_balance))
			this_rq->next_balance = rq->next_balance;
	}
	nohz.next_balance = this_rq->next_balance;
end:
	clear_bit(NOHZ_BALANCE_KICK, nohz_flags(this_cpu));
}

/*
 * Current heuristic for kicking the idle load balancer in the presence
 * of an idle cpu in the system.
 *   - This rq has more than one task.
 *   - This rq has at least one CFS task and the capacity of the CPU is
 *     significantly reduced because of RT tasks or IRQs.
 *   - At parent of LLC scheduler domain level, this cpu's scheduler group has
 *     multiple busy cpu.
 *   - For SD_ASYM_PACKING, if the lower numbered cpu's in the scheduler
 *     domain span are idle.
 */
static inline bool nohz_kick_needed(struct rq *rq)
{
	unsigned long now = jiffies;
	struct sched_domain *sd;
	struct sched_group_capacity *sgc;
	int nr_busy, cpu = rq->cpu;
	bool kick = false;

	if (unlikely(rq->idle_balance))
		return false;

       /*
	* We may be recently in ticked or tickless idle mode. At the first
	* busy tick after returning from idle, we will update the busy stats.
	*/
	set_cpu_sd_state_busy();
	nohz_balance_exit_idle(cpu);

	/*
	 * None are in tickless mode and hence no need for NOHZ idle load
	 * balancing.
	 */
	if (likely(!atomic_read(&nohz.nr_cpus)))
		return false;

	if (time_before(now, nohz.next_balance))
		return false;

	if (rq->nr_running >= 2)
		return true;

	rcu_read_lock();
	sd = rcu_dereference(per_cpu(sd_busy, cpu));
	if (sd) {
		sgc = sd->groups->sgc;
		nr_busy = atomic_read(&sgc->nr_busy_cpus);

		if (nr_busy > 1) {
			kick = true;
			goto unlock;
		}

	}

	sd = rcu_dereference(rq->sd);
	if (sd) {
		if ((rq->cfs.h_nr_running >= 1) &&
				check_cpu_capacity(rq, sd)) {
			kick = true;
			goto unlock;
		}
	}

	sd = rcu_dereference(per_cpu(sd_asym, cpu));
	if (sd && (cpumask_first_and(nohz.idle_cpus_mask,
				  sched_domain_span(sd)) < cpu))
		kick = true;

unlock:
	rcu_read_unlock();
	return kick;
}
#else
static void nohz_idle_balance(struct rq *this_rq, enum cpu_idle_type idle) { }
#endif

/*
 * run_rebalance_domains is triggered when needed from the scheduler tick.
 * Also triggered for nohz idle balancing (with nohz_balancing_kick set).
 */
static void run_rebalance_domains(struct softirq_action *h)
{
	struct rq *this_rq = this_rq();
	enum cpu_idle_type idle = this_rq->idle_balance ?
						CPU_IDLE : CPU_NOT_IDLE;

	rebalance_domains(this_rq, idle);

	/*
	 * If this cpu has a pending nohz_balance_kick, then do the
	 * balancing on behalf of the other idle cpus whose ticks are
	 * stopped.
	 */
	nohz_idle_balance(this_rq, idle);
}

/*
 * Trigger the SCHED_SOFTIRQ if it is time to do periodic load balancing.
 */
void trigger_load_balance(struct rq *rq)
{
	/* Don't need to rebalance while attached to NULL domain */
	if (unlikely(on_null_domain(rq)))
		return;

	if (time_after_eq(jiffies, rq->next_balance))
		raise_softirq(SCHED_SOFTIRQ);
#ifdef CONFIG_NO_HZ_COMMON
	if (nohz_kick_needed(rq))
		nohz_balancer_kick();
#endif
}

static void rq_online_fair(struct rq *rq)
{
	update_sysctl();

	update_runtime_enabled(rq);
}

static void rq_offline_fair(struct rq *rq)
{
	update_sysctl();

	/* Ensure any throttled groups are reachable by pick_next_task */
	unthrottle_offline_cfs_rqs(rq);
}

#endif /* CONFIG_SMP */

/*
 * scheduler tick hitting a task of our scheduling class:
 */
static void task_tick_fair(struct rq *rq, struct task_struct *curr, int queued)
{
	struct cfs_rq *cfs_rq;
	struct sched_entity *se = &curr->se;

	for_each_sched_entity(se) {
		cfs_rq = cfs_rq_of(se);
		entity_tick(cfs_rq, se, queued);
	}

	if (numabalancing_enabled)
		task_tick_numa(rq, curr);

	update_rq_runnable_avg(rq, 1);
}

/*
 * called on fork with the child task as argument from the parent's context
 *  - child not yet on the tasklist
 *  - preemption disabled
 */
static void task_fork_fair(struct task_struct *p)
{
	struct cfs_rq *cfs_rq;
	struct sched_entity *se = &p->se, *curr;
	int this_cpu = smp_processor_id();
	struct rq *rq = this_rq();
	unsigned long flags;

	raw_spin_lock_irqsave(&rq->lock, flags);

	update_rq_clock(rq);

	cfs_rq = task_cfs_rq(current);
	curr = cfs_rq->curr;

	/*
	 * Not only the cpu but also the task_group of the parent might have
	 * been changed after parent->se.parent,cfs_rq were copied to
	 * child->se.parent,cfs_rq. So call __set_task_cpu() to make those
	 * of child point to valid ones.
	 */
	rcu_read_lock();
	__set_task_cpu(p, this_cpu);
	rcu_read_unlock();

	update_curr(cfs_rq);

	if (curr)
		se->vruntime = curr->vruntime;
	place_entity(cfs_rq, se, 1);

	if (sysctl_sched_child_runs_first && curr && entity_before(curr, se)) {
		/*
		 * Upon rescheduling, sched_class::put_prev_task() will place
		 * 'current' within the tree based on its new key value.
		 */
		swap(curr->vruntime, se->vruntime);
		resched_curr(rq);
	}

	se->vruntime -= cfs_rq->min_vruntime;

	raw_spin_unlock_irqrestore(&rq->lock, flags);
}

/*
 * Priority of the task has changed. Check to see if we preempt
 * the current task.
 */
static void
prio_changed_fair(struct rq *rq, struct task_struct *p, int oldprio)
{
	if (!task_on_rq_queued(p))
		return;

	/*
	 * Reschedule if we are currently running on this runqueue and
	 * our priority decreased, or if we are not currently running on
	 * this runqueue and our priority is higher than the current's
	 */
	if (rq->curr == p) {
		if (p->prio > oldprio)
			resched_curr(rq);
	} else
		check_preempt_curr(rq, p, 0);
}

static void switched_from_fair(struct rq *rq, struct task_struct *p)
{
	struct sched_entity *se = &p->se;
	struct cfs_rq *cfs_rq = cfs_rq_of(se);

	/*
	 * Ensure the task's vruntime is normalized, so that when it's
	 * switched back to the fair class the enqueue_entity(.flags=0) will
	 * do the right thing.
	 *
	 * If it's queued, then the dequeue_entity(.flags=0) will already
	 * have normalized the vruntime, if it's !queued, then only when
	 * the task is sleeping will it still have non-normalized vruntime.
	 */
	if (!task_on_rq_queued(p) && p->state != TASK_RUNNING) {
		/*
		 * Fix up our vruntime so that the current sleep doesn't
		 * cause 'unlimited' sleep bonus.
		 */
		place_entity(cfs_rq, se, 0);
		se->vruntime -= cfs_rq->min_vruntime;
	}

#ifdef CONFIG_SMP
	/*
	* Remove our load from contribution when we leave sched_fair
	* and ensure we don't carry in an old decay_count if we
	* switch back.
	*/
	if (se->avg.decay_count) {
		__synchronize_entity_decay(se);
		subtract_blocked_load_contrib(cfs_rq, se->avg.load_avg_contrib);
		subtract_utilization_blocked_contrib(cfs_rq,
					se->avg.utilization_avg_contrib);
	}
#endif
}

/*
 * We switched to the sched_fair class.
 */
static void switched_to_fair(struct rq *rq, struct task_struct *p)
{
#ifdef CONFIG_FAIR_GROUP_SCHED
	struct sched_entity *se = &p->se;
	/*
	 * Since the real-depth could have been changed (only FAIR
	 * class maintain depth value), reset depth properly.
	 */
	se->depth = se->parent ? se->parent->depth + 1 : 0;
#endif
	if (!task_on_rq_queued(p))
		return;

	/*
	 * We were most likely switched from sched_rt, so
	 * kick off the schedule if running, otherwise just see
	 * if we can still preempt the current task.
	 */
	if (rq->curr == p)
		resched_curr(rq);
	else
		check_preempt_curr(rq, p, 0);
}

/* Account for a task changing its policy or group.
 *
 * This routine is mostly called to set cfs_rq->curr field when a task
 * migrates between groups/classes.
 */
static void set_curr_task_fair(struct rq *rq)
{
	struct sched_entity *se = &rq->curr->se;

	for_each_sched_entity(se) {
		struct cfs_rq *cfs_rq = cfs_rq_of(se);

		set_next_entity(cfs_rq, se);
		/* ensure bandwidth has been allocated on our new cfs_rq */
		account_cfs_rq_runtime(cfs_rq, 0);
	}
}

void init_cfs_rq(struct cfs_rq *cfs_rq)
{
	cfs_rq->tasks_timeline = RB_ROOT;
	cfs_rq->min_vruntime = (u64)(-(1LL << 20));
#ifndef CONFIG_64BIT
	cfs_rq->min_vruntime_copy = cfs_rq->min_vruntime;
#endif
#ifdef CONFIG_SMP
	atomic64_set(&cfs_rq->decay_counter, 1);
	atomic_long_set(&cfs_rq->removed_load, 0);
	atomic_long_set(&cfs_rq->removed_utilization, 0);
#endif
}

#ifdef CONFIG_FAIR_GROUP_SCHED
static void task_move_group_fair(struct task_struct *p, int queued)
{
	struct sched_entity *se = &p->se;
	struct cfs_rq *cfs_rq;

	/*
	 * If the task was not on the rq at the time of this cgroup movement
	 * it must have been asleep, sleeping tasks keep their ->vruntime
	 * absolute on their old rq until wakeup (needed for the fair sleeper
	 * bonus in place_entity()).
	 *
	 * If it was on the rq, we've just 'preempted' it, which does convert
	 * ->vruntime to a relative base.
	 *
	 * Make sure both cases convert their relative position when migrating
	 * to another cgroup's rq. This does somewhat interfere with the
	 * fair sleeper stuff for the first placement, but who cares.
	 */
	/*
	 * When !queued, vruntime of the task has usually NOT been normalized.
	 * But there are some cases where it has already been normalized:
	 *
	 * - Moving a forked child which is waiting for being woken up by
	 *   wake_up_new_task().
	 * - Moving a task which has been woken up by try_to_wake_up() and
	 *   waiting for actually being woken up by sched_ttwu_pending().
	 *
	 * To prevent boost or penalty in the new cfs_rq caused by delta
	 * min_vruntime between the two cfs_rqs, we skip vruntime adjustment.
	 */
	if (!queued && (!se->sum_exec_runtime || p->state == TASK_WAKING))
		queued = 1;

	if (!queued)
		se->vruntime -= cfs_rq_of(se)->min_vruntime;
	set_task_rq(p, task_cpu(p));
	se->depth = se->parent ? se->parent->depth + 1 : 0;
	if (!queued) {
		cfs_rq = cfs_rq_of(se);
		se->vruntime += cfs_rq->min_vruntime;
#ifdef CONFIG_SMP
		/*
		 * migrate_task_rq_fair() will have removed our previous
		 * contribution, but we must synchronize for ongoing future
		 * decay.
		 */
		se->avg.decay_count = atomic64_read(&cfs_rq->decay_counter);
		cfs_rq->blocked_load_avg += se->avg.load_avg_contrib;
		cfs_rq->utilization_blocked_avg +=
						se->avg.utilization_avg_contrib;
#endif
	}
}

void free_fair_sched_group(struct task_group *tg)
{
	int i;

	destroy_cfs_bandwidth(tg_cfs_bandwidth(tg));

	for_each_possible_cpu(i) {
		if (tg->cfs_rq)
			kfree(tg->cfs_rq[i]);
		if (tg->se)
			kfree(tg->se[i]);
	}

	kfree(tg->cfs_rq);
	kfree(tg->se);
}

int alloc_fair_sched_group(struct task_group *tg, struct task_group *parent)
{
	struct cfs_rq *cfs_rq;
	struct sched_entity *se;
	int i;

	tg->cfs_rq = kzalloc(sizeof(cfs_rq) * nr_cpu_ids, GFP_KERNEL);
	if (!tg->cfs_rq)
		goto err;
	tg->se = kzalloc(sizeof(se) * nr_cpu_ids, GFP_KERNEL);
	if (!tg->se)
		goto err;

	tg->shares = NICE_0_LOAD;

	init_cfs_bandwidth(tg_cfs_bandwidth(tg));

	for_each_possible_cpu(i) {
		cfs_rq = kzalloc_node(sizeof(struct cfs_rq),
				      GFP_KERNEL, cpu_to_node(i));
		if (!cfs_rq)
			goto err;

		se = kzalloc_node(sizeof(struct sched_entity),
				  GFP_KERNEL, cpu_to_node(i));
		if (!se)
			goto err_free_rq;

		init_cfs_rq(cfs_rq);
		init_tg_cfs_entry(tg, cfs_rq, se, i, parent->se[i]);
	}

	return 1;

err_free_rq:
	kfree(cfs_rq);
err:
	return 0;
}

void unregister_fair_sched_group(struct task_group *tg, int cpu)
{
	struct rq *rq = cpu_rq(cpu);
	unsigned long flags;

	/*
	* Only empty task groups can be destroyed; so we can speculatively
	* check on_list without danger of it being re-added.
	*/
	if (!tg->cfs_rq[cpu]->on_list)
		return;

	raw_spin_lock_irqsave(&rq->lock, flags);
	list_del_leaf_cfs_rq(tg->cfs_rq[cpu]);
	raw_spin_unlock_irqrestore(&rq->lock, flags);
}

void init_tg_cfs_entry(struct task_group *tg, struct cfs_rq *cfs_rq,
			struct sched_entity *se, int cpu,
			struct sched_entity *parent)
{
	struct rq *rq = cpu_rq(cpu);

	cfs_rq->tg = tg;
	cfs_rq->rq = rq;
	init_cfs_rq_runtime(cfs_rq);

	tg->cfs_rq[cpu] = cfs_rq;
	tg->se[cpu] = se;

	/* se could be NULL for root_task_group */
	if (!se)
		return;

	if (!parent) {
		se->cfs_rq = &rq->cfs;
		se->depth = 0;
	} else {
		se->cfs_rq = parent->my_q;
		se->depth = parent->depth + 1;
	}

	se->my_q = cfs_rq;
	/* guarantee group entities always have weight */
	update_load_set(&se->load, NICE_0_LOAD);
	se->parent = parent;
}

static DEFINE_MUTEX(shares_mutex);

int sched_group_set_shares(struct task_group *tg, unsigned long shares)
{
	int i;
	unsigned long flags;

	/*
	 * We can't change the weight of the root cgroup.
	 */
	if (!tg->se[0])
		return -EINVAL;

	shares = clamp(shares, scale_load(MIN_SHARES), scale_load(MAX_SHARES));

	mutex_lock(&shares_mutex);
	if (tg->shares == shares)
		goto done;

	tg->shares = shares;
	for_each_possible_cpu(i) {
		struct rq *rq = cpu_rq(i);
		struct sched_entity *se;

		se = tg->se[i];
		/* Propagate contribution to hierarchy */
		raw_spin_lock_irqsave(&rq->lock, flags);

		/* Possible calls to update_curr() need rq clock */
		update_rq_clock(rq);
		for_each_sched_entity(se)
			update_cfs_shares(group_cfs_rq(se));
		raw_spin_unlock_irqrestore(&rq->lock, flags);
	}

done:
	mutex_unlock(&shares_mutex);
	return 0;
}
#else /* CONFIG_FAIR_GROUP_SCHED */

void free_fair_sched_group(struct task_group *tg) { }

int alloc_fair_sched_group(struct task_group *tg, struct task_group *parent)
{
	return 1;
}

void unregister_fair_sched_group(struct task_group *tg, int cpu) { }

#endif /* CONFIG_FAIR_GROUP_SCHED */


static unsigned int get_rr_interval_fair(struct rq *rq, struct task_struct *task)
{
	struct sched_entity *se = &task->se;
	unsigned int rr_interval = 0;

	/*
	 * Time slice is 0 for SCHED_OTHER tasks that are on an otherwise
	 * idle runqueue:
	 */
	if (rq->cfs.load.weight)
		rr_interval = NS_TO_JIFFIES(sched_slice(cfs_rq_of(se), se));

	return rr_interval;
}

/*
 * All the scheduling class methods:
 */
const struct sched_class fair_sched_class = {
	.next			= &idle_sched_class,
	.enqueue_task		= enqueue_task_fair,
	.dequeue_task		= dequeue_task_fair,
	.yield_task		= yield_task_fair,
	.yield_to_task		= yield_to_task_fair,

	.check_preempt_curr	= check_preempt_wakeup,

	.pick_next_task		= pick_next_task_fair,
	.put_prev_task		= put_prev_task_fair,

#ifdef CONFIG_SMP
	.select_task_rq		= select_task_rq_fair,
	.migrate_task_rq	= migrate_task_rq_fair,

	.rq_online		= rq_online_fair,
	.rq_offline		= rq_offline_fair,

	.task_waking		= task_waking_fair,
#endif

	.set_curr_task          = set_curr_task_fair,
	.task_tick		= task_tick_fair,
	.task_fork		= task_fork_fair,

	.prio_changed		= prio_changed_fair,
	.switched_from		= switched_from_fair,
	.switched_to		= switched_to_fair,

	.get_rr_interval	= get_rr_interval_fair,

	.update_curr		= update_curr_fair,

#ifdef CONFIG_FAIR_GROUP_SCHED
	.task_move_group	= task_move_group_fair,
#endif
};

#ifdef CONFIG_SCHED_DEBUG
void print_cfs_stats(struct seq_file *m, int cpu)
{
	struct cfs_rq *cfs_rq;

	rcu_read_lock();
	for_each_leaf_cfs_rq(cpu_rq(cpu), cfs_rq)
		print_cfs_rq(m, cpu, cfs_rq);
	rcu_read_unlock();
}
#endif

__init void init_sched_fair_class(void)
{
#ifdef CONFIG_SMP
	open_softirq(SCHED_SOFTIRQ, run_rebalance_domains);

#ifdef CONFIG_NO_HZ_COMMON
	nohz.next_balance = jiffies;
	zalloc_cpumask_var(&nohz.idle_cpus_mask, GFP_NOWAIT);
	cpu_notifier(sched_ilb_notifier, 0);
#endif
#endif /* SMP */

}<|MERGE_RESOLUTION|>--- conflicted
+++ resolved
@@ -2507,15 +2507,9 @@
 							int runnable,
 							int running)
 {
-<<<<<<< HEAD
-	u64 delta, periods;
-	u32 runnable_contrib;
-	int delta_w, decayed = 0;
-=======
 	u64 delta, scaled_delta, periods;
 	u32 runnable_contrib, scaled_runnable_contrib;
 	int delta_w, scaled_delta_w, decayed = 0;
->>>>>>> 5f74d508
 	unsigned long scale_freq = arch_scale_freq_capacity(NULL, cpu);
 
 	delta = now - sa->last_runnable_update;
@@ -2552,16 +2546,9 @@
 		scaled_delta_w = (delta_w * scale_freq) >> SCHED_CAPACITY_SHIFT;
 
 		if (runnable)
-<<<<<<< HEAD
-			sa->runnable_avg_sum += delta_w;
-		if (running)
-			sa->running_avg_sum += delta_w * scale_freq
-				>> SCHED_CAPACITY_SHIFT;
-=======
 			sa->runnable_avg_sum += scaled_delta_w;
 		if (running)
 			sa->running_avg_sum += scaled_delta_w;
->>>>>>> 5f74d508
 		sa->avg_period += delta_w;
 
 		delta -= delta_w;
@@ -2583,16 +2570,9 @@
 						>> SCHED_CAPACITY_SHIFT;
 
 		if (runnable)
-<<<<<<< HEAD
-			sa->runnable_avg_sum += runnable_contrib;
-		if (running)
-			sa->running_avg_sum += runnable_contrib * scale_freq
-				>> SCHED_CAPACITY_SHIFT;
-=======
 			sa->runnable_avg_sum += scaled_runnable_contrib;
 		if (running)
 			sa->running_avg_sum += scaled_runnable_contrib;
->>>>>>> 5f74d508
 		sa->avg_period += runnable_contrib;
 	}
 
@@ -2600,16 +2580,9 @@
 	scaled_delta = (delta * scale_freq) >> SCHED_CAPACITY_SHIFT;
 
 	if (runnable)
-<<<<<<< HEAD
-		sa->runnable_avg_sum += delta;
-	if (running)
-		sa->running_avg_sum += delta * scale_freq
-			>> SCHED_CAPACITY_SHIFT;
-=======
 		sa->runnable_avg_sum += scaled_delta;
 	if (running)
 		sa->running_avg_sum += scaled_delta;
->>>>>>> 5f74d508
 	sa->avg_period += delta;
 
 	return decayed;
@@ -2774,12 +2747,8 @@
 		__update_task_entity_utilization(se);
 	else
 		se->avg.utilization_avg_contrib =
-<<<<<<< HEAD
-					group_cfs_rq(se)->utilization_load_avg;
-=======
 				group_cfs_rq(se)->utilization_load_avg +
 				group_cfs_rq(se)->utilization_blocked_avg;
->>>>>>> 5f74d508
 
 	return se->avg.utilization_avg_contrib - old_contrib;
 }
@@ -2837,11 +2806,8 @@
 		cfs_rq->utilization_load_avg += utilization_delta;
 	} else {
 		subtract_blocked_load_contrib(cfs_rq, -contrib_delta);
-<<<<<<< HEAD
-=======
 		subtract_utilization_blocked_contrib(cfs_rq,
 							-utilization_delta);
->>>>>>> 5f74d508
 	}
 }
 
@@ -4848,11 +4814,8 @@
 	unsigned long usage = cpu_rq(cpu)->cfs.utilization_load_avg;
 	unsigned long capacity = capacity_orig_of(cpu);
 
-<<<<<<< HEAD
-=======
 	usage += cpu_rq(cpu)->cfs.utilization_blocked_avg;
 
->>>>>>> 5f74d508
 	if (usage >= SCHED_LOAD_SCALE)
 		return capacity;
 
@@ -6113,17 +6076,10 @@
 	total = sched_avg_period() + delta;
 
 	used = div_u64(avg, total);
-<<<<<<< HEAD
 
 	if (likely(used < SCHED_CAPACITY_SCALE))
 		return SCHED_CAPACITY_SCALE - used;
 
-=======
-
-	if (likely(used < SCHED_CAPACITY_SCALE))
-		return SCHED_CAPACITY_SCALE - used;
-
->>>>>>> 5f74d508
 	return 1;
 }
 
@@ -6279,7 +6235,6 @@
 
 	if (sgs->sum_nr_running < sgs->group_weight)
 		return true;
-<<<<<<< HEAD
 
 	return false;
 }
@@ -6298,26 +6253,6 @@
 	if (sgs->sum_nr_running <= sgs->group_weight)
 		return false;
 
-=======
-
-	return false;
-}
-
-/*
- *  group_is_overloaded returns true if the group has more tasks than it can
- *  handle. We consider that a group is overloaded if the number of tasks is
- *  greater than the number of CPUs and the tasks already use all available
- *  capacity for CFS tasks. For the latter, we use a threshold to stabilize
- *  the state, to take into account the variance of tasks' load and to return
- *  true if available capacity is no more meaningful for load balancer
- */
-static inline bool
-group_is_overloaded(struct lb_env *env, struct sg_lb_stats *sgs)
-{
-	if (sgs->sum_nr_running <= sgs->group_weight)
-		return false;
-
->>>>>>> 5f74d508
 	if ((sgs->group_capacity * 100) <
 			(sgs->group_usage * env->sd->imbalance_pct))
 		return true;
@@ -6801,11 +6736,7 @@
 		goto force_balance;
 
 	/* SD_BALANCE_NEWIDLE trumps SMP nice when underutilized */
-<<<<<<< HEAD
 	if (env->idle != CPU_NOT_IDLE && group_has_capacity(env, local) &&
-=======
-	if (env->idle == CPU_NEWLY_IDLE && group_has_capacity(env, local) &&
->>>>>>> 5f74d508
 	    busiest->group_no_capacity)
 		goto force_balance;
 
