--- conflicted
+++ resolved
@@ -2382,25 +2382,7 @@
 		if (running)
 			sa->util_sum += scaled_delta_w * scale_cpu;
 
-<<<<<<< HEAD
 		delta -= delta_w;
-=======
-/*
- * Prefer the waker CPU for sync wakee task, if the CPU has only 1 runnable
- * task. This eliminates the LPM exit latency associated with the idle
- * CPUs in the waker cluster.
- */
-unsigned int __read_mostly sysctl_sched_prefer_sync_wakee_to_waker;
-
-/*
- * CPUs with load greater than the sched_spill_load_threshold are not
- * eligible for task placement. When all CPUs in a cluster achieve a
- * load higher than this level, tasks becomes eligible for inter
- * cluster migration.
- */
-unsigned int __read_mostly sched_spill_load;
-unsigned int __read_mostly sysctl_sched_spill_load_pct = 100;
->>>>>>> 8c79ceaa
 
 		/* Figure out how many additional periods this update spans */
 		periods = delta / 1024;
@@ -2464,18 +2446,11 @@
 	if (cfs_rq->tg == &root_task_group)
 		return;
 
-<<<<<<< HEAD
 	if (force || abs(delta) > cfs_rq->tg_load_avg_contrib / 64) {
 		atomic_long_add(delta, &cfs_rq->tg->load_avg);
 		cfs_rq->tg_load_avg_contrib = cfs_rq->avg.load_avg;
 	}
 }
-=======
-static unsigned int __read_mostly
-sched_long_cpu_selection_threshold = 100 * NSEC_PER_MSEC;
-
-unsigned int __read_mostly sysctl_sched_restrict_cluster_spill;
->>>>>>> 8c79ceaa
 
 /*
  * Called within set_task_rq() right before setting a task's cpu. The
@@ -2709,1787 +2684,11 @@
 	if (se->avg.last_update_time == 0)
 		return;
 
-	last_update_time = cfs_rq_last_update_time(cfs_rq);
-
-<<<<<<< HEAD
-	__update_load_avg(last_update_time, cpu_of(rq_of(cfs_rq)), &se->avg, 0, 0, NULL);
-	atomic_long_add(se->avg.load_avg, &cfs_rq->removed_load_avg);
-	atomic_long_add(se->avg.util_avg, &cfs_rq->removed_util_avg);
-=======
-	return ret;
-}
-
-int sched_boost_handler(struct ctl_table *table, int write,
-		void __user *buffer, size_t *lenp,
-		loff_t *ppos)
-{
-	int ret;
-
-	mutex_lock(&boost_mutex);
-	if (!write)
-		sysctl_sched_boost = sched_boost();
-
-	ret = proc_dointvec(table, write, buffer, lenp, ppos);
-	if (ret || !write)
-		goto done;
-
-	ret = (sysctl_sched_boost <= 1) ?
-		sched_set_boost(sysctl_sched_boost) : -EINVAL;
-
-done:
-	mutex_unlock(&boost_mutex);
-	return ret;
-}
-
-/*
- * Task will fit on a cpu if it's bandwidth consumption on that cpu
- * will be less than sched_upmigrate. A big task that was previously
- * "up" migrated will be considered fitting on "little" cpu if its
- * bandwidth consumption on "little" cpu will be less than
- * sched_downmigrate. This will help avoid frequenty migrations for
- * tasks with load close to the upmigrate threshold
- */
-
-static int task_load_will_fit(struct task_struct *p, u64 task_load, int cpu)
-{
-	int upmigrate;
-
-	if (cpu_capacity(cpu) == max_capacity)
-		return 1;
-
-	if (task_nice(p) > sched_upmigrate_min_nice || upmigrate_discouraged(p))
-		return 1;
-
-	upmigrate = sched_upmigrate;
-	if (cpu_capacity(task_cpu(p)) > cpu_capacity(cpu))
-		upmigrate = sched_downmigrate;
-
-	if (task_load < upmigrate)
-		return 1;
-
-	return 0;
-}
-
-static int task_will_fit(struct task_struct *p, int cpu)
-{
-	u64 tload = scale_load_to_cpu(task_load(p), cpu);
-
-	return task_load_will_fit(p, tload, cpu);
-}
-
-int group_will_fit(struct sched_cluster *cluster,
-		 struct related_thread_group *grp, u64 demand)
-{
-	int cpu = cluster_first_cpu(cluster);
-	int prev_capacity = 0;
-	unsigned int threshold = sched_upmigrate;
-	u64 load;
-
-	if (cluster->capacity == max_capacity)
-		return 1;
-
-	if (grp->preferred_cluster)
-		prev_capacity = grp->preferred_cluster->capacity;
-
-	if (cluster->capacity < prev_capacity)
-		threshold = sched_downmigrate;
-
-	load = scale_load_to_cpu(demand, cpu);
-	if (load < threshold)
-		return 1;
-
-	return 0;
-}
-
-struct cpu_pwr_stats __weak *get_cpu_pwr_stats(void)
-{
-	return NULL;
-}
-
-/*
- * Return the cost of running task p on CPU cpu. This function
- * currently assumes that task p is the only task which will run on
- * the CPU.
- */
-unsigned int power_cost(int cpu, u64 demand)
-{
-	int first, mid, last;
-	struct cpu_pwr_stats *per_cpu_info = get_cpu_pwr_stats();
-	struct cpu_pstate_pwr *costs;
-	struct freq_max_load *max_load;
-	int total_static_pwr_cost = 0;
-	struct rq *rq = cpu_rq(cpu);
-	unsigned int pc;
-
-	if (!per_cpu_info || !per_cpu_info[cpu].ptable ||
-	    !sysctl_sched_enable_power_aware)
-		/* When power aware scheduling is not in use, or CPU
-		 * power data is not available, just use the CPU
-		 * capacity as a rough stand-in for real CPU power
-		 * numbers, assuming bigger CPUs are more power
-		 * hungry. */
-		return cpu_max_possible_capacity(cpu);
-
-	rcu_read_lock();
-	max_load = rcu_dereference(per_cpu(freq_max_load, cpu));
-	if (!max_load) {
-		pc = cpu_max_possible_capacity(cpu);
-		goto unlock;
-	}
-
-	costs = per_cpu_info[cpu].ptable;
-
-	if (demand <= max_load->freqs[0].hdemand) {
-		pc = costs[0].power;
-		goto unlock;
-	} else if (demand > max_load->freqs[max_load->length - 1].hdemand) {
-		pc = costs[max_load->length - 1].power;
-		goto unlock;
-	}
-
-	first = 0;
-	last = max_load->length - 1;
-	mid = (last - first) >> 1;
-	while (1) {
-		if (demand <= max_load->freqs[mid].hdemand)
-			last = mid;
-		else
-			first = mid;
-
-		if (last - first == 1)
-			break;
-		mid = first + ((last - first) >> 1);
-	}
-
-	pc = costs[last].power;
-
-unlock:
-	rcu_read_unlock();
-
-	if (idle_cpu(cpu) && rq->cstate) {
-		total_static_pwr_cost += rq->static_cpu_pwr_cost;
-		if (rq->cluster->dstate)
-			total_static_pwr_cost +=
-				rq->cluster->static_cluster_pwr_cost;
-	}
-
-	return pc + total_static_pwr_cost;
-
-}
-
-struct cpu_select_env {
-	struct task_struct *p;
-	struct related_thread_group *rtg;
-	u8 reason;
-	u8 need_idle:1;
-	u8 need_waker_cluster:1;
-	u8 boost:1;
-	u8 sync:1;
-	u8 ignore_prev_cpu:1;
-	int prev_cpu;
-	DECLARE_BITMAP(candidate_list, NR_CPUS);
-	DECLARE_BITMAP(backup_list, NR_CPUS);
-	u64 task_load;
-	u64 cpu_load;
-};
-
-struct cluster_cpu_stats {
-	int best_idle_cpu, best_capacity_cpu, best_cpu, best_sibling_cpu;
-	int min_cost, best_sibling_cpu_cost;
-	u64 min_load, best_sibling_cpu_load;
-	s64 highest_spare_capacity;
-};
-
-#define UP_MIGRATION		1
-#define DOWN_MIGRATION		2
-#define IRQLOAD_MIGRATION	3
-
-/*
- * Invoked from three places:
- *	1) try_to_wake_up() -> ... -> select_best_cpu()
- *	2) scheduler_tick() -> ... -> migration_needed() -> select_best_cpu()
- *	3) can_migrate_task()
- *
- * Its safe to de-reference p->grp in first case (since p->pi_lock is held)
- * but not in other cases. p->grp is hence freed after a RCU grace period and
- * accessed under rcu_read_lock()
- */
-static inline int
-preferred_cluster(struct sched_cluster *cluster, struct task_struct *p)
-{
-	struct related_thread_group *grp;
-	int rc = 0;
-
-	rcu_read_lock();
-
-	grp = task_related_thread_group(p);
-	if (!grp || !sysctl_sched_enable_colocation)
-		rc = 1;
-	else
-		rc = (grp->preferred_cluster == cluster);
-
-	rcu_read_unlock();
-	return rc;
-}
-
-static int
-spill_threshold_crossed(struct cpu_select_env *env, struct rq *rq)
-{
-	u64 total_load;
-
-	total_load = env->task_load + env->cpu_load;
-
-	if (total_load > sched_spill_load ||
-	    (rq->nr_running + 1) > sysctl_sched_spill_nr_run)
-		return 1;
-
-	return 0;
-}
-
-static int skip_cpu(int cpu, struct cpu_select_env *env)
-{
-	int tcpu = task_cpu(env->p);
-	int skip = 0;
-
-	if (!env->reason)
-		return 0;
-
-	if (is_reserved(cpu))
-		return 1;
-
-	switch (env->reason) {
-	case UP_MIGRATION:
-		skip = !idle_cpu(cpu);
-		break;
-	case IRQLOAD_MIGRATION:
-		/* Purposely fall through */
-	default:
-		skip = (cpu == tcpu);
-		break;
-	}
-
-	return skip;
-}
-
-static inline int
-acceptable_capacity(struct sched_cluster *cluster, struct cpu_select_env *env)
-{
-	int tcpu;
-
-	if (!env->reason)
-		return 1;
-
-	tcpu = task_cpu(env->p);
-	switch (env->reason) {
-	case UP_MIGRATION:
-		return cluster->capacity > cpu_capacity(tcpu);
-
-	case DOWN_MIGRATION:
-		return cluster->capacity < cpu_capacity(tcpu);
-
-	default:
-		break;
-	}
-
-	return 1;
-}
-
-static int
-skip_cluster(struct sched_cluster *cluster, struct cpu_select_env *env)
-{
-	if (!test_bit(cluster->id, env->candidate_list))
-		return 1;
-
-	if (!acceptable_capacity(cluster, env)) {
-		__clear_bit(cluster->id, env->candidate_list);
-		return 1;
-	}
-
-	return 0;
-}
-
-static struct sched_cluster *
-select_least_power_cluster(struct cpu_select_env *env)
-{
-	struct sched_cluster *cluster;
-
-	if (env->rtg) {
-		env->task_load = scale_load_to_cpu(task_load(env->p),
-			cluster_first_cpu(env->rtg->preferred_cluster));
-		return env->rtg->preferred_cluster;
-	}
-
-	for_each_sched_cluster(cluster) {
-		if (!skip_cluster(cluster, env)) {
-			int cpu = cluster_first_cpu(cluster);
-
-			env->task_load = scale_load_to_cpu(task_load(env->p),
-									 cpu);
-			if (task_load_will_fit(env->p, env->task_load, cpu))
-				return cluster;
-
-			__set_bit(cluster->id, env->backup_list);
-			__clear_bit(cluster->id, env->candidate_list);
-		}
-	}
-
-	return NULL;
-}
-
-static struct sched_cluster *
-next_candidate(const unsigned long *list, int start, int end)
-{
-	int cluster_id;
-
-	cluster_id = find_next_bit(list, end, start - 1 + 1);
-	if (cluster_id >= end)
-		return NULL;
-
-	return sched_cluster[cluster_id];
-}
-
-static void
-update_spare_capacity(struct cluster_cpu_stats *stats,
-		      struct cpu_select_env *env, int cpu, int capacity,
-		      u64 cpu_load)
-{
-	s64 spare_capacity = sched_ravg_window - cpu_load;
-
-	if (spare_capacity > 0 &&
-	    (spare_capacity > stats->highest_spare_capacity ||
-	     (spare_capacity == stats->highest_spare_capacity &&
-	      ((!env->need_waker_cluster &&
-		capacity > cpu_capacity(stats->best_capacity_cpu)) ||
-	       (env->need_waker_cluster &&
-		cpu_rq(cpu)->nr_running <
-		cpu_rq(stats->best_capacity_cpu)->nr_running))))) {
-		/*
-		 * If sync waker is the only runnable of CPU, cr_avg of the
-		 * CPU is 0 so we have high chance to place the wakee on the
-		 * waker's CPU which likely causes preemtion of the waker.
-		 * This can lead migration of preempted waker.  Place the
-		 * wakee on the real idle CPU when it's possible by checking
-		 * nr_running to avoid such preemption.
-		 */
-		stats->highest_spare_capacity = spare_capacity;
-		stats->best_capacity_cpu = cpu;
-	}
-}
-
-static inline void find_backup_cluster(
-struct cpu_select_env *env, struct cluster_cpu_stats *stats)
-{
-	struct sched_cluster *next = NULL;
-	int i;
-
-	while (!bitmap_empty(env->backup_list, num_clusters)) {
-		next = next_candidate(env->backup_list, 0, num_clusters);
-		__clear_bit(next->id, env->backup_list);
-		for_each_cpu_and(i, &env->p->cpus_allowed, &next->cpus) {
-			trace_sched_cpu_load_wakeup(cpu_rq(i), idle_cpu(i),
-			sched_irqload(i), power_cost(i, task_load(env->p) +
-					cpu_cravg_sync(i, env->sync)), 0);
-
-			update_spare_capacity(stats, env, i, next->capacity,
-					  cpu_load_sync(i, env->sync));
-		}
-	}
-}
-
-struct sched_cluster *
-next_best_cluster(struct sched_cluster *cluster, struct cpu_select_env *env,
-					struct cluster_cpu_stats *stats)
-{
-	struct sched_cluster *next = NULL;
-
-	__clear_bit(cluster->id, env->candidate_list);
-
-	if (env->rtg && preferred_cluster(cluster, env->p))
-		return NULL;
-
-	do {
-		if (bitmap_empty(env->candidate_list, num_clusters))
-			return NULL;
-
-		next = next_candidate(env->candidate_list, 0, num_clusters);
-		if (next) {
-			if (next->min_power_cost > stats->min_cost) {
-				clear_bit(next->id, env->candidate_list);
-				next = NULL;
-				continue;
-			}
-
-			if (skip_cluster(next, env))
-				next = NULL;
-		}
-	} while (!next);
-
-	env->task_load = scale_load_to_cpu(task_load(env->p),
-					cluster_first_cpu(next));
-	return next;
-}
-
-static void update_cluster_stats(int cpu, struct cluster_cpu_stats *stats,
-					 struct cpu_select_env *env)
-{
-	int cpu_cost;
-	int prev_cpu = env->prev_cpu;
-
-	cpu_cost = power_cost(cpu, task_load(env->p) +
-				cpu_cravg_sync(cpu, env->sync));
-	if (cpu_cost > stats->min_cost)
-		return;
-
-	if (cpu != prev_cpu && cpus_share_cache(prev_cpu, cpu)) {
-		if (stats->best_sibling_cpu_cost > cpu_cost ||
-		    (stats->best_sibling_cpu_cost == cpu_cost &&
-		     stats->best_sibling_cpu_load > env->cpu_load)) {
-
-			stats->best_sibling_cpu_cost = cpu_cost;
-			stats->best_sibling_cpu_load = env->cpu_load;
-			stats->best_sibling_cpu = cpu;
-		}
-	}
-
-	if ((cpu_cost < stats->min_cost) ||
-	    ((stats->best_cpu != prev_cpu && stats->min_load > env->cpu_load) ||
-	     cpu == prev_cpu)) {
-		if (env->need_idle) {
-			if (idle_cpu(cpu)) {
-				stats->min_cost = cpu_cost;
-				stats->best_idle_cpu = cpu;
-			}
-		} else {
-			stats->min_cost = cpu_cost;
-			stats->min_load = env->cpu_load;
-			stats->best_cpu = cpu;
-		}
-	}
-}
-
-static void find_best_cpu_in_cluster(struct sched_cluster *c,
-	 struct cpu_select_env *env, struct cluster_cpu_stats *stats)
-{
-	int i;
-	struct cpumask search_cpus;
-
-	cpumask_and(&search_cpus, tsk_cpus_allowed(env->p), &c->cpus);
-	if (env->ignore_prev_cpu)
-		cpumask_clear_cpu(env->prev_cpu, &search_cpus);
-
-	for_each_cpu(i, &search_cpus) {
-		env->cpu_load = cpu_load_sync(i, env->sync);
-
-		trace_sched_cpu_load_wakeup(cpu_rq(i), idle_cpu(i),
-			sched_irqload(i),
-			power_cost(i, task_load(env->p) +
-					cpu_cravg_sync(i, env->sync)), 0);
-
-		if (unlikely(!cpu_active(i)) || skip_cpu(i, env))
-			continue;
-
-		update_spare_capacity(stats, env, i, c->capacity,
-				      env->cpu_load);
-
-		if (env->boost || env->need_waker_cluster ||
-		    sched_cpu_high_irqload(i) ||
-		    spill_threshold_crossed(env, cpu_rq(i)))
-			continue;
-
-		update_cluster_stats(i, stats, env);
-	}
-}
-
-static inline void init_cluster_cpu_stats(struct cluster_cpu_stats *stats)
-{
-	stats->best_cpu = stats->best_idle_cpu = -1;
-	stats->best_capacity_cpu = stats->best_sibling_cpu  = -1;
-	stats->min_cost = stats->best_sibling_cpu_cost = INT_MAX;
-	stats->min_load	= stats->best_sibling_cpu_load = ULLONG_MAX;
-	stats->highest_spare_capacity = 0;
-}
-
-/*
- * Should task be woken to any available idle cpu?
- *
- * Waking tasks to idle cpu has mixed implications on both performance and
- * power. In many cases, scheduler can't estimate correctly impact of using idle
- * cpus on either performance or power. PF_WAKE_UP_IDLE allows external kernel
- * module to pass a strong hint to scheduler that the task in question should be
- * woken to idle cpu, generally to improve performance.
- */
-static inline int wake_to_idle(struct task_struct *p)
-{
-	return (current->flags & PF_WAKE_UP_IDLE) ||
-				(p->flags & PF_WAKE_UP_IDLE);
-}
-
-static inline bool
-bias_to_prev_cpu(struct cpu_select_env *env, struct cluster_cpu_stats *stats)
-{
-	int prev_cpu;
-	struct task_struct *task = env->p;
-	struct sched_cluster *cluster;
-
-	if (env->boost || env->reason || env->need_idle ||
-				!task->ravg.mark_start ||
-				!sched_short_sleep_task_threshold)
-		return false;
-
-	prev_cpu = env->prev_cpu;
-	if (!cpumask_test_cpu(prev_cpu, tsk_cpus_allowed(task)) ||
-					unlikely(!cpu_active(prev_cpu)))
-		return false;
-
-	if (task->ravg.mark_start - task->last_cpu_selected_ts >=
-				sched_long_cpu_selection_threshold)
-		return false;
-
-	/*
-	 * This function should be used by task wake up path only as it's
-	 * assuming p->last_switch_out_ts as last sleep time.
-	 * p->last_switch_out_ts can denote last preemption time as well as
-	 * last sleep time.
-	 */
-	if (task->ravg.mark_start - task->last_switch_out_ts >=
-					sched_short_sleep_task_threshold)
-		return false;
-
-	env->task_load = scale_load_to_cpu(task_load(task), prev_cpu);
-	cluster = cpu_rq(prev_cpu)->cluster;
-
-	if (!task_load_will_fit(task, env->task_load, prev_cpu)) {
-
-		__set_bit(cluster->id, env->backup_list);
-		__clear_bit(cluster->id, env->candidate_list);
-		return false;
-	}
-
-	env->cpu_load = cpu_load_sync(prev_cpu, env->sync);
-	if (sched_cpu_high_irqload(prev_cpu) ||
-			spill_threshold_crossed(env, cpu_rq(prev_cpu))) {
-		update_spare_capacity(stats, env, prev_cpu,
-				cluster->capacity, env->cpu_load);
-		env->ignore_prev_cpu = 1;
-		return false;
-	}
-
-	return true;
-}
-
-static inline bool
-wake_to_waker_cluster(struct cpu_select_env *env)
-{
-	return !env->need_idle && !env->reason && env->sync &&
-	       task_load(current) > sched_big_waker_task_load &&
-	       task_load(env->p) < sched_small_wakee_task_load;
-}
-
-static inline int
-cluster_allowed(struct task_struct *p, struct sched_cluster *cluster)
-{
-	cpumask_t tmp_mask;
-
-	cpumask_and(&tmp_mask, &cluster->cpus, cpu_active_mask);
-	cpumask_and(&tmp_mask, &tmp_mask, &p->cpus_allowed);
-
-	return !cpumask_empty(&tmp_mask);
-}
-
-
-/* return cheapest cpu that can fit this task */
-static int select_best_cpu(struct task_struct *p, int target, int reason,
-			   int sync)
-{
-	struct sched_cluster *cluster, *pref_cluster = NULL;
-	struct cluster_cpu_stats stats;
-	bool fast_path = false;
-	struct related_thread_group *grp;
-	int cpu = raw_smp_processor_id();
-
-	struct cpu_select_env env = {
-		.p			= p,
-		.reason			= reason,
-		.need_idle		= wake_to_idle(p),
-		.need_waker_cluster	= 0,
-		.boost			= sched_boost(),
-		.sync			= sync,
-		.prev_cpu		= target,
-		.ignore_prev_cpu	= 0,
-		.rtg			= NULL,
-	};
-
-	if (sync) {
-		cpumask_t search_cpus;
-		int cpu = smp_processor_id();
-		cpumask_and(&search_cpus, tsk_cpus_allowed(p), cpu_online_mask);
-		if (cpumask_test_cpu(cpu, &search_cpus)) {
-			return cpu;
-		}
-	}
-
-	bitmap_copy(env.candidate_list, all_cluster_ids, NR_CPUS);
-	bitmap_zero(env.backup_list, NR_CPUS);
-
-	init_cluster_cpu_stats(&stats);
-
-	rcu_read_lock();
-
-	grp = task_related_thread_group(p);
-
-	if (grp && grp->preferred_cluster) {
-		pref_cluster = grp->preferred_cluster;
-		if (!cluster_allowed(p, pref_cluster))
-			clear_bit(pref_cluster->id, env.candidate_list);
-		else
-			env.rtg = grp;
-	} else {
-		cluster = cpu_rq(cpu)->cluster;
-		if (wake_to_waker_cluster(&env)) {
-			if (sysctl_sched_prefer_sync_wakee_to_waker &&
-				cpu_rq(cpu)->nr_running == 1 &&
-				cpumask_test_cpu(cpu, tsk_cpus_allowed(p)) &&
-				cpu_active(cpu)) {
-				fast_path = true;
-				target = cpu;
-				goto out;
-			} else if (cluster_allowed(p, cluster)) {
-				env.need_waker_cluster = 1;
-				bitmap_zero(env.candidate_list, NR_CPUS);
-				__set_bit(cluster->id, env.candidate_list);
-			}
-		} else if (bias_to_prev_cpu(&env, &stats)) {
-			fast_path = true;
-			goto out;
-		}
-	}
-
-retry:
-	cluster = select_least_power_cluster(&env);
-
-	if (!cluster)
-		goto out;
-
-	/*
-	 * 'cluster' now points to the minimum power cluster which can satisfy
-	 * task's perf goals. Walk down the cluster list starting with that
-	 * cluster. For non-small tasks, skip clusters that don't have
-	 * mostly_idle/idle cpus
-	 */
-
-	do {
-		find_best_cpu_in_cluster(cluster, &env, &stats);
-
-	} while ((cluster = next_best_cluster(cluster, &env, &stats)));
-
-	if (stats.best_idle_cpu >= 0) {
-		target = stats.best_idle_cpu;
-	} else if (stats.best_cpu >= 0) {
-		if (stats.best_cpu != task_cpu(p) &&
-				stats.min_cost == stats.best_sibling_cpu_cost)
-			stats.best_cpu = stats.best_sibling_cpu;
-
-		target = stats.best_cpu;
-	} else {
-		if (env.rtg) {
-			env.rtg = NULL;
-			goto retry;
-		}
-
-		find_backup_cluster(&env, &stats);
-		if (stats.best_capacity_cpu >= 0)
-			target = stats.best_capacity_cpu;
-	}
-	p->last_cpu_selected_ts = sched_ktime_clock();
-
-out:
-	rcu_read_unlock();
-	trace_sched_task_load(p, sched_boost(), env.reason, env.sync,
-					env.need_idle, fast_path, target);
-	return target;
-}
-
-static void
-inc_nr_big_task(struct hmp_sched_stats *stats, struct task_struct *p)
-{
-	if (!sched_enable_hmp || sched_disable_window_stats)
-		return;
-
-	if (is_big_task(p))
-		stats->nr_big_tasks++;
-}
-
-static void
-dec_nr_big_task(struct hmp_sched_stats *stats, struct task_struct *p)
-{
-	if (!sched_enable_hmp || sched_disable_window_stats)
-		return;
-
-	if (is_big_task(p))
-		stats->nr_big_tasks--;
-
-	BUG_ON(stats->nr_big_tasks < 0);
-}
-
-static void
-inc_rq_hmp_stats(struct rq *rq, struct task_struct *p, int change_cra)
-{
-	inc_nr_big_task(&rq->hmp_stats, p);
-	if (change_cra)
-		inc_cumulative_runnable_avg(&rq->hmp_stats, p);
-}
-
-static void
-dec_rq_hmp_stats(struct rq *rq, struct task_struct *p, int change_cra)
-{
-	dec_nr_big_task(&rq->hmp_stats, p);
-	if (change_cra)
-		dec_cumulative_runnable_avg(&rq->hmp_stats, p);
-}
-
-static void reset_hmp_stats(struct hmp_sched_stats *stats, int reset_cra)
-{
-	stats->nr_big_tasks = 0;
-	if (reset_cra) {
-		stats->cumulative_runnable_avg = 0;
-		set_pred_demands_sum(stats, 0);
-	}
-}
-
-
-#ifdef CONFIG_CFS_BANDWIDTH
-
-static inline struct task_group *next_task_group(struct task_group *tg)
-{
-	tg = list_entry_rcu(tg->list.next, typeof(struct task_group), list);
-
-	return (&tg->list == &task_groups) ? NULL : tg;
-}
-
-/* Iterate over all cfs_rq in a cpu */
-#define for_each_cfs_rq(cfs_rq, tg, cpu)	\
-	for (tg = container_of(&task_groups, struct task_group, list);	\
-		((tg = next_task_group(tg)) && (cfs_rq = tg->cfs_rq[cpu]));)
-
-static void reset_cfs_rq_hmp_stats(int cpu, int reset_cra)
-{
-	struct task_group *tg;
-	struct cfs_rq *cfs_rq;
-
-	rcu_read_lock();
-
-	for_each_cfs_rq(cfs_rq, tg, cpu)
-		reset_hmp_stats(&cfs_rq->hmp_stats, reset_cra);
-
-	rcu_read_unlock();
-}
-
-#else	/* CONFIG_CFS_BANDWIDTH */
-
-static inline void reset_cfs_rq_hmp_stats(int cpu, int reset_cra) { }
-
-#endif	/* CONFIG_CFS_BANDWIDTH */
-
-/*
- * Return total number of tasks "eligible" to run on highest capacity cpu
- *
- * This is simply nr_big_tasks for cpus which are not of max_capacity and
- * nr_running for cpus of max_capacity
- */
-unsigned int nr_eligible_big_tasks(int cpu)
-{
-	struct rq *rq = cpu_rq(cpu);
-	int nr_big = rq->hmp_stats.nr_big_tasks;
-	int nr = rq->nr_running;
-
-	if (cpu_max_possible_capacity(cpu) != max_possible_capacity)
-		return nr_big;
-
-	return nr;
-}
-
-/*
- * reset_cpu_hmp_stats - reset HMP stats for a cpu
- *	nr_big_tasks
- *	cumulative_runnable_avg (iff reset_cra is true)
- */
-void reset_cpu_hmp_stats(int cpu, int reset_cra)
-{
-	reset_cfs_rq_hmp_stats(cpu, reset_cra);
-	reset_hmp_stats(&cpu_rq(cpu)->hmp_stats, reset_cra);
-}
-
-static void
-fixup_nr_big_tasks(struct hmp_sched_stats *stats, struct task_struct *p,
-		   s64 delta)
-{
-	u64 new_task_load;
-	u64 old_task_load;
-
-	if (!sched_enable_hmp || sched_disable_window_stats)
-		return;
-
-	old_task_load = scale_load_to_cpu(task_load(p), task_cpu(p));
-	new_task_load = scale_load_to_cpu(delta + task_load(p), task_cpu(p));
-
-	if (__is_big_task(p, old_task_load) && !__is_big_task(p, new_task_load))
-		stats->nr_big_tasks--;
-	else if (!__is_big_task(p, old_task_load) &&
-		 __is_big_task(p, new_task_load))
-		stats->nr_big_tasks++;
-
-	BUG_ON(stats->nr_big_tasks < 0);
-}
-
-
-#ifdef CONFIG_CFS_BANDWIDTH
-
-static inline int cfs_rq_throttled(struct cfs_rq *cfs_rq);
-
-static void inc_cfs_rq_hmp_stats(struct cfs_rq *cfs_rq,
-	 struct task_struct *p, int change_cra);
-static void dec_cfs_rq_hmp_stats(struct cfs_rq *cfs_rq,
-	 struct task_struct *p, int change_cra);
-
-/* Add task's contribution to a cpu' HMP statistics */
-static void
-_inc_hmp_sched_stats_fair(struct rq *rq, struct task_struct *p, int change_cra)
-{
-	struct cfs_rq *cfs_rq;
-	struct sched_entity *se = &p->se;
-
-	/*
-	 * Although below check is not strictly required  (as
-	 * inc/dec_nr_big_task and inc/dec_cumulative_runnable_avg called
-	 * from inc_cfs_rq_hmp_stats() have similar checks), we gain a bit on
-	 * efficiency by short-circuiting for_each_sched_entity() loop when
-	 * !sched_enable_hmp || sched_disable_window_stats
-	 */
-	if (!sched_enable_hmp || sched_disable_window_stats)
-		return;
-
-	for_each_sched_entity(se) {
-		cfs_rq = cfs_rq_of(se);
-		inc_cfs_rq_hmp_stats(cfs_rq, p, change_cra);
-		if (cfs_rq_throttled(cfs_rq))
-			break;
-	}
-
-	/* Update rq->hmp_stats only if we didn't find any throttled cfs_rq */
-	if (!se)
-		inc_rq_hmp_stats(rq, p, change_cra);
-}
-
-/* Remove task's contribution from a cpu' HMP statistics */
-static void
-_dec_hmp_sched_stats_fair(struct rq *rq, struct task_struct *p, int change_cra)
-{
-	struct cfs_rq *cfs_rq;
-	struct sched_entity *se = &p->se;
-
-	/* See comment on efficiency in _inc_hmp_sched_stats_fair */
-	if (!sched_enable_hmp || sched_disable_window_stats)
-		return;
-
-	for_each_sched_entity(se) {
-		cfs_rq = cfs_rq_of(se);
-		dec_cfs_rq_hmp_stats(cfs_rq, p, change_cra);
-		if (cfs_rq_throttled(cfs_rq))
-			break;
-	}
-
-	/* Update rq->hmp_stats only if we didn't find any throttled cfs_rq */
-	if (!se)
-		dec_rq_hmp_stats(rq, p, change_cra);
-}
-
-static void inc_hmp_sched_stats_fair(struct rq *rq, struct task_struct *p)
-{
-	_inc_hmp_sched_stats_fair(rq, p, 1);
-}
-
-static void dec_hmp_sched_stats_fair(struct rq *rq, struct task_struct *p)
-{
-	_dec_hmp_sched_stats_fair(rq, p, 1);
-}
-
-static void fixup_hmp_sched_stats_fair(struct rq *rq, struct task_struct *p,
-				       u32 new_task_load, u32 new_pred_demand)
-{
-	struct cfs_rq *cfs_rq;
-	struct sched_entity *se = &p->se;
-	s64 task_load_delta = (s64)new_task_load - task_load(p);
-	s64 pred_demand_delta = PRED_DEMAND_DELTA;
-
-	for_each_sched_entity(se) {
-		cfs_rq = cfs_rq_of(se);
-
-		fixup_cumulative_runnable_avg(&cfs_rq->hmp_stats, p,
-					      task_load_delta,
-					      pred_demand_delta);
-		fixup_nr_big_tasks(&cfs_rq->hmp_stats, p, task_load_delta);
-		if (cfs_rq_throttled(cfs_rq))
-			break;
-	}
-
-	/* Fix up rq->hmp_stats only if we didn't find any throttled cfs_rq */
-	if (!se) {
-		fixup_cumulative_runnable_avg(&rq->hmp_stats, p,
-					      task_load_delta,
-					      pred_demand_delta);
-		fixup_nr_big_tasks(&rq->hmp_stats, p, task_load_delta);
-	}
-}
-
-static int task_will_be_throttled(struct task_struct *p);
-
-#else	/* CONFIG_CFS_BANDWIDTH */
-
-static void
-inc_hmp_sched_stats_fair(struct rq *rq, struct task_struct *p)
-{
-	inc_nr_big_task(&rq->hmp_stats, p);
-	inc_cumulative_runnable_avg(&rq->hmp_stats, p);
-}
-
-static void
-dec_hmp_sched_stats_fair(struct rq *rq, struct task_struct *p)
-{
-	dec_nr_big_task(&rq->hmp_stats, p);
-	dec_cumulative_runnable_avg(&rq->hmp_stats, p);
-}
-static void
-fixup_hmp_sched_stats_fair(struct rq *rq, struct task_struct *p,
-			   u32 new_task_load, u32 new_pred_demand)
-{
-	s64 task_load_delta = (s64)new_task_load - task_load(p);
-	s64 pred_demand_delta = PRED_DEMAND_DELTA;
-
-	fixup_cumulative_runnable_avg(&rq->hmp_stats, p, task_load_delta,
-				      pred_demand_delta);
-	fixup_nr_big_tasks(&rq->hmp_stats, p, task_load_delta);
-}
-
-static inline int task_will_be_throttled(struct task_struct *p)
-{
-	return 0;
-}
-
-static void
-_inc_hmp_sched_stats_fair(struct rq *rq, struct task_struct *p, int change_cra)
-{
-	inc_nr_big_task(&rq->hmp_stats, p);
-}
-
-#endif	/* CONFIG_CFS_BANDWIDTH */
-
-/*
- * Walk runqueue of cpu and re-initialize 'nr_big_tasks' counters.
- */
-static void update_nr_big_tasks(int cpu)
-{
-	struct rq *rq = cpu_rq(cpu);
-	struct task_struct *p;
-
-	/* Do not reset cumulative_runnable_avg */
-	reset_cpu_hmp_stats(cpu, 0);
-
-	list_for_each_entry(p, &rq->cfs_tasks, se.group_node)
-		_inc_hmp_sched_stats_fair(rq, p, 0);
-}
-
-/* Disable interrupts and grab runqueue lock of all cpus listed in @cpus */
-void pre_big_task_count_change(const struct cpumask *cpus)
-{
-	int i;
-
-	local_irq_disable();
-
-	for_each_cpu(i, cpus)
-		raw_spin_lock(&cpu_rq(i)->lock);
-}
-
-/*
- * Reinitialize 'nr_big_tasks' counters on all affected cpus
- */
-void post_big_task_count_change(const struct cpumask *cpus)
-{
-	int i;
-
-	/* Assumes local_irq_disable() keeps online cpumap stable */
-	for_each_cpu(i, cpus)
-		update_nr_big_tasks(i);
-
-	for_each_cpu(i, cpus)
-		raw_spin_unlock(&cpu_rq(i)->lock);
-
-	local_irq_enable();
-}
-
-DEFINE_MUTEX(policy_mutex);
-
-#ifdef CONFIG_SCHED_FREQ_INPUT
-static inline int invalid_value_freq_input(unsigned int *data)
-{
-	if (data == &sysctl_sched_migration_fixup)
-		return !(*data == 0 || *data == 1);
-
-	if (data == &sysctl_sched_freq_account_wait_time)
-		return !(*data == 0 || *data == 1);
-
-	return 0;
-}
-#else
-static inline int invalid_value_freq_input(unsigned int *data)
-{
-	return 0;
-}
-#endif
-
-static inline int invalid_value(unsigned int *data)
-{
-	unsigned int val = *data;
-
-	if (data == &sysctl_sched_ravg_hist_size)
-		return (val < 2 || val > RAVG_HIST_SIZE_MAX);
-
-	if (data == &sysctl_sched_window_stats_policy)
-		return val >= WINDOW_STATS_INVALID_POLICY;
-
-	if (data == &sysctl_sched_account_wait_time)
-		return !(val == 0 || val == 1);
-
-	return invalid_value_freq_input(data);
-}
-
-/*
- * Handle "atomic" update of sysctl_sched_window_stats_policy,
- * sysctl_sched_ravg_hist_size, sysctl_sched_account_wait_time and
- * sched_freq_legacy_mode variables.
- */
-int sched_window_update_handler(struct ctl_table *table, int write,
-		void __user *buffer, size_t *lenp,
-		loff_t *ppos)
-{
-	int ret;
-	unsigned int *data = (unsigned int *)table->data;
-	unsigned int old_val;
-
-	if (!sched_enable_hmp)
-		return -EINVAL;
-
-	mutex_lock(&policy_mutex);
-
-	old_val = *data;
-
-	ret = proc_dointvec(table, write, buffer, lenp, ppos);
-	if (ret || !write || (write && (old_val == *data)))
-		goto done;
-
-	if (invalid_value(data)) {
-		*data = old_val;
-		ret = -EINVAL;
-		goto done;
-	}
-
-	reset_all_window_stats(0, 0);
-
-done:
-	mutex_unlock(&policy_mutex);
-
-	return ret;
-}
-
-/*
- * Convert percentage value into absolute form. This will avoid div() operation
- * in fast path, to convert task load in percentage scale.
- */
-int sched_hmp_proc_update_handler(struct ctl_table *table, int write,
-		void __user *buffer, size_t *lenp,
-		loff_t *ppos)
-{
-	int ret;
-	unsigned int old_val;
-	unsigned int *data = (unsigned int *)table->data;
-	int update_min_nice = 0;
-
-	mutex_lock(&policy_mutex);
-
-	old_val = *data;
-
-	ret = proc_dointvec_minmax(table, write, buffer, lenp, ppos);
-
-	if (ret || !write || !sched_enable_hmp)
-		goto done;
-
-	if (write && (old_val == *data))
-		goto done;
-
-	if (data == (unsigned int *)&sysctl_sched_upmigrate_min_nice) {
-		if ((*(int *)data) < -20 || (*(int *)data) > 19) {
-			*data = old_val;
-			ret = -EINVAL;
-			goto done;
-		}
-		update_min_nice = 1;
-	} else if (data != &sysctl_sched_select_prev_cpu_us) {
-		/*
-		 * all tunables other than min_nice and prev_cpu_us are
-		 * in percentage.
-		 */
-		if (sysctl_sched_downmigrate_pct >
-		    sysctl_sched_upmigrate_pct || *data > 100) {
-			*data = old_val;
-			ret = -EINVAL;
-			goto done;
-		}
-	}
-
-	/*
-	 * Big task tunable change will need to re-classify tasks on
-	 * runqueue as big and set their counters appropriately.
-	 * sysctl interface affects secondary variables (*_pct), which is then
-	 * "atomically" carried over to the primary variables. Atomic change
-	 * includes taking runqueue lock of all online cpus and re-initiatizing
-	 * their big counter values based on changed criteria.
-	 */
-	if ((data == &sysctl_sched_upmigrate_pct || update_min_nice)) {
-		get_online_cpus();
-		pre_big_task_count_change(cpu_online_mask);
-	}
-
-	set_hmp_defaults();
-
-	if ((data == &sysctl_sched_upmigrate_pct || update_min_nice)) {
-		post_big_task_count_change(cpu_online_mask);
-		put_online_cpus();
-	}
-
-done:
-	mutex_unlock(&policy_mutex);
-	return ret;
-}
-
-/*
- * Reset balance_interval at all sched_domain levels of given cpu, so that it
- * honors kick.
- */
-static inline void reset_balance_interval(int cpu)
-{
-	struct sched_domain *sd;
-
-	if (cpu >= nr_cpu_ids)
-		return;
-
-	rcu_read_lock();
-	for_each_domain(cpu, sd)
-		sd->balance_interval = 0;
-	rcu_read_unlock();
-}
-
-/*
- * Check if a task is on the "wrong" cpu (i.e its current cpu is not the ideal
- * cpu as per its demand or priority)
- *
- * Returns reason why task needs to be migrated
- */
-static inline int migration_needed(struct task_struct *p, int cpu)
-{
-	int nice;
-	struct related_thread_group *grp;
-
-	if (!sched_enable_hmp || p->state != TASK_RUNNING)
-		return 0;
-
-	/* No need to migrate task that is about to be throttled */
-	if (task_will_be_throttled(p))
-		return 0;
-
-	if (sched_cpu_high_irqload(cpu))
-		return IRQLOAD_MIGRATION;
-
-	nice = task_nice(p);
-	rcu_read_lock();
-	grp = task_related_thread_group(p);
-	if (!grp && (nice > sched_upmigrate_min_nice ||
-	       upmigrate_discouraged(p)) && cpu_capacity(cpu) > min_capacity) {
-		rcu_read_unlock();
-		return DOWN_MIGRATION;
-	}
-
-	if (!grp && !task_will_fit(p, cpu)) {
-		rcu_read_unlock();
-		return UP_MIGRATION;
-	}
-	rcu_read_unlock();
-
-	return 0;
-}
-
-static DEFINE_RAW_SPINLOCK(migration_lock);
-
-static inline int
-kick_active_balance(struct rq *rq, struct task_struct *p, int new_cpu)
-{
-	unsigned long flags;
-	int rc = 0;
-
-	/* Invoke active balance to force migrate currently running task */
-	raw_spin_lock_irqsave(&rq->lock, flags);
-	if (!rq->active_balance) {
-		rq->active_balance = 1;
-		rq->push_cpu = new_cpu;
-		get_task_struct(p);
-		rq->push_task = p;
-		rc = 1;
-	}
-	raw_spin_unlock_irqrestore(&rq->lock, flags);
-
-	return rc;
-}
-
-/*
- * Check if currently running task should be migrated to a better cpu.
- *
- * Todo: Effect this via changes to nohz_balancer_kick() and load balance?
- */
-void check_for_migration(struct rq *rq, struct task_struct *p)
-{
-	int cpu = cpu_of(rq), new_cpu;
-	int active_balance = 0, reason;
-
-	reason = migration_needed(p, cpu);
-	if (!reason)
-		return;
-
-	raw_spin_lock(&migration_lock);
-	new_cpu = select_best_cpu(p, cpu, reason, 0);
-
-	if (new_cpu != cpu) {
-		active_balance = kick_active_balance(rq, p, new_cpu);
-		if (active_balance)
-			mark_reserved(new_cpu);
-	}
-
-	raw_spin_unlock(&migration_lock);
-
-	if (active_balance)
-		stop_one_cpu_nowait(cpu, active_load_balance_cpu_stop, rq,
-					&rq->active_balance_work);
-}
-
-static inline int nr_big_tasks(struct rq *rq)
-{
-	return rq->hmp_stats.nr_big_tasks;
-}
-
-unsigned int cpu_temp(int cpu)
-{
-	struct cpu_pwr_stats *per_cpu_info = get_cpu_pwr_stats();
-	if (per_cpu_info)
-		return per_cpu_info[cpu].temp;
-	else
-		return 0;
-}
-
-#else	/* CONFIG_SCHED_HMP */
-
-#define sysctl_sched_enable_power_aware 0
-
-static inline int task_will_fit(struct task_struct *p, int cpu)
-{
-	return 1;
-}
-
-static inline int select_best_cpu(struct task_struct *p, int target,
-				  int reason, int sync)
-{
-	return 0;
-}
-
-static inline int sched_boost(void)
-{
-	return 0;
-}
-
-static inline int is_big_task(struct task_struct *p)
-{
-	return 0;
-}
-
-static inline int nr_big_tasks(struct rq *rq)
-{
-	return 0;
-}
-
-static inline int is_cpu_throttling_imminent(int cpu)
-{
-	return 0;
-}
-
-static inline int is_task_migration_throttled(struct task_struct *p)
-{
-	return 0;
-}
-
-unsigned int cpu_temp(int cpu)
-{
-	return 0;
-}
-
-static inline void
-inc_rq_hmp_stats(struct rq *rq, struct task_struct *p, int change_cra) { }
-static inline void
-dec_rq_hmp_stats(struct rq *rq, struct task_struct *p, int change_cra) { }
-
-static inline void
-inc_hmp_sched_stats_fair(struct rq *rq, struct task_struct *p) { }
-
-static inline void
-dec_hmp_sched_stats_fair(struct rq *rq, struct task_struct *p) { }
-
-#define preferred_cluster(...) 1
-
-#endif	/* CONFIG_SCHED_HMP */
-
-#ifdef CONFIG_SCHED_HMP
-
-#ifdef CONFIG_SCHED_FREQ_INPUT
-#define clear_ravg_pred_demand() (p->ravg.pred_demand = 0)
-#else
-#define clear_ravg_pred_demand()
-#endif
-void init_new_task_load(struct task_struct *p)
-{
-	int i;
-	u32 init_load_windows = sched_init_task_load_windows;
-	u32 init_load_pelt = sched_init_task_load_pelt;
-	u32 init_load_pct = current->init_load_pct;
-
-	p->init_load_pct = 0;
-	memset(&p->ravg, 0, sizeof(struct ravg));
-	p->se.avg.decay_count	= 0;
-	rcu_assign_pointer(p->grp, NULL);
-	INIT_LIST_HEAD(&p->grp_list);
-
-	if (init_load_pct) {
-		init_load_pelt = div64_u64((u64)init_load_pct *
-			  (u64)LOAD_AVG_MAX, 100);
-		init_load_windows = div64_u64((u64)init_load_pct *
-			  (u64)sched_ravg_window, 100);
-	}
-
-	p->ravg.demand = init_load_windows;
-	clear_ravg_pred_demand();
-	for (i = 0; i < RAVG_HIST_SIZE_MAX; ++i)
-		p->ravg.sum_history[i] = init_load_windows;
-
-	p->se.avg.runnable_avg_period =
-		init_load_pelt ? LOAD_AVG_MAX : 0;
-	p->se.avg.runnable_avg_sum = init_load_pelt;
-	p->se.avg.runnable_avg_sum_scaled = init_load_pelt;
-}
-
-#else /* CONFIG_SCHED_HMP */
-
-void init_new_task_load(struct task_struct *p)
-{
-	p->se.avg.decay_count = 0;
-	p->se.avg.runnable_avg_period = 0;
-	p->se.avg.runnable_avg_sum = 0;
-}
-
-#endif /* CONFIG_SCHED_HMP */
-
-/*
- * We can represent the historical contribution to runnable average as the
- * coefficients of a geometric series.  To do this we sub-divide our runnable
- * history into segments of approximately 1ms (1024us); label the segment that
- * occurred N-ms ago p_N, with p_0 corresponding to the current period, e.g.
- *
- * [<- 1024us ->|<- 1024us ->|<- 1024us ->| ...
- *      p0            p1           p2
- *     (now)       (~1ms ago)  (~2ms ago)
- *
- * Let u_i denote the fraction of p_i that the entity was runnable.
- *
- * We then designate the fractions u_i as our co-efficients, yielding the
- * following representation of historical load:
- *   u_0 + u_1*y + u_2*y^2 + u_3*y^3 + ...
- *
- * We choose y based on the with of a reasonably scheduling period, fixing:
- *   y^32 = 0.5
- *
- * This means that the contribution to load ~32ms ago (u_32) will be weighted
- * approximately half as much as the contribution to load within the last ms
- * (u_0).
- *
- * When a period "rolls over" and we have new u_0`, multiplying the previous
- * sum again by y is sufficient to update:
- *   load_avg = u_0` + y*(u_0 + u_1*y + u_2*y^2 + ... )
- *            = u_0 + u_1*y + u_2*y^2 + ... [re-labeling u_i --> u_{i+1}]
- */
-static __always_inline int __update_entity_runnable_avg(int cpu, u64 now,
-							struct sched_avg *sa,
-							int runnable)
-{
-	u64 delta, periods;
-	u32 runnable_contrib;
-	int delta_w, decayed = 0;
-
-	delta = now - sa->last_runnable_update;
-	/*
-	 * This should only happen when time goes backwards, which it
-	 * unfortunately does during sched clock init when we swap over to TSC.
-	 */
-	if ((s64)delta < 0) {
-		sa->last_runnable_update = now;
-		return 0;
-	}
-
-	/*
-	 * Use 1024ns as the unit of measurement since it's a reasonable
-	 * approximation of 1us and fast to compute.
-	 */
-	delta >>= 10;
-	if (!delta)
-		return 0;
-	sa->last_runnable_update = now;
-
-	/* delta_w is the amount already accumulated against our next period */
-	delta_w = sa->runnable_avg_period % 1024;
-	if (delta + delta_w >= 1024) {
-		/* period roll-over */
-		decayed = 1;
-
-		/*
-		 * Now that we know we're crossing a period boundary, figure
-		 * out how much from delta we need to complete the current
-		 * period and accrue it.
-		 */
-		delta_w = 1024 - delta_w;
-		if (runnable) {
-			sa->runnable_avg_sum += delta_w;
-			add_to_scaled_stat(cpu, sa, delta_w);
-		}
-		sa->runnable_avg_period += delta_w;
-
-		delta -= delta_w;
-
-		/* Figure out how many additional periods this update spans */
-		periods = delta / 1024;
-		delta %= 1024;
-
-		sa->runnable_avg_sum = decay_load(sa->runnable_avg_sum,
-						  periods + 1);
-		decay_scaled_stat(sa, periods + 1);
-		sa->runnable_avg_period = decay_load(sa->runnable_avg_period,
-						     periods + 1);
-
-		/* Efficiently calculate \sum (1..n_period) 1024*y^i */
-		runnable_contrib = __compute_runnable_contrib(periods);
-		if (runnable) {
-			sa->runnable_avg_sum += runnable_contrib;
-			add_to_scaled_stat(cpu, sa, runnable_contrib);
-		}
-		sa->runnable_avg_period += runnable_contrib;
-	}
-
-	/* Remainder of delta accrued against u_0` */
-	if (runnable) {
-		sa->runnable_avg_sum += delta;
-		add_to_scaled_stat(cpu, sa, delta);
-	}
-	sa->runnable_avg_period += delta;
-
-	return decayed;
-}
-
-/* Synchronize an entity's decay with its parenting cfs_rq.*/
-static inline u64 __synchronize_entity_decay(struct sched_entity *se)
-{
-	struct cfs_rq *cfs_rq = cfs_rq_of(se);
-	u64 decays = atomic64_read(&cfs_rq->decay_counter);
-
-	decays -= se->avg.decay_count;
-	if (!decays) {
-		se->avg.decay_count = 0;
-		return 0;
-	}
-
-	se->avg.load_avg_contrib = decay_load(se->avg.load_avg_contrib, decays);
-	se->avg.decay_count = 0;
-
-	return decays;
-}
-
-#ifdef CONFIG_FAIR_GROUP_SCHED
-static inline void __update_cfs_rq_tg_load_contrib(struct cfs_rq *cfs_rq,
-						 int force_update)
-{
-	struct task_group *tg = cfs_rq->tg;
-	long tg_contrib;
-
-	tg_contrib = cfs_rq->runnable_load_avg + cfs_rq->blocked_load_avg;
-	tg_contrib -= cfs_rq->tg_load_contrib;
-
-	if (!tg_contrib)
-		return;
-
-	if (force_update || abs(tg_contrib) > cfs_rq->tg_load_contrib / 8) {
-		atomic_long_add(tg_contrib, &tg->load_avg);
-		cfs_rq->tg_load_contrib += tg_contrib;
-	}
-}
-
-/*
- * Aggregate cfs_rq runnable averages into an equivalent task_group
- * representation for computing load contributions.
- */
-static inline void __update_tg_runnable_avg(struct sched_avg *sa,
-						  struct cfs_rq *cfs_rq)
-{
-	struct task_group *tg = cfs_rq->tg;
-	long contrib;
-
-	/* The fraction of a cpu used by this cfs_rq */
-	contrib = div_u64((u64)sa->runnable_avg_sum << NICE_0_SHIFT,
-			  sa->runnable_avg_period + 1);
-	contrib -= cfs_rq->tg_runnable_contrib;
-
-	if (abs(contrib) > cfs_rq->tg_runnable_contrib / 64) {
-		atomic_add(contrib, &tg->runnable_avg);
-		cfs_rq->tg_runnable_contrib += contrib;
-	}
-}
-
-static inline void __update_group_entity_contrib(struct sched_entity *se)
-{
-	struct cfs_rq *cfs_rq = group_cfs_rq(se);
-	struct task_group *tg = cfs_rq->tg;
-	int runnable_avg;
-
-	u64 contrib;
-
-	contrib = cfs_rq->tg_load_contrib * tg->shares;
-	se->avg.load_avg_contrib = div_u64(contrib,
-				     atomic_long_read(&tg->load_avg) + 1);
-
-	/*
-	 * For group entities we need to compute a correction term in the case
-	 * that they are consuming <1 cpu so that we would contribute the same
-	 * load as a task of equal weight.
-	 *
-	 * Explicitly co-ordinating this measurement would be expensive, but
-	 * fortunately the sum of each cpus contribution forms a usable
-	 * lower-bound on the true value.
-	 *
-	 * Consider the aggregate of 2 contributions.  Either they are disjoint
-	 * (and the sum represents true value) or they are disjoint and we are
-	 * understating by the aggregate of their overlap.
-	 *
-	 * Extending this to N cpus, for a given overlap, the maximum amount we
-	 * understand is then n_i(n_i+1)/2 * w_i where n_i is the number of
-	 * cpus that overlap for this interval and w_i is the interval width.
-	 *
-	 * On a small machine; the first term is well-bounded which bounds the
-	 * total error since w_i is a subset of the period.  Whereas on a
-	 * larger machine, while this first term can be larger, if w_i is the
-	 * of consequential size guaranteed to see n_i*w_i quickly converge to
-	 * our upper bound of 1-cpu.
-	 */
-	runnable_avg = atomic_read(&tg->runnable_avg);
-	if (runnable_avg < NICE_0_LOAD) {
-		se->avg.load_avg_contrib *= runnable_avg;
-		se->avg.load_avg_contrib >>= NICE_0_SHIFT;
-	}
-}
-
-static inline void update_rq_runnable_avg(struct rq *rq, int runnable)
-{
-	__update_entity_runnable_avg(cpu_of(rq), rq_clock_task(rq),
-				 &rq->avg, runnable);
-	__update_tg_runnable_avg(&rq->avg, &rq->cfs);
-}
-#else /* CONFIG_FAIR_GROUP_SCHED */
-static inline void __update_cfs_rq_tg_load_contrib(struct cfs_rq *cfs_rq,
-						 int force_update) {}
-static inline void __update_tg_runnable_avg(struct sched_avg *sa,
-						  struct cfs_rq *cfs_rq) {}
-static inline void __update_group_entity_contrib(struct sched_entity *se) {}
-static inline void update_rq_runnable_avg(struct rq *rq, int runnable) {}
-#endif /* CONFIG_FAIR_GROUP_SCHED */
-
-static inline void __update_task_entity_contrib(struct sched_entity *se)
-{
-	u32 contrib;
-
-	/* avoid overflowing a 32-bit type w/ SCHED_LOAD_SCALE */
-	contrib = se->avg.runnable_avg_sum * scale_load_down(se->load.weight);
-	contrib /= (se->avg.runnable_avg_period + 1);
-	se->avg.load_avg_contrib = scale_load(contrib);
-}
-
-/* Compute the current contribution to load_avg by se, return any delta */
-static long __update_entity_load_avg_contrib(struct sched_entity *se)
-{
-	long old_contrib = se->avg.load_avg_contrib;
-
-	if (entity_is_task(se)) {
-		__update_task_entity_contrib(se);
-	} else {
-		__update_tg_runnable_avg(&se->avg, group_cfs_rq(se));
-		__update_group_entity_contrib(se);
-	}
-
-	return se->avg.load_avg_contrib - old_contrib;
-}
-
-static inline void subtract_blocked_load_contrib(struct cfs_rq *cfs_rq,
-						 long load_contrib)
-{
-	if (likely(load_contrib < cfs_rq->blocked_load_avg))
-		cfs_rq->blocked_load_avg -= load_contrib;
-	else
-		cfs_rq->blocked_load_avg = 0;
-}
-
-static inline u64 cfs_rq_clock_task(struct cfs_rq *cfs_rq);
-
-/* Update a sched_entity's runnable average */
-static inline void update_entity_load_avg(struct sched_entity *se,
-					  int update_cfs_rq)
-{
-	struct cfs_rq *cfs_rq = cfs_rq_of(se);
-	long contrib_delta;
-	u64 now;
-	int cpu = cpu_of(rq_of(cfs_rq));
-	int decayed;
-
-	/*
-	 * For a group entity we need to use their owned cfs_rq_clock_task() in
-	 * case they are the parent of a throttled hierarchy.
-	 */
-	if (entity_is_task(se)) {
-		now = cfs_rq_clock_task(cfs_rq);
-		if (sched_use_pelt && se->on_rq)
-			dec_hmp_sched_stats_fair(rq_of(cfs_rq), task_of(se));
-	} else
-		now = cfs_rq_clock_task(group_cfs_rq(se));
-
-	decayed = __update_entity_runnable_avg(cpu, now, &se->avg, se->on_rq);
-	if (sched_use_pelt && entity_is_task(se) && se->on_rq)
-		inc_hmp_sched_stats_fair(rq_of(cfs_rq), task_of(se));
-
-	if (!decayed)
-		return;
-
-	contrib_delta = __update_entity_load_avg_contrib(se);
-
-	if (!update_cfs_rq)
-		return;
-
-	if (se->on_rq)
-		cfs_rq->runnable_load_avg += contrib_delta;
-	else
-		subtract_blocked_load_contrib(cfs_rq, -contrib_delta);
-}
-
-/*
- * Decay the load contributed by all blocked children and account this so that
- * their contribution may appropriately discounted when they wake up.
- */
-static void update_cfs_rq_blocked_load(struct cfs_rq *cfs_rq, int force_update)
-{
-	u64 now = cfs_rq_clock_task(cfs_rq) >> 20;
-	u64 decays;
-
-	decays = now - cfs_rq->last_decay;
-	if (!decays && !force_update)
-		return;
-
-	if (atomic_long_read(&cfs_rq->removed_load)) {
-		unsigned long removed_load;
-		removed_load = atomic_long_xchg(&cfs_rq->removed_load, 0);
-		subtract_blocked_load_contrib(cfs_rq, removed_load);
-	}
-
-	if (decays) {
-		cfs_rq->blocked_load_avg = decay_load(cfs_rq->blocked_load_avg,
-						      decays);
-		atomic64_add(decays, &cfs_rq->decay_counter);
-		cfs_rq->last_decay = now;
-	}
-
-	__update_cfs_rq_tg_load_contrib(cfs_rq, force_update);
-}
-
-/* Add the load generated by se into cfs_rq's child load-average */
-static inline void enqueue_entity_load_avg(struct cfs_rq *cfs_rq,
-						  struct sched_entity *se,
-						  int wakeup)
-{
-	/*
-	 * We track migrations using entity decay_count <= 0, on a wake-up
-	 * migration we use a negative decay count to track the remote decays
-	 * accumulated while sleeping.
-	 *
-	 * Newly forked tasks are enqueued with se->avg.decay_count == 0, they
-	 * are seen by enqueue_entity_load_avg() as a migration with an already
-	 * constructed load_avg_contrib.
-	 */
-	if (unlikely(se->avg.decay_count <= 0)) {
-		se->avg.last_runnable_update = rq_clock_task(rq_of(cfs_rq));
-		if (se->avg.decay_count) {
-			/*
-			 * In a wake-up migration we have to approximate the
-			 * time sleeping.  This is because we can't synchronize
-			 * clock_task between the two cpus, and it is not
-			 * guaranteed to be read-safe.  Instead, we can
-			 * approximate this using our carried decays, which are
-			 * explicitly atomically readable.
-			 */
-			se->avg.last_runnable_update -= (-se->avg.decay_count)
-							<< 20;
-			update_entity_load_avg(se, 0);
-			/* Indicate that we're now synchronized and on-rq */
-			se->avg.decay_count = 0;
-		}
-		wakeup = 0;
-	} else {
-		__synchronize_entity_decay(se);
-	}
-
-	/* migrated tasks did not contribute to our blocked load */
-	if (wakeup) {
-		subtract_blocked_load_contrib(cfs_rq, se->avg.load_avg_contrib);
-		update_entity_load_avg(se, 0);
-	}
-
-	cfs_rq->runnable_load_avg += se->avg.load_avg_contrib;
-	/* we force update consideration on load-balancer moves */
-	update_cfs_rq_blocked_load(cfs_rq, !wakeup);
-}
-
-/*
- * Remove se's load from this cfs_rq child load-average, if the entity is
- * transitioning to a blocked state we track its projected decay using
- * blocked_load_avg.
- */
-static inline void dequeue_entity_load_avg(struct cfs_rq *cfs_rq,
-						  struct sched_entity *se,
-						  int sleep)
-{
-	update_entity_load_avg(se, 1);
-	/* we force update consideration on load-balancer moves */
-	update_cfs_rq_blocked_load(cfs_rq, !sleep);
-
-	cfs_rq->runnable_load_avg -= se->avg.load_avg_contrib;
-	if (sleep) {
-		cfs_rq->blocked_load_avg += se->avg.load_avg_contrib;
-		se->avg.decay_count = atomic64_read(&cfs_rq->decay_counter);
-	} /* migrations, e.g. sleep=0 leave decay_count == 0 */
->>>>>>> 8c79ceaa
+        last_update_time = cfs_rq_last_update_time(cfs_rq);
+
+        __update_load_avg(last_update_time, cpu_of(rq_of(cfs_rq)), &se->avg, 0, 0, NULL);
+        atomic_long_add(se->avg.load_avg, &cfs_rq->removed_load_avg);
+        atomic_long_add(se->avg.util_avg, &cfs_rq->removed_util_avg);
 }
 
 /*
@@ -4672,15 +2871,8 @@
 	 * Otherwise, renormalise after, such that we're placed at the current
 	 * moment in time, instead of some random moment in the past.
 	 */
-<<<<<<< HEAD
 	update_curr(cfs_rq);
 	enqueue_entity_load_avg(cfs_rq, se);
-=======
-	if (renorm && !curr)
-		se->vruntime += cfs_rq->min_vruntime;
-
-	enqueue_entity_load_avg(cfs_rq, se, flags & ENQUEUE_WAKEUP);
->>>>>>> 8c79ceaa
 	account_entity_enqueue(cfs_rq, se);
 	update_cfs_shares(cfs_rq);
 
