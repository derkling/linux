/*
 * Completely Fair Scheduling (CFS) Class (SCHED_NORMAL/SCHED_BATCH)
 *
 *  Copyright (C) 2007 Red Hat, Inc., Ingo Molnar <mingo@redhat.com>
 *
 *  Interactivity improvements by Mike Galbraith
 *  (C) 2007 Mike Galbraith <efault@gmx.de>
 *
 *  Various enhancements by Dmitry Adamushko.
 *  (C) 2007 Dmitry Adamushko <dmitry.adamushko@gmail.com>
 *
 *  Group scheduling enhancements by Srivatsa Vaddagiri
 *  Copyright IBM Corporation, 2007
 *  Author: Srivatsa Vaddagiri <vatsa@linux.vnet.ibm.com>
 *
 *  Scaled math optimizations by Thomas Gleixner
 *  Copyright (C) 2007, Thomas Gleixner <tglx@linutronix.de>
 *
 *  Adaptive scheduling granularity, math enhancements by Peter Zijlstra
 *  Copyright (C) 2007 Red Hat, Inc., Peter Zijlstra <pzijlstr@redhat.com>
 */

#include <linux/latencytop.h>
#include <linux/sched.h>
#include <linux/cpumask.h>
#include <linux/slab.h>
#include <linux/profile.h>
#include <linux/interrupt.h>

#include <trace/events/sched.h>

#include "sched.h"

/*
 * Targeted preemption latency for CPU-bound tasks:
 * (default: 6ms * (1 + ilog(ncpus)), units: nanoseconds)
 *
 * NOTE: this latency value is not the same as the concept of
 * 'timeslice length' - timeslices in CFS are of variable length
 * and have no persistent notion like in traditional, time-slice
 * based scheduling concepts.
 *
 * (to see the precise effective timeslice length of your workload,
 *  run vmstat and monitor the context-switches (cs) field)
 */
unsigned int sysctl_sched_latency = 6000000ULL;
unsigned int normalized_sysctl_sched_latency = 6000000ULL;

/*
 * The initial- and re-scaling of tunables is configurable
 * (default SCHED_TUNABLESCALING_LOG = *(1+ilog(ncpus))
 *
 * Options are:
 * SCHED_TUNABLESCALING_NONE - unscaled, always *1
 * SCHED_TUNABLESCALING_LOG - scaled logarithmical, *1+ilog(ncpus)
 * SCHED_TUNABLESCALING_LINEAR - scaled linear, *ncpus
 */
enum sched_tunable_scaling sysctl_sched_tunable_scaling
	= SCHED_TUNABLESCALING_LOG;

/*
 * Minimal preemption granularity for CPU-bound tasks:
 * (default: 0.75 msec * (1 + ilog(ncpus)), units: nanoseconds)
 */
unsigned int sysctl_sched_min_granularity = 750000ULL;
unsigned int normalized_sysctl_sched_min_granularity = 750000ULL;

/*
 * is kept at sysctl_sched_latency / sysctl_sched_min_granularity
 */
static unsigned int sched_nr_latency = 8;

/*
 * After fork, child runs first. If set to 0 (default) then
 * parent will (try to) run first.
 */
unsigned int sysctl_sched_child_runs_first __read_mostly;

/*
 * SCHED_OTHER wake-up granularity.
 * (default: 1 msec * (1 + ilog(ncpus)), units: nanoseconds)
 *
 * This option delays the preemption effects of decoupled workloads
 * and reduces their over-scheduling. Synchronous workloads will still
 * have immediate wakeup/sleep latencies.
 */
unsigned int sysctl_sched_wakeup_granularity = 1000000UL;
unsigned int normalized_sysctl_sched_wakeup_granularity = 1000000UL;

const_debug unsigned int sysctl_sched_migration_cost = 500000UL;

/*
 * The exponential sliding  window over which load is averaged for shares
 * distribution.
 * (default: 10msec)
 */
unsigned int __read_mostly sysctl_sched_shares_window = 10000000UL;

#ifdef CONFIG_CFS_BANDWIDTH
/*
 * Amount of runtime to allocate from global (tg) to local (per-cfs_rq) pool
 * each time a cfs_rq requests quota.
 *
 * Note: in the case that the slice exceeds the runtime remaining (either due
 * to consumption or the quota being specified to be smaller than the slice)
 * we will always only issue the remaining available time.
 *
 * default: 5 msec, units: microseconds
  */
unsigned int sysctl_sched_cfs_bandwidth_slice = 5000UL;
#endif

/*
 * Increase the granularity value when there are more CPUs,
 * because with more CPUs the 'effective latency' as visible
 * to users decreases. But the relationship is not linear,
 * so pick a second-best guess by going with the log2 of the
 * number of CPUs.
 *
 * This idea comes from the SD scheduler of Con Kolivas:
 */
static int get_update_sysctl_factor(void)
{
	unsigned int cpus = min_t(int, num_online_cpus(), 8);
	unsigned int factor;

	switch (sysctl_sched_tunable_scaling) {
	case SCHED_TUNABLESCALING_NONE:
		factor = 1;
		break;
	case SCHED_TUNABLESCALING_LINEAR:
		factor = cpus;
		break;
	case SCHED_TUNABLESCALING_LOG:
	default:
		factor = 1 + ilog2(cpus);
		break;
	}

	return factor;
}

static void update_sysctl(void)
{
	unsigned int factor = get_update_sysctl_factor();

#define SET_SYSCTL(name) \
	(sysctl_##name = (factor) * normalized_sysctl_##name)
	SET_SYSCTL(sched_min_granularity);
	SET_SYSCTL(sched_latency);
	SET_SYSCTL(sched_wakeup_granularity);
#undef SET_SYSCTL
}

void sched_init_granularity(void)
{
	update_sysctl();
}

#if BITS_PER_LONG == 32
# define WMULT_CONST	(~0UL)
#else
# define WMULT_CONST	(1UL << 32)
#endif

#define WMULT_SHIFT	32

/*
 * Shift right and round:
 */
#define SRR(x, y) (((x) + (1UL << ((y) - 1))) >> (y))

/*
 * delta *= weight / lw
 */
static unsigned long
calc_delta_mine(unsigned long delta_exec, unsigned long weight,
		struct load_weight *lw)
{
	u64 tmp;

	/*
	 * weight can be less than 2^SCHED_LOAD_RESOLUTION for task group sched
	 * entities since MIN_SHARES = 2. Treat weight as 1 if less than
	 * 2^SCHED_LOAD_RESOLUTION.
	 */
	if (likely(weight > (1UL << SCHED_LOAD_RESOLUTION)))
		tmp = (u64)delta_exec * scale_load_down(weight);
	else
		tmp = (u64)delta_exec;

	if (!lw->inv_weight) {
		unsigned long w = scale_load_down(lw->weight);

		if (BITS_PER_LONG > 32 && unlikely(w >= WMULT_CONST))
			lw->inv_weight = 1;
		else if (unlikely(!w))
			lw->inv_weight = WMULT_CONST;
		else
			lw->inv_weight = WMULT_CONST / w;
	}

	/*
	 * Check whether we'd overflow the 64-bit multiplication:
	 */
	if (unlikely(tmp > WMULT_CONST))
		tmp = SRR(SRR(tmp, WMULT_SHIFT/2) * lw->inv_weight,
			WMULT_SHIFT/2);
	else
		tmp = SRR(tmp * lw->inv_weight, WMULT_SHIFT);

	return (unsigned long)min(tmp, (u64)(unsigned long)LONG_MAX);
}


const struct sched_class fair_sched_class;

/**************************************************************
 * CFS operations on generic schedulable entities:
 */

#ifdef CONFIG_FAIR_GROUP_SCHED

/* cpu runqueue to which this cfs_rq is attached */
static inline struct rq *rq_of(struct cfs_rq *cfs_rq)
{
	return cfs_rq->rq;
}

/* An entity is a task if it doesn't "own" a runqueue */
#define entity_is_task(se)	(!se->my_q)

static inline struct task_struct *task_of(struct sched_entity *se)
{
#ifdef CONFIG_SCHED_DEBUG
	WARN_ON_ONCE(!entity_is_task(se));
#endif
	return container_of(se, struct task_struct, se);
}

/* Walk up scheduling entities hierarchy */
#define for_each_sched_entity(se) \
		for (; se; se = se->parent)

static inline struct cfs_rq *task_cfs_rq(struct task_struct *p)
{
	return p->se.cfs_rq;
}

/* runqueue on which this entity is (to be) queued */
static inline struct cfs_rq *cfs_rq_of(struct sched_entity *se)
{
	return se->cfs_rq;
}

/* runqueue "owned" by this group */
static inline struct cfs_rq *group_cfs_rq(struct sched_entity *grp)
{
	return grp->my_q;
}

static inline void list_add_leaf_cfs_rq(struct cfs_rq *cfs_rq)
{
	if (!cfs_rq->on_list) {
		/*
		 * Ensure we either appear before our parent (if already
		 * enqueued) or force our parent to appear after us when it is
		 * enqueued.  The fact that we always enqueue bottom-up
		 * reduces this to two cases.
		 */
		if (cfs_rq->tg->parent &&
		    cfs_rq->tg->parent->cfs_rq[cpu_of(rq_of(cfs_rq))]->on_list) {
			list_add_rcu(&cfs_rq->leaf_cfs_rq_list,
				&rq_of(cfs_rq)->leaf_cfs_rq_list);
		} else {
			list_add_tail_rcu(&cfs_rq->leaf_cfs_rq_list,
				&rq_of(cfs_rq)->leaf_cfs_rq_list);
		}

		cfs_rq->on_list = 1;
	}
}

static inline void list_del_leaf_cfs_rq(struct cfs_rq *cfs_rq)
{
	if (cfs_rq->on_list) {
		list_del_rcu(&cfs_rq->leaf_cfs_rq_list);
		cfs_rq->on_list = 0;
	}
}

/* Iterate thr' all leaf cfs_rq's on a runqueue */
#define for_each_leaf_cfs_rq(rq, cfs_rq) \
	list_for_each_entry_rcu(cfs_rq, &rq->leaf_cfs_rq_list, leaf_cfs_rq_list)

/* Do the two (enqueued) entities belong to the same group ? */
static inline int
is_same_group(struct sched_entity *se, struct sched_entity *pse)
{
	if (se->cfs_rq == pse->cfs_rq)
		return 1;

	return 0;
}

static inline struct sched_entity *parent_entity(struct sched_entity *se)
{
	return se->parent;
}

/* return depth at which a sched entity is present in the hierarchy */
static inline int depth_se(struct sched_entity *se)
{
	int depth = 0;

	for_each_sched_entity(se)
		depth++;

	return depth;
}

static void
find_matching_se(struct sched_entity **se, struct sched_entity **pse)
{
	int se_depth, pse_depth;

	/*
	 * preemption test can be made between sibling entities who are in the
	 * same cfs_rq i.e who have a common parent. Walk up the hierarchy of
	 * both tasks until we find their ancestors who are siblings of common
	 * parent.
	 */

	/* First walk up until both entities are at same depth */
	se_depth = depth_se(*se);
	pse_depth = depth_se(*pse);

	while (se_depth > pse_depth) {
		se_depth--;
		*se = parent_entity(*se);
	}

	while (pse_depth > se_depth) {
		pse_depth--;
		*pse = parent_entity(*pse);
	}

	while (!is_same_group(*se, *pse)) {
		*se = parent_entity(*se);
		*pse = parent_entity(*pse);
	}
}

#else	/* !CONFIG_FAIR_GROUP_SCHED */

static inline struct task_struct *task_of(struct sched_entity *se)
{
	return container_of(se, struct task_struct, se);
}

static inline struct rq *rq_of(struct cfs_rq *cfs_rq)
{
	return container_of(cfs_rq, struct rq, cfs);
}

#define entity_is_task(se)	1

#define for_each_sched_entity(se) \
		for (; se; se = NULL)

static inline struct cfs_rq *task_cfs_rq(struct task_struct *p)
{
	return &task_rq(p)->cfs;
}

static inline struct cfs_rq *cfs_rq_of(struct sched_entity *se)
{
	struct task_struct *p = task_of(se);
	struct rq *rq = task_rq(p);

	return &rq->cfs;
}

/* runqueue "owned" by this group */
static inline struct cfs_rq *group_cfs_rq(struct sched_entity *grp)
{
	return NULL;
}

static inline void list_add_leaf_cfs_rq(struct cfs_rq *cfs_rq)
{
}

static inline void list_del_leaf_cfs_rq(struct cfs_rq *cfs_rq)
{
}

#define for_each_leaf_cfs_rq(rq, cfs_rq) \
		for (cfs_rq = &rq->cfs; cfs_rq; cfs_rq = NULL)

static inline int
is_same_group(struct sched_entity *se, struct sched_entity *pse)
{
	return 1;
}

static inline struct sched_entity *parent_entity(struct sched_entity *se)
{
	return NULL;
}

static inline void
find_matching_se(struct sched_entity **se, struct sched_entity **pse)
{
}

#endif	/* CONFIG_FAIR_GROUP_SCHED */

static __always_inline
void account_cfs_rq_runtime(struct cfs_rq *cfs_rq, unsigned long delta_exec);

/**************************************************************
 * Scheduling class tree data structure manipulation methods:
 */

static inline u64 max_vruntime(u64 min_vruntime, u64 vruntime)
{
	s64 delta = (s64)(vruntime - min_vruntime);
	if (delta > 0)
		min_vruntime = vruntime;

	return min_vruntime;
}

static inline u64 min_vruntime(u64 min_vruntime, u64 vruntime)
{
	s64 delta = (s64)(vruntime - min_vruntime);
	if (delta < 0)
		min_vruntime = vruntime;

	return min_vruntime;
}

static inline int entity_before(struct sched_entity *a,
				struct sched_entity *b)
{
	return (s64)(a->vruntime - b->vruntime) < 0;
}

static void update_min_vruntime(struct cfs_rq *cfs_rq)
{
	u64 vruntime = cfs_rq->min_vruntime;

	if (cfs_rq->curr)
		vruntime = cfs_rq->curr->vruntime;

	if (cfs_rq->rb_leftmost) {
		struct sched_entity *se = rb_entry(cfs_rq->rb_leftmost,
						   struct sched_entity,
						   run_node);

		if (!cfs_rq->curr)
			vruntime = se->vruntime;
		else
			vruntime = min_vruntime(vruntime, se->vruntime);
	}

	cfs_rq->min_vruntime = max_vruntime(cfs_rq->min_vruntime, vruntime);
#ifndef CONFIG_64BIT
	smp_wmb();
	cfs_rq->min_vruntime_copy = cfs_rq->min_vruntime;
#endif
}

/*
 * Enqueue an entity into the rb-tree:
 */
static void __enqueue_entity(struct cfs_rq *cfs_rq, struct sched_entity *se)
{
	struct rb_node **link = &cfs_rq->tasks_timeline.rb_node;
	struct rb_node *parent = NULL;
	struct sched_entity *entry;
	int leftmost = 1;

	/*
	 * Find the right place in the rbtree:
	 */
	while (*link) {
		parent = *link;
		entry = rb_entry(parent, struct sched_entity, run_node);
		/*
		 * We dont care about collisions. Nodes with
		 * the same key stay together.
		 */
		if (entity_before(se, entry)) {
			link = &parent->rb_left;
		} else {
			link = &parent->rb_right;
			leftmost = 0;
		}
	}

	/*
	 * Maintain a cache of leftmost tree entries (it is frequently
	 * used):
	 */
	if (leftmost)
		cfs_rq->rb_leftmost = &se->run_node;

	rb_link_node(&se->run_node, parent, link);
	rb_insert_color(&se->run_node, &cfs_rq->tasks_timeline);
}

static void __dequeue_entity(struct cfs_rq *cfs_rq, struct sched_entity *se)
{
	if (cfs_rq->rb_leftmost == &se->run_node) {
		struct rb_node *next_node;

		next_node = rb_next(&se->run_node);
		cfs_rq->rb_leftmost = next_node;
	}

	rb_erase(&se->run_node, &cfs_rq->tasks_timeline);
}

struct sched_entity *__pick_first_entity(struct cfs_rq *cfs_rq)
{
	struct rb_node *left = cfs_rq->rb_leftmost;

	if (!left)
		return NULL;

	return rb_entry(left, struct sched_entity, run_node);
}

static struct sched_entity *__pick_next_entity(struct sched_entity *se)
{
	struct rb_node *next = rb_next(&se->run_node);

	if (!next)
		return NULL;

	return rb_entry(next, struct sched_entity, run_node);
}

#ifdef CONFIG_SCHED_DEBUG
struct sched_entity *__pick_last_entity(struct cfs_rq *cfs_rq)
{
	struct rb_node *last = rb_last(&cfs_rq->tasks_timeline);

	if (!last)
		return NULL;

	return rb_entry(last, struct sched_entity, run_node);
}

/**************************************************************
 * Scheduling class statistics methods:
 */

int sched_proc_update_handler(struct ctl_table *table, int write,
		void __user *buffer, size_t *lenp,
		loff_t *ppos)
{
	int ret = proc_dointvec_minmax(table, write, buffer, lenp, ppos);
	int factor = get_update_sysctl_factor();

	if (ret || !write)
		return ret;

	sched_nr_latency = DIV_ROUND_UP(sysctl_sched_latency,
					sysctl_sched_min_granularity);

#define WRT_SYSCTL(name) \
	(normalized_sysctl_##name = sysctl_##name / (factor))
	WRT_SYSCTL(sched_min_granularity);
	WRT_SYSCTL(sched_latency);
	WRT_SYSCTL(sched_wakeup_granularity);
#undef WRT_SYSCTL

	return 0;
}
#endif

/*
 * delta /= w
 */
static inline unsigned long
calc_delta_fair(unsigned long delta, struct sched_entity *se)
{
	if (unlikely(se->load.weight != NICE_0_LOAD))
		delta = calc_delta_mine(delta, NICE_0_LOAD, &se->load);

	return delta;
}

/*
 * The idea is to set a period in which each task runs once.
 *
 * When there are too many tasks (sysctl_sched_nr_latency) we have to stretch
 * this period because otherwise the slices get too small.
 *
 * p = (nr <= nl) ? l : l*nr/nl
 */
static u64 __sched_period(unsigned long nr_running)
{
	u64 period = sysctl_sched_latency;
	unsigned long nr_latency = sched_nr_latency;

	if (unlikely(nr_running > nr_latency)) {
		period = sysctl_sched_min_granularity;
		period *= nr_running;
	}

	return period;
}

/*
 * We calculate the wall-time slice from the period by taking a part
 * proportional to the weight.
 *
 * s = p*P[w/rw]
 */
static u64 sched_slice(struct cfs_rq *cfs_rq, struct sched_entity *se)
{
	u64 slice = __sched_period(cfs_rq->nr_running + !se->on_rq);

	for_each_sched_entity(se) {
		struct load_weight *load;
		struct load_weight lw;

		cfs_rq = cfs_rq_of(se);
		load = &cfs_rq->load;

		if (unlikely(!se->on_rq)) {
			lw = cfs_rq->load;

			update_load_add(&lw, se->load.weight);
			load = &lw;
		}
		slice = calc_delta_mine(slice, se->load.weight, load);
	}
	return slice;
}

/*
 * We calculate the vruntime slice of a to be inserted task
 *
 * vs = s/w
 */
static u64 sched_vslice(struct cfs_rq *cfs_rq, struct sched_entity *se)
{
	return calc_delta_fair(sched_slice(cfs_rq, se), se);
}

/*
 * Update the current task's runtime statistics. Skip current tasks that
 * are not in our scheduling class.
 */
static inline void
__update_curr(struct cfs_rq *cfs_rq, struct sched_entity *curr,
	      unsigned long delta_exec)
{
	unsigned long delta_exec_weighted;

	schedstat_set(curr->statistics.exec_max,
		      max((u64)delta_exec, curr->statistics.exec_max));

	curr->sum_exec_runtime += delta_exec;
	schedstat_add(cfs_rq, exec_clock, delta_exec);
	delta_exec_weighted = calc_delta_fair(delta_exec, curr);

	curr->vruntime += delta_exec_weighted;
	update_min_vruntime(cfs_rq);
}

static void update_curr(struct cfs_rq *cfs_rq)
{
	struct sched_entity *curr = cfs_rq->curr;
	u64 now = rq_of(cfs_rq)->clock_task;
	unsigned long delta_exec;

	if (unlikely(!curr))
		return;

	/*
	 * Get the amount of time the current task was running
	 * since the last time we changed load (this cannot
	 * overflow on 32 bits):
	 */
	delta_exec = (unsigned long)(now - curr->exec_start);
	if (!delta_exec)
		return;

	__update_curr(cfs_rq, curr, delta_exec);
	curr->exec_start = now;

	if (entity_is_task(curr)) {
		struct task_struct *curtask = task_of(curr);

		trace_sched_stat_runtime(curtask, delta_exec, curr->vruntime);
		cpuacct_charge(curtask, delta_exec);
		account_group_exec_runtime(curtask, delta_exec);
	}

	account_cfs_rq_runtime(cfs_rq, delta_exec);
}

static inline void
update_stats_wait_start(struct cfs_rq *cfs_rq, struct sched_entity *se)
{
	schedstat_set(se->statistics.wait_start, rq_of(cfs_rq)->clock);
}

/*
 * Task is being enqueued - update stats:
 */
static void update_stats_enqueue(struct cfs_rq *cfs_rq, struct sched_entity *se)
{
	/*
	 * Are we enqueueing a waiting task? (for current tasks
	 * a dequeue/enqueue event is a NOP)
	 */
	if (se != cfs_rq->curr)
		update_stats_wait_start(cfs_rq, se);
}

static void
update_stats_wait_end(struct cfs_rq *cfs_rq, struct sched_entity *se)
{
	schedstat_set(se->statistics.wait_max, max(se->statistics.wait_max,
			rq_of(cfs_rq)->clock - se->statistics.wait_start));
	schedstat_set(se->statistics.wait_count, se->statistics.wait_count + 1);
	schedstat_set(se->statistics.wait_sum, se->statistics.wait_sum +
			rq_of(cfs_rq)->clock - se->statistics.wait_start);
#ifdef CONFIG_SCHEDSTATS
	if (entity_is_task(se)) {
		trace_sched_stat_wait(task_of(se),
			rq_of(cfs_rq)->clock - se->statistics.wait_start);
	}
#endif
	schedstat_set(se->statistics.wait_start, 0);
}

static inline void
update_stats_dequeue(struct cfs_rq *cfs_rq, struct sched_entity *se)
{
	/*
	 * Mark the end of the wait period if dequeueing a
	 * waiting task:
	 */
	if (se != cfs_rq->curr)
		update_stats_wait_end(cfs_rq, se);
}

/*
 * We are picking a new current task - update its stats:
 */
static inline void
update_stats_curr_start(struct cfs_rq *cfs_rq, struct sched_entity *se)
{
	/*
	 * We are starting a new run period:
	 */
	se->exec_start = rq_of(cfs_rq)->clock_task;
}

/**************************************************
 * Scheduling class queueing methods:
 */

static void
account_entity_enqueue(struct cfs_rq *cfs_rq, struct sched_entity *se)
{
	update_load_add(&cfs_rq->load, se->load.weight);
	if (!parent_entity(se))
		update_load_add(&rq_of(cfs_rq)->load, se->load.weight);
#ifdef CONFIG_SMP
	if (entity_is_task(se))
		list_add(&se->group_node, &rq_of(cfs_rq)->cfs_tasks);
#endif
	cfs_rq->nr_running++;
}

static void
account_entity_dequeue(struct cfs_rq *cfs_rq, struct sched_entity *se)
{
	update_load_sub(&cfs_rq->load, se->load.weight);
	if (!parent_entity(se))
		update_load_sub(&rq_of(cfs_rq)->load, se->load.weight);
	if (entity_is_task(se))
		list_del_init(&se->group_node);
	cfs_rq->nr_running--;
}

#ifdef CONFIG_FAIR_GROUP_SCHED
# ifdef CONFIG_SMP
static inline long calc_tg_weight(struct task_group *tg, struct cfs_rq *cfs_rq)
{
	long tg_weight;

	/*
	 * Use this CPU's actual weight instead of the last load_contribution
	 * to gain a more accurate current total weight. See
	 * update_cfs_rq_load_contribution().
	 */
	tg_weight = atomic64_read(&tg->load_avg);
	tg_weight -= cfs_rq->tg_load_contrib;
	tg_weight += cfs_rq->load.weight;

	return tg_weight;
}

static long calc_cfs_shares(struct cfs_rq *cfs_rq, struct task_group *tg)
{
	long tg_weight, load, shares;

	tg_weight = calc_tg_weight(tg, cfs_rq);
	load = cfs_rq->load.weight;

	shares = (tg->shares * load);
	if (tg_weight)
		shares /= tg_weight;

	if (shares < MIN_SHARES)
		shares = MIN_SHARES;
	if (shares > tg->shares)
		shares = tg->shares;

	return shares;
}
# else /* CONFIG_SMP */
static inline long calc_cfs_shares(struct cfs_rq *cfs_rq, struct task_group *tg)
{
	return tg->shares;
}
# endif /* CONFIG_SMP */
static void reweight_entity(struct cfs_rq *cfs_rq, struct sched_entity *se,
			    unsigned long weight)
{
	if (se->on_rq) {
		/* commit outstanding execution time */
		if (cfs_rq->curr == se)
			update_curr(cfs_rq);
		account_entity_dequeue(cfs_rq, se);
	}

	update_load_set(&se->load, weight);

	if (se->on_rq)
		account_entity_enqueue(cfs_rq, se);
}

static inline int throttled_hierarchy(struct cfs_rq *cfs_rq);

static void update_cfs_shares(struct cfs_rq *cfs_rq)
{
	struct task_group *tg;
	struct sched_entity *se;
	long shares;

	tg = cfs_rq->tg;
	se = tg->se[cpu_of(rq_of(cfs_rq))];
	if (!se || throttled_hierarchy(cfs_rq))
		return;
#ifndef CONFIG_SMP
	if (likely(se->load.weight == tg->shares))
		return;
#endif
	shares = calc_cfs_shares(cfs_rq, tg);

	reweight_entity(cfs_rq_of(se), se, shares);
}
#else /* CONFIG_FAIR_GROUP_SCHED */
static inline void update_cfs_shares(struct cfs_rq *cfs_rq)
{
}
#endif /* CONFIG_FAIR_GROUP_SCHED */

/* Only depends on SMP, FAIR_GROUP_SCHED may be removed when useful in lb */
#if defined(CONFIG_SMP) && defined(CONFIG_FAIR_GROUP_SCHED)
/*
 * We choose a half-life close to 1 scheduling period.
 * Note: The tables below are dependent on this value.
 */
#define LOAD_AVG_PERIOD 32
#define LOAD_AVG_MAX 46742 /* maximum possible load avg */
#define LOAD_AVG_MAX_N 516 /* number of full periods it takes to produce max */

/* Precomputed fixed inverse multiplies for multiplication by y^n */
static const u32 runnable_avg_yN_inv[] = {
	0xffffffff, 0xfa83b2db, 0xf5257d15, 0xefe4b99b, 0xeac0c6e7, 0xe5b906e7,
	0xe0ccdeec, 0xdbfbb797, 0xd744fcca, 0xd2a81d91, 0xce248c15, 0xc9b9bd86,
	0xc5672a11, 0xc12c4cca, 0xbd08a39f, 0xb8fbaf47, 0xb504f333, 0xb123f581,
	0xad583eea, 0xa9a15ab4, 0xa5fed6a9, 0xa2704303, 0x9ef53260, 0x9b8d39b9,
	0x9837f051, 0x94f4efa8, 0x91c3d373, 0x8ea4398b, 0x8b95c1e3, 0x88980e80,
	0x85aac367, 0x82cd8698,
};

/* Precomputed \Sum y^k { 1<=k<=n } */
static const u32 runnable_avg_yN_sum[] = {
	    0, 1002, 1982, 2941, 3880, 4798, 5697, 6576, 7437, 8279, 9103,
	 9909,10698,11470,12226,12966,13690,14398,15091,15769,16433,17082,
	17718,18340,18949,19545,20128,20698,21256,21802,22336,22859,23371,
};

/*
 * Approximate:
 *   val * y^n,    where y^32 ~= 0.5 (~1 scheduling period)
 */
static __always_inline u64 decay_load(u64 val, u64 n)
<<<<<<< HEAD
{
	int local_n;
	if (!n)
		return val;
	else if (unlikely(n > LOAD_AVG_PERIOD * 63))
		return 0;

	/* will be 32 bits if that's desirable */
	local_n = n;

	/*
	 * As y^PERIOD = 1/2, we can combine
	 *    y^n = 1/2^(n/PERIOD) * k^(n%PERIOD)
	 * With a look-up table which covers k^n (n<PERIOD)
	 *
	 * To achieve constant time decay_load.
	 */
	if (unlikely(local_n >= LOAD_AVG_PERIOD)) {
		val >>= local_n / LOAD_AVG_PERIOD;
		n %= LOAD_AVG_PERIOD;
	}

	val *= runnable_avg_yN_inv[local_n];
	return SRR(val, 32);
}

/*
 * For updates fully spanning n periods, the contribution to runnable
 * average will be: \Sum 1024*y^n
 *
 * We can compute this reasonably efficiently by combining:
 *   y^PERIOD = 1/2 with precomputed \Sum 1024*y^n {for  n <PERIOD}
 */
static u32 __compute_runnable_contrib(int n)
{
	u32 contrib = 0;

	if (likely(n <= LOAD_AVG_PERIOD))
		return runnable_avg_yN_sum[n];
	else if (unlikely(n >= LOAD_AVG_MAX_N))
		return LOAD_AVG_MAX;

	/* Compute \Sum k^n combining precomputed values for k^i, \Sum k^j */
	do {
		contrib /= 2; /* y^LOAD_AVG_PERIOD = 1/2 */
		contrib += runnable_avg_yN_sum[LOAD_AVG_PERIOD];

		n -= LOAD_AVG_PERIOD;
	} while (n > LOAD_AVG_PERIOD);

	contrib = decay_load(contrib, n);
	return contrib + runnable_avg_yN_sum[n];
}

/* We can represent the historical contribution to runnable average as the
 * coefficients of a geometric series.  To do this we sub-divide our runnable
 * history into segments of approximately 1ms (1024us); label the segment that
 * occurred N-ms ago p_N, with p_0 corresponding to the current period, e.g.
 *
 * [<- 1024us ->|<- 1024us ->|<- 1024us ->| ...
 *      p0            p1           p1
 *     (now)       (~1ms ago)  (~2ms ago)
 *
 * Let u_i denote the fraction of p_i that the entity was runnable.
 *
 * We then designate the fractions u_i as our co-efficients, yielding the
 * following representation of historical load:
 *   u_0 + u_1*y + u_2*y^2 + u_3*y^3 + ...
 *
 * We choose y based on the with of a reasonably scheduling period, fixing:
 *   y^32 = 0.5
 *
 * This means that the contribution to load ~32ms ago (u_32) will be weighted
 * approximately half as much as the contribution to load within the last ms
 * (u_0).
 *
 * When a period "rolls over" and we have new u_0`, multiplying the previous
 * sum again by y is sufficient to update:
 *   load_avg = u_0` + y*(u_0 + u_1*y + u_2*y^2 + ... )
 *            = u_0 + u_1*y + u_2*y^2 + ... [re-labeling u_i --> u_{i+1]
 */
static __always_inline int __update_entity_runnable_avg(u64 now,
							struct sched_avg *sa,
							int runnable,
							int running)
{
	u64 delta, periods;
	u32 runnable_contrib;
	int delta_w, decayed = 0;

	delta = now - sa->last_runnable_update;
	/*
	 * This should only happen when time goes backwards, which it
	 * unfortunately does during sched clock init when we swap over to TSC.
	 */
	if ((s64)delta < 0) {
		sa->last_runnable_update = now;
		return 0;
	}

	/*
	 * Use 1024ns as the unit of measurement since it's a reasonable
	 * approximation of 1us and fast to compute.
	 */
	delta >>= 10;
	if (!delta)
		return 0;
	sa->last_runnable_update = now;

	/* delta_w is the amount already accumulated against our next period */
	delta_w = sa->runnable_avg_period % 1024;
	if (delta + delta_w >= 1024) {
		/* period roll-over */
		decayed = 1;

		/*
		 * Now that we know we're crossing a period boundary, figure
		 * out how much from delta we need to complete the current
		 * period and accrue it.
		 */
		delta_w = 1024 - delta_w;
		if (runnable)
			sa->runnable_avg_sum += delta_w;
		if (running)
			sa->usage_avg_sum += delta_w;
		sa->runnable_avg_period += delta_w;

		delta -= delta_w;

		/* Figure out how many additional periods this update spans */
		periods = delta / 1024;
		delta %= 1024;

		sa->runnable_avg_sum = decay_load(sa->runnable_avg_sum,
						  periods + 1);
		sa->runnable_avg_period = decay_load(sa->runnable_avg_period,
						     periods + 1);
		sa->usage_avg_sum = decay_load(sa->usage_avg_sum, periods + 1);

		/* Efficiently calculate \sum (1..n_period) 1024*y^i */
		runnable_contrib = __compute_runnable_contrib(periods);
		if (runnable)
			sa->runnable_avg_sum += runnable_contrib;
		if (running)
			sa->usage_avg_sum += runnable_contrib;
		sa->runnable_avg_period += runnable_contrib;
	}

	/* Remainder of delta accrued against u_0` */
	if (runnable)
		sa->runnable_avg_sum += delta;
	if (running)
		sa->usage_avg_sum += delta;
	sa->runnable_avg_period += delta;

	return decayed;
}

/* Synchronize an entity's decay with its parentin cfs_rq.*/
static inline u64 __synchronize_entity_decay(struct sched_entity *se)
{
	struct cfs_rq *cfs_rq = cfs_rq_of(se);
	u64 decays = atomic64_read(&cfs_rq->decay_counter);

	decays -= se->avg.decay_count;
	if (!decays)
		return 0;

	se->avg.load_avg_contrib = decay_load(se->avg.load_avg_contrib, decays);
	se->avg.decay_count += decays;

	return decays;
}

#ifdef CONFIG_FAIR_GROUP_SCHED
static inline void __update_cfs_rq_tg_load_contrib(struct cfs_rq *cfs_rq,
						 int force_update)
{
	struct task_group *tg = cfs_rq->tg;
	s64 tg_contrib;

	tg_contrib = cfs_rq->runnable_load_avg + cfs_rq->blocked_load_avg;
	tg_contrib -= cfs_rq->tg_load_contrib;

	if (force_update || abs64(tg_contrib) > cfs_rq->tg_load_contrib / 8) {
		atomic64_add(tg_contrib, &tg->load_avg);
		cfs_rq->tg_load_contrib += tg_contrib;
	}
}

/*
 * Aggregate cfs_rq runnable averages into an equivalent task_group
 * representation for computing load contributions.
 */
static inline void __update_tg_runnable_avg(struct sched_avg *sa,
						  struct cfs_rq *cfs_rq)
{
	struct task_group *tg = cfs_rq->tg;
	long contrib, usage_contrib;

	contrib = div_u64(sa->runnable_avg_sum << 12,
			  sa->runnable_avg_period + 1);
	contrib -= cfs_rq->tg_runnable_contrib;

	usage_contrib = div_u64(sa->usage_avg_sum << 12,
			        sa->runnable_avg_period + 1);
	usage_contrib -= cfs_rq->tg_usage_contrib;

	/*
	 * contrib/usage at this point represent deltas, only update if they
	 * are substantive.
	 */
	if ((abs(contrib) > cfs_rq->tg_runnable_contrib / 64) ||
	    (abs(usage_contrib) > cfs_rq->tg_usage_contrib / 64)) {
		atomic_add(contrib, &tg->runnable_avg);
		cfs_rq->tg_runnable_contrib += contrib;

		atomic_add(usage_contrib, &tg->usage_avg);
		cfs_rq->tg_usage_contrib += usage_contrib;
	}
}

=======
{
	int local_n;
	if (!n)
		return val;
	else if (unlikely(n > LOAD_AVG_PERIOD * 63))
		return 0;

	/* will be 32 bits if that's desirable */
	local_n = n;

	/*
	 * As y^PERIOD = 1/2, we can combine
	 *    y^n = 1/2^(n/PERIOD) * k^(n%PERIOD)
	 * With a look-up table which covers k^n (n<PERIOD)
	 *
	 * To achieve constant time decay_load.
	 */
	if (unlikely(local_n >= LOAD_AVG_PERIOD)) {
		val >>= local_n / LOAD_AVG_PERIOD;
		n %= LOAD_AVG_PERIOD;
	}

	val *= runnable_avg_yN_inv[local_n];
	return SRR(val, 32);
}

/*
 * For updates fully spanning n periods, the contribution to runnable
 * average will be: \Sum 1024*y^n
 *
 * We can compute this reasonably efficiently by combining:
 *   y^PERIOD = 1/2 with precomputed \Sum 1024*y^n {for  n <PERIOD}
 */
static u32 __compute_runnable_contrib(int n)
{
	u32 contrib = 0;

	if (likely(n <= LOAD_AVG_PERIOD))
		return runnable_avg_yN_sum[n];
	else if (unlikely(n >= LOAD_AVG_MAX_N))
		return LOAD_AVG_MAX;

	/* Compute \Sum k^n combining precomputed values for k^i, \Sum k^j */
	do {
		contrib /= 2; /* y^LOAD_AVG_PERIOD = 1/2 */
		contrib += runnable_avg_yN_sum[LOAD_AVG_PERIOD];

		n -= LOAD_AVG_PERIOD;
	} while (n > LOAD_AVG_PERIOD);

	contrib = decay_load(contrib, n);
	return contrib + runnable_avg_yN_sum[n];
}

/* We can represent the historical contribution to runnable average as the
 * coefficients of a geometric series.  To do this we sub-divide our runnable
 * history into segments of approximately 1ms (1024us); label the segment that
 * occurred N-ms ago p_N, with p_0 corresponding to the current period, e.g.
 *
 * [<- 1024us ->|<- 1024us ->|<- 1024us ->| ...
 *      p0            p1           p1
 *     (now)       (~1ms ago)  (~2ms ago)
 *
 * Let u_i denote the fraction of p_i that the entity was runnable.
 *
 * We then designate the fractions u_i as our co-efficients, yielding the
 * following representation of historical load:
 *   u_0 + u_1*y + u_2*y^2 + u_3*y^3 + ...
 *
 * We choose y based on the with of a reasonably scheduling period, fixing:
 *   y^32 = 0.5
 *
 * This means that the contribution to load ~32ms ago (u_32) will be weighted
 * approximately half as much as the contribution to load within the last ms
 * (u_0).
 *
 * When a period "rolls over" and we have new u_0`, multiplying the previous
 * sum again by y is sufficient to update:
 *   load_avg = u_0` + y*(u_0 + u_1*y + u_2*y^2 + ... )
 *            = u_0 + u_1*y + u_2*y^2 + ... [re-labeling u_i --> u_{i+1]
 */
static __always_inline int __update_entity_runnable_avg(u64 now,
							struct sched_avg *sa,
							int runnable,
							int running)
{
	u64 delta, periods;
	u32 runnable_contrib;
	int delta_w, decayed = 0;

	delta = now - sa->last_runnable_update;
	/*
	 * This should only happen when time goes backwards, which it
	 * unfortunately does during sched clock init when we swap over to TSC.
	 */
	if ((s64)delta < 0) {
		sa->last_runnable_update = now;
		return 0;
	}

	/*
	 * Use 1024ns as the unit of measurement since it's a reasonable
	 * approximation of 1us and fast to compute.
	 */
	delta >>= 10;
	if (!delta)
		return 0;
	sa->last_runnable_update = now;

	/* delta_w is the amount already accumulated against our next period */
	delta_w = sa->runnable_avg_period % 1024;
	if (delta + delta_w >= 1024) {
		/* period roll-over */
		decayed = 1;

		/*
		 * Now that we know we're crossing a period boundary, figure
		 * out how much from delta we need to complete the current
		 * period and accrue it.
		 */
		delta_w = 1024 - delta_w;
		if (runnable)
			sa->runnable_avg_sum += delta_w;
		if (running)
			sa->usage_avg_sum += delta_w;
		sa->runnable_avg_period += delta_w;

		delta -= delta_w;

		/* Figure out how many additional periods this update spans */
		periods = delta / 1024;
		delta %= 1024;

		sa->runnable_avg_sum = decay_load(sa->runnable_avg_sum,
						  periods + 1);
		sa->runnable_avg_period = decay_load(sa->runnable_avg_period,
						     periods + 1);
		sa->usage_avg_sum = decay_load(sa->usage_avg_sum, periods + 1);

		/* Efficiently calculate \sum (1..n_period) 1024*y^i */
		runnable_contrib = __compute_runnable_contrib(periods);
		if (runnable)
			sa->runnable_avg_sum += runnable_contrib;
		if (running)
			sa->usage_avg_sum += runnable_contrib;
		sa->runnable_avg_period += runnable_contrib;
	}

	/* Remainder of delta accrued against u_0` */
	if (runnable)
		sa->runnable_avg_sum += delta;
	if (running)
		sa->usage_avg_sum += delta;
	sa->runnable_avg_period += delta;

	return decayed;
}

/* Synchronize an entity's decay with its parentin cfs_rq.*/
static inline u64 __synchronize_entity_decay(struct sched_entity *se)
{
       struct cfs_rq *cfs_rq = cfs_rq_of(se);
       u64 decays = atomic64_read(&cfs_rq->decay_counter);

       decays -= se->avg.decay_count;
       if (!decays)
               return 0;

       se->avg.load_avg_contrib = decay_load(se->avg.load_avg_contrib, decays);
       se->avg.decay_count += decays;

       return decays;
}

#ifdef CONFIG_FAIR_GROUP_SCHED
static inline void __update_cfs_rq_tg_load_contrib(struct cfs_rq *cfs_rq,
						 int force_update)
{
	struct task_group *tg = cfs_rq->tg;
	s64 tg_contrib;

	tg_contrib = cfs_rq->runnable_load_avg + cfs_rq->blocked_load_avg;
	tg_contrib -= cfs_rq->tg_load_contrib;

	if (force_update || abs64(tg_contrib) > cfs_rq->tg_load_contrib / 8) {
		atomic64_add(tg_contrib, &tg->load_avg);
		cfs_rq->tg_load_contrib += tg_contrib;
	}
}

/*
 * Aggregate cfs_rq runnable averages into an equivalent task_group
 * representation for computing load contributions.
 */
static inline void __update_tg_runnable_avg(struct sched_avg *sa,
						  struct cfs_rq *cfs_rq)
{
	struct task_group *tg = cfs_rq->tg;
	long contrib, usage_contrib;

	contrib = div_u64(sa->runnable_avg_sum << 12,
			  sa->runnable_avg_period + 1);
	contrib -= cfs_rq->tg_runnable_contrib;

	usage_contrib = div_u64(sa->usage_avg_sum << 12,
			        sa->runnable_avg_period + 1);
	usage_contrib -= cfs_rq->tg_usage_contrib;

	/*
	 * contrib/usage at this point represent deltas, only update if they
	 * are substantive.
	 */
	if ((abs(contrib) > cfs_rq->tg_runnable_contrib / 64) ||
	    (abs(usage_contrib) > cfs_rq->tg_usage_contrib / 64)) {
		atomic_add(contrib, &tg->runnable_avg);
		cfs_rq->tg_runnable_contrib += contrib;

		atomic_add(usage_contrib, &tg->usage_avg);
		cfs_rq->tg_usage_contrib += usage_contrib;
	}
}

>>>>>>> 6923359c
static inline void __update_group_entity_contrib(struct sched_entity *se)
{
	struct cfs_rq *cfs_rq = group_cfs_rq(se);
	struct task_group *tg = cfs_rq->tg;
	int runnable_avg;

	u64 contrib;

	contrib = cfs_rq->tg_load_contrib * tg->shares;
	se->avg.load_avg_contrib = div64_u64(contrib,
					     atomic64_read(&tg->load_avg) + 1);

	/*
	 * Unlike a task-entity, a group entity may be using >=1 cpu globally.
	 * However, in the case that it's using <1 cpu we need to form a
	 * correction term so that we contribute the same load as a task of
	 * equal weight. (Global runnable time is taken as a fraction over
	 * 2^12.)
	 */
	runnable_avg = atomic_read(&tg->runnable_avg);
	if (runnable_avg < (1<<12)) {
		se->avg.load_avg_contrib *= runnable_avg;
		se->avg.load_avg_contrib /= (1<<12);
	}
}
#else
static inline void __update_cfs_rq_tg_load_contrib(struct cfs_rq *cfs_rq,
						 int force_update) {}
static inline void __update_tg_runnable_avg(struct sched_avg *sa,
						  struct cfs_rq *cfs_rq) {}
static inline void __update_group_entity_contrib(struct sched_entity *se) {}
#endif

static inline void __update_task_entity_contrib(struct sched_entity *se)
{
	u32 contrib;

	/* avoid overflowing a 32-bit type w/ SCHED_LOAD_SCALE */
	contrib = se->avg.runnable_avg_sum * scale_load_down(se->load.weight);
	contrib /= (se->avg.runnable_avg_period + 1);
	se->avg.load_avg_contrib = scale_load(contrib);
	trace_sched_task_load_contrib(task_of(se), se->avg.load_avg_contrib);
	contrib = se->avg.runnable_avg_sum * scale_load_down(1024);
	contrib /= (se->avg.runnable_avg_period + 1);
	se->avg.load_avg_ratio = scale_load(contrib);
	trace_sched_task_runnable_ratio(task_of(se), se->avg.load_avg_ratio);
	contrib = se->avg.usage_avg_sum * scale_load_down(1024);
	contrib /= (se->avg.runnable_avg_period + 1);
	trace_sched_task_usage_ratio(task_of(se), scale_load(contrib));
}

/* Compute the current contribution to load_avg by se, return any delta */
static long __update_entity_load_avg_contrib(struct sched_entity *se)
{
	long old_contrib = se->avg.load_avg_contrib;

	if (entity_is_task(se)) {
		__update_task_entity_contrib(se);
	} else {
		__update_tg_runnable_avg(&se->avg, group_cfs_rq(se));
		__update_group_entity_contrib(se);
	}

	return se->avg.load_avg_contrib - old_contrib;
}

static inline void subtract_blocked_load_contrib(struct cfs_rq *cfs_rq,
                                                long load_contrib)
{
<<<<<<< HEAD
	if (likely(load_contrib < cfs_rq->blocked_load_avg))
		cfs_rq->blocked_load_avg -= load_contrib;
	else
		cfs_rq->blocked_load_avg = 0;
=======
       if (likely(load_contrib < cfs_rq->blocked_load_avg))
               cfs_rq->blocked_load_avg -= load_contrib;
       else
               cfs_rq->blocked_load_avg = 0;
>>>>>>> 6923359c
}

static inline u64 cfs_rq_clock_task(struct cfs_rq *cfs_rq);

/* Update a sched_entity's runnable average */
static inline void update_entity_load_avg(struct sched_entity *se,
                                         int update_cfs_rq)
{
	struct cfs_rq *cfs_rq = cfs_rq_of(se);
	long contrib_delta;
	u64 now;

	/*
	 * For a group entity we need to use their owned cfs_rq_clock_task() in
	 * case they are the parent of a throttled hierarchy.
	 */
	if (entity_is_task(se))
		now = cfs_rq_clock_task(cfs_rq);
	else
		now = cfs_rq_clock_task(group_cfs_rq(se));

	if (!__update_entity_runnable_avg(now, &se->avg, se->on_rq,
					  cfs_rq->curr == se))
		return;

	contrib_delta = __update_entity_load_avg_contrib(se);

	if (!update_cfs_rq)
		return;

	if (se->on_rq)
		cfs_rq->runnable_load_avg += contrib_delta;
	else
		subtract_blocked_load_contrib(cfs_rq, -contrib_delta);
}

/*
 * Decay the load contributed by all blocked children and account this so that
 * they their contribution may appropriately discounted when they wake up.
 */
static void update_cfs_rq_blocked_load(struct cfs_rq *cfs_rq, int force_update)
{
	u64 now = cfs_rq_clock_task(cfs_rq) >> 20;
	u64 decays;

	decays = now - cfs_rq->last_decay;
	if (!decays && !force_update)
		return;

	if (atomic64_read(&cfs_rq->removed_load)) {
		u64 removed_load = atomic64_xchg(&cfs_rq->removed_load, 0);
		subtract_blocked_load_contrib(cfs_rq, removed_load);
	}

	if (decays) {
		cfs_rq->blocked_load_avg = decay_load(cfs_rq->blocked_load_avg,
						      decays);
		atomic64_add(decays, &cfs_rq->decay_counter);
		cfs_rq->last_decay = now;
	}

	__update_cfs_rq_tg_load_contrib(cfs_rq, force_update);
	update_cfs_shares(cfs_rq);
}

static inline void update_rq_runnable_avg(struct rq *rq, int runnable)
{
	u32 contrib;
	__update_entity_runnable_avg(rq->clock_task, &rq->avg, runnable,
				     runnable);
	__update_tg_runnable_avg(&rq->avg, &rq->cfs);
	contrib = rq->avg.runnable_avg_sum * scale_load_down(1024);
	contrib /= (rq->avg.runnable_avg_period + 1);
	trace_sched_rq_runnable_ratio(cpu_of(rq), scale_load(contrib));
	trace_sched_rq_runnable_load(cpu_of(rq), rq->cfs.runnable_load_avg);
}

/* Add the load generated by se into cfs_rq's child load-average */
static inline void enqueue_entity_load_avg(struct cfs_rq *cfs_rq,
<<<<<<< HEAD
                                                 struct sched_entity *se,
                                                 int wakeup)
=======
						  struct sched_entity *se,
						  int wakeup)
>>>>>>> 6923359c
{
	/*
	 * We track migrations using entity decay_count <= 0, on a wake-up
	 * migration we use a negative decay count to track the remote decays
	 * accumulated while sleeping.
	 */
	if (unlikely(se->avg.decay_count <= 0)) {
		se->avg.last_runnable_update = rq_of(cfs_rq)->clock_task;
		if (se->avg.decay_count) {
			/*
			 * In a wake-up migration we have to approximate the
			 * time sleeping.  This is because we can't synchronize
			 * clock_task between the two cpus, and it is not
			 * guaranteed to be read-safe.  Instead, we can
			 * approximate this using our carried decays, which are
			 * explicitly atomically readable.
			 */
			se->avg.last_runnable_update -= (-se->avg.decay_count)
							<< 20;
			update_entity_load_avg(se, 0);
		}
		se->avg.decay_count = atomic64_read(&cfs_rq->decay_counter);
		wakeup = 0;
	} else {
		__synchronize_entity_decay(se);
	}

	/* migrated tasks did not contribute to our blocked load */
	if (wakeup) {
		subtract_blocked_load_contrib(cfs_rq, se->avg.load_avg_contrib);
		update_entity_load_avg(se, 0);
	}

	cfs_rq->runnable_load_avg += se->avg.load_avg_contrib;
	/* we force update consideration on load-balancer moves */
	update_cfs_rq_blocked_load(cfs_rq, !wakeup);
}

/*
 * Remove se's load from this cfs_rq child load-average, if the entity is
 * transitioning to a blocked state we track its projected decay using
 * blocked_load_avg.
 */
static inline void dequeue_entity_load_avg(struct cfs_rq *cfs_rq,
<<<<<<< HEAD
						struct sched_entity *se,
						int sleep)
=======
						  struct sched_entity *se,
						  int sleep)
>>>>>>> 6923359c
{
	update_entity_load_avg(se, 1);
	/* we force update consideration on load-balancer moves */
	update_cfs_rq_blocked_load(cfs_rq, !sleep);

	cfs_rq->runnable_load_avg -= se->avg.load_avg_contrib;
	if (sleep) {
		cfs_rq->blocked_load_avg += se->avg.load_avg_contrib;
		se->avg.decay_count = atomic64_read(&cfs_rq->decay_counter);
	} else {
		se->avg.decay_count = 0;
	}
}
#else
static inline void update_entity_load_avg(struct sched_entity *se,
<<<<<<< HEAD
                                         int update_cfs_rq) {}
static inline void update_rq_runnable_avg(struct rq *rq, int runnable) {}
static inline void enqueue_entity_load_avg(struct cfs_rq *cfs_rq,
                                          struct sched_entity *se,
                                          int wakeup) {}
static inline void dequeue_entity_load_avg(struct cfs_rq *cfs_rq,
                                          struct sched_entity *se,
                                          int sleep) {}
static inline void update_cfs_rq_blocked_load(struct cfs_rq *cfs_rq,
					      int force_update) {}
=======
					  int update_cfs_rq) {}
static inline void update_rq_runnable_avg(struct rq *rq, int runnable) {}
static inline void enqueue_entity_load_avg(struct cfs_rq *cfs_rq,
					  struct sched_entity *se,
					  int wakeup) {}
static inline void dequeue_entity_load_avg(struct cfs_rq *cfs_rq,
					  struct sched_entity *se,
					  int sleep) {}
static inline void update_cfs_rq_blocked_load(struct cfs_rq *cfs_rq,
					     int force_update) {}
>>>>>>> 6923359c
#endif

static void enqueue_sleeper(struct cfs_rq *cfs_rq, struct sched_entity *se)
{
#ifdef CONFIG_SCHEDSTATS
	struct task_struct *tsk = NULL;

	if (entity_is_task(se))
		tsk = task_of(se);

	if (se->statistics.sleep_start) {
		u64 delta = rq_of(cfs_rq)->clock - se->statistics.sleep_start;

		if ((s64)delta < 0)
			delta = 0;

		if (unlikely(delta > se->statistics.sleep_max))
			se->statistics.sleep_max = delta;

		se->statistics.sleep_start = 0;
		se->statistics.sum_sleep_runtime += delta;

		if (tsk) {
			account_scheduler_latency(tsk, delta >> 10, 1);
			trace_sched_stat_sleep(tsk, delta);
		}
	}
	if (se->statistics.block_start) {
		u64 delta = rq_of(cfs_rq)->clock - se->statistics.block_start;

		if ((s64)delta < 0)
			delta = 0;

		if (unlikely(delta > se->statistics.block_max))
			se->statistics.block_max = delta;

		se->statistics.block_start = 0;
		se->statistics.sum_sleep_runtime += delta;

		if (tsk) {
			if (tsk->in_iowait) {
				se->statistics.iowait_sum += delta;
				se->statistics.iowait_count++;
				trace_sched_stat_iowait(tsk, delta);
			}

			trace_sched_stat_blocked(tsk, delta);

			/*
			 * Blocking time is in units of nanosecs, so shift by
			 * 20 to get a milliseconds-range estimation of the
			 * amount of time that the task spent sleeping:
			 */
			if (unlikely(prof_on == SLEEP_PROFILING)) {
				profile_hits(SLEEP_PROFILING,
						(void *)get_wchan(tsk),
						delta >> 20);
			}
			account_scheduler_latency(tsk, delta >> 10, 0);
		}
	}
#endif
}

static void check_spread(struct cfs_rq *cfs_rq, struct sched_entity *se)
{
#ifdef CONFIG_SCHED_DEBUG
	s64 d = se->vruntime - cfs_rq->min_vruntime;

	if (d < 0)
		d = -d;

	if (d > 3*sysctl_sched_latency)
		schedstat_inc(cfs_rq, nr_spread_over);
#endif
}

static void
place_entity(struct cfs_rq *cfs_rq, struct sched_entity *se, int initial)
{
	u64 vruntime = cfs_rq->min_vruntime;

	/*
	 * The 'current' period is already promised to the current tasks,
	 * however the extra weight of the new task will slow them down a
	 * little, place the new task so that it fits in the slot that
	 * stays open at the end.
	 */
	if (initial && sched_feat(START_DEBIT))
		vruntime += sched_vslice(cfs_rq, se);

	/* sleeps up to a single latency don't count. */
	if (!initial) {
		unsigned long thresh = sysctl_sched_latency;

		/*
		 * Halve their sleep time's effect, to allow
		 * for a gentler effect of sleepers:
		 */
		if (sched_feat(GENTLE_FAIR_SLEEPERS))
			thresh >>= 1;

		vruntime -= thresh;
	}

	/* ensure we never gain time by being placed backwards. */
	vruntime = max_vruntime(se->vruntime, vruntime);

	se->vruntime = vruntime;
}

static void check_enqueue_throttle(struct cfs_rq *cfs_rq);

static void
enqueue_entity(struct cfs_rq *cfs_rq, struct sched_entity *se, int flags)
{
	/*
	 * Update the normalized vruntime before updating min_vruntime
	 * through callig update_curr().
	 */
	if (!(flags & ENQUEUE_WAKEUP) || (flags & ENQUEUE_WAKING))
		se->vruntime += cfs_rq->min_vruntime;

	/*
	 * Update run-time statistics of the 'current'.
	 */
	update_curr(cfs_rq);
	account_entity_enqueue(cfs_rq, se);
	enqueue_entity_load_avg(cfs_rq, se, flags & ENQUEUE_WAKEUP);

	if (flags & ENQUEUE_WAKEUP) {
		place_entity(cfs_rq, se, 0);
		enqueue_sleeper(cfs_rq, se);
	}

	update_stats_enqueue(cfs_rq, se);
	check_spread(cfs_rq, se);
	if (se != cfs_rq->curr)
		__enqueue_entity(cfs_rq, se);
	se->on_rq = 1;

	if (cfs_rq->nr_running == 1) {
		list_add_leaf_cfs_rq(cfs_rq);
		check_enqueue_throttle(cfs_rq);
	}
}

static void __clear_buddies_last(struct sched_entity *se)
{
	for_each_sched_entity(se) {
		struct cfs_rq *cfs_rq = cfs_rq_of(se);
		if (cfs_rq->last == se)
			cfs_rq->last = NULL;
		else
			break;
	}
}

static void __clear_buddies_next(struct sched_entity *se)
{
	for_each_sched_entity(se) {
		struct cfs_rq *cfs_rq = cfs_rq_of(se);
		if (cfs_rq->next == se)
			cfs_rq->next = NULL;
		else
			break;
	}
}

static void __clear_buddies_skip(struct sched_entity *se)
{
	for_each_sched_entity(se) {
		struct cfs_rq *cfs_rq = cfs_rq_of(se);
		if (cfs_rq->skip == se)
			cfs_rq->skip = NULL;
		else
			break;
	}
}

static void clear_buddies(struct cfs_rq *cfs_rq, struct sched_entity *se)
{
	if (cfs_rq->last == se)
		__clear_buddies_last(se);

	if (cfs_rq->next == se)
		__clear_buddies_next(se);

	if (cfs_rq->skip == se)
		__clear_buddies_skip(se);
}

static __always_inline void return_cfs_rq_runtime(struct cfs_rq *cfs_rq);

static void
dequeue_entity(struct cfs_rq *cfs_rq, struct sched_entity *se, int flags)
{
	/*
	 * Update run-time statistics of the 'current'.
	 */
	update_curr(cfs_rq);

	update_stats_dequeue(cfs_rq, se);
	if (flags & DEQUEUE_SLEEP) {
#ifdef CONFIG_SCHEDSTATS
		if (entity_is_task(se)) {
			struct task_struct *tsk = task_of(se);

			if (tsk->state & TASK_INTERRUPTIBLE)
				se->statistics.sleep_start = rq_of(cfs_rq)->clock;
			if (tsk->state & TASK_UNINTERRUPTIBLE)
				se->statistics.block_start = rq_of(cfs_rq)->clock;
		}
#endif
	}

	clear_buddies(cfs_rq, se);

	if (se != cfs_rq->curr)
		__dequeue_entity(cfs_rq, se);
	account_entity_dequeue(cfs_rq, se);
	dequeue_entity_load_avg(cfs_rq, se, flags & DEQUEUE_SLEEP);

	/*
	 * Normalize the entity after updating the min_vruntime because the
	 * update can refer to the ->curr item and we need to reflect this
	 * movement in our normalized position.
	 */
	if (!(flags & DEQUEUE_SLEEP))
		se->vruntime -= cfs_rq->min_vruntime;

	/* return excess runtime on last dequeue */
	return_cfs_rq_runtime(cfs_rq);

	update_min_vruntime(cfs_rq);
	se->on_rq = 0;
}

/*
 * Preempt the current task with a newly woken task if needed:
 */
static void
check_preempt_tick(struct cfs_rq *cfs_rq, struct sched_entity *curr)
{
	unsigned long ideal_runtime, delta_exec;
	struct sched_entity *se;
	s64 delta;

	ideal_runtime = sched_slice(cfs_rq, curr);
	delta_exec = curr->sum_exec_runtime - curr->prev_sum_exec_runtime;
	if (delta_exec > ideal_runtime) {
		resched_task(rq_of(cfs_rq)->curr);
		/*
		 * The current task ran long enough, ensure it doesn't get
		 * re-elected due to buddy favours.
		 */
		clear_buddies(cfs_rq, curr);
		return;
	}

	/*
	 * Ensure that a task that missed wakeup preemption by a
	 * narrow margin doesn't have to wait for a full slice.
	 * This also mitigates buddy induced latencies under load.
	 */
	if (delta_exec < sysctl_sched_min_granularity)
		return;

	se = __pick_first_entity(cfs_rq);
	delta = curr->vruntime - se->vruntime;

	if (delta < 0)
		return;

	if (delta > ideal_runtime)
		resched_task(rq_of(cfs_rq)->curr);
}

static void
set_next_entity(struct cfs_rq *cfs_rq, struct sched_entity *se)
{
	/* 'current' is not kept within the tree. */
	if (se->on_rq) {
		/*
		 * Any task has to be enqueued before it get to execute on
		 * a CPU. So account for the time it spent waiting on the
		 * runqueue.
		 */
		update_stats_wait_end(cfs_rq, se);
		__dequeue_entity(cfs_rq, se);
		update_entity_load_avg(se, 1);
	}

	update_stats_curr_start(cfs_rq, se);
	cfs_rq->curr = se;
#ifdef CONFIG_SCHEDSTATS
	/*
	 * Track our maximum slice length, if the CPU's load is at
	 * least twice that of our own weight (i.e. dont track it
	 * when there are only lesser-weight tasks around):
	 */
	if (rq_of(cfs_rq)->load.weight >= 2*se->load.weight) {
		se->statistics.slice_max = max(se->statistics.slice_max,
			se->sum_exec_runtime - se->prev_sum_exec_runtime);
	}
#endif
	se->prev_sum_exec_runtime = se->sum_exec_runtime;
}

static int
wakeup_preempt_entity(struct sched_entity *curr, struct sched_entity *se);

/*
 * Pick the next process, keeping these things in mind, in this order:
 * 1) keep things fair between processes/task groups
 * 2) pick the "next" process, since someone really wants that to run
 * 3) pick the "last" process, for cache locality
 * 4) do not run the "skip" process, if something else is available
 */
static struct sched_entity *pick_next_entity(struct cfs_rq *cfs_rq)
{
	struct sched_entity *se = __pick_first_entity(cfs_rq);
	struct sched_entity *left = se;

	/*
	 * Avoid running the skip buddy, if running something else can
	 * be done without getting too unfair.
	 */
	if (cfs_rq->skip == se) {
		struct sched_entity *second = __pick_next_entity(se);
		if (second && wakeup_preempt_entity(second, left) < 1)
			se = second;
	}

	/*
	 * Prefer last buddy, try to return the CPU to a preempted task.
	 */
	if (cfs_rq->last && wakeup_preempt_entity(cfs_rq->last, left) < 1)
		se = cfs_rq->last;

	/*
	 * Someone really wants this to run. If it's not unfair, run it.
	 */
	if (cfs_rq->next && wakeup_preempt_entity(cfs_rq->next, left) < 1)
		se = cfs_rq->next;

	clear_buddies(cfs_rq, se);

	return se;
}

static void check_cfs_rq_runtime(struct cfs_rq *cfs_rq);

static void put_prev_entity(struct cfs_rq *cfs_rq, struct sched_entity *prev)
{
	/*
	 * If still on the runqueue then deactivate_task()
	 * was not called and update_curr() has to be done:
	 */
	if (prev->on_rq)
		update_curr(cfs_rq);

	/* throttle cfs_rqs exceeding runtime */
	check_cfs_rq_runtime(cfs_rq);

	check_spread(cfs_rq, prev);
	if (prev->on_rq) {
		update_stats_wait_start(cfs_rq, prev);
		/* Put 'current' back into the tree. */
		__enqueue_entity(cfs_rq, prev);
		/* in !on_rq case, update occurred at dequeue */
		update_entity_load_avg(prev, 1);
	}
	cfs_rq->curr = NULL;
}

static void
entity_tick(struct cfs_rq *cfs_rq, struct sched_entity *curr, int queued)
{
	/*
	 * Update run-time statistics of the 'current'.
	 */
	update_curr(cfs_rq);

	/*
	 * Ensure that runnable average is periodically updated.
	 */
	update_entity_load_avg(curr, 1);
	update_cfs_rq_blocked_load(cfs_rq, 1);

#ifdef CONFIG_SCHED_HRTICK
	/*
	 * queued ticks are scheduled to match the slice, so don't bother
	 * validating it and just reschedule.
	 */
	if (queued) {
		resched_task(rq_of(cfs_rq)->curr);
		return;
	}
	/*
	 * don't let the period tick interfere with the hrtick preemption
	 */
	if (!sched_feat(DOUBLE_TICK) &&
			hrtimer_active(&rq_of(cfs_rq)->hrtick_timer))
		return;
#endif

	if (cfs_rq->nr_running > 1)
		check_preempt_tick(cfs_rq, curr);
}


/**************************************************
 * CFS bandwidth control machinery
 */

#ifdef CONFIG_CFS_BANDWIDTH

#ifdef HAVE_JUMP_LABEL
static struct static_key __cfs_bandwidth_used;

static inline bool cfs_bandwidth_used(void)
{
	return static_key_false(&__cfs_bandwidth_used);
}

void account_cfs_bandwidth_used(int enabled, int was_enabled)
{
	/* only need to count groups transitioning between enabled/!enabled */
	if (enabled && !was_enabled)
		static_key_slow_inc(&__cfs_bandwidth_used);
	else if (!enabled && was_enabled)
		static_key_slow_dec(&__cfs_bandwidth_used);
}
#else /* HAVE_JUMP_LABEL */
static bool cfs_bandwidth_used(void)
{
	return true;
}

void account_cfs_bandwidth_used(int enabled, int was_enabled) {}
#endif /* HAVE_JUMP_LABEL */

/*
 * default period for cfs group bandwidth.
 * default: 0.1s, units: nanoseconds
 */
static inline u64 default_cfs_period(void)
{
	return 100000000ULL;
}

static inline u64 sched_cfs_bandwidth_slice(void)
{
	return (u64)sysctl_sched_cfs_bandwidth_slice * NSEC_PER_USEC;
}

/*
 * Replenish runtime according to assigned quota and update expiration time.
 * We use sched_clock_cpu directly instead of rq->clock to avoid adding
 * additional synchronization around rq->lock.
 *
 * requires cfs_b->lock
 */
void __refill_cfs_bandwidth_runtime(struct cfs_bandwidth *cfs_b)
{
	u64 now;

	if (cfs_b->quota == RUNTIME_INF)
		return;

	now = sched_clock_cpu(smp_processor_id());
	cfs_b->runtime = cfs_b->quota;
	cfs_b->runtime_expires = now + ktime_to_ns(cfs_b->period);
}

static inline struct cfs_bandwidth *tg_cfs_bandwidth(struct task_group *tg)
{
	return &tg->cfs_bandwidth;
}

/* rq->task_clock normalized against any time this cfs_rq has spent throttled */
static inline u64 cfs_rq_clock_task(struct cfs_rq *cfs_rq)
{
	if (unlikely(cfs_rq->throttle_count))
		return cfs_rq->throttled_clock_task;

	return rq_of(cfs_rq)->clock_task - cfs_rq->throttled_clock_task_time;
}

/* returns 0 on failure to allocate runtime */
static int assign_cfs_rq_runtime(struct cfs_rq *cfs_rq)
{
	struct task_group *tg = cfs_rq->tg;
	struct cfs_bandwidth *cfs_b = tg_cfs_bandwidth(tg);
	u64 amount = 0, min_amount, expires;

	/* note: this is a positive sum as runtime_remaining <= 0 */
	min_amount = sched_cfs_bandwidth_slice() - cfs_rq->runtime_remaining;

	raw_spin_lock(&cfs_b->lock);
	if (cfs_b->quota == RUNTIME_INF)
		amount = min_amount;
	else {
		/*
		 * If the bandwidth pool has become inactive, then at least one
		 * period must have elapsed since the last consumption.
		 * Refresh the global state and ensure bandwidth timer becomes
		 * active.
		 */
		if (!cfs_b->timer_active) {
			__refill_cfs_bandwidth_runtime(cfs_b);
			__start_cfs_bandwidth(cfs_b);
		}

		if (cfs_b->runtime > 0) {
			amount = min(cfs_b->runtime, min_amount);
			cfs_b->runtime -= amount;
			cfs_b->idle = 0;
		}
	}
	expires = cfs_b->runtime_expires;
	raw_spin_unlock(&cfs_b->lock);

	cfs_rq->runtime_remaining += amount;
	/*
	 * we may have advanced our local expiration to account for allowed
	 * spread between our sched_clock and the one on which runtime was
	 * issued.
	 */
	if ((s64)(expires - cfs_rq->runtime_expires) > 0)
		cfs_rq->runtime_expires = expires;

	return cfs_rq->runtime_remaining > 0;
}

/*
 * Note: This depends on the synchronization provided by sched_clock and the
 * fact that rq->clock snapshots this value.
 */
static void expire_cfs_rq_runtime(struct cfs_rq *cfs_rq)
{
	struct cfs_bandwidth *cfs_b = tg_cfs_bandwidth(cfs_rq->tg);
	struct rq *rq = rq_of(cfs_rq);

	/* if the deadline is ahead of our clock, nothing to do */
	if (likely((s64)(rq->clock - cfs_rq->runtime_expires) < 0))
		return;

	if (cfs_rq->runtime_remaining < 0)
		return;

	/*
	 * If the local deadline has passed we have to consider the
	 * possibility that our sched_clock is 'fast' and the global deadline
	 * has not truly expired.
	 *
	 * Fortunately we can check determine whether this the case by checking
	 * whether the global deadline has advanced.
	 */

	if ((s64)(cfs_rq->runtime_expires - cfs_b->runtime_expires) >= 0) {
		/* extend local deadline, drift is bounded above by 2 ticks */
		cfs_rq->runtime_expires += TICK_NSEC;
	} else {
		/* global deadline is ahead, expiration has passed */
		cfs_rq->runtime_remaining = 0;
	}
}

static void __account_cfs_rq_runtime(struct cfs_rq *cfs_rq,
				     unsigned long delta_exec)
{
	/* dock delta_exec before expiring quota (as it could span periods) */
	cfs_rq->runtime_remaining -= delta_exec;
	expire_cfs_rq_runtime(cfs_rq);

	if (likely(cfs_rq->runtime_remaining > 0))
		return;

	/*
	 * if we're unable to extend our runtime we resched so that the active
	 * hierarchy can be throttled
	 */
	if (!assign_cfs_rq_runtime(cfs_rq) && likely(cfs_rq->curr))
		resched_task(rq_of(cfs_rq)->curr);
}

static __always_inline
void account_cfs_rq_runtime(struct cfs_rq *cfs_rq, unsigned long delta_exec)
{
	if (!cfs_bandwidth_used() || !cfs_rq->runtime_enabled)
		return;

	__account_cfs_rq_runtime(cfs_rq, delta_exec);
}

static inline int cfs_rq_throttled(struct cfs_rq *cfs_rq)
{
	return cfs_bandwidth_used() && cfs_rq->throttled;
}

/* check whether cfs_rq, or any parent, is throttled */
static inline int throttled_hierarchy(struct cfs_rq *cfs_rq)
{
	return cfs_bandwidth_used() && cfs_rq->throttle_count;
}

/*
 * Ensure that neither of the group entities corresponding to src_cpu or
 * dest_cpu are members of a throttled hierarchy when performing group
 * load-balance operations.
 */
static inline int throttled_lb_pair(struct task_group *tg,
				    int src_cpu, int dest_cpu)
{
	struct cfs_rq *src_cfs_rq, *dest_cfs_rq;

	src_cfs_rq = tg->cfs_rq[src_cpu];
	dest_cfs_rq = tg->cfs_rq[dest_cpu];

	return throttled_hierarchy(src_cfs_rq) ||
	       throttled_hierarchy(dest_cfs_rq);
}

/* updated child weight may affect parent so we have to do this bottom up */
static int tg_unthrottle_up(struct task_group *tg, void *data)
{
	struct rq *rq = data;
	struct cfs_rq *cfs_rq = tg->cfs_rq[cpu_of(rq)];

	cfs_rq->throttle_count--;
#ifdef CONFIG_SMP
	if (!cfs_rq->throttle_count) {
		/* adjust cfs_rq_clock_task() */
		cfs_rq->throttled_clock_task_time += rq->clock_task -
					     cfs_rq->throttled_clock_task;
	}
#endif

	return 0;
}

static int tg_throttle_down(struct task_group *tg, void *data)
{
	struct rq *rq = data;
	struct cfs_rq *cfs_rq = tg->cfs_rq[cpu_of(rq)];

	/* group is entering throttled state, stop time */
	if (!cfs_rq->throttle_count)
		cfs_rq->throttled_clock_task = rq->clock_task;
	cfs_rq->throttle_count++;

	return 0;
}

static void throttle_cfs_rq(struct cfs_rq *cfs_rq)
{
	struct rq *rq = rq_of(cfs_rq);
	struct cfs_bandwidth *cfs_b = tg_cfs_bandwidth(cfs_rq->tg);
	struct sched_entity *se;
	long task_delta, dequeue = 1;

	se = cfs_rq->tg->se[cpu_of(rq_of(cfs_rq))];

	/* freeze hierarchy runnable averages while throttled */
	rcu_read_lock();
	walk_tg_tree_from(cfs_rq->tg, tg_throttle_down, tg_nop, (void *)rq);
	rcu_read_unlock();

	task_delta = cfs_rq->h_nr_running;
	for_each_sched_entity(se) {
		struct cfs_rq *qcfs_rq = cfs_rq_of(se);
		/* throttled entity or throttle-on-deactivate */
		if (!se->on_rq)
			break;

		if (dequeue)
			dequeue_entity(qcfs_rq, se, DEQUEUE_SLEEP);
		qcfs_rq->h_nr_running -= task_delta;

		if (qcfs_rq->load.weight)
			dequeue = 0;
	}

	if (!se)
		rq->nr_running -= task_delta;

	cfs_rq->throttled = 1;
	cfs_rq->throttled_clock = rq->clock;
	raw_spin_lock(&cfs_b->lock);
	list_add_tail_rcu(&cfs_rq->throttled_list, &cfs_b->throttled_cfs_rq);
	raw_spin_unlock(&cfs_b->lock);
}

void unthrottle_cfs_rq(struct cfs_rq *cfs_rq)
{
	struct rq *rq = rq_of(cfs_rq);
	struct cfs_bandwidth *cfs_b = tg_cfs_bandwidth(cfs_rq->tg);
	struct sched_entity *se;
	int enqueue = 1;
	long task_delta;

	se = cfs_rq->tg->se[cpu_of(rq_of(cfs_rq))];

	cfs_rq->throttled = 0;
	raw_spin_lock(&cfs_b->lock);
	cfs_b->throttled_time += rq->clock - cfs_rq->throttled_clock;
	list_del_rcu(&cfs_rq->throttled_list);
	raw_spin_unlock(&cfs_b->lock);

	update_rq_clock(rq);
	/* update hierarchical throttle state */
	walk_tg_tree_from(cfs_rq->tg, tg_nop, tg_unthrottle_up, (void *)rq);

	if (!cfs_rq->load.weight)
		return;

	task_delta = cfs_rq->h_nr_running;
	for_each_sched_entity(se) {
		if (se->on_rq)
			enqueue = 0;

		cfs_rq = cfs_rq_of(se);
		if (enqueue)
			enqueue_entity(cfs_rq, se, ENQUEUE_WAKEUP);
		cfs_rq->h_nr_running += task_delta;

		if (cfs_rq_throttled(cfs_rq))
			break;
	}

	if (!se)
		rq->nr_running += task_delta;

	/* determine whether we need to wake up potentially idle cpu */
	if (rq->curr == rq->idle && rq->cfs.nr_running)
		resched_task(rq->curr);
}

static u64 distribute_cfs_runtime(struct cfs_bandwidth *cfs_b,
		u64 remaining, u64 expires)
{
	struct cfs_rq *cfs_rq;
	u64 runtime = remaining;

	rcu_read_lock();
	list_for_each_entry_rcu(cfs_rq, &cfs_b->throttled_cfs_rq,
				throttled_list) {
		struct rq *rq = rq_of(cfs_rq);

		raw_spin_lock(&rq->lock);
		if (!cfs_rq_throttled(cfs_rq))
			goto next;

		runtime = -cfs_rq->runtime_remaining + 1;
		if (runtime > remaining)
			runtime = remaining;
		remaining -= runtime;

		cfs_rq->runtime_remaining += runtime;
		cfs_rq->runtime_expires = expires;

		/* we check whether we're throttled above */
		if (cfs_rq->runtime_remaining > 0)
			unthrottle_cfs_rq(cfs_rq);

next:
		raw_spin_unlock(&rq->lock);

		if (!remaining)
			break;
	}
	rcu_read_unlock();

	return remaining;
}

/*
 * Responsible for refilling a task_group's bandwidth and unthrottling its
 * cfs_rqs as appropriate. If there has been no activity within the last
 * period the timer is deactivated until scheduling resumes; cfs_b->idle is
 * used to track this state.
 */
static int do_sched_cfs_period_timer(struct cfs_bandwidth *cfs_b, int overrun)
{
	u64 runtime, runtime_expires;
	int idle = 1, throttled;

	raw_spin_lock(&cfs_b->lock);
	/* no need to continue the timer with no bandwidth constraint */
	if (cfs_b->quota == RUNTIME_INF)
		goto out_unlock;

	throttled = !list_empty(&cfs_b->throttled_cfs_rq);
	/* idle depends on !throttled (for the case of a large deficit) */
	idle = cfs_b->idle && !throttled;
	cfs_b->nr_periods += overrun;

	/* if we're going inactive then everything else can be deferred */
	if (idle)
		goto out_unlock;

	__refill_cfs_bandwidth_runtime(cfs_b);

	if (!throttled) {
		/* mark as potentially idle for the upcoming period */
		cfs_b->idle = 1;
		goto out_unlock;
	}

	/* account preceding periods in which throttling occurred */
	cfs_b->nr_throttled += overrun;

	/*
	 * There are throttled entities so we must first use the new bandwidth
	 * to unthrottle them before making it generally available.  This
	 * ensures that all existing debts will be paid before a new cfs_rq is
	 * allowed to run.
	 */
	runtime = cfs_b->runtime;
	runtime_expires = cfs_b->runtime_expires;
	cfs_b->runtime = 0;

	/*
	 * This check is repeated as we are holding onto the new bandwidth
	 * while we unthrottle.  This can potentially race with an unthrottled
	 * group trying to acquire new bandwidth from the global pool.
	 */
	while (throttled && runtime > 0) {
		raw_spin_unlock(&cfs_b->lock);
		/* we can't nest cfs_b->lock while distributing bandwidth */
		runtime = distribute_cfs_runtime(cfs_b, runtime,
						 runtime_expires);
		raw_spin_lock(&cfs_b->lock);

		throttled = !list_empty(&cfs_b->throttled_cfs_rq);
	}

	/* return (any) remaining runtime */
	cfs_b->runtime = runtime;
	/*
	 * While we are ensured activity in the period following an
	 * unthrottle, this also covers the case in which the new bandwidth is
	 * insufficient to cover the existing bandwidth deficit.  (Forcing the
	 * timer to remain active while there are any throttled entities.)
	 */
	cfs_b->idle = 0;
out_unlock:
	if (idle)
		cfs_b->timer_active = 0;
	raw_spin_unlock(&cfs_b->lock);

	return idle;
}

/* a cfs_rq won't donate quota below this amount */
static const u64 min_cfs_rq_runtime = 1 * NSEC_PER_MSEC;
/* minimum remaining period time to redistribute slack quota */
static const u64 min_bandwidth_expiration = 2 * NSEC_PER_MSEC;
/* how long we wait to gather additional slack before distributing */
static const u64 cfs_bandwidth_slack_period = 5 * NSEC_PER_MSEC;

/* are we near the end of the current quota period? */
static int runtime_refresh_within(struct cfs_bandwidth *cfs_b, u64 min_expire)
{
	struct hrtimer *refresh_timer = &cfs_b->period_timer;
	u64 remaining;

	/* if the call-back is running a quota refresh is already occurring */
	if (hrtimer_callback_running(refresh_timer))
		return 1;

	/* is a quota refresh about to occur? */
	remaining = ktime_to_ns(hrtimer_expires_remaining(refresh_timer));
	if (remaining < min_expire)
		return 1;

	return 0;
}

static void start_cfs_slack_bandwidth(struct cfs_bandwidth *cfs_b)
{
	u64 min_left = cfs_bandwidth_slack_period + min_bandwidth_expiration;

	/* if there's a quota refresh soon don't bother with slack */
	if (runtime_refresh_within(cfs_b, min_left))
		return;

	start_bandwidth_timer(&cfs_b->slack_timer,
				ns_to_ktime(cfs_bandwidth_slack_period));
}

/* we know any runtime found here is valid as update_curr() precedes return */
static void __return_cfs_rq_runtime(struct cfs_rq *cfs_rq)
{
	struct cfs_bandwidth *cfs_b = tg_cfs_bandwidth(cfs_rq->tg);
	s64 slack_runtime = cfs_rq->runtime_remaining - min_cfs_rq_runtime;

	if (slack_runtime <= 0)
		return;

	raw_spin_lock(&cfs_b->lock);
	if (cfs_b->quota != RUNTIME_INF &&
	    cfs_rq->runtime_expires == cfs_b->runtime_expires) {
		cfs_b->runtime += slack_runtime;

		/* we are under rq->lock, defer unthrottling using a timer */
		if (cfs_b->runtime > sched_cfs_bandwidth_slice() &&
		    !list_empty(&cfs_b->throttled_cfs_rq))
			start_cfs_slack_bandwidth(cfs_b);
	}
	raw_spin_unlock(&cfs_b->lock);

	/* even if it's not valid for return we don't want to try again */
	cfs_rq->runtime_remaining -= slack_runtime;
}

static __always_inline void return_cfs_rq_runtime(struct cfs_rq *cfs_rq)
{
	if (!cfs_bandwidth_used())
		return;

	if (!cfs_rq->runtime_enabled || cfs_rq->nr_running)
		return;

	__return_cfs_rq_runtime(cfs_rq);
}

/*
 * This is done with a timer (instead of inline with bandwidth return) since
 * it's necessary to juggle rq->locks to unthrottle their respective cfs_rqs.
 */
static void do_sched_cfs_slack_timer(struct cfs_bandwidth *cfs_b)
{
	u64 runtime = 0, slice = sched_cfs_bandwidth_slice();
	u64 expires;

	/* confirm we're still not at a refresh boundary */
	if (runtime_refresh_within(cfs_b, min_bandwidth_expiration))
		return;

	raw_spin_lock(&cfs_b->lock);
	if (cfs_b->quota != RUNTIME_INF && cfs_b->runtime > slice) {
		runtime = cfs_b->runtime;
		cfs_b->runtime = 0;
	}
	expires = cfs_b->runtime_expires;
	raw_spin_unlock(&cfs_b->lock);

	if (!runtime)
		return;

	runtime = distribute_cfs_runtime(cfs_b, runtime, expires);

	raw_spin_lock(&cfs_b->lock);
	if (expires == cfs_b->runtime_expires)
		cfs_b->runtime = runtime;
	raw_spin_unlock(&cfs_b->lock);
}

/*
 * When a group wakes up we want to make sure that its quota is not already
 * expired/exceeded, otherwise it may be allowed to steal additional ticks of
 * runtime as update_curr() throttling can not not trigger until it's on-rq.
 */
static void check_enqueue_throttle(struct cfs_rq *cfs_rq)
{
	if (!cfs_bandwidth_used())
		return;

	/* an active group must be handled by the update_curr()->put() path */
	if (!cfs_rq->runtime_enabled || cfs_rq->curr)
		return;

	/* ensure the group is not already throttled */
	if (cfs_rq_throttled(cfs_rq))
		return;

	/* update runtime allocation */
	account_cfs_rq_runtime(cfs_rq, 0);
	if (cfs_rq->runtime_remaining <= 0)
		throttle_cfs_rq(cfs_rq);
}

/* conditionally throttle active cfs_rq's from put_prev_entity() */
static void check_cfs_rq_runtime(struct cfs_rq *cfs_rq)
{
	if (!cfs_bandwidth_used())
		return;

	if (likely(!cfs_rq->runtime_enabled || cfs_rq->runtime_remaining > 0))
		return;

	/*
	 * it's possible for a throttled entity to be forced into a running
	 * state (e.g. set_curr_task), in this case we're finished.
	 */
	if (cfs_rq_throttled(cfs_rq))
		return;

	throttle_cfs_rq(cfs_rq);
}

static inline u64 default_cfs_period(void);
static int do_sched_cfs_period_timer(struct cfs_bandwidth *cfs_b, int overrun);
static void do_sched_cfs_slack_timer(struct cfs_bandwidth *cfs_b);

static enum hrtimer_restart sched_cfs_slack_timer(struct hrtimer *timer)
{
	struct cfs_bandwidth *cfs_b =
		container_of(timer, struct cfs_bandwidth, slack_timer);
	do_sched_cfs_slack_timer(cfs_b);

	return HRTIMER_NORESTART;
}

static enum hrtimer_restart sched_cfs_period_timer(struct hrtimer *timer)
{
	struct cfs_bandwidth *cfs_b =
		container_of(timer, struct cfs_bandwidth, period_timer);
	ktime_t now;
	int overrun;
	int idle = 0;

	for (;;) {
		now = hrtimer_cb_get_time(timer);
		overrun = hrtimer_forward(timer, now, cfs_b->period);

		if (!overrun)
			break;

		idle = do_sched_cfs_period_timer(cfs_b, overrun);
	}

	return idle ? HRTIMER_NORESTART : HRTIMER_RESTART;
}

void init_cfs_bandwidth(struct cfs_bandwidth *cfs_b)
{
	raw_spin_lock_init(&cfs_b->lock);
	cfs_b->runtime = 0;
	cfs_b->quota = RUNTIME_INF;
	cfs_b->period = ns_to_ktime(default_cfs_period());

	INIT_LIST_HEAD(&cfs_b->throttled_cfs_rq);
	hrtimer_init(&cfs_b->period_timer, CLOCK_MONOTONIC, HRTIMER_MODE_REL);
	cfs_b->period_timer.function = sched_cfs_period_timer;
	hrtimer_init(&cfs_b->slack_timer, CLOCK_MONOTONIC, HRTIMER_MODE_REL);
	cfs_b->slack_timer.function = sched_cfs_slack_timer;
}

static void init_cfs_rq_runtime(struct cfs_rq *cfs_rq)
{
	cfs_rq->runtime_enabled = 0;
	INIT_LIST_HEAD(&cfs_rq->throttled_list);
}

/* requires cfs_b->lock, may release to reprogram timer */
void __start_cfs_bandwidth(struct cfs_bandwidth *cfs_b)
{
	/*
	 * The timer may be active because we're trying to set a new bandwidth
	 * period or because we're racing with the tear-down path
	 * (timer_active==0 becomes visible before the hrtimer call-back
	 * terminates).  In either case we ensure that it's re-programmed
	 */
	while (unlikely(hrtimer_active(&cfs_b->period_timer))) {
		raw_spin_unlock(&cfs_b->lock);
		/* ensure cfs_b->lock is available while we wait */
		hrtimer_cancel(&cfs_b->period_timer);

		raw_spin_lock(&cfs_b->lock);
		/* if someone else restarted the timer then we're done */
		if (cfs_b->timer_active)
			return;
	}

	cfs_b->timer_active = 1;
	start_bandwidth_timer(&cfs_b->period_timer, cfs_b->period);
}

static void destroy_cfs_bandwidth(struct cfs_bandwidth *cfs_b)
{
	hrtimer_cancel(&cfs_b->period_timer);
	hrtimer_cancel(&cfs_b->slack_timer);
}

void unthrottle_offline_cfs_rqs(struct rq *rq)
{
	struct cfs_rq *cfs_rq;

	for_each_leaf_cfs_rq(rq, cfs_rq) {
		struct cfs_bandwidth *cfs_b = tg_cfs_bandwidth(cfs_rq->tg);

		if (!cfs_rq->runtime_enabled)
			continue;

		/*
		 * clock_task is not advancing so we just need to make sure
		 * there's some valid quota amount
		 */
		cfs_rq->runtime_remaining = cfs_b->quota;
		if (cfs_rq_throttled(cfs_rq))
			unthrottle_cfs_rq(cfs_rq);
	}
}

#else /* CONFIG_CFS_BANDWIDTH */
static inline u64 cfs_rq_clock_task(struct cfs_rq *cfs_rq)
{
	return rq_of(cfs_rq)->clock_task;
}

static void account_cfs_rq_runtime(struct cfs_rq *cfs_rq,
				     unsigned long delta_exec) {}
static void check_cfs_rq_runtime(struct cfs_rq *cfs_rq) {}
static void check_enqueue_throttle(struct cfs_rq *cfs_rq) {}
static __always_inline void return_cfs_rq_runtime(struct cfs_rq *cfs_rq) {}

static inline int cfs_rq_throttled(struct cfs_rq *cfs_rq)
{
	return 0;
}

static inline int throttled_hierarchy(struct cfs_rq *cfs_rq)
{
	return 0;
}

static inline int throttled_lb_pair(struct task_group *tg,
				    int src_cpu, int dest_cpu)
{
	return 0;
}

void init_cfs_bandwidth(struct cfs_bandwidth *cfs_b) {}

#ifdef CONFIG_FAIR_GROUP_SCHED
static void init_cfs_rq_runtime(struct cfs_rq *cfs_rq) {}
#endif

static inline struct cfs_bandwidth *tg_cfs_bandwidth(struct task_group *tg)
{
	return NULL;
}
static inline void destroy_cfs_bandwidth(struct cfs_bandwidth *cfs_b) {}
void unthrottle_offline_cfs_rqs(struct rq *rq) {}

#endif /* CONFIG_CFS_BANDWIDTH */

/**************************************************
 * CFS operations on tasks:
 */

#ifdef CONFIG_SCHED_HRTICK
static void hrtick_start_fair(struct rq *rq, struct task_struct *p)
{
	struct sched_entity *se = &p->se;
	struct cfs_rq *cfs_rq = cfs_rq_of(se);

	WARN_ON(task_rq(p) != rq);

	if (cfs_rq->nr_running > 1) {
		u64 slice = sched_slice(cfs_rq, se);
		u64 ran = se->sum_exec_runtime - se->prev_sum_exec_runtime;
		s64 delta = slice - ran;

		if (delta < 0) {
			if (rq->curr == p)
				resched_task(p);
			return;
		}

		/*
		 * Don't schedule slices shorter than 10000ns, that just
		 * doesn't make sense. Rely on vruntime for fairness.
		 */
		if (rq->curr != p)
			delta = max_t(s64, 10000LL, delta);

		hrtick_start(rq, delta);
	}
}

/*
 * called from enqueue/dequeue and updates the hrtick when the
 * current task is from our class and nr_running is low enough
 * to matter.
 */
static void hrtick_update(struct rq *rq)
{
	struct task_struct *curr = rq->curr;

	if (!hrtick_enabled(rq) || curr->sched_class != &fair_sched_class)
		return;

	if (cfs_rq_of(&curr->se)->nr_running < sched_nr_latency)
		hrtick_start_fair(rq, curr);
}
#else /* !CONFIG_SCHED_HRTICK */
static inline void
hrtick_start_fair(struct rq *rq, struct task_struct *p)
{
}

static inline void hrtick_update(struct rq *rq)
{
}
#endif

/*
 * The enqueue_task method is called before nr_running is
 * increased. Here we update the fair scheduling stats and
 * then put the task into the rbtree:
 */
static void
enqueue_task_fair(struct rq *rq, struct task_struct *p, int flags)
{
	struct cfs_rq *cfs_rq;
	struct sched_entity *se = &p->se;

	for_each_sched_entity(se) {
		if (se->on_rq)
			break;
		cfs_rq = cfs_rq_of(se);
		enqueue_entity(cfs_rq, se, flags);

		/*
		 * end evaluation on encountering a throttled cfs_rq
		 *
		 * note: in the case of encountering a throttled cfs_rq we will
		 * post the final h_nr_running increment below.
		*/
		if (cfs_rq_throttled(cfs_rq))
			break;
		cfs_rq->h_nr_running++;

		flags = ENQUEUE_WAKEUP;
	}

	for_each_sched_entity(se) {
		cfs_rq = cfs_rq_of(se);
		cfs_rq->h_nr_running++;

		if (cfs_rq_throttled(cfs_rq))
			break;

		update_entity_load_avg(se, 1);
		update_cfs_rq_blocked_load(cfs_rq, 0);
	}

	if (!se) {
		update_rq_runnable_avg(rq, rq->nr_running);
		inc_nr_running(rq);
	}
	hrtick_update(rq);
}

static void set_next_buddy(struct sched_entity *se);

/*
 * The dequeue_task method is called before nr_running is
 * decreased. We remove the task from the rbtree and
 * update the fair scheduling stats:
 */
static void dequeue_task_fair(struct rq *rq, struct task_struct *p, int flags)
{
	struct cfs_rq *cfs_rq;
	struct sched_entity *se = &p->se;
	int task_sleep = flags & DEQUEUE_SLEEP;

	for_each_sched_entity(se) {
		cfs_rq = cfs_rq_of(se);
		dequeue_entity(cfs_rq, se, flags);

		/*
		 * end evaluation on encountering a throttled cfs_rq
		 *
		 * note: in the case of encountering a throttled cfs_rq we will
		 * post the final h_nr_running decrement below.
		*/
		if (cfs_rq_throttled(cfs_rq))
			break;
		cfs_rq->h_nr_running--;

		/* Don't dequeue parent if it has other entities besides us */
		if (cfs_rq->load.weight) {
			/*
			 * Bias pick_next to pick a task from this cfs_rq, as
			 * p is sleeping when it is within its sched_slice.
			 */
			if (task_sleep && parent_entity(se))
				set_next_buddy(parent_entity(se));

			/* avoid re-evaluating load for this entity */
			se = parent_entity(se);
			break;
		}
		flags |= DEQUEUE_SLEEP;
	}

	for_each_sched_entity(se) {
		cfs_rq = cfs_rq_of(se);
		cfs_rq->h_nr_running--;

		if (cfs_rq_throttled(cfs_rq))
			break;

		update_entity_load_avg(se, 1);
		update_cfs_rq_blocked_load(cfs_rq, 0);
	}

	if (!se) {
		dec_nr_running(rq);
		update_rq_runnable_avg(rq, 1);
	}
	hrtick_update(rq);
}

#ifdef CONFIG_SMP
/* Used instead of source_load when we know the type == 0 */
static unsigned long weighted_cpuload(const int cpu)
{
	return cpu_rq(cpu)->load.weight;
}

/*
 * Return a low guess at the load of a migration-source cpu weighted
 * according to the scheduling class and "nice" value.
 *
 * We want to under-estimate the load of migration sources, to
 * balance conservatively.
 */
static unsigned long source_load(int cpu, int type)
{
	struct rq *rq = cpu_rq(cpu);
	unsigned long total = weighted_cpuload(cpu);

	if (type == 0 || !sched_feat(LB_BIAS))
		return total;

	return min(rq->cpu_load[type-1], total);
}

/*
 * Return a high guess at the load of a migration-target cpu weighted
 * according to the scheduling class and "nice" value.
 */
static unsigned long target_load(int cpu, int type)
{
	struct rq *rq = cpu_rq(cpu);
	unsigned long total = weighted_cpuload(cpu);

	if (type == 0 || !sched_feat(LB_BIAS))
		return total;

	return max(rq->cpu_load[type-1], total);
}

static unsigned long power_of(int cpu)
{
	return cpu_rq(cpu)->cpu_power;
}

static unsigned long cpu_avg_load_per_task(int cpu)
{
	struct rq *rq = cpu_rq(cpu);
	unsigned long nr_running = ACCESS_ONCE(rq->nr_running);

	if (nr_running)
		return rq->load.weight / nr_running;

	return 0;
}


static void task_waking_fair(struct task_struct *p)
{
	struct sched_entity *se = &p->se;
	struct cfs_rq *cfs_rq = cfs_rq_of(se);
	u64 min_vruntime;

#ifndef CONFIG_64BIT
	u64 min_vruntime_copy;

	do {
		min_vruntime_copy = cfs_rq->min_vruntime_copy;
		smp_rmb();
		min_vruntime = cfs_rq->min_vruntime;
	} while (min_vruntime != min_vruntime_copy);
#else
	min_vruntime = cfs_rq->min_vruntime;
#endif

	se->vruntime -= min_vruntime;
}

#ifdef CONFIG_FAIR_GROUP_SCHED
/*
 * effective_load() calculates the load change as seen from the root_task_group
 *
 * Adding load to a group doesn't make a group heavier, but can cause movement
 * of group shares between cpus. Assuming the shares were perfectly aligned one
 * can calculate the shift in shares.
 *
 * Calculate the effective load difference if @wl is added (subtracted) to @tg
 * on this @cpu and results in a total addition (subtraction) of @wg to the
 * total group weight.
 *
 * Given a runqueue weight distribution (rw_i) we can compute a shares
 * distribution (s_i) using:
 *
 *   s_i = rw_i / \Sum rw_j						(1)
 *
 * Suppose we have 4 CPUs and our @tg is a direct child of the root group and
 * has 7 equal weight tasks, distributed as below (rw_i), with the resulting
 * shares distribution (s_i):
 *
 *   rw_i = {   2,   4,   1,   0 }
 *   s_i  = { 2/7, 4/7, 1/7,   0 }
 *
 * As per wake_affine() we're interested in the load of two CPUs (the CPU the
 * task used to run on and the CPU the waker is running on), we need to
 * compute the effect of waking a task on either CPU and, in case of a sync
 * wakeup, compute the effect of the current task going to sleep.
 *
 * So for a change of @wl to the local @cpu with an overall group weight change
 * of @wl we can compute the new shares distribution (s'_i) using:
 *
 *   s'_i = (rw_i + @wl) / (@wg + \Sum rw_j)				(2)
 *
 * Suppose we're interested in CPUs 0 and 1, and want to compute the load
 * differences in waking a task to CPU 0. The additional task changes the
 * weight and shares distributions like:
 *
 *   rw'_i = {   3,   4,   1,   0 }
 *   s'_i  = { 3/8, 4/8, 1/8,   0 }
 *
 * We can then compute the difference in effective weight by using:
 *
 *   dw_i = S * (s'_i - s_i)						(3)
 *
 * Where 'S' is the group weight as seen by its parent.
 *
 * Therefore the effective change in loads on CPU 0 would be 5/56 (3/8 - 2/7)
 * times the weight of the group. The effect on CPU 1 would be -4/56 (4/8 -
 * 4/7) times the weight of the group.
 */
static long effective_load(struct task_group *tg, int cpu, long wl, long wg)
{
	struct sched_entity *se = tg->se[cpu];

	if (!tg->parent)	/* the trivial, non-cgroup case */
		return wl;

	for_each_sched_entity(se) {
		long w, W;

		tg = se->my_q->tg;

		/*
		 * W = @wg + \Sum rw_j
		 */
		W = wg + calc_tg_weight(tg, se->my_q);

		/*
		 * w = rw_i + @wl
		 */
		w = se->my_q->load.weight + wl;

		/*
		 * wl = S * s'_i; see (2)
		 */
		if (W > 0 && w < W)
			wl = (w * tg->shares) / W;
		else
			wl = tg->shares;

		/*
		 * Per the above, wl is the new se->load.weight value; since
		 * those are clipped to [MIN_SHARES, ...) do so now. See
		 * calc_cfs_shares().
		 */
		if (wl < MIN_SHARES)
			wl = MIN_SHARES;

		/*
		 * wl = dw_i = S * (s'_i - s_i); see (3)
		 */
		wl -= se->load.weight;

		/*
		 * Recursively apply this logic to all parent groups to compute
		 * the final effective load change on the root group. Since
		 * only the @tg group gets extra weight, all parent groups can
		 * only redistribute existing shares. @wl is the shift in shares
		 * resulting from this level per the above.
		 */
		wg = 0;
	}

	return wl;
}
#else

static inline unsigned long effective_load(struct task_group *tg, int cpu,
		unsigned long wl, unsigned long wg)
{
	return wl;
}

#endif

static int wake_affine(struct sched_domain *sd, struct task_struct *p, int sync)
{
	s64 this_load, load;
	int idx, this_cpu, prev_cpu;
	unsigned long tl_per_task;
	struct task_group *tg;
	unsigned long weight;
	int balanced;

	idx	  = sd->wake_idx;
	this_cpu  = smp_processor_id();
	prev_cpu  = task_cpu(p);
	load	  = source_load(prev_cpu, idx);
	this_load = target_load(this_cpu, idx);

	/*
	 * If sync wakeup then subtract the (maximum possible)
	 * effect of the currently running task from the load
	 * of the current CPU:
	 */
	if (sync) {
		tg = task_group(current);
		weight = current->se.load.weight;

		this_load += effective_load(tg, this_cpu, -weight, -weight);
		load += effective_load(tg, prev_cpu, 0, -weight);
	}

	tg = task_group(p);
	weight = p->se.load.weight;

	/*
	 * In low-load situations, where prev_cpu is idle and this_cpu is idle
	 * due to the sync cause above having dropped this_load to 0, we'll
	 * always have an imbalance, but there's really nothing you can do
	 * about that, so that's good too.
	 *
	 * Otherwise check if either cpus are near enough in load to allow this
	 * task to be woken on this_cpu.
	 */
	if (this_load > 0) {
		s64 this_eff_load, prev_eff_load;

		this_eff_load = 100;
		this_eff_load *= power_of(prev_cpu);
		this_eff_load *= this_load +
			effective_load(tg, this_cpu, weight, weight);

		prev_eff_load = 100 + (sd->imbalance_pct - 100) / 2;
		prev_eff_load *= power_of(this_cpu);
		prev_eff_load *= load + effective_load(tg, prev_cpu, 0, weight);

		balanced = this_eff_load <= prev_eff_load;
	} else
		balanced = true;

	/*
	 * If the currently running task will sleep within
	 * a reasonable amount of time then attract this newly
	 * woken task:
	 */
	if (sync && balanced)
		return 1;

	schedstat_inc(p, se.statistics.nr_wakeups_affine_attempts);
	tl_per_task = cpu_avg_load_per_task(this_cpu);

	if (balanced ||
	    (this_load <= load &&
	     this_load + target_load(prev_cpu, idx) <= tl_per_task)) {
		/*
		 * This domain has SD_WAKE_AFFINE and
		 * p is cache cold in this domain, and
		 * there is no bad imbalance.
		 */
		schedstat_inc(sd, ttwu_move_affine);
		schedstat_inc(p, se.statistics.nr_wakeups_affine);

		return 1;
	}
	return 0;
}

/*
 * find_idlest_group finds and returns the least busy CPU group within the
 * domain.
 */
static struct sched_group *
find_idlest_group(struct sched_domain *sd, struct task_struct *p,
		  int this_cpu, int load_idx)
{
	struct sched_group *idlest = NULL, *group = sd->groups;
	unsigned long min_load = ULONG_MAX, this_load = 0;
	int imbalance = 100 + (sd->imbalance_pct-100)/2;

	do {
		unsigned long load, avg_load;
		int local_group;
		int i;

		/* Skip over this group if it has no CPUs allowed */
		if (!cpumask_intersects(sched_group_cpus(group),
					tsk_cpus_allowed(p)))
			continue;

		local_group = cpumask_test_cpu(this_cpu,
					       sched_group_cpus(group));

		/* Tally up the load of all CPUs in the group */
		avg_load = 0;

		for_each_cpu(i, sched_group_cpus(group)) {
			/* Bias balancing toward cpus of our domain */
			if (local_group)
				load = source_load(i, load_idx);
			else
				load = target_load(i, load_idx);

			avg_load += load;
		}

		/* Adjust by relative CPU power of the group */
		avg_load = (avg_load * SCHED_POWER_SCALE) / group->sgp->power;

		if (local_group) {
			this_load = avg_load;
		} else if (avg_load < min_load) {
			min_load = avg_load;
			idlest = group;
		}
	} while (group = group->next, group != sd->groups);

	if (!idlest || 100*this_load < imbalance*min_load)
		return NULL;
	return idlest;
}

/*
 * find_idlest_cpu - find the idlest cpu among the cpus in group.
 */
static int
find_idlest_cpu(struct sched_group *group, struct task_struct *p, int this_cpu)
{
	unsigned long load, min_load = ULONG_MAX;
	int idlest = -1;
	int i;

	/* Traverse only the allowed CPUs */
	for_each_cpu_and(i, sched_group_cpus(group), tsk_cpus_allowed(p)) {
		load = weighted_cpuload(i);

		if (load < min_load || (load == min_load && i == this_cpu)) {
			min_load = load;
			idlest = i;
		}
	}

	return idlest;
}

/*
 * Try and locate an idle CPU in the sched_domain.
 */
static int select_idle_sibling(struct task_struct *p, int target)
{
	int cpu = smp_processor_id();
	int prev_cpu = task_cpu(p);
	struct sched_domain *sd;
	struct sched_group *sg;
	int i;

	/*
	 * If the task is going to be woken-up on this cpu and if it is
	 * already idle, then it is the right target.
	 */
	if (target == cpu && idle_cpu(cpu))
		return cpu;

	/*
	 * If the task is going to be woken-up on the cpu where it previously
	 * ran and if it is currently idle, then it the right target.
	 */
	if (target == prev_cpu && idle_cpu(prev_cpu))
		return prev_cpu;

	/*
	 * Otherwise, iterate the domains and find an elegible idle cpu.
	 */
	sd = rcu_dereference(per_cpu(sd_llc, target));
	for_each_lower_domain(sd) {
		sg = sd->groups;
		do {
			if (!cpumask_intersects(sched_group_cpus(sg),
						tsk_cpus_allowed(p)))
				goto next;

			for_each_cpu(i, sched_group_cpus(sg)) {
				if (!idle_cpu(i))
					goto next;
			}

			target = cpumask_first_and(sched_group_cpus(sg),
					tsk_cpus_allowed(p));
			goto done;
next:
			sg = sg->next;
		} while (sg != sd->groups);
	}
done:
	return target;
}

#ifdef CONFIG_SCHED_HMP
/* Heterogenous multiprocessor (HMP) optimizations
 * We need to know which cpus that are fast and slow. */
static struct cpumask hmp_fast_cpu_mask;
static struct cpumask hmp_slow_cpu_mask;

extern void __init arch_get_fast_and_slow_cpus(struct cpumask *fast,
					       struct cpumask *slow);

/* Setup fast and slow cpumasks. */
static int __init hmp_cpu_mask_setup(void)
{
	char buf[64];

	arch_get_fast_and_slow_cpus(&hmp_fast_cpu_mask, &hmp_slow_cpu_mask);

	printk(KERN_DEBUG "Initializing HMP scheduler:\n");
	cpulist_scnprintf(buf, 64, &hmp_fast_cpu_mask);
	printk(KERN_DEBUG "  fast cpus: %s\n", buf);
	cpulist_scnprintf(buf, 64, &hmp_slow_cpu_mask);
	printk(KERN_DEBUG "  slow cpus: %s\n", buf);

	return 1;
}
early_initcall(hmp_cpu_mask_setup);

/* Migration thresholds should be in the range [0..1023]
 * hmp_up_threshold: min. load required for migrating tasks to a fast cpu
 * hmp_down_threshold: max. load allowed for tasks migrating to a slow cpu
 * hmp_up_prio: min. task prio for tasks migrating to faster cpus */
unsigned int hmp_up_threshold = 512;
unsigned int hmp_down_threshold = 256;
unsigned int hmp_up_prio = 125;
static unsigned int hmp_up_migration(int cpu, struct sched_entity *se);
static unsigned int hmp_down_migration(int cpu, struct sched_entity *se);

static unsigned int hmp_cpu_is_fast(int cpu)
{
	return cpumask_test_cpu(cpu, &hmp_fast_cpu_mask);
}

static unsigned int hmp_cpu_is_slow(int cpu)
{
	return cpumask_test_cpu(cpu, &hmp_slow_cpu_mask);
}

/* Select target cpu for HMP migration to fast cpu
 * returns target >= nr_cpu_ids if no fast cpus in affinity mask */
static inline unsigned int hmp_select_fast_cpu(struct task_struct *tsk)
{
	return cpumask_any_and(&hmp_fast_cpu_mask, tsk_cpus_allowed(tsk));
}

/* Select target cpu for HMP migration to slow cpu
 * returns target >= nr_cpu_ids if no slow cpus in affinity mask */
static inline unsigned int hmp_select_slow_cpu(struct task_struct *tsk)
{
	return cpumask_any_and(&hmp_slow_cpu_mask, tsk_cpus_allowed(tsk));
}
#endif /* CONFIG_SCHED_HMP */

/*
 * sched_balance_self: balance the current task (running on cpu) in domains
 * that have the 'flag' flag set. In practice, this is SD_BALANCE_FORK and
 * SD_BALANCE_EXEC.
 *
 * Balance, ie. select the least loaded group.
 *
 * Returns the target CPU number, or the same CPU if no balancing is needed.
 *
 * preempt must be disabled.
 */
static int
select_task_rq_fair(struct task_struct *p, int sd_flag, int wake_flags)
{
	struct sched_domain *tmp, *affine_sd = NULL, *sd = NULL;
	int cpu = smp_processor_id();
	int prev_cpu = task_cpu(p);
	int new_cpu = cpu;
	int want_affine = 0;
	int want_sd = 1;
	int sync = wake_flags & WF_SYNC;

	if (p->nr_cpus_allowed == 1)
		return prev_cpu;

	if (sd_flag & SD_BALANCE_WAKE) {
		if (cpumask_test_cpu(cpu, tsk_cpus_allowed(p)))
			want_affine = 1;
		new_cpu = prev_cpu;
	}

	rcu_read_lock();
	for_each_domain(cpu, tmp) {
		if (!(tmp->flags & SD_LOAD_BALANCE))
			continue;

		/*
		 * If power savings logic is enabled for a domain, see if we
		 * are not overloaded, if so, don't balance wider.
		 */
		if (tmp->flags & (SD_PREFER_LOCAL)) {
			unsigned long power = 0;
			unsigned long nr_running = 0;
			unsigned long capacity;
			int i;

			for_each_cpu(i, sched_domain_span(tmp)) {
				power += power_of(i);
				nr_running += cpu_rq(i)->cfs.nr_running;
			}

			capacity = DIV_ROUND_CLOSEST(power, SCHED_POWER_SCALE);

			if (nr_running < capacity)
				want_sd = 0;
		}

		/*
		 * If both cpu and prev_cpu are part of this domain,
		 * cpu is a valid SD_WAKE_AFFINE target.
		 */
		if (want_affine && (tmp->flags & SD_WAKE_AFFINE) &&
		    cpumask_test_cpu(prev_cpu, sched_domain_span(tmp))) {
			affine_sd = tmp;
			want_affine = 0;
		}

		if (!want_sd && !want_affine)
			break;

		if (!(tmp->flags & sd_flag))
			continue;

		if (want_sd)
			sd = tmp;
	}

	if (affine_sd) {
		if (cpu == prev_cpu || wake_affine(affine_sd, p, sync))
			prev_cpu = cpu;

		new_cpu = select_idle_sibling(p, prev_cpu);
		goto unlock;
	}

	while (sd) {
		int load_idx = sd->forkexec_idx;
		struct sched_group *group;
		int weight;

		if (!(sd->flags & sd_flag)) {
			sd = sd->child;
			continue;
		}

		if (sd_flag & SD_BALANCE_WAKE)
			load_idx = sd->wake_idx;

		group = find_idlest_group(sd, p, cpu, load_idx);
		if (!group) {
			sd = sd->child;
			continue;
		}

		new_cpu = find_idlest_cpu(group, p, cpu);
		if (new_cpu == -1 || new_cpu == cpu) {
			/* Now try balancing at a lower domain level of cpu */
			sd = sd->child;
			continue;
		}

		/* Now try balancing at a lower domain level of new_cpu */
		cpu = new_cpu;
		weight = sd->span_weight;
		sd = NULL;
		for_each_domain(cpu, tmp) {
			if (weight <= tmp->span_weight)
				break;
			if (tmp->flags & sd_flag)
				sd = tmp;
		}
		/* while loop will break here if sd == NULL */
	}
unlock:
	rcu_read_unlock();

#ifdef CONFIG_SCHED_HMP
	if (hmp_up_migration(new_cpu, &p->se)) {
		cpu = hmp_select_fast_cpu(p);
		if (cpu < nr_cpu_ids)
			return cpu;
	}
	if (hmp_down_migration(new_cpu, &p->se)) {
		cpu = hmp_select_slow_cpu(p);
		if (cpu < nr_cpu_ids)
			return cpu;
	}
#endif

	return new_cpu;
}

/*
 * Load-tracking only depends on SMP, FAIR_GROUP_SCHED dependency below may be
 * removed when useful for applications beyond shares distribution (e.g.
 * load-balance).
 */
#ifdef CONFIG_FAIR_GROUP_SCHED
/*
 * Called immediately before a task is migrated to a new cpu; task_cpu(p) and
 * cfs_rq_of(p) references at time of call are still valid and identify the
 * previous cpu.  However, the caller only guarantees p->pi_lock is held; no
 * other assumptions, including rq->lock state, should be made.
 * Caller guarantees p->pi_lock held, but nothing else.
 */
static void
migrate_task_rq_fair(struct task_struct *p, int next_cpu) {
	struct sched_entity *se = &p->se;
	struct cfs_rq *cfs_rq = cfs_rq_of(se);

	/*
	 * Load tracking: accumulate removed load so that it can be processed
	 * when we next update owning cfs_rq under rq->lock.  Tasks contribute
	 * to blocked load iff they have a non-zero decay-count.
	 */
	if (se->avg.decay_count) {
		se->avg.decay_count = -__synchronize_entity_decay(se);
		atomic64_add(se->avg.load_avg_contrib, &cfs_rq->removed_load);
	}
}
#endif

#endif /* CONFIG_SMP */

static unsigned long
wakeup_gran(struct sched_entity *curr, struct sched_entity *se)
{
	unsigned long gran = sysctl_sched_wakeup_granularity;

	/*
	 * Since its curr running now, convert the gran from real-time
	 * to virtual-time in his units.
	 *
	 * By using 'se' instead of 'curr' we penalize light tasks, so
	 * they get preempted easier. That is, if 'se' < 'curr' then
	 * the resulting gran will be larger, therefore penalizing the
	 * lighter, if otoh 'se' > 'curr' then the resulting gran will
	 * be smaller, again penalizing the lighter task.
	 *
	 * This is especially important for buddies when the leftmost
	 * task is higher priority than the buddy.
	 */
	return calc_delta_fair(gran, se);
}

/*
 * Should 'se' preempt 'curr'.
 *
 *             |s1
 *        |s2
 *   |s3
 *         g
 *      |<--->|c
 *
 *  w(c, s1) = -1
 *  w(c, s2) =  0
 *  w(c, s3) =  1
 *
 */
static int
wakeup_preempt_entity(struct sched_entity *curr, struct sched_entity *se)
{
	s64 gran, vdiff = curr->vruntime - se->vruntime;

	if (vdiff <= 0)
		return -1;

	gran = wakeup_gran(curr, se);
	if (vdiff > gran)
		return 1;

	return 0;
}

static void set_last_buddy(struct sched_entity *se)
{
	if (entity_is_task(se) && unlikely(task_of(se)->policy == SCHED_IDLE))
		return;

	for_each_sched_entity(se)
		cfs_rq_of(se)->last = se;
}

static void set_next_buddy(struct sched_entity *se)
{
	if (entity_is_task(se) && unlikely(task_of(se)->policy == SCHED_IDLE))
		return;

	for_each_sched_entity(se)
		cfs_rq_of(se)->next = se;
}

static void set_skip_buddy(struct sched_entity *se)
{
	for_each_sched_entity(se)
		cfs_rq_of(se)->skip = se;
}

/*
 * Preempt the current task with a newly woken task if needed:
 */
static void check_preempt_wakeup(struct rq *rq, struct task_struct *p, int wake_flags)
{
	struct task_struct *curr = rq->curr;
	struct sched_entity *se = &curr->se, *pse = &p->se;
	struct cfs_rq *cfs_rq = task_cfs_rq(curr);
	int scale = cfs_rq->nr_running >= sched_nr_latency;
	int next_buddy_marked = 0;

	if (unlikely(se == pse))
		return;

	/*
	 * This is possible from callers such as move_task(), in which we
	 * unconditionally check_prempt_curr() after an enqueue (which may have
	 * lead to a throttle).  This both saves work and prevents false
	 * next-buddy nomination below.
	 */
	if (unlikely(throttled_hierarchy(cfs_rq_of(pse))))
		return;

	if (sched_feat(NEXT_BUDDY) && scale && !(wake_flags & WF_FORK)) {
		set_next_buddy(pse);
		next_buddy_marked = 1;
	}

	/*
	 * We can come here with TIF_NEED_RESCHED already set from new task
	 * wake up path.
	 *
	 * Note: this also catches the edge-case of curr being in a throttled
	 * group (e.g. via set_curr_task), since update_curr() (in the
	 * enqueue of curr) will have resulted in resched being set.  This
	 * prevents us from potentially nominating it as a false LAST_BUDDY
	 * below.
	 */
	if (test_tsk_need_resched(curr))
		return;

	/* Idle tasks are by definition preempted by non-idle tasks. */
	if (unlikely(curr->policy == SCHED_IDLE) &&
	    likely(p->policy != SCHED_IDLE))
		goto preempt;

	/*
	 * Batch and idle tasks do not preempt non-idle tasks (their preemption
	 * is driven by the tick):
	 */
	if (unlikely(p->policy != SCHED_NORMAL))
		return;

	find_matching_se(&se, &pse);
	update_curr(cfs_rq_of(se));
	BUG_ON(!pse);
	if (wakeup_preempt_entity(se, pse) == 1) {
		/*
		 * Bias pick_next to pick the sched entity that is
		 * triggering this preemption.
		 */
		if (!next_buddy_marked)
			set_next_buddy(pse);
		goto preempt;
	}

	return;

preempt:
	resched_task(curr);
	/*
	 * Only set the backward buddy when the current task is still
	 * on the rq. This can happen when a wakeup gets interleaved
	 * with schedule on the ->pre_schedule() or idle_balance()
	 * point, either of which can * drop the rq lock.
	 *
	 * Also, during early boot the idle thread is in the fair class,
	 * for obvious reasons its a bad idea to schedule back to it.
	 */
	if (unlikely(!se->on_rq || curr == rq->idle))
		return;

	if (sched_feat(LAST_BUDDY) && scale && entity_is_task(se))
		set_last_buddy(se);
}

static struct task_struct *pick_next_task_fair(struct rq *rq)
{
	struct task_struct *p;
	struct cfs_rq *cfs_rq = &rq->cfs;
	struct sched_entity *se;

	if (!cfs_rq->nr_running)
		return NULL;

	do {
		se = pick_next_entity(cfs_rq);
		set_next_entity(cfs_rq, se);
		cfs_rq = group_cfs_rq(se);
	} while (cfs_rq);

	p = task_of(se);
	if (hrtick_enabled(rq))
		hrtick_start_fair(rq, p);

	return p;
}

/*
 * Account for a descheduled task:
 */
static void put_prev_task_fair(struct rq *rq, struct task_struct *prev)
{
	struct sched_entity *se = &prev->se;
	struct cfs_rq *cfs_rq;

	for_each_sched_entity(se) {
		cfs_rq = cfs_rq_of(se);
		put_prev_entity(cfs_rq, se);
	}
}

/*
 * sched_yield() is very simple
 *
 * The magic of dealing with the ->skip buddy is in pick_next_entity.
 */
static void yield_task_fair(struct rq *rq)
{
	struct task_struct *curr = rq->curr;
	struct cfs_rq *cfs_rq = task_cfs_rq(curr);
	struct sched_entity *se = &curr->se;

	/*
	 * Are we the only task in the tree?
	 */
	if (unlikely(rq->nr_running == 1))
		return;

	clear_buddies(cfs_rq, se);

	if (curr->policy != SCHED_BATCH) {
		update_rq_clock(rq);
		/*
		 * Update run-time statistics of the 'current'.
		 */
		update_curr(cfs_rq);
		/*
		 * Tell update_rq_clock() that we've just updated,
		 * so we don't do microscopic update in schedule()
		 * and double the fastpath cost.
		 */
		 rq->skip_clock_update = 1;
	}

	set_skip_buddy(se);
}

static bool yield_to_task_fair(struct rq *rq, struct task_struct *p, bool preempt)
{
	struct sched_entity *se = &p->se;

	/* throttled hierarchies are not runnable */
	if (!se->on_rq || throttled_hierarchy(cfs_rq_of(se)))
		return false;

	/* Tell the scheduler that we'd really like pse to run next. */
	set_next_buddy(se);

	yield_task_fair(rq);

	return true;
}

#ifdef CONFIG_SMP
/**************************************************
 * Fair scheduling class load-balancing methods:
 */

static unsigned long __read_mostly max_load_balance_interval = HZ/10;

#define LBF_ALL_PINNED	0x01
#define LBF_NEED_BREAK	0x02

struct lb_env {
	struct sched_domain	*sd;

	int			src_cpu;
	struct rq		*src_rq;

	int			dst_cpu;
	struct rq		*dst_rq;

	enum cpu_idle_type	idle;
	long			imbalance;
	unsigned int		flags;

	unsigned int		loop;
	unsigned int		loop_break;
	unsigned int		loop_max;
};

/*
 * move_task - move a task from one runqueue to another runqueue.
 * Both runqueues must be locked.
 */
static void move_task(struct task_struct *p, struct lb_env *env)
{
	deactivate_task(env->src_rq, p, 0);
	set_task_cpu(p, env->dst_cpu);
	activate_task(env->dst_rq, p, 0);
	check_preempt_curr(env->dst_rq, p, 0);
}

/*
 * Is this task likely cache-hot:
 */
static int
task_hot(struct task_struct *p, u64 now, struct sched_domain *sd)
{
	s64 delta;

	if (p->sched_class != &fair_sched_class)
		return 0;

	if (unlikely(p->policy == SCHED_IDLE))
		return 0;

	/*
	 * Buddy candidates are cache hot:
	 */
	if (sched_feat(CACHE_HOT_BUDDY) && this_rq()->nr_running &&
			(&p->se == cfs_rq_of(&p->se)->next ||
			 &p->se == cfs_rq_of(&p->se)->last))
		return 1;

	if (sysctl_sched_migration_cost == -1)
		return 1;
	if (sysctl_sched_migration_cost == 0)
		return 0;

	delta = now - p->se.exec_start;

	return delta < (s64)sysctl_sched_migration_cost;
}

/*
 * can_migrate_task - may task p from runqueue rq be migrated to this_cpu?
 */
static
int can_migrate_task(struct task_struct *p, struct lb_env *env)
{
	int tsk_cache_hot = 0;
	/*
	 * We do not migrate tasks that are:
	 * 1) running (obviously), or
	 * 2) cannot be migrated to this CPU due to cpus_allowed, or
	 * 3) are cache-hot on their current CPU.
	 */
	if (!cpumask_test_cpu(env->dst_cpu, tsk_cpus_allowed(p))) {
		schedstat_inc(p, se.statistics.nr_failed_migrations_affine);
		return 0;
	}
	env->flags &= ~LBF_ALL_PINNED;

	if (task_running(env->src_rq, p)) {
		schedstat_inc(p, se.statistics.nr_failed_migrations_running);
		return 0;
	}

	/*
	 * Aggressive migration if:
	 * 1) task is cache cold, or
	 * 2) too many balance attempts have failed.
	 */

	tsk_cache_hot = task_hot(p, env->src_rq->clock_task, env->sd);
	if (!tsk_cache_hot ||
		env->sd->nr_balance_failed > env->sd->cache_nice_tries) {
#ifdef CONFIG_SCHEDSTATS
		if (tsk_cache_hot) {
			schedstat_inc(env->sd, lb_hot_gained[env->idle]);
			schedstat_inc(p, se.statistics.nr_forced_migrations);
		}
#endif
		return 1;
	}

	if (tsk_cache_hot) {
		schedstat_inc(p, se.statistics.nr_failed_migrations_hot);
		return 0;
	}
	return 1;
}

/*
 * move_one_task tries to move exactly one task from busiest to this_rq, as
 * part of active balancing operations within "domain".
 * Returns 1 if successful and 0 otherwise.
 *
 * Called with both runqueues locked.
 */
static int move_one_task(struct lb_env *env)
{
	struct task_struct *p, *n;

	list_for_each_entry_safe(p, n, &env->src_rq->cfs_tasks, se.group_node) {
		if (throttled_lb_pair(task_group(p), env->src_rq->cpu, env->dst_cpu))
			continue;

		if (!can_migrate_task(p, env))
			continue;

		move_task(p, env);
		/*
		 * Right now, this is only the second place move_task()
		 * is called, so we can safely collect move_task()
		 * stats here rather than inside move_task().
		 */
		schedstat_inc(env->sd, lb_gained[env->idle]);
		return 1;
	}
	return 0;
}

static unsigned long task_h_load(struct task_struct *p);

static const unsigned int sched_nr_migrate_break = 32;

/*
 * move_tasks tries to move up to imbalance weighted load from busiest to
 * this_rq, as part of a balancing operation within domain "sd".
 * Returns 1 if successful and 0 otherwise.
 *
 * Called with both runqueues locked.
 */
static int move_tasks(struct lb_env *env)
{
	struct list_head *tasks = &env->src_rq->cfs_tasks;
	struct task_struct *p;
	unsigned long load;
	int pulled = 0;

	if (env->imbalance <= 0)
		return 0;

	while (!list_empty(tasks)) {
		p = list_first_entry(tasks, struct task_struct, se.group_node);

		env->loop++;
		/* We've more or less seen every task there is, call it quits */
		if (env->loop > env->loop_max)
			break;

		/* take a breather every nr_migrate tasks */
		if (env->loop > env->loop_break) {
			env->loop_break += sched_nr_migrate_break;
			env->flags |= LBF_NEED_BREAK;
			break;
		}

		if (throttled_lb_pair(task_group(p), env->src_cpu, env->dst_cpu))
			goto next;

		load = task_h_load(p);

		if (sched_feat(LB_MIN) && load < 16 && !env->sd->nr_balance_failed)
			goto next;

		if ((load / 2) > env->imbalance)
			goto next;

		if (!can_migrate_task(p, env))
			goto next;

		move_task(p, env);
		pulled++;
		env->imbalance -= load;

#ifdef CONFIG_PREEMPT
		/*
		 * NEWIDLE balancing is a source of latency, so preemptible
		 * kernels will stop after the first task is pulled to minimize
		 * the critical section.
		 */
		if (env->idle == CPU_NEWLY_IDLE)
			break;
#endif

		/*
		 * We only want to steal up to the prescribed amount of
		 * weighted load.
		 */
		if (env->imbalance <= 0)
			break;

		continue;
next:
		list_move_tail(&p->se.group_node, tasks);
	}

	/*
	 * Right now, this is one of only two places move_task() is called,
	 * so we can safely collect move_task() stats here rather than
	 * inside move_task().
	 */
	schedstat_add(env->sd, lb_gained[env->idle], pulled);

	return pulled;
}

#ifdef CONFIG_FAIR_GROUP_SCHED
/*
 * update tg->load_weight by folding this cpu's load_avg
 */
static void __update_blocked_averages_cpu(struct task_group *tg, int cpu)
{
	struct sched_entity *se = tg->se[cpu];
	struct cfs_rq *cfs_rq = tg->cfs_rq[cpu];

	/* throttled entities do not contribute to load */
	if (throttled_hierarchy(cfs_rq))
		return;

	update_cfs_rq_blocked_load(cfs_rq, 1);
	if (se)
		update_entity_load_avg(se, 1);
	else
		update_rq_runnable_avg(rq_of(cfs_rq), 1);

	if (se) {
		/*
		 * We can pivot on the runnable average decaying to zero for
		 * list removal since the parent average will always be >=
		 * child.
		 */
		if (se->avg.runnable_avg_sum)
			update_cfs_shares(cfs_rq);
		else
			list_del_leaf_cfs_rq(cfs_rq);
	}
}

static void update_blocked_averages(int cpu)
{
	struct rq *rq = cpu_rq(cpu);
	struct cfs_rq *cfs_rq;

	unsigned long flags;
	int num_updates = 0;

	rcu_read_lock();
	raw_spin_lock_irqsave(&rq->lock, flags);
	update_rq_clock(rq);
	/*
	 * Iterates the task_group tree in a bottom up fashion, see
	 * list_add_leaf_cfs_rq() for details.
	 */
	for_each_leaf_cfs_rq(rq, cfs_rq) {
		__update_blocked_averages_cpu(cfs_rq->tg, rq->cpu);

		/*
		 * Periodically release the lock so that a cfs_rq with many
		 * children cannot hold it for an arbitrary period of time.
		 */
		if (num_updates++ % 20 == 0) {
			raw_spin_unlock_irqrestore(&rq->lock, flags);
			cpu_relax();
			raw_spin_lock_irqsave(&rq->lock, flags);
			update_rq_clock(rq);
		}
	}

	raw_spin_unlock_irqrestore(&rq->lock, flags);
	rcu_read_unlock();
}

/*
 * Compute the cpu's hierarchical load factor for each task group.
 * This needs to be done in a top-down fashion because the load of a child
 * group is a fraction of its parents load.
 */
static int tg_load_down(struct task_group *tg, void *data)
{
	unsigned long load;
	long cpu = (long)data;

	if (!tg->parent) {
		load = cpu_rq(cpu)->load.weight;
	} else {
		load = tg->parent->cfs_rq[cpu]->h_load;
		load *= tg->se[cpu]->load.weight;
		load /= tg->parent->cfs_rq[cpu]->load.weight + 1;
	}

	tg->cfs_rq[cpu]->h_load = load;

	return 0;
}

static void update_h_load(long cpu)
{
	rcu_read_lock();
	walk_tg_tree(tg_load_down, tg_nop, (void *)cpu);
	rcu_read_unlock();
}

static unsigned long task_h_load(struct task_struct *p)
{
	struct cfs_rq *cfs_rq = task_cfs_rq(p);
	unsigned long load;

	load = p->se.load.weight;
	load = div_u64(load * cfs_rq->h_load, cfs_rq->load.weight + 1);

	return load;
}
#else
static inline void update_blocked_averages(int cpu)
{
}

static inline void update_h_load(long cpu)
{
}

static unsigned long task_h_load(struct task_struct *p)
{
	return p->se.load.weight;
}
#endif

/********** Helpers for find_busiest_group ************************/
/*
 * sd_lb_stats - Structure to store the statistics of a sched_domain
 * 		during load balancing.
 */
struct sd_lb_stats {
	struct sched_group *busiest; /* Busiest group in this sd */
	struct sched_group *this;  /* Local group in this sd */
	unsigned long total_load;  /* Total load of all groups in sd */
	unsigned long total_pwr;   /*	Total power of all groups in sd */
	unsigned long avg_load;	   /* Average load across all groups in sd */

	/** Statistics of this group */
	unsigned long this_load;
	unsigned long this_load_per_task;
	unsigned long this_nr_running;
	unsigned long this_has_capacity;
	unsigned int  this_idle_cpus;

	/* Statistics of the busiest group */
	unsigned int  busiest_idle_cpus;
	unsigned long max_load;
	unsigned long busiest_load_per_task;
	unsigned long busiest_nr_running;
	unsigned long busiest_group_capacity;
	unsigned long busiest_has_capacity;
	unsigned int  busiest_group_weight;

	int group_imb; /* Is there imbalance in this sd */
};

/*
 * sg_lb_stats - stats of a sched_group required for load_balancing
 */
struct sg_lb_stats {
	unsigned long avg_load; /*Avg load across the CPUs of the group */
	unsigned long group_load; /* Total load over the CPUs of the group */
	unsigned long sum_nr_running; /* Nr tasks running in the group */
	unsigned long sum_weighted_load; /* Weighted load of group's tasks */
	unsigned long group_capacity;
	unsigned long idle_cpus;
	unsigned long group_weight;
	int group_imb; /* Is there an imbalance in the group ? */
	int group_has_capacity; /* Is there extra capacity in the group? */
};

/**
 * get_sd_load_idx - Obtain the load index for a given sched domain.
 * @sd: The sched_domain whose load_idx is to be obtained.
 * @idle: The Idle status of the CPU for whose sd load_icx is obtained.
 */
static inline int get_sd_load_idx(struct sched_domain *sd,
					enum cpu_idle_type idle)
{
	int load_idx;

	switch (idle) {
	case CPU_NOT_IDLE:
		load_idx = sd->busy_idx;
		break;

	case CPU_NEWLY_IDLE:
		load_idx = sd->newidle_idx;
		break;
	default:
		load_idx = sd->idle_idx;
		break;
	}

	return load_idx;
}

unsigned long default_scale_freq_power(struct sched_domain *sd, int cpu)
{
	return SCHED_POWER_SCALE;
}

unsigned long __weak arch_scale_freq_power(struct sched_domain *sd, int cpu)
{
	return default_scale_freq_power(sd, cpu);
}

unsigned long default_scale_smt_power(struct sched_domain *sd, int cpu)
{
	unsigned long weight = sd->span_weight;
	unsigned long smt_gain = sd->smt_gain;

	smt_gain /= weight;

	return smt_gain;
}

unsigned long __weak arch_scale_smt_power(struct sched_domain *sd, int cpu)
{
	return default_scale_smt_power(sd, cpu);
}

unsigned long scale_rt_power(int cpu)
{
	struct rq *rq = cpu_rq(cpu);
	u64 total, available, age_stamp, avg;

	/*
	 * Since we're reading these variables without serialization make sure
	 * we read them once before doing sanity checks on them.
	 */
	age_stamp = ACCESS_ONCE(rq->age_stamp);
	avg = ACCESS_ONCE(rq->rt_avg);
<<<<<<< HEAD

	total = sched_avg_period() + (rq->clock - age_stamp);

=======

	total = sched_avg_period() + (rq->clock - age_stamp);

>>>>>>> 6923359c
	if (unlikely(total < avg)) {
		/* Ensures that power won't end up being negative */
		available = 0;
	} else {
		available = total - avg;
	}

	if (unlikely((s64)total < SCHED_POWER_SCALE))
		total = SCHED_POWER_SCALE;

	total >>= SCHED_POWER_SHIFT;

	return div_u64(available, total);
}

static void update_cpu_power(struct sched_domain *sd, int cpu)
{
	unsigned long weight = sd->span_weight;
	unsigned long power = SCHED_POWER_SCALE;
	struct sched_group *sdg = sd->groups;

	if ((sd->flags & SD_SHARE_CPUPOWER) && weight > 1) {
		if (sched_feat(ARCH_POWER))
			power *= arch_scale_smt_power(sd, cpu);
		else
			power *= default_scale_smt_power(sd, cpu);

		power >>= SCHED_POWER_SHIFT;
	}

	sdg->sgp->power_orig = power;

	if (sched_feat(ARCH_POWER))
		power *= arch_scale_freq_power(sd, cpu);
	else
		power *= default_scale_freq_power(sd, cpu);

	power >>= SCHED_POWER_SHIFT;

	power *= scale_rt_power(cpu);
	power >>= SCHED_POWER_SHIFT;

	if (!power)
		power = 1;

	cpu_rq(cpu)->cpu_power = power;
	sdg->sgp->power = power;
}

void update_group_power(struct sched_domain *sd, int cpu)
{
	struct sched_domain *child = sd->child;
	struct sched_group *group, *sdg = sd->groups;
	unsigned long power;
	unsigned long interval;

	interval = msecs_to_jiffies(sd->balance_interval);
	interval = clamp(interval, 1UL, max_load_balance_interval);
	sdg->sgp->next_update = jiffies + interval;

	if (!child) {
		update_cpu_power(sd, cpu);
		return;
	}

	power = 0;

	if (child->flags & SD_OVERLAP) {
		/*
		 * SD_OVERLAP domains cannot assume that child groups
		 * span the current group.
		 */

		for_each_cpu(cpu, sched_group_cpus(sdg))
			power += power_of(cpu);
	} else  {
		/*
		 * !SD_OVERLAP domains can assume that child groups
		 * span the current group.
		 */ 

		group = child->groups;
		do {
			power += group->sgp->power;
			group = group->next;
		} while (group != child->groups);
	}

	sdg->sgp->power_orig = sdg->sgp->power = power;
}

/*
 * Try and fix up capacity for tiny siblings, this is needed when
 * things like SD_ASYM_PACKING need f_b_g to select another sibling
 * which on its own isn't powerful enough.
 *
 * See update_sd_pick_busiest() and check_asym_packing().
 */
static inline int
fix_small_capacity(struct sched_domain *sd, struct sched_group *group)
{
	/*
	 * Only siblings can have significantly less than SCHED_POWER_SCALE
	 */
	if (!(sd->flags & SD_SHARE_CPUPOWER))
		return 0;

	/*
	 * If ~90% of the cpu_power is still there, we're good.
	 */
	if (group->sgp->power * 32 > group->sgp->power_orig * 29)
		return 1;

	return 0;
}

/**
 * update_sg_lb_stats - Update sched_group's statistics for load balancing.
 * @env: The load balancing environment.
 * @group: sched_group whose statistics are to be updated.
 * @load_idx: Load index of sched_domain of this_cpu for load calc.
 * @local_group: Does group contain this_cpu.
 * @cpus: Set of cpus considered for load balancing.
 * @balance: Should we balance.
 * @sgs: variable to hold the statistics for this group.
 */
static inline void update_sg_lb_stats(struct lb_env *env,
			struct sched_group *group, int load_idx,
			int local_group, const struct cpumask *cpus,
			int *balance, struct sg_lb_stats *sgs)
{
	unsigned long nr_running, max_nr_running, min_nr_running;
	unsigned long load, max_cpu_load, min_cpu_load;
	unsigned int balance_cpu = -1, first_idle_cpu = 0;
	unsigned long avg_load_per_task = 0;
	int i;

	if (local_group)
		balance_cpu = group_balance_cpu(group);

	/* Tally up the load of all CPUs in the group */
	max_cpu_load = 0;
	min_cpu_load = ~0UL;
	max_nr_running = 0;
	min_nr_running = ~0UL;

	for_each_cpu_and(i, sched_group_cpus(group), cpus) {
		struct rq *rq = cpu_rq(i);

		nr_running = rq->nr_running;

		/* Bias balancing toward cpus of our domain */
		if (local_group) {
			if (idle_cpu(i) && !first_idle_cpu &&
					cpumask_test_cpu(i, sched_group_mask(group))) {
				first_idle_cpu = 1;
				balance_cpu = i;
			}

			load = target_load(i, load_idx);
		} else {
			load = source_load(i, load_idx);
			if (load > max_cpu_load)
				max_cpu_load = load;
			if (min_cpu_load > load)
				min_cpu_load = load;

			if (nr_running > max_nr_running)
				max_nr_running = nr_running;
			if (min_nr_running > nr_running)
				min_nr_running = nr_running;
		}

		sgs->group_load += load;
		sgs->sum_nr_running += nr_running;
		sgs->sum_weighted_load += weighted_cpuload(i);
		if (idle_cpu(i))
			sgs->idle_cpus++;
	}

	/*
	 * First idle cpu or the first cpu(busiest) in this sched group
	 * is eligible for doing load balancing at this and above
	 * domains. In the newly idle case, we will allow all the cpu's
	 * to do the newly idle load balance.
	 */
	if (local_group) {
		if (env->idle != CPU_NEWLY_IDLE) {
			if (balance_cpu != env->dst_cpu) {
				*balance = 0;
				return;
			}
			update_group_power(env->sd, env->dst_cpu);
		} else if (time_after_eq(jiffies, group->sgp->next_update))
			update_group_power(env->sd, env->dst_cpu);
	}

	/* Adjust by relative CPU power of the group */
	sgs->avg_load = (sgs->group_load*SCHED_POWER_SCALE) / group->sgp->power;

	/*
	 * Consider the group unbalanced when the imbalance is larger
	 * than the average weight of a task.
	 *
	 * APZ: with cgroup the avg task weight can vary wildly and
	 *      might not be a suitable number - should we keep a
	 *      normalized nr_running number somewhere that negates
	 *      the hierarchy?
	 */
	if (sgs->sum_nr_running)
		avg_load_per_task = sgs->sum_weighted_load / sgs->sum_nr_running;

	if ((max_cpu_load - min_cpu_load) >= avg_load_per_task &&
	    (max_nr_running - min_nr_running) > 1)
		sgs->group_imb = 1;

	sgs->group_capacity = DIV_ROUND_CLOSEST(group->sgp->power,
						SCHED_POWER_SCALE);
	if (!sgs->group_capacity)
		sgs->group_capacity = fix_small_capacity(env->sd, group);
	sgs->group_weight = group->group_weight;

	if (sgs->group_capacity > sgs->sum_nr_running)
		sgs->group_has_capacity = 1;
}

/**
 * update_sd_pick_busiest - return 1 on busiest group
 * @env: The load balancing environment.
 * @sds: sched_domain statistics
 * @sg: sched_group candidate to be checked for being the busiest
 * @sgs: sched_group statistics
 *
 * Determine if @sg is a busier group than the previously selected
 * busiest group.
 */
static bool update_sd_pick_busiest(struct lb_env *env,
				   struct sd_lb_stats *sds,
				   struct sched_group *sg,
				   struct sg_lb_stats *sgs)
{
	if (sgs->avg_load <= sds->max_load)
		return false;

	if (sgs->sum_nr_running > sgs->group_capacity)
		return true;

	if (sgs->group_imb)
		return true;

	/*
	 * ASYM_PACKING needs to move all the work to the lowest
	 * numbered CPUs in the group, therefore mark all groups
	 * higher than ourself as busy.
	 */
	if ((env->sd->flags & SD_ASYM_PACKING) && sgs->sum_nr_running &&
	    env->dst_cpu < group_first_cpu(sg)) {
		if (!sds->busiest)
			return true;

		if (group_first_cpu(sds->busiest) > group_first_cpu(sg))
			return true;
	}

	return false;
}

/**
 * update_sd_lb_stats - Update sched_domain's statistics for load balancing.
 * @env: The load balancing environment.
 * @cpus: Set of cpus considered for load balancing.
 * @balance: Should we balance.
 * @sds: variable to hold the statistics for this sched_domain.
 */
static inline void update_sd_lb_stats(struct lb_env *env,
				      const struct cpumask *cpus,
				      int *balance, struct sd_lb_stats *sds)
{
	struct sched_domain *child = env->sd->child;
	struct sched_group *sg = env->sd->groups;
	struct sg_lb_stats sgs;
	int load_idx, prefer_sibling = 0;

	if (child && child->flags & SD_PREFER_SIBLING)
		prefer_sibling = 1;

	load_idx = get_sd_load_idx(env->sd, env->idle);

	do {
		int local_group;

		local_group = cpumask_test_cpu(env->dst_cpu, sched_group_cpus(sg));
		memset(&sgs, 0, sizeof(sgs));
		update_sg_lb_stats(env, sg, load_idx, local_group,
				   cpus, balance, &sgs);

		if (local_group && !(*balance))
			return;

		sds->total_load += sgs.group_load;
		sds->total_pwr += sg->sgp->power;

		/*
		 * In case the child domain prefers tasks go to siblings
		 * first, lower the sg capacity to one so that we'll try
		 * and move all the excess tasks away. We lower the capacity
		 * of a group only if the local group has the capacity to fit
		 * these excess tasks, i.e. nr_running < group_capacity. The
		 * extra check prevents the case where you always pull from the
		 * heaviest group when it is already under-utilized (possible
		 * with a large weight task outweighs the tasks on the system).
		 */
		if (prefer_sibling && !local_group && sds->this_has_capacity)
			sgs.group_capacity = min(sgs.group_capacity, 1UL);

		if (local_group) {
			sds->this_load = sgs.avg_load;
			sds->this = sg;
			sds->this_nr_running = sgs.sum_nr_running;
			sds->this_load_per_task = sgs.sum_weighted_load;
			sds->this_has_capacity = sgs.group_has_capacity;
			sds->this_idle_cpus = sgs.idle_cpus;
		} else if (update_sd_pick_busiest(env, sds, sg, &sgs)) {
			sds->max_load = sgs.avg_load;
			sds->busiest = sg;
			sds->busiest_nr_running = sgs.sum_nr_running;
			sds->busiest_idle_cpus = sgs.idle_cpus;
			sds->busiest_group_capacity = sgs.group_capacity;
			sds->busiest_load_per_task = sgs.sum_weighted_load;
			sds->busiest_has_capacity = sgs.group_has_capacity;
			sds->busiest_group_weight = sgs.group_weight;
			sds->group_imb = sgs.group_imb;
		}

		sg = sg->next;
	} while (sg != env->sd->groups);
}

/**
 * check_asym_packing - Check to see if the group is packed into the
 *			sched doman.
 *
 * This is primarily intended to used at the sibling level.  Some
 * cores like POWER7 prefer to use lower numbered SMT threads.  In the
 * case of POWER7, it can move to lower SMT modes only when higher
 * threads are idle.  When in lower SMT modes, the threads will
 * perform better since they share less core resources.  Hence when we
 * have idle threads, we want them to be the higher ones.
 *
 * This packing function is run on idle threads.  It checks to see if
 * the busiest CPU in this domain (core in the P7 case) has a higher
 * CPU number than the packing function is being run on.  Here we are
 * assuming lower CPU number will be equivalent to lower a SMT thread
 * number.
 *
 * Returns 1 when packing is required and a task should be moved to
 * this CPU.  The amount of the imbalance is returned in *imbalance.
 *
 * @env: The load balancing environment.
 * @sds: Statistics of the sched_domain which is to be packed
 */
static int check_asym_packing(struct lb_env *env, struct sd_lb_stats *sds)
{
	int busiest_cpu;

	if (!(env->sd->flags & SD_ASYM_PACKING))
		return 0;

	if (!sds->busiest)
		return 0;

	busiest_cpu = group_first_cpu(sds->busiest);
	if (env->dst_cpu > busiest_cpu)
		return 0;

	env->imbalance = DIV_ROUND_CLOSEST(
		sds->max_load * sds->busiest->sgp->power, SCHED_POWER_SCALE);

	return 1;
}

/**
 * fix_small_imbalance - Calculate the minor imbalance that exists
 *			amongst the groups of a sched_domain, during
 *			load balancing.
 * @env: The load balancing environment.
 * @sds: Statistics of the sched_domain whose imbalance is to be calculated.
 */
static inline
void fix_small_imbalance(struct lb_env *env, struct sd_lb_stats *sds)
{
	unsigned long tmp, pwr_now = 0, pwr_move = 0;
	unsigned int imbn = 2;
	unsigned long scaled_busy_load_per_task;

	if (sds->this_nr_running) {
		sds->this_load_per_task /= sds->this_nr_running;
		if (sds->busiest_load_per_task >
				sds->this_load_per_task)
			imbn = 1;
	} else {
		sds->this_load_per_task =
			cpu_avg_load_per_task(env->dst_cpu);
	}

	scaled_busy_load_per_task = sds->busiest_load_per_task
					 * SCHED_POWER_SCALE;
	scaled_busy_load_per_task /= sds->busiest->sgp->power;

	if (sds->max_load - sds->this_load + scaled_busy_load_per_task >=
			(scaled_busy_load_per_task * imbn)) {
		env->imbalance = sds->busiest_load_per_task;
		return;
	}

	/*
	 * OK, we don't have enough imbalance to justify moving tasks,
	 * however we may be able to increase total CPU power used by
	 * moving them.
	 */

	pwr_now += sds->busiest->sgp->power *
			min(sds->busiest_load_per_task, sds->max_load);
	pwr_now += sds->this->sgp->power *
			min(sds->this_load_per_task, sds->this_load);
	pwr_now /= SCHED_POWER_SCALE;

	/* Amount of load we'd subtract */
	tmp = (sds->busiest_load_per_task * SCHED_POWER_SCALE) /
		sds->busiest->sgp->power;
	if (sds->max_load > tmp)
		pwr_move += sds->busiest->sgp->power *
			min(sds->busiest_load_per_task, sds->max_load - tmp);

	/* Amount of load we'd add */
	if (sds->max_load * sds->busiest->sgp->power <
		sds->busiest_load_per_task * SCHED_POWER_SCALE)
		tmp = (sds->max_load * sds->busiest->sgp->power) /
			sds->this->sgp->power;
	else
		tmp = (sds->busiest_load_per_task * SCHED_POWER_SCALE) /
			sds->this->sgp->power;
	pwr_move += sds->this->sgp->power *
			min(sds->this_load_per_task, sds->this_load + tmp);
	pwr_move /= SCHED_POWER_SCALE;

	/* Move if we gain throughput */
	if (pwr_move > pwr_now)
		env->imbalance = sds->busiest_load_per_task;
}

/**
 * calculate_imbalance - Calculate the amount of imbalance present within the
 *			 groups of a given sched_domain during load balance.
 * @env: load balance environment
 * @sds: statistics of the sched_domain whose imbalance is to be calculated.
 */
static inline void calculate_imbalance(struct lb_env *env, struct sd_lb_stats *sds)
{
	unsigned long max_pull, load_above_capacity = ~0UL;

	sds->busiest_load_per_task /= sds->busiest_nr_running;
	if (sds->group_imb) {
		sds->busiest_load_per_task =
			min(sds->busiest_load_per_task, sds->avg_load);
	}

	/*
	 * In the presence of smp nice balancing, certain scenarios can have
	 * max load less than avg load(as we skip the groups at or below
	 * its cpu_power, while calculating max_load..)
	 */
	if (sds->max_load < sds->avg_load) {
		env->imbalance = 0;
		return fix_small_imbalance(env, sds);
	}

	if (!sds->group_imb) {
		/*
		 * Don't want to pull so many tasks that a group would go idle.
		 */
		load_above_capacity = (sds->busiest_nr_running -
						sds->busiest_group_capacity);

		load_above_capacity *= (SCHED_LOAD_SCALE * SCHED_POWER_SCALE);

		load_above_capacity /= sds->busiest->sgp->power;
	}

	/*
	 * We're trying to get all the cpus to the average_load, so we don't
	 * want to push ourselves above the average load, nor do we wish to
	 * reduce the max loaded cpu below the average load. At the same time,
	 * we also don't want to reduce the group load below the group capacity
	 * (so that we can implement power-savings policies etc). Thus we look
	 * for the minimum possible imbalance.
	 * Be careful of negative numbers as they'll appear as very large values
	 * with unsigned longs.
	 */
	max_pull = min(sds->max_load - sds->avg_load, load_above_capacity);

	/* How much load to actually move to equalise the imbalance */
	env->imbalance = min(max_pull * sds->busiest->sgp->power,
		(sds->avg_load - sds->this_load) * sds->this->sgp->power)
			/ SCHED_POWER_SCALE;

	/*
	 * if *imbalance is less than the average load per runnable task
	 * there is no guarantee that any tasks will be moved so we'll have
	 * a think about bumping its value to force at least one task to be
	 * moved
	 */
	if (env->imbalance < sds->busiest_load_per_task)
		return fix_small_imbalance(env, sds);

}

/******* find_busiest_group() helpers end here *********************/

/**
 * find_busiest_group - Returns the busiest group within the sched_domain
 * if there is an imbalance. If there isn't an imbalance, and
 * the user has opted for power-savings, it returns a group whose
 * CPUs can be put to idle by rebalancing those tasks elsewhere, if
 * such a group exists.
 *
 * Also calculates the amount of weighted load which should be moved
 * to restore balance.
 *
 * @env: The load balancing environment.
 * @cpus: The set of CPUs under consideration for load-balancing.
 * @balance: Pointer to a variable indicating if this_cpu
 *	is the appropriate cpu to perform load balancing at this_level.
 *
 * Returns:	- the busiest group if imbalance exists.
 *		- If no imbalance and user has opted for power-savings balance,
 *		   return the least loaded group whose CPUs can be
 *		   put to idle by rebalancing its tasks onto our group.
 */
static struct sched_group *
find_busiest_group(struct lb_env *env, const struct cpumask *cpus, int *balance)
{
	struct sd_lb_stats sds;

	memset(&sds, 0, sizeof(sds));

	/*
	 * Compute the various statistics relavent for load balancing at
	 * this level.
	 */
	update_sd_lb_stats(env, cpus, balance, &sds);

	/*
	 * this_cpu is not the appropriate cpu to perform load balancing at
	 * this level.
	 */
	if (!(*balance))
		goto ret;

	if ((env->idle == CPU_IDLE || env->idle == CPU_NEWLY_IDLE) &&
	    check_asym_packing(env, &sds))
		return sds.busiest;

	/* There is no busy sibling group to pull tasks from */
	if (!sds.busiest || sds.busiest_nr_running == 0)
		goto out_balanced;

	sds.avg_load = (SCHED_POWER_SCALE * sds.total_load) / sds.total_pwr;

	/*
	 * If the busiest group is imbalanced the below checks don't
	 * work because they assumes all things are equal, which typically
	 * isn't true due to cpus_allowed constraints and the like.
	 */
	if (sds.group_imb)
		goto force_balance;

	/* SD_BALANCE_NEWIDLE trumps SMP nice when underutilized */
	if (env->idle == CPU_NEWLY_IDLE && sds.this_has_capacity &&
			!sds.busiest_has_capacity)
		goto force_balance;

	/*
	 * If the local group is more busy than the selected busiest group
	 * don't try and pull any tasks.
	 */
	if (sds.this_load >= sds.max_load)
		goto out_balanced;

	/*
	 * Don't pull any tasks if this group is already above the domain
	 * average load.
	 */
	if (sds.this_load >= sds.avg_load)
		goto out_balanced;

	if (env->idle == CPU_IDLE) {
		/*
		 * This cpu is idle. If the busiest group load doesn't
		 * have more tasks than the number of available cpu's and
		 * there is no imbalance between this and busiest group
		 * wrt to idle cpu's, it is balanced.
		 */
		if ((sds.this_idle_cpus <= sds.busiest_idle_cpus + 1) &&
		    sds.busiest_nr_running <= sds.busiest_group_weight)
			goto out_balanced;
	} else {
		/*
		 * In the CPU_NEWLY_IDLE, CPU_NOT_IDLE cases, use
		 * imbalance_pct to be conservative.
		 */
		if (100 * sds.max_load <= env->sd->imbalance_pct * sds.this_load)
			goto out_balanced;
	}

force_balance:
	/* Looks like there is an imbalance. Compute it */
	calculate_imbalance(env, &sds);
	return sds.busiest;

out_balanced:
ret:
	env->imbalance = 0;
	return NULL;
}

/*
 * find_busiest_queue - find the busiest runqueue among the cpus in group.
 */
static struct rq *find_busiest_queue(struct lb_env *env,
				     struct sched_group *group,
				     const struct cpumask *cpus)
{
	struct rq *busiest = NULL, *rq;
	unsigned long max_load = 0;
	int i;

	for_each_cpu(i, sched_group_cpus(group)) {
		unsigned long power = power_of(i);
		unsigned long capacity = DIV_ROUND_CLOSEST(power,
							   SCHED_POWER_SCALE);
		unsigned long wl;

		if (!capacity)
			capacity = fix_small_capacity(env->sd, group);

		if (!cpumask_test_cpu(i, cpus))
			continue;

		rq = cpu_rq(i);
		wl = weighted_cpuload(i);

		/*
		 * When comparing with imbalance, use weighted_cpuload()
		 * which is not scaled with the cpu power.
		 */
		if (capacity && rq->nr_running == 1 && wl > env->imbalance)
			continue;

		/*
		 * For the load comparisons with the other cpu's, consider
		 * the weighted_cpuload() scaled with the cpu power, so that
		 * the load can be moved away from the cpu that is potentially
		 * running at a lower capacity.
		 */
		wl = (wl * SCHED_POWER_SCALE) / power;

		if (wl > max_load) {
			max_load = wl;
			busiest = rq;
		}
	}

	return busiest;
}

/*
 * Max backoff if we encounter pinned tasks. Pretty arbitrary value, but
 * so long as it is large enough.
 */
#define MAX_PINNED_INTERVAL	512

/* Working cpumask for load_balance and load_balance_newidle. */
DEFINE_PER_CPU(cpumask_var_t, load_balance_tmpmask);

static int need_active_balance(struct lb_env *env)
{
	struct sched_domain *sd = env->sd;

	if (env->idle == CPU_NEWLY_IDLE) {

		/*
		 * ASYM_PACKING needs to force migrate tasks from busy but
		 * higher numbered CPUs in order to pack all tasks in the
		 * lowest numbered CPUs.
		 */
		if ((sd->flags & SD_ASYM_PACKING) && env->src_cpu > env->dst_cpu)
			return 1;
	}

	return unlikely(sd->nr_balance_failed > sd->cache_nice_tries+2);
}

static int active_load_balance_cpu_stop(void *data);

/*
 * Check this_cpu to ensure it is balanced within domain. Attempt to move
 * tasks if there is an imbalance.
 */
static int load_balance(int this_cpu, struct rq *this_rq,
			struct sched_domain *sd, enum cpu_idle_type idle,
			int *balance)
{
	int ld_moved, active_balance = 0;
	struct sched_group *group;
	struct rq *busiest;
	unsigned long flags;
	struct cpumask *cpus = __get_cpu_var(load_balance_tmpmask);

	struct lb_env env = {
		.sd		= sd,
		.dst_cpu	= this_cpu,
		.dst_rq		= this_rq,
		.idle		= idle,
		.loop_break	= sched_nr_migrate_break,
	};

	cpumask_copy(cpus, cpu_active_mask);

	schedstat_inc(sd, lb_count[idle]);

redo:
	group = find_busiest_group(&env, cpus, balance);

	if (*balance == 0)
		goto out_balanced;

	if (!group) {
		schedstat_inc(sd, lb_nobusyg[idle]);
		goto out_balanced;
	}

	busiest = find_busiest_queue(&env, group, cpus);
	if (!busiest) {
		schedstat_inc(sd, lb_nobusyq[idle]);
		goto out_balanced;
	}

	BUG_ON(busiest == this_rq);

	schedstat_add(sd, lb_imbalance[idle], env.imbalance);

	ld_moved = 0;
	if (busiest->nr_running > 1) {
		/*
		 * Attempt to move tasks. If find_busiest_group has found
		 * an imbalance but busiest->nr_running <= 1, the group is
		 * still unbalanced. ld_moved simply stays zero, so it is
		 * correctly treated as an imbalance.
		 */
		env.flags |= LBF_ALL_PINNED;
		env.src_cpu   = busiest->cpu;
		env.src_rq    = busiest;
		env.loop_max  = min(sysctl_sched_nr_migrate, busiest->nr_running);

more_balance:
		local_irq_save(flags);
		double_rq_lock(this_rq, busiest);
		if (!env.loop)
			update_h_load(env.src_cpu);
		ld_moved += move_tasks(&env);
		double_rq_unlock(this_rq, busiest);
		local_irq_restore(flags);

		if (env.flags & LBF_NEED_BREAK) {
			env.flags &= ~LBF_NEED_BREAK;
			goto more_balance;
		}

		/*
		 * some other cpu did the load balance for us.
		 */
		if (ld_moved && this_cpu != smp_processor_id())
			resched_cpu(this_cpu);

		/* All tasks on this runqueue were pinned by CPU affinity */
		if (unlikely(env.flags & LBF_ALL_PINNED)) {
			cpumask_clear_cpu(cpu_of(busiest), cpus);
			if (!cpumask_empty(cpus))
				goto redo;
			goto out_balanced;
		}
	}

	if (!ld_moved) {
		schedstat_inc(sd, lb_failed[idle]);
		/*
		 * Increment the failure counter only on periodic balance.
		 * We do not want newidle balance, which can be very
		 * frequent, pollute the failure counter causing
		 * excessive cache_hot migrations and active balances.
		 */
		if (idle != CPU_NEWLY_IDLE)
			sd->nr_balance_failed++;

		if (need_active_balance(&env)) {
			raw_spin_lock_irqsave(&busiest->lock, flags);

			/* don't kick the active_load_balance_cpu_stop,
			 * if the curr task on busiest cpu can't be
			 * moved to this_cpu
			 */
			if (!cpumask_test_cpu(this_cpu,
					tsk_cpus_allowed(busiest->curr))) {
				raw_spin_unlock_irqrestore(&busiest->lock,
							    flags);
				env.flags |= LBF_ALL_PINNED;
				goto out_one_pinned;
			}

			/*
			 * ->active_balance synchronizes accesses to
			 * ->active_balance_work.  Once set, it's cleared
			 * only after active load balance is finished.
			 */
			if (!busiest->active_balance) {
				busiest->active_balance = 1;
				busiest->push_cpu = this_cpu;
				active_balance = 1;
			}
			raw_spin_unlock_irqrestore(&busiest->lock, flags);

			if (active_balance) {
				stop_one_cpu_nowait(cpu_of(busiest),
					active_load_balance_cpu_stop, busiest,
					&busiest->active_balance_work);
			}

			/*
			 * We've kicked active balancing, reset the failure
			 * counter.
			 */
			sd->nr_balance_failed = sd->cache_nice_tries+1;
		}
	} else
		sd->nr_balance_failed = 0;

	if (likely(!active_balance)) {
		/* We were unbalanced, so reset the balancing interval */
		sd->balance_interval = sd->min_interval;
	} else {
		/*
		 * If we've begun active balancing, start to back off. This
		 * case may not be covered by the all_pinned logic if there
		 * is only 1 task on the busy runqueue (because we don't call
		 * move_tasks).
		 */
		if (sd->balance_interval < sd->max_interval)
			sd->balance_interval *= 2;
	}

	goto out;

out_balanced:
	schedstat_inc(sd, lb_balanced[idle]);

	sd->nr_balance_failed = 0;

out_one_pinned:
	/* tune up the balancing interval */
	if (((env.flags & LBF_ALL_PINNED) &&
			sd->balance_interval < MAX_PINNED_INTERVAL) ||
			(sd->balance_interval < sd->max_interval))
		sd->balance_interval *= 2;

	ld_moved = 0;
out:
	return ld_moved;
}

/*
 * idle_balance is called by schedule() if this_cpu is about to become
 * idle. Attempts to pull tasks from other CPUs.
 */
void idle_balance(int this_cpu, struct rq *this_rq)
{
	struct sched_domain *sd;
	int pulled_task = 0;
	unsigned long next_balance = jiffies + HZ;

	this_rq->idle_stamp = this_rq->clock;

	if (this_rq->avg_idle < sysctl_sched_migration_cost)
		return;

	update_rq_runnable_avg(this_rq, 1);

	/*
	 * Drop the rq->lock, but keep IRQ/preempt disabled.
	 */
	raw_spin_unlock(&this_rq->lock);

	update_blocked_averages(this_cpu);
	rcu_read_lock();
	for_each_domain(this_cpu, sd) {
		unsigned long interval;
		int balance = 1;

		if (!(sd->flags & SD_LOAD_BALANCE))
			continue;

		if (sd->flags & SD_BALANCE_NEWIDLE) {
			/* If we've pulled tasks over stop searching: */
			pulled_task = load_balance(this_cpu, this_rq,
						   sd, CPU_NEWLY_IDLE, &balance);
		}

		interval = msecs_to_jiffies(sd->balance_interval);
		if (time_after(next_balance, sd->last_balance + interval))
			next_balance = sd->last_balance + interval;
		if (pulled_task) {
			this_rq->idle_stamp = 0;
			break;
		}
	}
	rcu_read_unlock();

	raw_spin_lock(&this_rq->lock);

	if (pulled_task || time_after(jiffies, this_rq->next_balance)) {
		/*
		 * We are going idle. next_balance may be set based on
		 * a busy processor. So reset next_balance.
		 */
		this_rq->next_balance = next_balance;
	}
}

/*
 * active_load_balance_cpu_stop is run by cpu stopper. It pushes
 * running tasks off the busiest CPU onto idle CPUs. It requires at
 * least 1 task to be running on each physical CPU where possible, and
 * avoids physical / logical imbalances.
 */
static int active_load_balance_cpu_stop(void *data)
{
	struct rq *busiest_rq = data;
	int busiest_cpu = cpu_of(busiest_rq);
	int target_cpu = busiest_rq->push_cpu;
	struct rq *target_rq = cpu_rq(target_cpu);
	struct sched_domain *sd;

	raw_spin_lock_irq(&busiest_rq->lock);

	/* make sure the requested cpu hasn't gone down in the meantime */
	if (unlikely(busiest_cpu != smp_processor_id() ||
		     !busiest_rq->active_balance))
		goto out_unlock;

	/* Is there any task to move? */
	if (busiest_rq->nr_running <= 1)
		goto out_unlock;

	/*
	 * This condition is "impossible", if it occurs
	 * we need to fix it. Originally reported by
	 * Bjorn Helgaas on a 128-cpu setup.
	 */
	BUG_ON(busiest_rq == target_rq);

	/* move a task from busiest_rq to target_rq */
	double_lock_balance(busiest_rq, target_rq);

	/* Search for an sd spanning us and the target CPU. */
	rcu_read_lock();
	for_each_domain(target_cpu, sd) {
		if ((sd->flags & SD_LOAD_BALANCE) &&
		    cpumask_test_cpu(busiest_cpu, sched_domain_span(sd)))
				break;
	}

	if (likely(sd)) {
		struct lb_env env = {
			.sd		= sd,
			.dst_cpu	= target_cpu,
			.dst_rq		= target_rq,
			.src_cpu	= busiest_rq->cpu,
			.src_rq		= busiest_rq,
			.idle		= CPU_IDLE,
		};

		schedstat_inc(sd, alb_count);

		if (move_one_task(&env))
			schedstat_inc(sd, alb_pushed);
		else
			schedstat_inc(sd, alb_failed);
	}
	rcu_read_unlock();
	double_unlock_balance(busiest_rq, target_rq);
out_unlock:
	busiest_rq->active_balance = 0;
	raw_spin_unlock_irq(&busiest_rq->lock);
	return 0;
}

#ifdef CONFIG_NO_HZ
/*
 * idle load balancing details
 * - When one of the busy CPUs notice that there may be an idle rebalancing
 *   needed, they will kick the idle load balancer, which then does idle
 *   load balancing for all the idle CPUs.
 */
static struct {
	cpumask_var_t idle_cpus_mask;
	atomic_t nr_cpus;
	unsigned long next_balance;     /* in jiffy units */
} nohz ____cacheline_aligned;

static inline int find_new_ilb(int call_cpu)
{
	int ilb = cpumask_first(nohz.idle_cpus_mask);

	if (ilb < nr_cpu_ids && idle_cpu(ilb))
		return ilb;

	return nr_cpu_ids;
}

/*
 * Kick a CPU to do the nohz balancing, if it is time for it. We pick the
 * nohz_load_balancer CPU (if there is one) otherwise fallback to any idle
 * CPU (if there is one).
 */
static void nohz_balancer_kick(int cpu)
{
	int ilb_cpu;

	nohz.next_balance++;

	ilb_cpu = find_new_ilb(cpu);

	if (ilb_cpu >= nr_cpu_ids)
		return;

	if (test_and_set_bit(NOHZ_BALANCE_KICK, nohz_flags(ilb_cpu)))
		return;
	/*
	 * Use smp_send_reschedule() instead of resched_cpu().
	 * This way we generate a sched IPI on the target cpu which
	 * is idle. And the softirq performing nohz idle load balance
	 * will be run before returning from the IPI.
	 */
	smp_send_reschedule(ilb_cpu);
	return;
}

static inline void clear_nohz_tick_stopped(int cpu)
{
	if (unlikely(test_bit(NOHZ_TICK_STOPPED, nohz_flags(cpu)))) {
		cpumask_clear_cpu(cpu, nohz.idle_cpus_mask);
		atomic_dec(&nohz.nr_cpus);
		clear_bit(NOHZ_TICK_STOPPED, nohz_flags(cpu));
	}
}

static inline void set_cpu_sd_state_busy(void)
{
	struct sched_domain *sd;
	int cpu = smp_processor_id();

	if (!test_bit(NOHZ_IDLE, nohz_flags(cpu)))
		return;
	clear_bit(NOHZ_IDLE, nohz_flags(cpu));

	rcu_read_lock();
	for_each_domain(cpu, sd)
		atomic_inc(&sd->groups->sgp->nr_busy_cpus);
	rcu_read_unlock();
}

void set_cpu_sd_state_idle(void)
{
	struct sched_domain *sd;
	int cpu = smp_processor_id();

	if (test_bit(NOHZ_IDLE, nohz_flags(cpu)))
		return;
	set_bit(NOHZ_IDLE, nohz_flags(cpu));

	rcu_read_lock();
	for_each_domain(cpu, sd)
		atomic_dec(&sd->groups->sgp->nr_busy_cpus);
	rcu_read_unlock();
}

/*
 * This routine will record that this cpu is going idle with tick stopped.
 * This info will be used in performing idle load balancing in the future.
 */
void select_nohz_load_balancer(int stop_tick)
{
	int cpu = smp_processor_id();

	/*
	 * If this cpu is going down, then nothing needs to be done.
	 */
	if (!cpu_active(cpu))
		return;

	if (stop_tick) {
		if (test_bit(NOHZ_TICK_STOPPED, nohz_flags(cpu)))
			return;

		cpumask_set_cpu(cpu, nohz.idle_cpus_mask);
		atomic_inc(&nohz.nr_cpus);
		set_bit(NOHZ_TICK_STOPPED, nohz_flags(cpu));
	}
	return;
}

static int __cpuinit sched_ilb_notifier(struct notifier_block *nfb,
					unsigned long action, void *hcpu)
{
	switch (action & ~CPU_TASKS_FROZEN) {
	case CPU_DYING:
		clear_nohz_tick_stopped(smp_processor_id());
		return NOTIFY_OK;
	default:
		return NOTIFY_DONE;
	}
}
#endif

static DEFINE_SPINLOCK(balancing);

/*
 * Scale the max load_balance interval with the number of CPUs in the system.
 * This trades load-balance latency on larger machines for less cross talk.
 */
void update_max_interval(void)
{
	max_load_balance_interval = HZ*num_online_cpus()/10;
}

/*
 * It checks each scheduling domain to see if it is due to be balanced,
 * and initiates a balancing operation if so.
 *
 * Balancing parameters are set up in arch_init_sched_domains.
 */
static void rebalance_domains(int cpu, enum cpu_idle_type idle)
{
	int balance = 1;
	struct rq *rq = cpu_rq(cpu);
	unsigned long interval;
	struct sched_domain *sd;
	/* Earliest time when we have to do rebalance again */
	unsigned long next_balance = jiffies + 60*HZ;
	int update_next_balance = 0;
	int need_serialize;

	update_blocked_averages(cpu);

	rcu_read_lock();
	for_each_domain(cpu, sd) {
		if (!(sd->flags & SD_LOAD_BALANCE))
			continue;

		interval = sd->balance_interval;
		if (idle != CPU_IDLE)
			interval *= sd->busy_factor;

		/* scale ms to jiffies */
		interval = msecs_to_jiffies(interval);
		interval = clamp(interval, 1UL, max_load_balance_interval);

		need_serialize = sd->flags & SD_SERIALIZE;

		if (need_serialize) {
			if (!spin_trylock(&balancing))
				goto out;
		}

		if (time_after_eq(jiffies, sd->last_balance + interval)) {
			if (load_balance(cpu, rq, sd, idle, &balance)) {
				/*
				 * We've pulled tasks over so either we're no
				 * longer idle.
				 */
				idle = CPU_NOT_IDLE;
			}
			sd->last_balance = jiffies;
		}
		if (need_serialize)
			spin_unlock(&balancing);
out:
		if (time_after(next_balance, sd->last_balance + interval)) {
			next_balance = sd->last_balance + interval;
			update_next_balance = 1;
		}

		/*
		 * Stop the load balance at this level. There is another
		 * CPU in our sched group which is doing load balancing more
		 * actively.
		 */
		if (!balance)
			break;
	}
	rcu_read_unlock();

	/*
	 * next_balance will be updated only when there is a need.
	 * When the cpu is attached to null domain for ex, it will not be
	 * updated.
	 */
	if (likely(update_next_balance))
		rq->next_balance = next_balance;
}

#ifdef CONFIG_NO_HZ
/*
 * In CONFIG_NO_HZ case, the idle balance kickee will do the
 * rebalancing for all the cpus for whom scheduler ticks are stopped.
 */
static void nohz_idle_balance(int this_cpu, enum cpu_idle_type idle)
{
	struct rq *this_rq = cpu_rq(this_cpu);
	struct rq *rq;
	int balance_cpu;

	if (idle != CPU_IDLE ||
	    !test_bit(NOHZ_BALANCE_KICK, nohz_flags(this_cpu)))
		goto end;

	for_each_cpu(balance_cpu, nohz.idle_cpus_mask) {
		if (balance_cpu == this_cpu || !idle_cpu(balance_cpu))
			continue;

		/*
		 * If this cpu gets work to do, stop the load balancing
		 * work being done for other cpus. Next load
		 * balancing owner will pick it up.
		 */
		if (need_resched())
			break;

		raw_spin_lock_irq(&this_rq->lock);
		update_rq_clock(this_rq);
		update_idle_cpu_load(this_rq);
		raw_spin_unlock_irq(&this_rq->lock);

		rebalance_domains(balance_cpu, CPU_IDLE);

		rq = cpu_rq(balance_cpu);
		if (time_after(this_rq->next_balance, rq->next_balance))
			this_rq->next_balance = rq->next_balance;
	}
	nohz.next_balance = this_rq->next_balance;
end:
	clear_bit(NOHZ_BALANCE_KICK, nohz_flags(this_cpu));
}

/*
 * Current heuristic for kicking the idle load balancer in the presence
 * of an idle cpu is the system.
 *   - This rq has more than one task.
 *   - At any scheduler domain level, this cpu's scheduler group has multiple
 *     busy cpu's exceeding the group's power.
 *   - For SD_ASYM_PACKING, if the lower numbered cpu's in the scheduler
 *     domain span are idle.
 */
static inline int nohz_kick_needed(struct rq *rq, int cpu)
{
	unsigned long now = jiffies;
	struct sched_domain *sd;

	if (unlikely(idle_cpu(cpu)))
		return 0;

       /*
	* We may be recently in ticked or tickless idle mode. At the first
	* busy tick after returning from idle, we will update the busy stats.
	*/
	set_cpu_sd_state_busy();
	clear_nohz_tick_stopped(cpu);

	/*
	 * None are in tickless mode and hence no need for NOHZ idle load
	 * balancing.
	 */
	if (likely(!atomic_read(&nohz.nr_cpus)))
		return 0;

	if (time_before(now, nohz.next_balance))
		return 0;

	if (rq->nr_running >= 2)
		goto need_kick;

	rcu_read_lock();
	for_each_domain(cpu, sd) {
		struct sched_group *sg = sd->groups;
		struct sched_group_power *sgp = sg->sgp;
		int nr_busy = atomic_read(&sgp->nr_busy_cpus);

		if (sd->flags & SD_SHARE_PKG_RESOURCES && nr_busy > 1)
			goto need_kick_unlock;

		if (sd->flags & SD_ASYM_PACKING && nr_busy != sg->group_weight
		    && (cpumask_first_and(nohz.idle_cpus_mask,
					  sched_domain_span(sd)) < cpu))
			goto need_kick_unlock;

		if (!(sd->flags & (SD_SHARE_PKG_RESOURCES | SD_ASYM_PACKING)))
			break;
	}
	rcu_read_unlock();
	return 0;

need_kick_unlock:
	rcu_read_unlock();
need_kick:
	return 1;
}
#else
static void nohz_idle_balance(int this_cpu, enum cpu_idle_type idle) { }
#endif

#ifdef CONFIG_SCHED_HMP
/* Check if task should migrate to a faster core */
static unsigned int hmp_up_migration(int cpu, struct sched_entity *se)
{
	struct task_struct *p = task_of(se);
	if (p->prio < hmp_up_prio && p->prio > 100
		&& hmp_cpu_is_slow(cpu)
		&& se->avg.load_avg_ratio > hmp_up_threshold) {
		return 1;
	}
	return 0;
}

/* Check if task should migrate to a slower core */
static unsigned int hmp_down_migration(int cpu, struct sched_entity *se)
{
	struct task_struct *p = task_of(se);
	if (p->prio >= hmp_up_prio || (hmp_cpu_is_fast(cpu)
		&& se->avg.load_avg_ratio < hmp_down_threshold)) {
		return 1;
	}
	return 0;
}

/*
 * hmp_can_migrate_task - may task p from runqueue rq be migrated to this_cpu?
 * Ideally this function should be merged with can_migrate_task() to avoid
 * redundant code.
 */
static int hmp_can_migrate_task(struct task_struct *p, struct lb_env *env)
{
	int tsk_cache_hot = 0;
	/*
	 * We do not migrate tasks that are:
	 * 1) running (obviously), or
	 * 2) cannot be migrated to this CPU due to cpus_allowed
	 */
	if (!cpumask_test_cpu(env->dst_cpu, tsk_cpus_allowed(p))) {
		schedstat_inc(p, se.statistics.nr_failed_migrations_affine);
		return 0;
	}
	env->flags &= ~LBF_ALL_PINNED;

	if (task_running(env->src_rq, p)) {
		schedstat_inc(p, se.statistics.nr_failed_migrations_running);
		return 0;
	}

	/*
	 * Aggressive migration if:
	 * 1) task is cache cold, or
	 * 2) too many balance attempts have failed.
	 */

	tsk_cache_hot = task_hot(p, env->src_rq->clock_task, env->sd);
	if (!tsk_cache_hot ||
		env->sd->nr_balance_failed > env->sd->cache_nice_tries) {
#ifdef CONFIG_SCHEDSTATS
		if (tsk_cache_hot) {
			schedstat_inc(env->sd, lb_hot_gained[env->idle]);
			schedstat_inc(p, se.statistics.nr_forced_migrations);
		}
#endif
		return 1;
	}

	return 1;
}

/*
 * move_specific_task tries to move a specific task.
 * Returns 1 if successful and 0 otherwise.
 * Called with both runqueues locked.
 */
static int move_specific_task(struct lb_env *env, struct task_struct *pm)
{
	struct task_struct *p, *n;

	list_for_each_entry_safe(p, n, &env->src_rq->cfs_tasks, se.group_node) {
	if (throttled_lb_pair(task_group(p), env->src_rq->cpu,
				env->dst_cpu))
		continue;

		if (!hmp_can_migrate_task(p, env))
			continue;
		/* Check if we found the right task */
		if (p != pm)
			continue;

		move_task(p, env);
		/*
		 * Right now, this is only the third place move_task()
		 * is called, so we can safely collect move_task()
		 * stats here rather than inside move_task().
		 */
		schedstat_inc(env->sd, lb_gained[env->idle]);
		return 1;
	}
	return 0;
}

/*
 * hmp_active_task_migration_cpu_stop is run by cpu stopper and used to
 * migrate a specific task from one runqueue to another.
 * hmp_force_up_migration uses this to push a currently running task
 * off a runqueue.
 * Based on active_load_balance_stop_cpu and can potentially be merged.
 */
static int hmp_active_task_migration_cpu_stop(void *data)
{
	struct rq *busiest_rq = data;
	struct task_struct *p = busiest_rq->migrate_task;
	int busiest_cpu = cpu_of(busiest_rq);
	int target_cpu = busiest_rq->push_cpu;
	struct rq *target_rq = cpu_rq(target_cpu);
	struct sched_domain *sd;

	raw_spin_lock_irq(&busiest_rq->lock);
	/* make sure the requested cpu hasn't gone down in the meantime */
	if (unlikely(busiest_cpu != smp_processor_id() ||
		!busiest_rq->active_balance)) {
		goto out_unlock;
	}
	/* Is there any task to move? */
	if (busiest_rq->nr_running <= 1)
		goto out_unlock;
	/* Task has migrated meanwhile, abort forced migration */
	if (task_rq(p) != busiest_rq)
		goto out_unlock;
	/*
	 * This condition is "impossible", if it occurs
	 * we need to fix it. Originally reported by
	 * Bjorn Helgaas on a 128-cpu setup.
	 */
	BUG_ON(busiest_rq == target_rq);

	/* move a task from busiest_rq to target_rq */
	double_lock_balance(busiest_rq, target_rq);

	/* Search for an sd spanning us and the target CPU. */
	rcu_read_lock();
	for_each_domain(target_cpu, sd) {
		if (cpumask_test_cpu(busiest_cpu, sched_domain_span(sd)))
			break;
	}

	if (likely(sd)) {
		struct lb_env env = {
			.sd		= sd,
			.dst_cpu	= target_cpu,
			.dst_rq		= target_rq,
			.src_cpu	= busiest_rq->cpu,
			.src_rq		= busiest_rq,
			.idle		= CPU_IDLE,
		};

		schedstat_inc(sd, alb_count);

		if (move_specific_task(&env, p))
			schedstat_inc(sd, alb_pushed);
		else
			schedstat_inc(sd, alb_failed);
	}
	rcu_read_unlock();
	double_unlock_balance(busiest_rq, target_rq);
out_unlock:
	busiest_rq->active_balance = 0;
	raw_spin_unlock_irq(&busiest_rq->lock);
	return 0;
}

static DEFINE_SPINLOCK(hmp_force_migration);

/* hmp_force_up_migration checks runqueues for tasks that need to
 * be actively migrated to a faster cpu. */
static void hmp_force_up_migration(int this_cpu)
{
	int i;
	struct sched_entity *curr;
	struct rq *target;
	unsigned long flags;
	unsigned int force;
	struct task_struct *p;

	if (!spin_trylock(&hmp_force_migration))
		return;
	for_each_cpu(i, &hmp_slow_cpu_mask) {
		force = 0;
		target = cpu_rq(i);
		raw_spin_lock_irqsave(&target->lock, flags);
		curr = target->cfs.curr;
		if (!curr || !entity_is_task(curr)) {
			raw_spin_unlock_irqrestore(&target->lock, flags);
			continue;
		}
		p = task_of(curr);
		if (hmp_up_migration(i, curr)) {
			if (!target->active_balance) {
				target->active_balance = 1;
				target->push_cpu = hmp_select_fast_cpu(p);
				target->migrate_task = p;
				force = 1;
				trace_sched_hmp_migrate(p, 1);
			}
		}
		raw_spin_unlock_irqrestore(&target->lock, flags);
		if (force)
			stop_one_cpu_nowait(cpu_of(target),
				hmp_active_task_migration_cpu_stop,
				target, &target->active_balance_work);
	}
	spin_unlock(&hmp_force_migration);
}
#else
static void hmp_force_up_migration(int this_cpu) { }
#endif /* CONFIG_SCHED_HMP */

/*
 * run_rebalance_domains is triggered when needed from the scheduler tick.
 * Also triggered for nohz idle balancing (with nohz_balancing_kick set).
 */
static void run_rebalance_domains(struct softirq_action *h)
{
	int this_cpu = smp_processor_id();
	struct rq *this_rq = cpu_rq(this_cpu);
	enum cpu_idle_type idle = this_rq->idle_balance ?
						CPU_IDLE : CPU_NOT_IDLE;

	hmp_force_up_migration(this_cpu);

	rebalance_domains(this_cpu, idle);

	/*
	 * If this cpu has a pending nohz_balance_kick, then do the
	 * balancing on behalf of the other idle cpus whose ticks are
	 * stopped.
	 */
	nohz_idle_balance(this_cpu, idle);
}

static inline int on_null_domain(int cpu)
{
	return !rcu_dereference_sched(cpu_rq(cpu)->sd);
}

/*
 * Trigger the SCHED_SOFTIRQ if it is time to do periodic load balancing.
 */
void trigger_load_balance(struct rq *rq, int cpu)
{
	/* Don't need to rebalance while attached to NULL domain */
	if (time_after_eq(jiffies, rq->next_balance) &&
	    likely(!on_null_domain(cpu)))
		raise_softirq(SCHED_SOFTIRQ);
#ifdef CONFIG_NO_HZ
	if (nohz_kick_needed(rq, cpu) && likely(!on_null_domain(cpu)))
		nohz_balancer_kick(cpu);
#endif
}

static void rq_online_fair(struct rq *rq)
{
	update_sysctl();
}

static void rq_offline_fair(struct rq *rq)
{
	update_sysctl();
}

#endif /* CONFIG_SMP */

/*
 * scheduler tick hitting a task of our scheduling class:
 */
static void task_tick_fair(struct rq *rq, struct task_struct *curr, int queued)
{
	struct cfs_rq *cfs_rq;
	struct sched_entity *se = &curr->se;

	for_each_sched_entity(se) {
		cfs_rq = cfs_rq_of(se);
		entity_tick(cfs_rq, se, queued);
	}

	update_rq_runnable_avg(rq, 1);
}

/*
 * called on fork with the child task as argument from the parent's context
 *  - child not yet on the tasklist
 *  - preemption disabled
 */
static void task_fork_fair(struct task_struct *p)
{
	struct cfs_rq *cfs_rq;
	struct sched_entity *se = &p->se, *curr;
	int this_cpu = smp_processor_id();
	struct rq *rq = this_rq();
	unsigned long flags;

	raw_spin_lock_irqsave(&rq->lock, flags);

	update_rq_clock(rq);

	cfs_rq = task_cfs_rq(current);
	curr = cfs_rq->curr;

	if (unlikely(task_cpu(p) != this_cpu)) {
		rcu_read_lock();
		__set_task_cpu(p, this_cpu);
		rcu_read_unlock();
	}

	update_curr(cfs_rq);

	if (curr)
		se->vruntime = curr->vruntime;
	place_entity(cfs_rq, se, 1);

	if (sysctl_sched_child_runs_first && curr && entity_before(curr, se)) {
		/*
		 * Upon rescheduling, sched_class::put_prev_task() will place
		 * 'current' within the tree based on its new key value.
		 */
		swap(curr->vruntime, se->vruntime);
		resched_task(rq->curr);
	}

	se->vruntime -= cfs_rq->min_vruntime;

	raw_spin_unlock_irqrestore(&rq->lock, flags);
}

/*
 * Priority of the task has changed. Check to see if we preempt
 * the current task.
 */
static void
prio_changed_fair(struct rq *rq, struct task_struct *p, int oldprio)
{
	if (!p->se.on_rq)
		return;

	/*
	 * Reschedule if we are currently running on this runqueue and
	 * our priority decreased, or if we are not currently running on
	 * this runqueue and our priority is higher than the current's
	 */
	if (rq->curr == p) {
		if (p->prio > oldprio)
			resched_task(rq->curr);
	} else
		check_preempt_curr(rq, p, 0);
}

static void switched_from_fair(struct rq *rq, struct task_struct *p)
{
	struct sched_entity *se = &p->se;
	struct cfs_rq *cfs_rq = cfs_rq_of(se);

	/*
	 * Ensure the task's vruntime is normalized, so that when its
	 * switched back to the fair class the enqueue_entity(.flags=0) will
	 * do the right thing.
	 *
	 * If it was on_rq, then the dequeue_entity(.flags=0) will already
	 * have normalized the vruntime, if it was !on_rq, then only when
	 * the task is sleeping will it still have non-normalized vruntime.
	 */
	if (!se->on_rq && p->state != TASK_RUNNING) {
		/*
		 * Fix up our vruntime so that the current sleep doesn't
		 * cause 'unlimited' sleep bonus.
		 */
		place_entity(cfs_rq, se, 0);
		se->vruntime -= cfs_rq->min_vruntime;
	}

#if defined(CONFIG_FAIR_GROUP_SCHED) && defined(CONFIG_SMP)
	/*
	 * Remove our load from contribution when we leave sched_fair
	 * and ensure we don't carry in an old decay_count if we
	 * switch back.
	 */
	if (p->se.avg.decay_count) {
		struct cfs_rq *cfs_rq = cfs_rq_of(&p->se);
		__synchronize_entity_decay(&p->se);
		subtract_blocked_load_contrib(cfs_rq,
<<<<<<< HEAD
			p->se.avg.load_avg_contrib);
	p->se.avg.decay_count = 0;
=======
				p->se.avg.load_avg_contrib);
		p->se.avg.decay_count = 0;
>>>>>>> 6923359c
	}
#endif
}

/*
 * We switched to the sched_fair class.
 */
static void switched_to_fair(struct rq *rq, struct task_struct *p)
{
	if (!p->se.on_rq)
		return;

	/*
	 * We were most likely switched from sched_rt, so
	 * kick off the schedule if running, otherwise just see
	 * if we can still preempt the current task.
	 */
	if (rq->curr == p)
		resched_task(rq->curr);
	else
		check_preempt_curr(rq, p, 0);
}

/* Account for a task changing its policy or group.
 *
 * This routine is mostly called to set cfs_rq->curr field when a task
 * migrates between groups/classes.
 */
static void set_curr_task_fair(struct rq *rq)
{
	struct sched_entity *se = &rq->curr->se;

	for_each_sched_entity(se) {
		struct cfs_rq *cfs_rq = cfs_rq_of(se);

		set_next_entity(cfs_rq, se);
		/* ensure bandwidth has been allocated on our new cfs_rq */
		account_cfs_rq_runtime(cfs_rq, 0);
	}
}

void init_cfs_rq(struct cfs_rq *cfs_rq)
{
	cfs_rq->tasks_timeline = RB_ROOT;
	cfs_rq->min_vruntime = (u64)(-(1LL << 20));
#ifndef CONFIG_64BIT
	cfs_rq->min_vruntime_copy = cfs_rq->min_vruntime;
#endif
#if defined(CONFIG_FAIR_GROUP_SCHED) && defined(CONFIG_SMP)
	atomic64_set(&cfs_rq->decay_counter, 1);
	atomic64_set(&cfs_rq->removed_load, 0);
#endif
}

#ifdef CONFIG_FAIR_GROUP_SCHED
static void task_move_group_fair(struct task_struct *p, int on_rq)
{
	struct cfs_rq *cfs_rq;
	/*
	 * If the task was not on the rq at the time of this cgroup movement
	 * it must have been asleep, sleeping tasks keep their ->vruntime
	 * absolute on their old rq until wakeup (needed for the fair sleeper
	 * bonus in place_entity()).
	 *
	 * If it was on the rq, we've just 'preempted' it, which does convert
	 * ->vruntime to a relative base.
	 *
	 * Make sure both cases convert their relative position when migrating
	 * to another cgroup's rq. This does somewhat interfere with the
	 * fair sleeper stuff for the first placement, but who cares.
	 */
	/*
	 * When !on_rq, vruntime of the task has usually NOT been normalized.
	 * But there are some cases where it has already been normalized:
	 *
	 * - Moving a forked child which is waiting for being woken up by
	 *   wake_up_new_task().
	 * - Moving a task which has been woken up by try_to_wake_up() and
	 *   waiting for actually being woken up by sched_ttwu_pending().
	 *
	 * To prevent boost or penalty in the new cfs_rq caused by delta
	 * min_vruntime between the two cfs_rqs, we skip vruntime adjustment.
	 */
	if (!on_rq && (!p->se.sum_exec_runtime || p->state == TASK_WAKING))
		on_rq = 1;

	if (!on_rq)
		p->se.vruntime -= cfs_rq_of(&p->se)->min_vruntime;
	set_task_rq(p, task_cpu(p));
	if (!on_rq) {
		cfs_rq = cfs_rq_of(&p->se);
		p->se.vruntime += cfs_rq->min_vruntime;
#ifdef CONFIG_SMP
		/*
		 * set_task_rq will() have removed our previous contribution,
		 * but we must synchronize explicitly against further decay
		 * here.
		 */
		p->se.avg.decay_count = atomic64_read(&cfs_rq->decay_counter);
		cfs_rq->blocked_load_avg += p->se.avg.load_avg_contrib;
#endif
	}
}

void free_fair_sched_group(struct task_group *tg)
{
	int i;

	destroy_cfs_bandwidth(tg_cfs_bandwidth(tg));

	for_each_possible_cpu(i) {
		if (tg->cfs_rq)
			kfree(tg->cfs_rq[i]);
		if (tg->se)
			kfree(tg->se[i]);
	}

	kfree(tg->cfs_rq);
	kfree(tg->se);
}

int alloc_fair_sched_group(struct task_group *tg, struct task_group *parent)
{
	struct cfs_rq *cfs_rq;
	struct sched_entity *se;
	int i;

	tg->cfs_rq = kzalloc(sizeof(cfs_rq) * nr_cpu_ids, GFP_KERNEL);
	if (!tg->cfs_rq)
		goto err;
	tg->se = kzalloc(sizeof(se) * nr_cpu_ids, GFP_KERNEL);
	if (!tg->se)
		goto err;

	tg->shares = NICE_0_LOAD;

	init_cfs_bandwidth(tg_cfs_bandwidth(tg));

	for_each_possible_cpu(i) {
		cfs_rq = kzalloc_node(sizeof(struct cfs_rq),
				      GFP_KERNEL, cpu_to_node(i));
		if (!cfs_rq)
			goto err;

		se = kzalloc_node(sizeof(struct sched_entity),
				  GFP_KERNEL, cpu_to_node(i));
		if (!se)
			goto err_free_rq;

		init_cfs_rq(cfs_rq);
		init_tg_cfs_entry(tg, cfs_rq, se, i, parent->se[i]);
	}

	return 1;

err_free_rq:
	kfree(cfs_rq);
err:
	return 0;
}

void unregister_fair_sched_group(struct task_group *tg, int cpu)
{
	struct rq *rq = cpu_rq(cpu);
	unsigned long flags;

	/*
	* Only empty task groups can be destroyed; so we can speculatively
	* check on_list without danger of it being re-added.
	*/
	if (!tg->cfs_rq[cpu]->on_list)
		return;

	raw_spin_lock_irqsave(&rq->lock, flags);
	list_del_leaf_cfs_rq(tg->cfs_rq[cpu]);
	raw_spin_unlock_irqrestore(&rq->lock, flags);
}

void init_tg_cfs_entry(struct task_group *tg, struct cfs_rq *cfs_rq,
			struct sched_entity *se, int cpu,
			struct sched_entity *parent)
{
	struct rq *rq = cpu_rq(cpu);

	cfs_rq->tg = tg;
	cfs_rq->rq = rq;
	init_cfs_rq_runtime(cfs_rq);

	tg->cfs_rq[cpu] = cfs_rq;
	tg->se[cpu] = se;

	/* se could be NULL for root_task_group */
	if (!se)
		return;

	if (!parent)
		se->cfs_rq = &rq->cfs;
	else
		se->cfs_rq = parent->my_q;

	se->my_q = cfs_rq;
	update_load_set(&se->load, 0);
	se->parent = parent;
}

static DEFINE_MUTEX(shares_mutex);

int sched_group_set_shares(struct task_group *tg, unsigned long shares)
{
	int i;
	unsigned long flags;

	/*
	 * We can't change the weight of the root cgroup.
	 */
	if (!tg->se[0])
		return -EINVAL;

	shares = clamp(shares, scale_load(MIN_SHARES), scale_load(MAX_SHARES));

	mutex_lock(&shares_mutex);
	if (tg->shares == shares)
		goto done;

	tg->shares = shares;
	for_each_possible_cpu(i) {
		struct rq *rq = cpu_rq(i);
		struct sched_entity *se;

		se = tg->se[i];
		/* Propagate contribution to hierarchy */
		raw_spin_lock_irqsave(&rq->lock, flags);
		for_each_sched_entity(se) {
			update_cfs_shares(group_cfs_rq(se));
			/* update contribution to parent */
			update_entity_load_avg(se, 1);
		}
		raw_spin_unlock_irqrestore(&rq->lock, flags);
	}

done:
	mutex_unlock(&shares_mutex);
	return 0;
}
#else /* CONFIG_FAIR_GROUP_SCHED */

void free_fair_sched_group(struct task_group *tg) { }

int alloc_fair_sched_group(struct task_group *tg, struct task_group *parent)
{
	return 1;
}

void unregister_fair_sched_group(struct task_group *tg, int cpu) { }

#endif /* CONFIG_FAIR_GROUP_SCHED */


static unsigned int get_rr_interval_fair(struct rq *rq, struct task_struct *task)
{
	struct sched_entity *se = &task->se;
	unsigned int rr_interval = 0;

	/*
	 * Time slice is 0 for SCHED_OTHER tasks that are on an otherwise
	 * idle runqueue:
	 */
	if (rq->cfs.load.weight)
		rr_interval = NS_TO_JIFFIES(sched_slice(&rq->cfs, se));

	return rr_interval;
}

/*
 * All the scheduling class methods:
 */
const struct sched_class fair_sched_class = {
	.next			= &idle_sched_class,
	.enqueue_task		= enqueue_task_fair,
	.dequeue_task		= dequeue_task_fair,
	.yield_task		= yield_task_fair,
	.yield_to_task		= yield_to_task_fair,

	.check_preempt_curr	= check_preempt_wakeup,

	.pick_next_task		= pick_next_task_fair,
	.put_prev_task		= put_prev_task_fair,

#ifdef CONFIG_SMP
	.select_task_rq		= select_task_rq_fair,
#ifdef CONFIG_FAIR_GROUP_SCHED
	.migrate_task_rq	= migrate_task_rq_fair,
#endif
	.rq_online		= rq_online_fair,
	.rq_offline		= rq_offline_fair,

	.task_waking		= task_waking_fair,
#endif

	.set_curr_task          = set_curr_task_fair,
	.task_tick		= task_tick_fair,
	.task_fork		= task_fork_fair,

	.prio_changed		= prio_changed_fair,
	.switched_from		= switched_from_fair,
	.switched_to		= switched_to_fair,

	.get_rr_interval	= get_rr_interval_fair,

#ifdef CONFIG_FAIR_GROUP_SCHED
	.task_move_group	= task_move_group_fair,
#endif
};

#ifdef CONFIG_SCHED_DEBUG
void print_cfs_stats(struct seq_file *m, int cpu)
{
	struct cfs_rq *cfs_rq;

	rcu_read_lock();
	for_each_leaf_cfs_rq(cpu_rq(cpu), cfs_rq)
		print_cfs_rq(m, cpu, cfs_rq);
	rcu_read_unlock();
}
#endif

__init void init_sched_fair_class(void)
{
#ifdef CONFIG_SMP
	open_softirq(SCHED_SOFTIRQ, run_rebalance_domains);

#ifdef CONFIG_NO_HZ
	nohz.next_balance = jiffies;
	zalloc_cpumask_var(&nohz.idle_cpus_mask, GFP_NOWAIT);
	cpu_notifier(sched_ilb_notifier, 0);
#endif
#endif /* SMP */

}<|MERGE_RESOLUTION|>--- conflicted
+++ resolved
@@ -909,7 +909,6 @@
  *   val * y^n,    where y^32 ~= 0.5 (~1 scheduling period)
  */
 static __always_inline u64 decay_load(u64 val, u64 n)
-<<<<<<< HEAD
 {
 	int local_n;
 	if (!n)
@@ -1132,230 +1131,6 @@
 	}
 }
 
-=======
-{
-	int local_n;
-	if (!n)
-		return val;
-	else if (unlikely(n > LOAD_AVG_PERIOD * 63))
-		return 0;
-
-	/* will be 32 bits if that's desirable */
-	local_n = n;
-
-	/*
-	 * As y^PERIOD = 1/2, we can combine
-	 *    y^n = 1/2^(n/PERIOD) * k^(n%PERIOD)
-	 * With a look-up table which covers k^n (n<PERIOD)
-	 *
-	 * To achieve constant time decay_load.
-	 */
-	if (unlikely(local_n >= LOAD_AVG_PERIOD)) {
-		val >>= local_n / LOAD_AVG_PERIOD;
-		n %= LOAD_AVG_PERIOD;
-	}
-
-	val *= runnable_avg_yN_inv[local_n];
-	return SRR(val, 32);
-}
-
-/*
- * For updates fully spanning n periods, the contribution to runnable
- * average will be: \Sum 1024*y^n
- *
- * We can compute this reasonably efficiently by combining:
- *   y^PERIOD = 1/2 with precomputed \Sum 1024*y^n {for  n <PERIOD}
- */
-static u32 __compute_runnable_contrib(int n)
-{
-	u32 contrib = 0;
-
-	if (likely(n <= LOAD_AVG_PERIOD))
-		return runnable_avg_yN_sum[n];
-	else if (unlikely(n >= LOAD_AVG_MAX_N))
-		return LOAD_AVG_MAX;
-
-	/* Compute \Sum k^n combining precomputed values for k^i, \Sum k^j */
-	do {
-		contrib /= 2; /* y^LOAD_AVG_PERIOD = 1/2 */
-		contrib += runnable_avg_yN_sum[LOAD_AVG_PERIOD];
-
-		n -= LOAD_AVG_PERIOD;
-	} while (n > LOAD_AVG_PERIOD);
-
-	contrib = decay_load(contrib, n);
-	return contrib + runnable_avg_yN_sum[n];
-}
-
-/* We can represent the historical contribution to runnable average as the
- * coefficients of a geometric series.  To do this we sub-divide our runnable
- * history into segments of approximately 1ms (1024us); label the segment that
- * occurred N-ms ago p_N, with p_0 corresponding to the current period, e.g.
- *
- * [<- 1024us ->|<- 1024us ->|<- 1024us ->| ...
- *      p0            p1           p1
- *     (now)       (~1ms ago)  (~2ms ago)
- *
- * Let u_i denote the fraction of p_i that the entity was runnable.
- *
- * We then designate the fractions u_i as our co-efficients, yielding the
- * following representation of historical load:
- *   u_0 + u_1*y + u_2*y^2 + u_3*y^3 + ...
- *
- * We choose y based on the with of a reasonably scheduling period, fixing:
- *   y^32 = 0.5
- *
- * This means that the contribution to load ~32ms ago (u_32) will be weighted
- * approximately half as much as the contribution to load within the last ms
- * (u_0).
- *
- * When a period "rolls over" and we have new u_0`, multiplying the previous
- * sum again by y is sufficient to update:
- *   load_avg = u_0` + y*(u_0 + u_1*y + u_2*y^2 + ... )
- *            = u_0 + u_1*y + u_2*y^2 + ... [re-labeling u_i --> u_{i+1]
- */
-static __always_inline int __update_entity_runnable_avg(u64 now,
-							struct sched_avg *sa,
-							int runnable,
-							int running)
-{
-	u64 delta, periods;
-	u32 runnable_contrib;
-	int delta_w, decayed = 0;
-
-	delta = now - sa->last_runnable_update;
-	/*
-	 * This should only happen when time goes backwards, which it
-	 * unfortunately does during sched clock init when we swap over to TSC.
-	 */
-	if ((s64)delta < 0) {
-		sa->last_runnable_update = now;
-		return 0;
-	}
-
-	/*
-	 * Use 1024ns as the unit of measurement since it's a reasonable
-	 * approximation of 1us and fast to compute.
-	 */
-	delta >>= 10;
-	if (!delta)
-		return 0;
-	sa->last_runnable_update = now;
-
-	/* delta_w is the amount already accumulated against our next period */
-	delta_w = sa->runnable_avg_period % 1024;
-	if (delta + delta_w >= 1024) {
-		/* period roll-over */
-		decayed = 1;
-
-		/*
-		 * Now that we know we're crossing a period boundary, figure
-		 * out how much from delta we need to complete the current
-		 * period and accrue it.
-		 */
-		delta_w = 1024 - delta_w;
-		if (runnable)
-			sa->runnable_avg_sum += delta_w;
-		if (running)
-			sa->usage_avg_sum += delta_w;
-		sa->runnable_avg_period += delta_w;
-
-		delta -= delta_w;
-
-		/* Figure out how many additional periods this update spans */
-		periods = delta / 1024;
-		delta %= 1024;
-
-		sa->runnable_avg_sum = decay_load(sa->runnable_avg_sum,
-						  periods + 1);
-		sa->runnable_avg_period = decay_load(sa->runnable_avg_period,
-						     periods + 1);
-		sa->usage_avg_sum = decay_load(sa->usage_avg_sum, periods + 1);
-
-		/* Efficiently calculate \sum (1..n_period) 1024*y^i */
-		runnable_contrib = __compute_runnable_contrib(periods);
-		if (runnable)
-			sa->runnable_avg_sum += runnable_contrib;
-		if (running)
-			sa->usage_avg_sum += runnable_contrib;
-		sa->runnable_avg_period += runnable_contrib;
-	}
-
-	/* Remainder of delta accrued against u_0` */
-	if (runnable)
-		sa->runnable_avg_sum += delta;
-	if (running)
-		sa->usage_avg_sum += delta;
-	sa->runnable_avg_period += delta;
-
-	return decayed;
-}
-
-/* Synchronize an entity's decay with its parentin cfs_rq.*/
-static inline u64 __synchronize_entity_decay(struct sched_entity *se)
-{
-       struct cfs_rq *cfs_rq = cfs_rq_of(se);
-       u64 decays = atomic64_read(&cfs_rq->decay_counter);
-
-       decays -= se->avg.decay_count;
-       if (!decays)
-               return 0;
-
-       se->avg.load_avg_contrib = decay_load(se->avg.load_avg_contrib, decays);
-       se->avg.decay_count += decays;
-
-       return decays;
-}
-
-#ifdef CONFIG_FAIR_GROUP_SCHED
-static inline void __update_cfs_rq_tg_load_contrib(struct cfs_rq *cfs_rq,
-						 int force_update)
-{
-	struct task_group *tg = cfs_rq->tg;
-	s64 tg_contrib;
-
-	tg_contrib = cfs_rq->runnable_load_avg + cfs_rq->blocked_load_avg;
-	tg_contrib -= cfs_rq->tg_load_contrib;
-
-	if (force_update || abs64(tg_contrib) > cfs_rq->tg_load_contrib / 8) {
-		atomic64_add(tg_contrib, &tg->load_avg);
-		cfs_rq->tg_load_contrib += tg_contrib;
-	}
-}
-
-/*
- * Aggregate cfs_rq runnable averages into an equivalent task_group
- * representation for computing load contributions.
- */
-static inline void __update_tg_runnable_avg(struct sched_avg *sa,
-						  struct cfs_rq *cfs_rq)
-{
-	struct task_group *tg = cfs_rq->tg;
-	long contrib, usage_contrib;
-
-	contrib = div_u64(sa->runnable_avg_sum << 12,
-			  sa->runnable_avg_period + 1);
-	contrib -= cfs_rq->tg_runnable_contrib;
-
-	usage_contrib = div_u64(sa->usage_avg_sum << 12,
-			        sa->runnable_avg_period + 1);
-	usage_contrib -= cfs_rq->tg_usage_contrib;
-
-	/*
-	 * contrib/usage at this point represent deltas, only update if they
-	 * are substantive.
-	 */
-	if ((abs(contrib) > cfs_rq->tg_runnable_contrib / 64) ||
-	    (abs(usage_contrib) > cfs_rq->tg_usage_contrib / 64)) {
-		atomic_add(contrib, &tg->runnable_avg);
-		cfs_rq->tg_runnable_contrib += contrib;
-
-		atomic_add(usage_contrib, &tg->usage_avg);
-		cfs_rq->tg_usage_contrib += usage_contrib;
-	}
-}
-
->>>>>>> 6923359c
 static inline void __update_group_entity_contrib(struct sched_entity *se)
 {
 	struct cfs_rq *cfs_rq = group_cfs_rq(se);
@@ -1425,17 +1200,10 @@
 static inline void subtract_blocked_load_contrib(struct cfs_rq *cfs_rq,
                                                 long load_contrib)
 {
-<<<<<<< HEAD
 	if (likely(load_contrib < cfs_rq->blocked_load_avg))
 		cfs_rq->blocked_load_avg -= load_contrib;
 	else
 		cfs_rq->blocked_load_avg = 0;
-=======
-       if (likely(load_contrib < cfs_rq->blocked_load_avg))
-               cfs_rq->blocked_load_avg -= load_contrib;
-       else
-               cfs_rq->blocked_load_avg = 0;
->>>>>>> 6923359c
 }
 
 static inline u64 cfs_rq_clock_task(struct cfs_rq *cfs_rq);
@@ -1515,13 +1283,8 @@
 
 /* Add the load generated by se into cfs_rq's child load-average */
 static inline void enqueue_entity_load_avg(struct cfs_rq *cfs_rq,
-<<<<<<< HEAD
-                                                 struct sched_entity *se,
-                                                 int wakeup)
-=======
 						  struct sched_entity *se,
 						  int wakeup)
->>>>>>> 6923359c
 {
 	/*
 	 * We track migrations using entity decay_count <= 0, on a wake-up
@@ -1566,13 +1329,8 @@
  * blocked_load_avg.
  */
 static inline void dequeue_entity_load_avg(struct cfs_rq *cfs_rq,
-<<<<<<< HEAD
-						struct sched_entity *se,
-						int sleep)
-=======
 						  struct sched_entity *se,
 						  int sleep)
->>>>>>> 6923359c
 {
 	update_entity_load_avg(se, 1);
 	/* we force update consideration on load-balancer moves */
@@ -1588,18 +1346,6 @@
 }
 #else
 static inline void update_entity_load_avg(struct sched_entity *se,
-<<<<<<< HEAD
-                                         int update_cfs_rq) {}
-static inline void update_rq_runnable_avg(struct rq *rq, int runnable) {}
-static inline void enqueue_entity_load_avg(struct cfs_rq *cfs_rq,
-                                          struct sched_entity *se,
-                                          int wakeup) {}
-static inline void dequeue_entity_load_avg(struct cfs_rq *cfs_rq,
-                                          struct sched_entity *se,
-                                          int sleep) {}
-static inline void update_cfs_rq_blocked_load(struct cfs_rq *cfs_rq,
-					      int force_update) {}
-=======
 					  int update_cfs_rq) {}
 static inline void update_rq_runnable_avg(struct rq *rq, int runnable) {}
 static inline void enqueue_entity_load_avg(struct cfs_rq *cfs_rq,
@@ -1610,7 +1356,6 @@
 					  int sleep) {}
 static inline void update_cfs_rq_blocked_load(struct cfs_rq *cfs_rq,
 					     int force_update) {}
->>>>>>> 6923359c
 #endif
 
 static void enqueue_sleeper(struct cfs_rq *cfs_rq, struct sched_entity *se)
@@ -4286,15 +4031,9 @@
 	 */
 	age_stamp = ACCESS_ONCE(rq->age_stamp);
 	avg = ACCESS_ONCE(rq->rt_avg);
-<<<<<<< HEAD
 
 	total = sched_avg_period() + (rq->clock - age_stamp);
 
-=======
-
-	total = sched_avg_period() + (rq->clock - age_stamp);
-
->>>>>>> 6923359c
 	if (unlikely(total < avg)) {
 		/* Ensures that power won't end up being negative */
 		available = 0;
@@ -6014,13 +5753,8 @@
 		struct cfs_rq *cfs_rq = cfs_rq_of(&p->se);
 		__synchronize_entity_decay(&p->se);
 		subtract_blocked_load_contrib(cfs_rq,
-<<<<<<< HEAD
-			p->se.avg.load_avg_contrib);
-	p->se.avg.decay_count = 0;
-=======
 				p->se.avg.load_avg_contrib);
 		p->se.avg.decay_count = 0;
->>>>>>> 6923359c
 	}
 #endif
 }
