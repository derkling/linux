/*
 * Completely Fair Scheduling (CFS) Class (SCHED_NORMAL/SCHED_BATCH)
 *
 *  Copyright (C) 2007 Red Hat, Inc., Ingo Molnar <mingo@redhat.com>
 *
 *  Interactivity improvements by Mike Galbraith
 *  (C) 2007 Mike Galbraith <efault@gmx.de>
 *
 *  Various enhancements by Dmitry Adamushko.
 *  (C) 2007 Dmitry Adamushko <dmitry.adamushko@gmail.com>
 *
 *  Group scheduling enhancements by Srivatsa Vaddagiri
 *  Copyright IBM Corporation, 2007
 *  Author: Srivatsa Vaddagiri <vatsa@linux.vnet.ibm.com>
 *
 *  Scaled math optimizations by Thomas Gleixner
 *  Copyright (C) 2007, Thomas Gleixner <tglx@linutronix.de>
 *
 *  Adaptive scheduling granularity, math enhancements by Peter Zijlstra
 *  Copyright (C) 2007 Red Hat, Inc., Peter Zijlstra <pzijlstr@redhat.com>
 */

#include <linux/latencytop.h>
#include <linux/sched.h>
#include <linux/cpumask.h>
#include <linux/cpuidle.h>
#include <linux/slab.h>
#include <linux/profile.h>
#include <linux/interrupt.h>
#include <linux/mempolicy.h>
#include <linux/migrate.h>
#include <linux/task_work.h>

#include <trace/events/sched.h>

#include "sched.h"

/*
 * Targeted preemption latency for CPU-bound tasks:
 * (default: 6ms * (1 + ilog(ncpus)), units: nanoseconds)
 *
 * NOTE: this latency value is not the same as the concept of
 * 'timeslice length' - timeslices in CFS are of variable length
 * and have no persistent notion like in traditional, time-slice
 * based scheduling concepts.
 *
 * (to see the precise effective timeslice length of your workload,
 *  run vmstat and monitor the context-switches (cs) field)
 */
unsigned int sysctl_sched_latency = 6000000ULL;
unsigned int normalized_sysctl_sched_latency = 6000000ULL;

/*
 * The initial- and re-scaling of tunables is configurable
 * (default SCHED_TUNABLESCALING_LOG = *(1+ilog(ncpus))
 *
 * Options are:
 * SCHED_TUNABLESCALING_NONE - unscaled, always *1
 * SCHED_TUNABLESCALING_LOG - scaled logarithmical, *1+ilog(ncpus)
 * SCHED_TUNABLESCALING_LINEAR - scaled linear, *ncpus
 */
enum sched_tunable_scaling sysctl_sched_tunable_scaling
	= SCHED_TUNABLESCALING_LOG;

/*
 * Minimal preemption granularity for CPU-bound tasks:
 * (default: 0.75 msec * (1 + ilog(ncpus)), units: nanoseconds)
 */
unsigned int sysctl_sched_min_granularity = 750000ULL;
unsigned int normalized_sysctl_sched_min_granularity = 750000ULL;

/*
 * is kept at sysctl_sched_latency / sysctl_sched_min_granularity
 */
static unsigned int sched_nr_latency = 8;

/*
 * After fork, child runs first. If set to 0 (default) then
 * parent will (try to) run first.
 */
unsigned int sysctl_sched_child_runs_first __read_mostly;

/*
 * SCHED_OTHER wake-up granularity.
 * (default: 1 msec * (1 + ilog(ncpus)), units: nanoseconds)
 *
 * This option delays the preemption effects of decoupled workloads
 * and reduces their over-scheduling. Synchronous workloads will still
 * have immediate wakeup/sleep latencies.
 */
unsigned int sysctl_sched_wakeup_granularity = 1000000UL;
unsigned int normalized_sysctl_sched_wakeup_granularity = 1000000UL;

const_debug unsigned int sysctl_sched_migration_cost = 500000UL;

/*
 * The exponential sliding  window over which load is averaged for shares
 * distribution.
 * (default: 10msec)
 */
unsigned int __read_mostly sysctl_sched_shares_window = 10000000UL;

#ifdef CONFIG_CFS_BANDWIDTH
/*
 * Amount of runtime to allocate from global (tg) to local (per-cfs_rq) pool
 * each time a cfs_rq requests quota.
 *
 * Note: in the case that the slice exceeds the runtime remaining (either due
 * to consumption or the quota being specified to be smaller than the slice)
 * we will always only issue the remaining available time.
 *
 * default: 5 msec, units: microseconds
  */
unsigned int sysctl_sched_cfs_bandwidth_slice = 5000UL;
#endif

static inline void update_load_add(struct load_weight *lw, unsigned long inc)
{
	lw->weight += inc;
	lw->inv_weight = 0;
}

static inline void update_load_sub(struct load_weight *lw, unsigned long dec)
{
	lw->weight -= dec;
	lw->inv_weight = 0;
}

static inline void update_load_set(struct load_weight *lw, unsigned long w)
{
	lw->weight = w;
	lw->inv_weight = 0;
}

/*
 * Increase the granularity value when there are more CPUs,
 * because with more CPUs the 'effective latency' as visible
 * to users decreases. But the relationship is not linear,
 * so pick a second-best guess by going with the log2 of the
 * number of CPUs.
 *
 * This idea comes from the SD scheduler of Con Kolivas:
 */
static int get_update_sysctl_factor(void)
{
	unsigned int cpus = min_t(int, num_online_cpus(), 8);
	unsigned int factor;

	switch (sysctl_sched_tunable_scaling) {
	case SCHED_TUNABLESCALING_NONE:
		factor = 1;
		break;
	case SCHED_TUNABLESCALING_LINEAR:
		factor = cpus;
		break;
	case SCHED_TUNABLESCALING_LOG:
	default:
		factor = 1 + ilog2(cpus);
		break;
	}

	return factor;
}

static void update_sysctl(void)
{
	unsigned int factor = get_update_sysctl_factor();

#define SET_SYSCTL(name) \
	(sysctl_##name = (factor) * normalized_sysctl_##name)
	SET_SYSCTL(sched_min_granularity);
	SET_SYSCTL(sched_latency);
	SET_SYSCTL(sched_wakeup_granularity);
#undef SET_SYSCTL
}

void sched_init_granularity(void)
{
	update_sysctl();
}

#define WMULT_CONST	(~0U)
#define WMULT_SHIFT	32

static void __update_inv_weight(struct load_weight *lw)
{
	unsigned long w;

	if (likely(lw->inv_weight))
		return;

	w = scale_load_down(lw->weight);

	if (BITS_PER_LONG > 32 && unlikely(w >= WMULT_CONST))
		lw->inv_weight = 1;
	else if (unlikely(!w))
		lw->inv_weight = WMULT_CONST;
	else
		lw->inv_weight = WMULT_CONST / w;
}

/*
 * delta_exec * weight / lw.weight
 *   OR
 * (delta_exec * (weight * lw->inv_weight)) >> WMULT_SHIFT
 *
 * Either weight := NICE_0_LOAD and lw \e prio_to_wmult[], in which case
 * we're guaranteed shift stays positive because inv_weight is guaranteed to
 * fit 32 bits, and NICE_0_LOAD gives another 10 bits; therefore shift >= 22.
 *
 * Or, weight =< lw.weight (because lw.weight is the runqueue weight), thus
 * weight/lw.weight <= 1, and therefore our shift will also be positive.
 */
static u64 __calc_delta(u64 delta_exec, unsigned long weight, struct load_weight *lw)
{
	u64 fact = scale_load_down(weight);
	int shift = WMULT_SHIFT;

	__update_inv_weight(lw);

	if (unlikely(fact >> 32)) {
		while (fact >> 32) {
			fact >>= 1;
			shift--;
		}
	}

	/* hint to use a 32x32->64 mul */
	fact = (u64)(u32)fact * lw->inv_weight;

	while (fact >> 32) {
		fact >>= 1;
		shift--;
	}

	return mul_u64_u32_shr(delta_exec, fact, shift);
}


const struct sched_class fair_sched_class;

/**************************************************************
 * CFS operations on generic schedulable entities:
 */

#ifdef CONFIG_FAIR_GROUP_SCHED

/* cpu runqueue to which this cfs_rq is attached */
static inline struct rq *rq_of(struct cfs_rq *cfs_rq)
{
	return cfs_rq->rq;
}

/* An entity is a task if it doesn't "own" a runqueue */
#define entity_is_task(se)	(!se->my_q)

static inline struct task_struct *task_of(struct sched_entity *se)
{
#ifdef CONFIG_SCHED_DEBUG
	WARN_ON_ONCE(!entity_is_task(se));
#endif
	return container_of(se, struct task_struct, se);
}

/* Walk up scheduling entities hierarchy */
#define for_each_sched_entity(se) \
		for (; se; se = se->parent)

static inline struct cfs_rq *task_cfs_rq(struct task_struct *p)
{
	return p->se.cfs_rq;
}

/* runqueue on which this entity is (to be) queued */
static inline struct cfs_rq *cfs_rq_of(struct sched_entity *se)
{
	return se->cfs_rq;
}

/* runqueue "owned" by this group */
static inline struct cfs_rq *group_cfs_rq(struct sched_entity *grp)
{
	return grp->my_q;
}

static void update_cfs_rq_blocked_load(struct cfs_rq *cfs_rq,
				       int force_update);

static inline void list_add_leaf_cfs_rq(struct cfs_rq *cfs_rq)
{
	if (!cfs_rq->on_list) {
		/*
		 * Ensure we either appear before our parent (if already
		 * enqueued) or force our parent to appear after us when it is
		 * enqueued.  The fact that we always enqueue bottom-up
		 * reduces this to two cases.
		 */
		if (cfs_rq->tg->parent &&
		    cfs_rq->tg->parent->cfs_rq[cpu_of(rq_of(cfs_rq))]->on_list) {
			list_add_rcu(&cfs_rq->leaf_cfs_rq_list,
				&rq_of(cfs_rq)->leaf_cfs_rq_list);
		} else {
			list_add_tail_rcu(&cfs_rq->leaf_cfs_rq_list,
				&rq_of(cfs_rq)->leaf_cfs_rq_list);
		}

		cfs_rq->on_list = 1;
		/* We should have no load, but we need to update last_decay. */
		update_cfs_rq_blocked_load(cfs_rq, 0);
	}
}

static inline void list_del_leaf_cfs_rq(struct cfs_rq *cfs_rq)
{
	if (cfs_rq->on_list) {
		list_del_rcu(&cfs_rq->leaf_cfs_rq_list);
		cfs_rq->on_list = 0;
	}
}

/* Iterate thr' all leaf cfs_rq's on a runqueue */
#define for_each_leaf_cfs_rq(rq, cfs_rq) \
	list_for_each_entry_rcu(cfs_rq, &rq->leaf_cfs_rq_list, leaf_cfs_rq_list)

/* Do the two (enqueued) entities belong to the same group ? */
static inline struct cfs_rq *
is_same_group(struct sched_entity *se, struct sched_entity *pse)
{
	if (se->cfs_rq == pse->cfs_rq)
		return se->cfs_rq;

	return NULL;
}

static inline struct sched_entity *parent_entity(struct sched_entity *se)
{
	return se->parent;
}

static void
find_matching_se(struct sched_entity **se, struct sched_entity **pse)
{
	int se_depth, pse_depth;

	/*
	 * preemption test can be made between sibling entities who are in the
	 * same cfs_rq i.e who have a common parent. Walk up the hierarchy of
	 * both tasks until we find their ancestors who are siblings of common
	 * parent.
	 */

	/* First walk up until both entities are at same depth */
	se_depth = (*se)->depth;
	pse_depth = (*pse)->depth;

	while (se_depth > pse_depth) {
		se_depth--;
		*se = parent_entity(*se);
	}

	while (pse_depth > se_depth) {
		pse_depth--;
		*pse = parent_entity(*pse);
	}

	while (!is_same_group(*se, *pse)) {
		*se = parent_entity(*se);
		*pse = parent_entity(*pse);
	}
}

#else	/* !CONFIG_FAIR_GROUP_SCHED */

static inline struct task_struct *task_of(struct sched_entity *se)
{
	return container_of(se, struct task_struct, se);
}

static inline struct rq *rq_of(struct cfs_rq *cfs_rq)
{
	return container_of(cfs_rq, struct rq, cfs);
}

#define entity_is_task(se)	1

#define for_each_sched_entity(se) \
		for (; se; se = NULL)

static inline struct cfs_rq *task_cfs_rq(struct task_struct *p)
{
	return &task_rq(p)->cfs;
}

static inline struct cfs_rq *cfs_rq_of(struct sched_entity *se)
{
	struct task_struct *p = task_of(se);
	struct rq *rq = task_rq(p);

	return &rq->cfs;
}

/* runqueue "owned" by this group */
static inline struct cfs_rq *group_cfs_rq(struct sched_entity *grp)
{
	return NULL;
}

static inline void list_add_leaf_cfs_rq(struct cfs_rq *cfs_rq)
{
}

static inline void list_del_leaf_cfs_rq(struct cfs_rq *cfs_rq)
{
}

#define for_each_leaf_cfs_rq(rq, cfs_rq) \
		for (cfs_rq = &rq->cfs; cfs_rq; cfs_rq = NULL)

static inline struct sched_entity *parent_entity(struct sched_entity *se)
{
	return NULL;
}

static inline void
find_matching_se(struct sched_entity **se, struct sched_entity **pse)
{
}

#endif	/* CONFIG_FAIR_GROUP_SCHED */

static __always_inline
void account_cfs_rq_runtime(struct cfs_rq *cfs_rq, u64 delta_exec);

/**************************************************************
 * Scheduling class tree data structure manipulation methods:
 */

static inline u64 max_vruntime(u64 max_vruntime, u64 vruntime)
{
	s64 delta = (s64)(vruntime - max_vruntime);
	if (delta > 0)
		max_vruntime = vruntime;

	return max_vruntime;
}

static inline u64 min_vruntime(u64 min_vruntime, u64 vruntime)
{
	s64 delta = (s64)(vruntime - min_vruntime);
	if (delta < 0)
		min_vruntime = vruntime;

	return min_vruntime;
}

static inline int entity_before(struct sched_entity *a,
				struct sched_entity *b)
{
	return (s64)(a->vruntime - b->vruntime) < 0;
}

static void update_min_vruntime(struct cfs_rq *cfs_rq)
{
	u64 vruntime = cfs_rq->min_vruntime;

	if (cfs_rq->curr)
		vruntime = cfs_rq->curr->vruntime;

	if (cfs_rq->rb_leftmost) {
		struct sched_entity *se = rb_entry(cfs_rq->rb_leftmost,
						   struct sched_entity,
						   run_node);

		if (!cfs_rq->curr)
			vruntime = se->vruntime;
		else
			vruntime = min_vruntime(vruntime, se->vruntime);
	}

	/* ensure we never gain time by being placed backwards. */
	cfs_rq->min_vruntime = max_vruntime(cfs_rq->min_vruntime, vruntime);
#ifndef CONFIG_64BIT
	smp_wmb();
	cfs_rq->min_vruntime_copy = cfs_rq->min_vruntime;
#endif
}

/*
 * Enqueue an entity into the rb-tree:
 */
static void __enqueue_entity(struct cfs_rq *cfs_rq, struct sched_entity *se)
{
	struct rb_node **link = &cfs_rq->tasks_timeline.rb_node;
	struct rb_node *parent = NULL;
	struct sched_entity *entry;
	int leftmost = 1;

	/*
	 * Find the right place in the rbtree:
	 */
	while (*link) {
		parent = *link;
		entry = rb_entry(parent, struct sched_entity, run_node);
		/*
		 * We dont care about collisions. Nodes with
		 * the same key stay together.
		 */
		if (entity_before(se, entry)) {
			link = &parent->rb_left;
		} else {
			link = &parent->rb_right;
			leftmost = 0;
		}
	}

	/*
	 * Maintain a cache of leftmost tree entries (it is frequently
	 * used):
	 */
	if (leftmost)
		cfs_rq->rb_leftmost = &se->run_node;

	rb_link_node(&se->run_node, parent, link);
	rb_insert_color(&se->run_node, &cfs_rq->tasks_timeline);
}

static void __dequeue_entity(struct cfs_rq *cfs_rq, struct sched_entity *se)
{
	if (cfs_rq->rb_leftmost == &se->run_node) {
		struct rb_node *next_node;

		next_node = rb_next(&se->run_node);
		cfs_rq->rb_leftmost = next_node;
	}

	rb_erase(&se->run_node, &cfs_rq->tasks_timeline);
}

struct sched_entity *__pick_first_entity(struct cfs_rq *cfs_rq)
{
	struct rb_node *left = cfs_rq->rb_leftmost;

	if (!left)
		return NULL;

	return rb_entry(left, struct sched_entity, run_node);
}

static struct sched_entity *__pick_next_entity(struct sched_entity *se)
{
	struct rb_node *next = rb_next(&se->run_node);

	if (!next)
		return NULL;

	return rb_entry(next, struct sched_entity, run_node);
}

#ifdef CONFIG_SCHED_DEBUG
struct sched_entity *__pick_last_entity(struct cfs_rq *cfs_rq)
{
	struct rb_node *last = rb_last(&cfs_rq->tasks_timeline);

	if (!last)
		return NULL;

	return rb_entry(last, struct sched_entity, run_node);
}

/**************************************************************
 * Scheduling class statistics methods:
 */

int sched_proc_update_handler(struct ctl_table *table, int write,
		void __user *buffer, size_t *lenp,
		loff_t *ppos)
{
	int ret = proc_dointvec_minmax(table, write, buffer, lenp, ppos);
	int factor = get_update_sysctl_factor();

	if (ret || !write)
		return ret;

	sched_nr_latency = DIV_ROUND_UP(sysctl_sched_latency,
					sysctl_sched_min_granularity);

#define WRT_SYSCTL(name) \
	(normalized_sysctl_##name = sysctl_##name / (factor))
	WRT_SYSCTL(sched_min_granularity);
	WRT_SYSCTL(sched_latency);
	WRT_SYSCTL(sched_wakeup_granularity);
#undef WRT_SYSCTL

	return 0;
}
#endif

/*
 * delta /= w
 */
static inline u64 calc_delta_fair(u64 delta, struct sched_entity *se)
{
	if (unlikely(se->load.weight != NICE_0_LOAD))
		delta = __calc_delta(delta, NICE_0_LOAD, &se->load);

	return delta;
}

/*
 * The idea is to set a period in which each task runs once.
 *
 * When there are too many tasks (sched_nr_latency) we have to stretch
 * this period because otherwise the slices get too small.
 *
 * p = (nr <= nl) ? l : l*nr/nl
 */
static u64 __sched_period(unsigned long nr_running)
{
	u64 period = sysctl_sched_latency;
	unsigned long nr_latency = sched_nr_latency;

	if (unlikely(nr_running > nr_latency)) {
		period = sysctl_sched_min_granularity;
		period *= nr_running;
	}

	return period;
}

/*
 * We calculate the wall-time slice from the period by taking a part
 * proportional to the weight.
 *
 * s = p*P[w/rw]
 */
static u64 sched_slice(struct cfs_rq *cfs_rq, struct sched_entity *se)
{
	u64 slice = __sched_period(cfs_rq->nr_running + !se->on_rq);

	for_each_sched_entity(se) {
		struct load_weight *load;
		struct load_weight lw;

		cfs_rq = cfs_rq_of(se);
		load = &cfs_rq->load;

		if (unlikely(!se->on_rq)) {
			lw = cfs_rq->load;

			update_load_add(&lw, se->load.weight);
			load = &lw;
		}
		slice = __calc_delta(slice, se->load.weight, load);
	}
	return slice;
}

/*
 * We calculate the vruntime slice of a to-be-inserted task.
 *
 * vs = s/w
 */
static u64 sched_vslice(struct cfs_rq *cfs_rq, struct sched_entity *se)
{
	return calc_delta_fair(sched_slice(cfs_rq, se), se);
}

#ifdef CONFIG_SMP
static int select_idle_sibling(struct task_struct *p, int cpu);
static unsigned long task_h_load(struct task_struct *p);

static inline void __update_task_entity_contrib(struct sched_entity *se);
static inline void __update_task_entity_utilization(struct sched_entity *se);

/* Give new task start runnable values to heavy its load in infant time */
void init_task_runnable_average(struct task_struct *p)
{
	u32 slice;

	p->se.avg.decay_count = 0;
	slice = sched_slice(task_cfs_rq(p), &p->se) >> 10;
	p->se.avg.runnable_avg_sum = p->se.avg.running_avg_sum = slice;
	p->se.avg.avg_period = slice;
	__update_task_entity_contrib(&p->se);
	__update_task_entity_utilization(&p->se);
}
#else
void init_task_runnable_average(struct task_struct *p)
{
}
#endif

/*
 * Update the current task's runtime statistics.
 */
static void update_curr(struct cfs_rq *cfs_rq)
{
	struct sched_entity *curr = cfs_rq->curr;
	u64 now = rq_clock_task(rq_of(cfs_rq));
	u64 delta_exec;

	if (unlikely(!curr))
		return;

	delta_exec = now - curr->exec_start;
	if (unlikely((s64)delta_exec <= 0))
		return;

	curr->exec_start = now;

	schedstat_set(curr->statistics.exec_max,
		      max(delta_exec, curr->statistics.exec_max));

	curr->sum_exec_runtime += delta_exec;
	schedstat_add(cfs_rq, exec_clock, delta_exec);

	curr->vruntime += calc_delta_fair(delta_exec, curr);
	update_min_vruntime(cfs_rq);

	if (entity_is_task(curr)) {
		struct task_struct *curtask = task_of(curr);

		trace_sched_stat_runtime(curtask, delta_exec, curr->vruntime);
		cpuacct_charge(curtask, delta_exec);
		account_group_exec_runtime(curtask, delta_exec);
	}

	account_cfs_rq_runtime(cfs_rq, delta_exec);
}

static void update_curr_fair(struct rq *rq)
{
	update_curr(cfs_rq_of(&rq->curr->se));
}

static inline void
update_stats_wait_start(struct cfs_rq *cfs_rq, struct sched_entity *se)
{
	schedstat_set(se->statistics.wait_start, rq_clock(rq_of(cfs_rq)));
}

/*
 * Task is being enqueued - update stats:
 */
static void update_stats_enqueue(struct cfs_rq *cfs_rq, struct sched_entity *se)
{
	/*
	 * Are we enqueueing a waiting task? (for current tasks
	 * a dequeue/enqueue event is a NOP)
	 */
	if (se != cfs_rq->curr)
		update_stats_wait_start(cfs_rq, se);
}

static void
update_stats_wait_end(struct cfs_rq *cfs_rq, struct sched_entity *se)
{
	schedstat_set(se->statistics.wait_max, max(se->statistics.wait_max,
			rq_clock(rq_of(cfs_rq)) - se->statistics.wait_start));
	schedstat_set(se->statistics.wait_count, se->statistics.wait_count + 1);
	schedstat_set(se->statistics.wait_sum, se->statistics.wait_sum +
			rq_clock(rq_of(cfs_rq)) - se->statistics.wait_start);
#ifdef CONFIG_SCHEDSTATS
	if (entity_is_task(se)) {
		trace_sched_stat_wait(task_of(se),
			rq_clock(rq_of(cfs_rq)) - se->statistics.wait_start);
	}
#endif
	schedstat_set(se->statistics.wait_start, 0);
}

static inline void
update_stats_dequeue(struct cfs_rq *cfs_rq, struct sched_entity *se)
{
	/*
	 * Mark the end of the wait period if dequeueing a
	 * waiting task:
	 */
	if (se != cfs_rq->curr)
		update_stats_wait_end(cfs_rq, se);
}

/*
 * We are picking a new current task - update its stats:
 */
static inline void
update_stats_curr_start(struct cfs_rq *cfs_rq, struct sched_entity *se)
{
	/*
	 * We are starting a new run period:
	 */
	se->exec_start = rq_clock_task(rq_of(cfs_rq));
}

/**************************************************
 * Scheduling class queueing methods:
 */

#ifdef CONFIG_NUMA_BALANCING
/*
 * Approximate time to scan a full NUMA task in ms. The task scan period is
 * calculated based on the tasks virtual memory size and
 * numa_balancing_scan_size.
 */
unsigned int sysctl_numa_balancing_scan_period_min = 1000;
unsigned int sysctl_numa_balancing_scan_period_max = 60000;

/* Portion of address space to scan in MB */
unsigned int sysctl_numa_balancing_scan_size = 256;

/* Scan @scan_size MB every @scan_period after an initial @scan_delay in ms */
unsigned int sysctl_numa_balancing_scan_delay = 1000;

static unsigned int task_nr_scan_windows(struct task_struct *p)
{
	unsigned long rss = 0;
	unsigned long nr_scan_pages;

	/*
	 * Calculations based on RSS as non-present and empty pages are skipped
	 * by the PTE scanner and NUMA hinting faults should be trapped based
	 * on resident pages
	 */
	nr_scan_pages = sysctl_numa_balancing_scan_size << (20 - PAGE_SHIFT);
	rss = get_mm_rss(p->mm);
	if (!rss)
		rss = nr_scan_pages;

	rss = round_up(rss, nr_scan_pages);
	return rss / nr_scan_pages;
}

/* For sanitys sake, never scan more PTEs than MAX_SCAN_WINDOW MB/sec. */
#define MAX_SCAN_WINDOW 2560

static unsigned int task_scan_min(struct task_struct *p)
{
	unsigned int scan_size = ACCESS_ONCE(sysctl_numa_balancing_scan_size);
	unsigned int scan, floor;
	unsigned int windows = 1;

	if (scan_size < MAX_SCAN_WINDOW)
		windows = MAX_SCAN_WINDOW / scan_size;
	floor = 1000 / windows;

	scan = sysctl_numa_balancing_scan_period_min / task_nr_scan_windows(p);
	return max_t(unsigned int, floor, scan);
}

static unsigned int task_scan_max(struct task_struct *p)
{
	unsigned int smin = task_scan_min(p);
	unsigned int smax;

	/* Watch for min being lower than max due to floor calculations */
	smax = sysctl_numa_balancing_scan_period_max / task_nr_scan_windows(p);
	return max(smin, smax);
}

static void account_numa_enqueue(struct rq *rq, struct task_struct *p)
{
	rq->nr_numa_running += (p->numa_preferred_nid != -1);
	rq->nr_preferred_running += (p->numa_preferred_nid == task_node(p));
}

static void account_numa_dequeue(struct rq *rq, struct task_struct *p)
{
	rq->nr_numa_running -= (p->numa_preferred_nid != -1);
	rq->nr_preferred_running -= (p->numa_preferred_nid == task_node(p));
}

struct numa_group {
	atomic_t refcount;

	spinlock_t lock; /* nr_tasks, tasks */
	int nr_tasks;
	pid_t gid;

	struct rcu_head rcu;
	nodemask_t active_nodes;
	unsigned long total_faults;
	/*
	 * Faults_cpu is used to decide whether memory should move
	 * towards the CPU. As a consequence, these stats are weighted
	 * more by CPU use than by memory faults.
	 */
	unsigned long *faults_cpu;
	unsigned long faults[0];
};

/* Shared or private faults. */
#define NR_NUMA_HINT_FAULT_TYPES 2

/* Memory and CPU locality */
#define NR_NUMA_HINT_FAULT_STATS (NR_NUMA_HINT_FAULT_TYPES * 2)

/* Averaged statistics, and temporary buffers. */
#define NR_NUMA_HINT_FAULT_BUCKETS (NR_NUMA_HINT_FAULT_STATS * 2)

pid_t task_numa_group_id(struct task_struct *p)
{
	return p->numa_group ? p->numa_group->gid : 0;
}

/*
 * The averaged statistics, shared & private, memory & cpu,
 * occupy the first half of the array. The second half of the
 * array is for current counters, which are averaged into the
 * first set by task_numa_placement.
 */
static inline int task_faults_idx(enum numa_faults_stats s, int nid, int priv)
{
	return NR_NUMA_HINT_FAULT_TYPES * (s * nr_node_ids + nid) + priv;
}

static inline unsigned long task_faults(struct task_struct *p, int nid)
{
	if (!p->numa_faults)
		return 0;

	return p->numa_faults[task_faults_idx(NUMA_MEM, nid, 0)] +
		p->numa_faults[task_faults_idx(NUMA_MEM, nid, 1)];
}

static inline unsigned long group_faults(struct task_struct *p, int nid)
{
	if (!p->numa_group)
		return 0;

	return p->numa_group->faults[task_faults_idx(NUMA_MEM, nid, 0)] +
		p->numa_group->faults[task_faults_idx(NUMA_MEM, nid, 1)];
}

static inline unsigned long group_faults_cpu(struct numa_group *group, int nid)
{
	return group->faults_cpu[task_faults_idx(NUMA_MEM, nid, 0)] +
		group->faults_cpu[task_faults_idx(NUMA_MEM, nid, 1)];
}

/* Handle placement on systems where not all nodes are directly connected. */
static unsigned long score_nearby_nodes(struct task_struct *p, int nid,
					int maxdist, bool task)
{
	unsigned long score = 0;
	int node;

	/*
	 * All nodes are directly connected, and the same distance
	 * from each other. No need for fancy placement algorithms.
	 */
	if (sched_numa_topology_type == NUMA_DIRECT)
		return 0;

	/*
	 * This code is called for each node, introducing N^2 complexity,
	 * which should be ok given the number of nodes rarely exceeds 8.
	 */
	for_each_online_node(node) {
		unsigned long faults;
		int dist = node_distance(nid, node);

		/*
		 * The furthest away nodes in the system are not interesting
		 * for placement; nid was already counted.
		 */
		if (dist == sched_max_numa_distance || node == nid)
			continue;

		/*
		 * On systems with a backplane NUMA topology, compare groups
		 * of nodes, and move tasks towards the group with the most
		 * memory accesses. When comparing two nodes at distance
		 * "hoplimit", only nodes closer by than "hoplimit" are part
		 * of each group. Skip other nodes.
		 */
		if (sched_numa_topology_type == NUMA_BACKPLANE &&
					dist > maxdist)
			continue;

		/* Add up the faults from nearby nodes. */
		if (task)
			faults = task_faults(p, node);
		else
			faults = group_faults(p, node);

		/*
		 * On systems with a glueless mesh NUMA topology, there are
		 * no fixed "groups of nodes". Instead, nodes that are not
		 * directly connected bounce traffic through intermediate
		 * nodes; a numa_group can occupy any set of nodes.
		 * The further away a node is, the less the faults count.
		 * This seems to result in good task placement.
		 */
		if (sched_numa_topology_type == NUMA_GLUELESS_MESH) {
			faults *= (sched_max_numa_distance - dist);
			faults /= (sched_max_numa_distance - LOCAL_DISTANCE);
		}

		score += faults;
	}

	return score;
}

/*
 * These return the fraction of accesses done by a particular task, or
 * task group, on a particular numa node.  The group weight is given a
 * larger multiplier, in order to group tasks together that are almost
 * evenly spread out between numa nodes.
 */
static inline unsigned long task_weight(struct task_struct *p, int nid,
					int dist)
{
	unsigned long faults, total_faults;

	if (!p->numa_faults)
		return 0;

	total_faults = p->total_numa_faults;

	if (!total_faults)
		return 0;

	faults = task_faults(p, nid);
	faults += score_nearby_nodes(p, nid, dist, true);

	return 1000 * faults / total_faults;
}

static inline unsigned long group_weight(struct task_struct *p, int nid,
					 int dist)
{
	unsigned long faults, total_faults;

	if (!p->numa_group)
		return 0;

	total_faults = p->numa_group->total_faults;

	if (!total_faults)
		return 0;

	faults = group_faults(p, nid);
	faults += score_nearby_nodes(p, nid, dist, false);

	return 1000 * faults / total_faults;
}

bool should_numa_migrate_memory(struct task_struct *p, struct page * page,
				int src_nid, int dst_cpu)
{
	struct numa_group *ng = p->numa_group;
	int dst_nid = cpu_to_node(dst_cpu);
	int last_cpupid, this_cpupid;

	this_cpupid = cpu_pid_to_cpupid(dst_cpu, current->pid);

	/*
	 * Multi-stage node selection is used in conjunction with a periodic
	 * migration fault to build a temporal task<->page relation. By using
	 * a two-stage filter we remove short/unlikely relations.
	 *
	 * Using P(p) ~ n_p / n_t as per frequentist probability, we can equate
	 * a task's usage of a particular page (n_p) per total usage of this
	 * page (n_t) (in a given time-span) to a probability.
	 *
	 * Our periodic faults will sample this probability and getting the
	 * same result twice in a row, given these samples are fully
	 * independent, is then given by P(n)^2, provided our sample period
	 * is sufficiently short compared to the usage pattern.
	 *
	 * This quadric squishes small probabilities, making it less likely we
	 * act on an unlikely task<->page relation.
	 */
	last_cpupid = page_cpupid_xchg_last(page, this_cpupid);
	if (!cpupid_pid_unset(last_cpupid) &&
				cpupid_to_nid(last_cpupid) != dst_nid)
		return false;

	/* Always allow migrate on private faults */
	if (cpupid_match_pid(p, last_cpupid))
		return true;

	/* A shared fault, but p->numa_group has not been set up yet. */
	if (!ng)
		return true;

	/*
	 * Do not migrate if the destination is not a node that
	 * is actively used by this numa group.
	 */
	if (!node_isset(dst_nid, ng->active_nodes))
		return false;

	/*
	 * Source is a node that is not actively used by this
	 * numa group, while the destination is. Migrate.
	 */
	if (!node_isset(src_nid, ng->active_nodes))
		return true;

	/*
	 * Both source and destination are nodes in active
	 * use by this numa group. Maximize memory bandwidth
	 * by migrating from more heavily used groups, to less
	 * heavily used ones, spreading the load around.
	 * Use a 1/4 hysteresis to avoid spurious page movement.
	 */
	return group_faults(p, dst_nid) < (group_faults(p, src_nid) * 3 / 4);
}

static unsigned long weighted_cpuload(const int cpu);
static unsigned long source_load(int cpu, int type);
static unsigned long target_load(int cpu, int type);
static unsigned long capacity_of(int cpu);
static long effective_load(struct task_group *tg, int cpu, long wl, long wg);

/* Cached statistics for all CPUs within a node */
struct numa_stats {
	unsigned long nr_running;
	unsigned long load;

	/* Total compute capacity of CPUs on a node */
	unsigned long compute_capacity;

	/* Approximate capacity in terms of runnable tasks on a node */
	unsigned long task_capacity;
	int has_free_capacity;
};

/*
 * XXX borrowed from update_sg_lb_stats
 */
static void update_numa_stats(struct numa_stats *ns, int nid)
{
	int smt, cpu, cpus = 0;
	unsigned long capacity;

	memset(ns, 0, sizeof(*ns));
	for_each_cpu(cpu, cpumask_of_node(nid)) {
		struct rq *rq = cpu_rq(cpu);

		ns->nr_running += rq->nr_running;
		ns->load += weighted_cpuload(cpu);
		ns->compute_capacity += capacity_of(cpu);

		cpus++;
	}

	/*
	 * If we raced with hotplug and there are no CPUs left in our mask
	 * the @ns structure is NULL'ed and task_numa_compare() will
	 * not find this node attractive.
	 *
	 * We'll either bail at !has_free_capacity, or we'll detect a huge
	 * imbalance and bail there.
	 */
	if (!cpus)
		return;

	/* smt := ceil(cpus / capacity), assumes: 1 < smt_power < 2 */
	smt = DIV_ROUND_UP(SCHED_CAPACITY_SCALE * cpus, ns->compute_capacity);
	capacity = cpus / smt; /* cores */

	ns->task_capacity = min_t(unsigned, capacity,
		DIV_ROUND_CLOSEST(ns->compute_capacity, SCHED_CAPACITY_SCALE));
	ns->has_free_capacity = (ns->nr_running < ns->task_capacity);
}

struct task_numa_env {
	struct task_struct *p;

	int src_cpu, src_nid;
	int dst_cpu, dst_nid;

	struct numa_stats src_stats, dst_stats;

	int imbalance_pct;
	int dist;

	struct task_struct *best_task;
	long best_imp;
	int best_cpu;
};

static void task_numa_assign(struct task_numa_env *env,
			     struct task_struct *p, long imp)
{
	if (env->best_task)
		put_task_struct(env->best_task);
	if (p)
		get_task_struct(p);

	env->best_task = p;
	env->best_imp = imp;
	env->best_cpu = env->dst_cpu;
}

static bool load_too_imbalanced(long src_load, long dst_load,
				struct task_numa_env *env)
{
	long imb, old_imb;
	long orig_src_load, orig_dst_load;
	long src_capacity, dst_capacity;

	/*
	 * The load is corrected for the CPU capacity available on each node.
	 *
	 * src_load        dst_load
	 * ------------ vs ---------
	 * src_capacity    dst_capacity
	 */
	src_capacity = env->src_stats.compute_capacity;
	dst_capacity = env->dst_stats.compute_capacity;

	/* We care about the slope of the imbalance, not the direction. */
	if (dst_load < src_load)
		swap(dst_load, src_load);

	/* Is the difference below the threshold? */
	imb = dst_load * src_capacity * 100 -
	      src_load * dst_capacity * env->imbalance_pct;
	if (imb <= 0)
		return false;

	/*
	 * The imbalance is above the allowed threshold.
	 * Compare it with the old imbalance.
	 */
	orig_src_load = env->src_stats.load;
	orig_dst_load = env->dst_stats.load;

	if (orig_dst_load < orig_src_load)
		swap(orig_dst_load, orig_src_load);

	old_imb = orig_dst_load * src_capacity * 100 -
		  orig_src_load * dst_capacity * env->imbalance_pct;

	/* Would this change make things worse? */
	return (imb > old_imb);
}

/*
 * This checks if the overall compute and NUMA accesses of the system would
 * be improved if the source tasks was migrated to the target dst_cpu taking
 * into account that it might be best if task running on the dst_cpu should
 * be exchanged with the source task
 */
static void task_numa_compare(struct task_numa_env *env,
			      long taskimp, long groupimp)
{
	struct rq *src_rq = cpu_rq(env->src_cpu);
	struct rq *dst_rq = cpu_rq(env->dst_cpu);
	struct task_struct *cur;
	long src_load, dst_load;
	long load;
	long imp = env->p->numa_group ? groupimp : taskimp;
	long moveimp = imp;
	int dist = env->dist;

	rcu_read_lock();

	raw_spin_lock_irq(&dst_rq->lock);
	cur = dst_rq->curr;
	/*
	 * No need to move the exiting task, and this ensures that ->curr
	 * wasn't reaped and thus get_task_struct() in task_numa_assign()
	 * is safe under RCU read lock.
	 * Note that rcu_read_lock() itself can't protect from the final
	 * put_task_struct() after the last schedule().
	 */
	if ((cur->flags & PF_EXITING) || is_idle_task(cur))
		cur = NULL;
	raw_spin_unlock_irq(&dst_rq->lock);

	/*
	 * Because we have preemption enabled we can get migrated around and
	 * end try selecting ourselves (current == env->p) as a swap candidate.
	 */
	if (cur == env->p)
		goto unlock;

	/*
	 * "imp" is the fault differential for the source task between the
	 * source and destination node. Calculate the total differential for
	 * the source task and potential destination task. The more negative
	 * the value is, the more rmeote accesses that would be expected to
	 * be incurred if the tasks were swapped.
	 */
	if (cur) {
		/* Skip this swap candidate if cannot move to the source cpu */
		if (!cpumask_test_cpu(env->src_cpu, tsk_cpus_allowed(cur)))
			goto unlock;

		/*
		 * If dst and source tasks are in the same NUMA group, or not
		 * in any group then look only at task weights.
		 */
		if (cur->numa_group == env->p->numa_group) {
			imp = taskimp + task_weight(cur, env->src_nid, dist) -
			      task_weight(cur, env->dst_nid, dist);
			/*
			 * Add some hysteresis to prevent swapping the
			 * tasks within a group over tiny differences.
			 */
			if (cur->numa_group)
				imp -= imp/16;
		} else {
			/*
			 * Compare the group weights. If a task is all by
			 * itself (not part of a group), use the task weight
			 * instead.
			 */
			if (cur->numa_group)
				imp += group_weight(cur, env->src_nid, dist) -
				       group_weight(cur, env->dst_nid, dist);
			else
				imp += task_weight(cur, env->src_nid, dist) -
				       task_weight(cur, env->dst_nid, dist);
		}
	}

	if (imp <= env->best_imp && moveimp <= env->best_imp)
		goto unlock;

	if (!cur) {
		/* Is there capacity at our destination? */
		if (env->src_stats.nr_running <= env->src_stats.task_capacity &&
		    !env->dst_stats.has_free_capacity)
			goto unlock;

		goto balance;
	}

	/* Balance doesn't matter much if we're running a task per cpu */
	if (imp > env->best_imp && src_rq->nr_running == 1 &&
			dst_rq->nr_running == 1)
		goto assign;

	/*
	 * In the overloaded case, try and keep the load balanced.
	 */
balance:
	load = task_h_load(env->p);
	dst_load = env->dst_stats.load + load;
	src_load = env->src_stats.load - load;

	if (moveimp > imp && moveimp > env->best_imp) {
		/*
		 * If the improvement from just moving env->p direction is
		 * better than swapping tasks around, check if a move is
		 * possible. Store a slightly smaller score than moveimp,
		 * so an actually idle CPU will win.
		 */
		if (!load_too_imbalanced(src_load, dst_load, env)) {
			imp = moveimp - 1;
			cur = NULL;
			goto assign;
		}
	}

	if (imp <= env->best_imp)
		goto unlock;

	if (cur) {
		load = task_h_load(cur);
		dst_load -= load;
		src_load += load;
	}

	if (load_too_imbalanced(src_load, dst_load, env))
		goto unlock;

	/*
	 * One idle CPU per node is evaluated for a task numa move.
	 * Call select_idle_sibling to maybe find a better one.
	 */
	if (!cur)
		env->dst_cpu = select_idle_sibling(env->p, env->dst_cpu);

assign:
	task_numa_assign(env, cur, imp);
unlock:
	rcu_read_unlock();
}

static void task_numa_find_cpu(struct task_numa_env *env,
				long taskimp, long groupimp)
{
	int cpu;

	for_each_cpu(cpu, cpumask_of_node(env->dst_nid)) {
		/* Skip this CPU if the source task cannot migrate */
		if (!cpumask_test_cpu(cpu, tsk_cpus_allowed(env->p)))
			continue;

		env->dst_cpu = cpu;
		task_numa_compare(env, taskimp, groupimp);
	}
}

static int task_numa_migrate(struct task_struct *p)
{
	struct task_numa_env env = {
		.p = p,

		.src_cpu = task_cpu(p),
		.src_nid = task_node(p),

		.imbalance_pct = 112,

		.best_task = NULL,
		.best_imp = 0,
		.best_cpu = -1
	};
	struct sched_domain *sd;
	unsigned long taskweight, groupweight;
	int nid, ret, dist;
	long taskimp, groupimp;

	/*
	 * Pick the lowest SD_NUMA domain, as that would have the smallest
	 * imbalance and would be the first to start moving tasks about.
	 *
	 * And we want to avoid any moving of tasks about, as that would create
	 * random movement of tasks -- counter the numa conditions we're trying
	 * to satisfy here.
	 */
	rcu_read_lock();
	sd = rcu_dereference(per_cpu(sd_numa, env.src_cpu));
	if (sd)
		env.imbalance_pct = 100 + (sd->imbalance_pct - 100) / 2;
	rcu_read_unlock();

	/*
	 * Cpusets can break the scheduler domain tree into smaller
	 * balance domains, some of which do not cross NUMA boundaries.
	 * Tasks that are "trapped" in such domains cannot be migrated
	 * elsewhere, so there is no point in (re)trying.
	 */
	if (unlikely(!sd)) {
		p->numa_preferred_nid = task_node(p);
		return -EINVAL;
	}

	env.dst_nid = p->numa_preferred_nid;
	dist = env.dist = node_distance(env.src_nid, env.dst_nid);
	taskweight = task_weight(p, env.src_nid, dist);
	groupweight = group_weight(p, env.src_nid, dist);
	update_numa_stats(&env.src_stats, env.src_nid);
	taskimp = task_weight(p, env.dst_nid, dist) - taskweight;
	groupimp = group_weight(p, env.dst_nid, dist) - groupweight;
	update_numa_stats(&env.dst_stats, env.dst_nid);

	/* Try to find a spot on the preferred nid. */
	task_numa_find_cpu(&env, taskimp, groupimp);

	/*
	 * Look at other nodes in these cases:
	 * - there is no space available on the preferred_nid
	 * - the task is part of a numa_group that is interleaved across
	 *   multiple NUMA nodes; in order to better consolidate the group,
	 *   we need to check other locations.
	 */
	if (env.best_cpu == -1 || (p->numa_group &&
			nodes_weight(p->numa_group->active_nodes) > 1)) {
		for_each_online_node(nid) {
			if (nid == env.src_nid || nid == p->numa_preferred_nid)
				continue;

			dist = node_distance(env.src_nid, env.dst_nid);
			if (sched_numa_topology_type == NUMA_BACKPLANE &&
						dist != env.dist) {
				taskweight = task_weight(p, env.src_nid, dist);
				groupweight = group_weight(p, env.src_nid, dist);
			}

			/* Only consider nodes where both task and groups benefit */
			taskimp = task_weight(p, nid, dist) - taskweight;
			groupimp = group_weight(p, nid, dist) - groupweight;
			if (taskimp < 0 && groupimp < 0)
				continue;

			env.dist = dist;
			env.dst_nid = nid;
			update_numa_stats(&env.dst_stats, env.dst_nid);
			task_numa_find_cpu(&env, taskimp, groupimp);
		}
	}

	/*
	 * If the task is part of a workload that spans multiple NUMA nodes,
	 * and is migrating into one of the workload's active nodes, remember
	 * this node as the task's preferred numa node, so the workload can
	 * settle down.
	 * A task that migrated to a second choice node will be better off
	 * trying for a better one later. Do not set the preferred node here.
	 */
	if (p->numa_group) {
		if (env.best_cpu == -1)
			nid = env.src_nid;
		else
			nid = env.dst_nid;

		if (node_isset(nid, p->numa_group->active_nodes))
			sched_setnuma(p, env.dst_nid);
	}

	/* No better CPU than the current one was found. */
	if (env.best_cpu == -1)
		return -EAGAIN;

	/*
	 * Reset the scan period if the task is being rescheduled on an
	 * alternative node to recheck if the tasks is now properly placed.
	 */
	p->numa_scan_period = task_scan_min(p);

	if (env.best_task == NULL) {
		ret = migrate_task_to(p, env.best_cpu);
		if (ret != 0)
			trace_sched_stick_numa(p, env.src_cpu, env.best_cpu);
		return ret;
	}

	ret = migrate_swap(p, env.best_task);
	if (ret != 0)
		trace_sched_stick_numa(p, env.src_cpu, task_cpu(env.best_task));
	put_task_struct(env.best_task);
	return ret;
}

/* Attempt to migrate a task to a CPU on the preferred node. */
static void numa_migrate_preferred(struct task_struct *p)
{
	unsigned long interval = HZ;

	/* This task has no NUMA fault statistics yet */
	if (unlikely(p->numa_preferred_nid == -1 || !p->numa_faults))
		return;

	/* Periodically retry migrating the task to the preferred node */
	interval = min(interval, msecs_to_jiffies(p->numa_scan_period) / 16);
	p->numa_migrate_retry = jiffies + interval;

	/* Success if task is already running on preferred CPU */
	if (task_node(p) == p->numa_preferred_nid)
		return;

	/* Otherwise, try migrate to a CPU on the preferred node */
	task_numa_migrate(p);
}

/*
 * Find the nodes on which the workload is actively running. We do this by
 * tracking the nodes from which NUMA hinting faults are triggered. This can
 * be different from the set of nodes where the workload's memory is currently
 * located.
 *
 * The bitmask is used to make smarter decisions on when to do NUMA page
 * migrations, To prevent flip-flopping, and excessive page migrations, nodes
 * are added when they cause over 6/16 of the maximum number of faults, but
 * only removed when they drop below 3/16.
 */
static void update_numa_active_node_mask(struct numa_group *numa_group)
{
	unsigned long faults, max_faults = 0;
	int nid;

	for_each_online_node(nid) {
		faults = group_faults_cpu(numa_group, nid);
		if (faults > max_faults)
			max_faults = faults;
	}

	for_each_online_node(nid) {
		faults = group_faults_cpu(numa_group, nid);
		if (!node_isset(nid, numa_group->active_nodes)) {
			if (faults > max_faults * 6 / 16)
				node_set(nid, numa_group->active_nodes);
		} else if (faults < max_faults * 3 / 16)
			node_clear(nid, numa_group->active_nodes);
	}
}

/*
 * When adapting the scan rate, the period is divided into NUMA_PERIOD_SLOTS
 * increments. The more local the fault statistics are, the higher the scan
 * period will be for the next scan window. If local/(local+remote) ratio is
 * below NUMA_PERIOD_THRESHOLD (where range of ratio is 1..NUMA_PERIOD_SLOTS)
 * the scan period will decrease. Aim for 70% local accesses.
 */
#define NUMA_PERIOD_SLOTS 10
#define NUMA_PERIOD_THRESHOLD 7

/*
 * Increase the scan period (slow down scanning) if the majority of
 * our memory is already on our local node, or if the majority of
 * the page accesses are shared with other processes.
 * Otherwise, decrease the scan period.
 */
static void update_task_scan_period(struct task_struct *p,
			unsigned long shared, unsigned long private)
{
	unsigned int period_slot;
	int ratio;
	int diff;

	unsigned long remote = p->numa_faults_locality[0];
	unsigned long local = p->numa_faults_locality[1];

	/*
	 * If there were no record hinting faults then either the task is
	 * completely idle or all activity is areas that are not of interest
	 * to automatic numa balancing. Scan slower
	 */
	if (local + shared == 0) {
		p->numa_scan_period = min(p->numa_scan_period_max,
			p->numa_scan_period << 1);

		p->mm->numa_next_scan = jiffies +
			msecs_to_jiffies(p->numa_scan_period);

		return;
	}

	/*
	 * Prepare to scale scan period relative to the current period.
	 *	 == NUMA_PERIOD_THRESHOLD scan period stays the same
	 *       <  NUMA_PERIOD_THRESHOLD scan period decreases (scan faster)
	 *	 >= NUMA_PERIOD_THRESHOLD scan period increases (scan slower)
	 */
	period_slot = DIV_ROUND_UP(p->numa_scan_period, NUMA_PERIOD_SLOTS);
	ratio = (local * NUMA_PERIOD_SLOTS) / (local + remote);
	if (ratio >= NUMA_PERIOD_THRESHOLD) {
		int slot = ratio - NUMA_PERIOD_THRESHOLD;
		if (!slot)
			slot = 1;
		diff = slot * period_slot;
	} else {
		diff = -(NUMA_PERIOD_THRESHOLD - ratio) * period_slot;

		/*
		 * Scale scan rate increases based on sharing. There is an
		 * inverse relationship between the degree of sharing and
		 * the adjustment made to the scanning period. Broadly
		 * speaking the intent is that there is little point
		 * scanning faster if shared accesses dominate as it may
		 * simply bounce migrations uselessly
		 */
		ratio = DIV_ROUND_UP(private * NUMA_PERIOD_SLOTS, (private + shared + 1));
		diff = (diff * ratio) / NUMA_PERIOD_SLOTS;
	}

	p->numa_scan_period = clamp(p->numa_scan_period + diff,
			task_scan_min(p), task_scan_max(p));
	memset(p->numa_faults_locality, 0, sizeof(p->numa_faults_locality));
}

/*
 * Get the fraction of time the task has been running since the last
 * NUMA placement cycle. The scheduler keeps similar statistics, but
 * decays those on a 32ms period, which is orders of magnitude off
 * from the dozens-of-seconds NUMA balancing period. Use the scheduler
 * stats only if the task is so new there are no NUMA statistics yet.
 */
static u64 numa_get_avg_runtime(struct task_struct *p, u64 *period)
{
	u64 runtime, delta, now;
	/* Use the start of this time slice to avoid calculations. */
	now = p->se.exec_start;
	runtime = p->se.sum_exec_runtime;

	if (p->last_task_numa_placement) {
		delta = runtime - p->last_sum_exec_runtime;
		*period = now - p->last_task_numa_placement;
	} else {
		delta = p->se.avg.runnable_avg_sum;
		*period = p->se.avg.avg_period;
	}

	p->last_sum_exec_runtime = runtime;
	p->last_task_numa_placement = now;

	return delta;
}

/*
 * Determine the preferred nid for a task in a numa_group. This needs to
 * be done in a way that produces consistent results with group_weight,
 * otherwise workloads might not converge.
 */
static int preferred_group_nid(struct task_struct *p, int nid)
{
	nodemask_t nodes;
	int dist;

	/* Direct connections between all NUMA nodes. */
	if (sched_numa_topology_type == NUMA_DIRECT)
		return nid;

	/*
	 * On a system with glueless mesh NUMA topology, group_weight
	 * scores nodes according to the number of NUMA hinting faults on
	 * both the node itself, and on nearby nodes.
	 */
	if (sched_numa_topology_type == NUMA_GLUELESS_MESH) {
		unsigned long score, max_score = 0;
		int node, max_node = nid;

		dist = sched_max_numa_distance;

		for_each_online_node(node) {
			score = group_weight(p, node, dist);
			if (score > max_score) {
				max_score = score;
				max_node = node;
			}
		}
		return max_node;
	}

	/*
	 * Finding the preferred nid in a system with NUMA backplane
	 * interconnect topology is more involved. The goal is to locate
	 * tasks from numa_groups near each other in the system, and
	 * untangle workloads from different sides of the system. This requires
	 * searching down the hierarchy of node groups, recursively searching
	 * inside the highest scoring group of nodes. The nodemask tricks
	 * keep the complexity of the search down.
	 */
	nodes = node_online_map;
	for (dist = sched_max_numa_distance; dist > LOCAL_DISTANCE; dist--) {
		unsigned long max_faults = 0;
		nodemask_t max_group;
		int a, b;

		/* Are there nodes at this distance from each other? */
		if (!find_numa_distance(dist))
			continue;

		for_each_node_mask(a, nodes) {
			unsigned long faults = 0;
			nodemask_t this_group;
			nodes_clear(this_group);

			/* Sum group's NUMA faults; includes a==b case. */
			for_each_node_mask(b, nodes) {
				if (node_distance(a, b) < dist) {
					faults += group_faults(p, b);
					node_set(b, this_group);
					node_clear(b, nodes);
				}
			}

			/* Remember the top group. */
			if (faults > max_faults) {
				max_faults = faults;
				max_group = this_group;
				/*
				 * subtle: at the smallest distance there is
				 * just one node left in each "group", the
				 * winner is the preferred nid.
				 */
				nid = a;
			}
		}
		/* Next round, evaluate the nodes within max_group. */
		nodes = max_group;
	}
	return nid;
}

static void task_numa_placement(struct task_struct *p)
{
	int seq, nid, max_nid = -1, max_group_nid = -1;
	unsigned long max_faults = 0, max_group_faults = 0;
	unsigned long fault_types[2] = { 0, 0 };
	unsigned long total_faults;
	u64 runtime, period;
	spinlock_t *group_lock = NULL;

	seq = ACCESS_ONCE(p->mm->numa_scan_seq);
	if (p->numa_scan_seq == seq)
		return;
	p->numa_scan_seq = seq;
	p->numa_scan_period_max = task_scan_max(p);

	total_faults = p->numa_faults_locality[0] +
		       p->numa_faults_locality[1];
	runtime = numa_get_avg_runtime(p, &period);

	/* If the task is part of a group prevent parallel updates to group stats */
	if (p->numa_group) {
		group_lock = &p->numa_group->lock;
		spin_lock_irq(group_lock);
	}

	/* Find the node with the highest number of faults */
	for_each_online_node(nid) {
		/* Keep track of the offsets in numa_faults array */
		int mem_idx, membuf_idx, cpu_idx, cpubuf_idx;
		unsigned long faults = 0, group_faults = 0;
		int priv;

		for (priv = 0; priv < NR_NUMA_HINT_FAULT_TYPES; priv++) {
			long diff, f_diff, f_weight;

			mem_idx = task_faults_idx(NUMA_MEM, nid, priv);
			membuf_idx = task_faults_idx(NUMA_MEMBUF, nid, priv);
			cpu_idx = task_faults_idx(NUMA_CPU, nid, priv);
			cpubuf_idx = task_faults_idx(NUMA_CPUBUF, nid, priv);

			/* Decay existing window, copy faults since last scan */
			diff = p->numa_faults[membuf_idx] - p->numa_faults[mem_idx] / 2;
			fault_types[priv] += p->numa_faults[membuf_idx];
			p->numa_faults[membuf_idx] = 0;

			/*
			 * Normalize the faults_from, so all tasks in a group
			 * count according to CPU use, instead of by the raw
			 * number of faults. Tasks with little runtime have
			 * little over-all impact on throughput, and thus their
			 * faults are less important.
			 */
			f_weight = div64_u64(runtime << 16, period + 1);
			f_weight = (f_weight * p->numa_faults[cpubuf_idx]) /
				   (total_faults + 1);
			f_diff = f_weight - p->numa_faults[cpu_idx] / 2;
			p->numa_faults[cpubuf_idx] = 0;

			p->numa_faults[mem_idx] += diff;
			p->numa_faults[cpu_idx] += f_diff;
			faults += p->numa_faults[mem_idx];
			p->total_numa_faults += diff;
			if (p->numa_group) {
				/*
				 * safe because we can only change our own group
				 *
				 * mem_idx represents the offset for a given
				 * nid and priv in a specific region because it
				 * is at the beginning of the numa_faults array.
				 */
				p->numa_group->faults[mem_idx] += diff;
				p->numa_group->faults_cpu[mem_idx] += f_diff;
				p->numa_group->total_faults += diff;
				group_faults += p->numa_group->faults[mem_idx];
			}
		}

		if (faults > max_faults) {
			max_faults = faults;
			max_nid = nid;
		}

		if (group_faults > max_group_faults) {
			max_group_faults = group_faults;
			max_group_nid = nid;
		}
	}

	update_task_scan_period(p, fault_types[0], fault_types[1]);

	if (p->numa_group) {
		update_numa_active_node_mask(p->numa_group);
		spin_unlock_irq(group_lock);
		max_nid = preferred_group_nid(p, max_group_nid);
	}

	if (max_faults) {
		/* Set the new preferred node */
		if (max_nid != p->numa_preferred_nid)
			sched_setnuma(p, max_nid);

		if (task_node(p) != p->numa_preferred_nid)
			numa_migrate_preferred(p);
	}
}

static inline int get_numa_group(struct numa_group *grp)
{
	return atomic_inc_not_zero(&grp->refcount);
}

static inline void put_numa_group(struct numa_group *grp)
{
	if (atomic_dec_and_test(&grp->refcount))
		kfree_rcu(grp, rcu);
}

static void task_numa_group(struct task_struct *p, int cpupid, int flags,
			int *priv)
{
	struct numa_group *grp, *my_grp;
	struct task_struct *tsk;
	bool join = false;
	int cpu = cpupid_to_cpu(cpupid);
	int i;

	if (unlikely(!p->numa_group)) {
		unsigned int size = sizeof(struct numa_group) +
				    4*nr_node_ids*sizeof(unsigned long);

		grp = kzalloc(size, GFP_KERNEL | __GFP_NOWARN);
		if (!grp)
			return;

		atomic_set(&grp->refcount, 1);
		spin_lock_init(&grp->lock);
		grp->gid = p->pid;
		/* Second half of the array tracks nids where faults happen */
		grp->faults_cpu = grp->faults + NR_NUMA_HINT_FAULT_TYPES *
						nr_node_ids;

		node_set(task_node(current), grp->active_nodes);

		for (i = 0; i < NR_NUMA_HINT_FAULT_STATS * nr_node_ids; i++)
			grp->faults[i] = p->numa_faults[i];

		grp->total_faults = p->total_numa_faults;

		grp->nr_tasks++;
		rcu_assign_pointer(p->numa_group, grp);
	}

	rcu_read_lock();
	tsk = ACCESS_ONCE(cpu_rq(cpu)->curr);

	if (!cpupid_match_pid(tsk, cpupid))
		goto no_join;

	grp = rcu_dereference(tsk->numa_group);
	if (!grp)
		goto no_join;

	my_grp = p->numa_group;
	if (grp == my_grp)
		goto no_join;

	/*
	 * Only join the other group if its bigger; if we're the bigger group,
	 * the other task will join us.
	 */
	if (my_grp->nr_tasks > grp->nr_tasks)
		goto no_join;

	/*
	 * Tie-break on the grp address.
	 */
	if (my_grp->nr_tasks == grp->nr_tasks && my_grp > grp)
		goto no_join;

	/* Always join threads in the same process. */
	if (tsk->mm == current->mm)
		join = true;

	/* Simple filter to avoid false positives due to PID collisions */
	if (flags & TNF_SHARED)
		join = true;

	/* Update priv based on whether false sharing was detected */
	*priv = !join;

	if (join && !get_numa_group(grp))
		goto no_join;

	rcu_read_unlock();

	if (!join)
		return;

	BUG_ON(irqs_disabled());
	double_lock_irq(&my_grp->lock, &grp->lock);

	for (i = 0; i < NR_NUMA_HINT_FAULT_STATS * nr_node_ids; i++) {
		my_grp->faults[i] -= p->numa_faults[i];
		grp->faults[i] += p->numa_faults[i];
	}
	my_grp->total_faults -= p->total_numa_faults;
	grp->total_faults += p->total_numa_faults;

	my_grp->nr_tasks--;
	grp->nr_tasks++;

	spin_unlock(&my_grp->lock);
	spin_unlock_irq(&grp->lock);

	rcu_assign_pointer(p->numa_group, grp);

	put_numa_group(my_grp);
	return;

no_join:
	rcu_read_unlock();
	return;
}

void task_numa_free(struct task_struct *p)
{
	struct numa_group *grp = p->numa_group;
	void *numa_faults = p->numa_faults;
	unsigned long flags;
	int i;

	if (grp) {
		spin_lock_irqsave(&grp->lock, flags);
		for (i = 0; i < NR_NUMA_HINT_FAULT_STATS * nr_node_ids; i++)
			grp->faults[i] -= p->numa_faults[i];
		grp->total_faults -= p->total_numa_faults;

		grp->nr_tasks--;
		spin_unlock_irqrestore(&grp->lock, flags);
		RCU_INIT_POINTER(p->numa_group, NULL);
		put_numa_group(grp);
	}

	p->numa_faults = NULL;
	kfree(numa_faults);
}

/*
 * Got a PROT_NONE fault for a page on @node.
 */
void task_numa_fault(int last_cpupid, int mem_node, int pages, int flags)
{
	struct task_struct *p = current;
	bool migrated = flags & TNF_MIGRATED;
	int cpu_node = task_node(current);
	int local = !!(flags & TNF_FAULT_LOCAL);
	int priv;

	if (!numabalancing_enabled)
		return;

	/* for example, ksmd faulting in a user's mm */
	if (!p->mm)
		return;

	/* Allocate buffer to track faults on a per-node basis */
	if (unlikely(!p->numa_faults)) {
		int size = sizeof(*p->numa_faults) *
			   NR_NUMA_HINT_FAULT_BUCKETS * nr_node_ids;

		p->numa_faults = kzalloc(size, GFP_KERNEL|__GFP_NOWARN);
		if (!p->numa_faults)
			return;

		p->total_numa_faults = 0;
		memset(p->numa_faults_locality, 0, sizeof(p->numa_faults_locality));
	}

	/*
	 * First accesses are treated as private, otherwise consider accesses
	 * to be private if the accessing pid has not changed
	 */
	if (unlikely(last_cpupid == (-1 & LAST_CPUPID_MASK))) {
		priv = 1;
	} else {
		priv = cpupid_match_pid(p, last_cpupid);
		if (!priv && !(flags & TNF_NO_GROUP))
			task_numa_group(p, last_cpupid, flags, &priv);
	}

	/*
	 * If a workload spans multiple NUMA nodes, a shared fault that
	 * occurs wholly within the set of nodes that the workload is
	 * actively using should be counted as local. This allows the
	 * scan rate to slow down when a workload has settled down.
	 */
	if (!priv && !local && p->numa_group &&
			node_isset(cpu_node, p->numa_group->active_nodes) &&
			node_isset(mem_node, p->numa_group->active_nodes))
		local = 1;

	task_numa_placement(p);

	/*
	 * Retry task to preferred node migration periodically, in case it
	 * case it previously failed, or the scheduler moved us.
	 */
	if (time_after(jiffies, p->numa_migrate_retry))
		numa_migrate_preferred(p);

	if (migrated)
		p->numa_pages_migrated += pages;

	p->numa_faults[task_faults_idx(NUMA_MEMBUF, mem_node, priv)] += pages;
	p->numa_faults[task_faults_idx(NUMA_CPUBUF, cpu_node, priv)] += pages;
	p->numa_faults_locality[local] += pages;
}

static void reset_ptenuma_scan(struct task_struct *p)
{
	ACCESS_ONCE(p->mm->numa_scan_seq)++;
	p->mm->numa_scan_offset = 0;
}

/*
 * The expensive part of numa migration is done from task_work context.
 * Triggered from task_tick_numa().
 */
void task_numa_work(struct callback_head *work)
{
	unsigned long migrate, next_scan, now = jiffies;
	struct task_struct *p = current;
	struct mm_struct *mm = p->mm;
	struct vm_area_struct *vma;
	unsigned long start, end;
	unsigned long nr_pte_updates = 0;
	long pages;

	WARN_ON_ONCE(p != container_of(work, struct task_struct, numa_work));

	work->next = work; /* protect against double add */
	/*
	 * Who cares about NUMA placement when they're dying.
	 *
	 * NOTE: make sure not to dereference p->mm before this check,
	 * exit_task_work() happens _after_ exit_mm() so we could be called
	 * without p->mm even though we still had it when we enqueued this
	 * work.
	 */
	if (p->flags & PF_EXITING)
		return;

	if (!mm->numa_next_scan) {
		mm->numa_next_scan = now +
			msecs_to_jiffies(sysctl_numa_balancing_scan_delay);
	}

	/*
	 * Enforce maximal scan/migration frequency..
	 */
	migrate = mm->numa_next_scan;
	if (time_before(now, migrate))
		return;

	if (p->numa_scan_period == 0) {
		p->numa_scan_period_max = task_scan_max(p);
		p->numa_scan_period = task_scan_min(p);
	}

	next_scan = now + msecs_to_jiffies(p->numa_scan_period);
	if (cmpxchg(&mm->numa_next_scan, migrate, next_scan) != migrate)
		return;

	/*
	 * Delay this task enough that another task of this mm will likely win
	 * the next time around.
	 */
	p->node_stamp += 2 * TICK_NSEC;

	start = mm->numa_scan_offset;
	pages = sysctl_numa_balancing_scan_size;
	pages <<= 20 - PAGE_SHIFT; /* MB in pages */
	if (!pages)
		return;

	down_read(&mm->mmap_sem);
	vma = find_vma(mm, start);
	if (!vma) {
		reset_ptenuma_scan(p);
		start = 0;
		vma = mm->mmap;
	}
	for (; vma; vma = vma->vm_next) {
		if (!vma_migratable(vma) || !vma_policy_mof(vma))
			continue;

		/*
		 * Shared library pages mapped by multiple processes are not
		 * migrated as it is expected they are cache replicated. Avoid
		 * hinting faults in read-only file-backed mappings or the vdso
		 * as migrating the pages will be of marginal benefit.
		 */
		if (!vma->vm_mm ||
		    (vma->vm_file && (vma->vm_flags & (VM_READ|VM_WRITE)) == (VM_READ)))
			continue;

		/*
		 * Skip inaccessible VMAs to avoid any confusion between
		 * PROT_NONE and NUMA hinting ptes
		 */
		if (!(vma->vm_flags & (VM_READ | VM_EXEC | VM_WRITE)))
			continue;

		do {
			start = max(start, vma->vm_start);
			end = ALIGN(start + (pages << PAGE_SHIFT), HPAGE_SIZE);
			end = min(end, vma->vm_end);
			nr_pte_updates += change_prot_numa(vma, start, end);

			/*
			 * Scan sysctl_numa_balancing_scan_size but ensure that
			 * at least one PTE is updated so that unused virtual
			 * address space is quickly skipped.
			 */
			if (nr_pte_updates)
				pages -= (end - start) >> PAGE_SHIFT;

			start = end;
			if (pages <= 0)
				goto out;

			cond_resched();
		} while (end != vma->vm_end);
	}

out:
	/*
	 * It is possible to reach the end of the VMA list but the last few
	 * VMAs are not guaranteed to the vma_migratable. If they are not, we
	 * would find the !migratable VMA on the next scan but not reset the
	 * scanner to the start so check it now.
	 */
	if (vma)
		mm->numa_scan_offset = start;
	else
		reset_ptenuma_scan(p);
	up_read(&mm->mmap_sem);
}

/*
 * Drive the periodic memory faults..
 */
void task_tick_numa(struct rq *rq, struct task_struct *curr)
{
	struct callback_head *work = &curr->numa_work;
	u64 period, now;

	/*
	 * We don't care about NUMA placement if we don't have memory.
	 */
	if (!curr->mm || (curr->flags & PF_EXITING) || work->next != work)
		return;

	/*
	 * Using runtime rather than walltime has the dual advantage that
	 * we (mostly) drive the selection from busy threads and that the
	 * task needs to have done some actual work before we bother with
	 * NUMA placement.
	 */
	now = curr->se.sum_exec_runtime;
	period = (u64)curr->numa_scan_period * NSEC_PER_MSEC;

	if (now - curr->node_stamp > period) {
		if (!curr->node_stamp)
			curr->numa_scan_period = task_scan_min(curr);
		curr->node_stamp += period;

		if (!time_before(jiffies, curr->mm->numa_next_scan)) {
			init_task_work(work, task_numa_work); /* TODO: move this into sched_fork() */
			task_work_add(curr, work, true);
		}
	}
}
#else
static void task_tick_numa(struct rq *rq, struct task_struct *curr)
{
}

static inline void account_numa_enqueue(struct rq *rq, struct task_struct *p)
{
}

static inline void account_numa_dequeue(struct rq *rq, struct task_struct *p)
{
}
#endif /* CONFIG_NUMA_BALANCING */

static void
account_entity_enqueue(struct cfs_rq *cfs_rq, struct sched_entity *se)
{
	update_load_add(&cfs_rq->load, se->load.weight);
	if (!parent_entity(se))
		update_load_add(&rq_of(cfs_rq)->load, se->load.weight);
#ifdef CONFIG_SMP
	if (entity_is_task(se)) {
		struct rq *rq = rq_of(cfs_rq);

		account_numa_enqueue(rq, task_of(se));
		list_add(&se->group_node, &rq->cfs_tasks);
	}
#endif
	cfs_rq->nr_running++;
}

static void
account_entity_dequeue(struct cfs_rq *cfs_rq, struct sched_entity *se)
{
	update_load_sub(&cfs_rq->load, se->load.weight);
	if (!parent_entity(se))
		update_load_sub(&rq_of(cfs_rq)->load, se->load.weight);
	if (entity_is_task(se)) {
		account_numa_dequeue(rq_of(cfs_rq), task_of(se));
		list_del_init(&se->group_node);
	}
	cfs_rq->nr_running--;
}

#ifdef CONFIG_FAIR_GROUP_SCHED
# ifdef CONFIG_SMP
static inline long calc_tg_weight(struct task_group *tg, struct cfs_rq *cfs_rq)
{
	long tg_weight;

	/*
	 * Use this CPU's actual weight instead of the last load_contribution
	 * to gain a more accurate current total weight. See
	 * update_cfs_rq_load_contribution().
	 */
	tg_weight = atomic_long_read(&tg->load_avg);
	tg_weight -= cfs_rq->tg_load_contrib;
	tg_weight += cfs_rq->load.weight;

	return tg_weight;
}

static long calc_cfs_shares(struct cfs_rq *cfs_rq, struct task_group *tg)
{
	long tg_weight, load, shares;

	tg_weight = calc_tg_weight(tg, cfs_rq);
	load = cfs_rq->load.weight;

	shares = (tg->shares * load);
	if (tg_weight)
		shares /= tg_weight;

	if (shares < MIN_SHARES)
		shares = MIN_SHARES;
	if (shares > tg->shares)
		shares = tg->shares;

	return shares;
}
# else /* CONFIG_SMP */
static inline long calc_cfs_shares(struct cfs_rq *cfs_rq, struct task_group *tg)
{
	return tg->shares;
}
# endif /* CONFIG_SMP */
static void reweight_entity(struct cfs_rq *cfs_rq, struct sched_entity *se,
			    unsigned long weight)
{
	if (se->on_rq) {
		/* commit outstanding execution time */
		if (cfs_rq->curr == se)
			update_curr(cfs_rq);
		account_entity_dequeue(cfs_rq, se);
	}

	update_load_set(&se->load, weight);

	if (se->on_rq)
		account_entity_enqueue(cfs_rq, se);
}

static inline int throttled_hierarchy(struct cfs_rq *cfs_rq);

static void update_cfs_shares(struct cfs_rq *cfs_rq)
{
	struct task_group *tg;
	struct sched_entity *se;
	long shares;

	tg = cfs_rq->tg;
	se = tg->se[cpu_of(rq_of(cfs_rq))];
	if (!se || throttled_hierarchy(cfs_rq))
		return;
#ifndef CONFIG_SMP
	if (likely(se->load.weight == tg->shares))
		return;
#endif
	shares = calc_cfs_shares(cfs_rq, tg);

	reweight_entity(cfs_rq_of(se), se, shares);
}
#else /* CONFIG_FAIR_GROUP_SCHED */
static inline void update_cfs_shares(struct cfs_rq *cfs_rq)
{
}
#endif /* CONFIG_FAIR_GROUP_SCHED */

#ifdef CONFIG_SMP
/*
 * We choose a half-life close to 1 scheduling period.
 * Note: The tables below are dependent on this value.
 */
#define LOAD_AVG_PERIOD 32
#define LOAD_AVG_MAX 47742 /* maximum possible load avg */
#define LOAD_AVG_MAX_N 345 /* number of full periods to produce LOAD_MAX_AVG */

/* Precomputed fixed inverse multiplies for multiplication by y^n */
static const u32 runnable_avg_yN_inv[] = {
	0xffffffff, 0xfa83b2da, 0xf5257d14, 0xefe4b99a, 0xeac0c6e6, 0xe5b906e6,
	0xe0ccdeeb, 0xdbfbb796, 0xd744fcc9, 0xd2a81d91, 0xce248c14, 0xc9b9bd85,
	0xc5672a10, 0xc12c4cc9, 0xbd08a39e, 0xb8fbaf46, 0xb504f333, 0xb123f581,
	0xad583ee9, 0xa9a15ab4, 0xa5fed6a9, 0xa2704302, 0x9ef5325f, 0x9b8d39b9,
	0x9837f050, 0x94f4efa8, 0x91c3d373, 0x8ea4398a, 0x8b95c1e3, 0x88980e80,
	0x85aac367, 0x82cd8698,
};

/*
 * Precomputed \Sum y^k { 1<=k<=n }.  These are floor(true_value) to prevent
 * over-estimates when re-combining.
 */
static const u32 runnable_avg_yN_sum[] = {
	    0, 1002, 1982, 2941, 3880, 4798, 5697, 6576, 7437, 8279, 9103,
	 9909,10698,11470,12226,12966,13690,14398,15091,15769,16433,17082,
	17718,18340,18949,19545,20128,20698,21256,21802,22336,22859,23371,
};

/*
 * Approximate:
 *   val * y^n,    where y^32 ~= 0.5 (~1 scheduling period)
 */
static __always_inline u64 decay_load(u64 val, u64 n)
{
	unsigned int local_n;

	if (!n)
		return val;
	else if (unlikely(n > LOAD_AVG_PERIOD * 63))
		return 0;

	/* after bounds checking we can collapse to 32-bit */
	local_n = n;

	/*
	 * As y^PERIOD = 1/2, we can combine
	 *    y^n = 1/2^(n/PERIOD) * y^(n%PERIOD)
	 * With a look-up table which covers y^n (n<PERIOD)
	 *
	 * To achieve constant time decay_load.
	 */
	if (unlikely(local_n >= LOAD_AVG_PERIOD)) {
		val >>= local_n / LOAD_AVG_PERIOD;
		local_n %= LOAD_AVG_PERIOD;
	}

	val *= runnable_avg_yN_inv[local_n];
	/* We don't use SRR here since we always want to round down. */
	return val >> 32;
}

/*
 * For updates fully spanning n periods, the contribution to runnable
 * average will be: \Sum 1024*y^n
 *
 * We can compute this reasonably efficiently by combining:
 *   y^PERIOD = 1/2 with precomputed \Sum 1024*y^n {for  n <PERIOD}
 */
static u32 __compute_runnable_contrib(u64 n)
{
	u32 contrib = 0;

	if (likely(n <= LOAD_AVG_PERIOD))
		return runnable_avg_yN_sum[n];
	else if (unlikely(n >= LOAD_AVG_MAX_N))
		return LOAD_AVG_MAX;

	/* Compute \Sum k^n combining precomputed values for k^i, \Sum k^j */
	do {
		contrib /= 2; /* y^LOAD_AVG_PERIOD = 1/2 */
		contrib += runnable_avg_yN_sum[LOAD_AVG_PERIOD];

		n -= LOAD_AVG_PERIOD;
	} while (n > LOAD_AVG_PERIOD);

	contrib = decay_load(contrib, n);
	return contrib + runnable_avg_yN_sum[n];
}

unsigned long __weak arch_scale_freq_capacity(struct sched_domain *sd, int cpu);

/*
 * We can represent the historical contribution to runnable average as the
 * coefficients of a geometric series.  To do this we sub-divide our runnable
 * history into segments of approximately 1ms (1024us); label the segment that
 * occurred N-ms ago p_N, with p_0 corresponding to the current period, e.g.
 *
 * [<- 1024us ->|<- 1024us ->|<- 1024us ->| ...
 *      p0            p1           p2
 *     (now)       (~1ms ago)  (~2ms ago)
 *
 * Let u_i denote the fraction of p_i that the entity was runnable.
 *
 * We then designate the fractions u_i as our co-efficients, yielding the
 * following representation of historical load:
 *   u_0 + u_1*y + u_2*y^2 + u_3*y^3 + ...
 *
 * We choose y based on the with of a reasonably scheduling period, fixing:
 *   y^32 = 0.5
 *
 * This means that the contribution to load ~32ms ago (u_32) will be weighted
 * approximately half as much as the contribution to load within the last ms
 * (u_0).
 *
 * When a period "rolls over" and we have new u_0`, multiplying the previous
 * sum again by y is sufficient to update:
 *   load_avg = u_0` + y*(u_0 + u_1*y + u_2*y^2 + ... )
 *            = u_0 + u_1*y + u_2*y^2 + ... [re-labeling u_i --> u_{i+1}]
 */
static __always_inline int __update_entity_runnable_avg(u64 now, int cpu,
							struct sched_avg *sa,
							int runnable,
							int running)
{
	u64 delta, scaled_delta, periods;
	u32 runnable_contrib, scaled_runnable_contrib;
	int delta_w, scaled_delta_w, decayed = 0;
	unsigned long scale_freq = arch_scale_freq_capacity(NULL, cpu);

	delta = now - sa->last_runnable_update;
	/*
	 * This should only happen when time goes backwards, which it
	 * unfortunately does during sched clock init when we swap over to TSC.
	 */
	if ((s64)delta < 0) {
		sa->last_runnable_update = now;
		return 0;
	}

	/*
	 * Use 1024ns as the unit of measurement since it's a reasonable
	 * approximation of 1us and fast to compute.
	 */
	delta >>= 10;
	if (!delta)
		return 0;
	sa->last_runnable_update = now;

	/* delta_w is the amount already accumulated against our next period */
	delta_w = sa->avg_period % 1024;
	if (delta + delta_w >= 1024) {
		/* period roll-over */
		decayed = 1;

		/*
		 * Now that we know we're crossing a period boundary, figure
		 * out how much from delta we need to complete the current
		 * period and accrue it.
		 */
		delta_w = 1024 - delta_w;
		scaled_delta_w = (delta_w * scale_freq) >> SCHED_CAPACITY_SHIFT;

		if (runnable)
			sa->runnable_avg_sum += scaled_delta_w;
		if (running)
			sa->running_avg_sum += scaled_delta_w;
		sa->avg_period += delta_w;

		delta -= delta_w;

		/* Figure out how many additional periods this update spans */
		periods = delta / 1024;
		delta %= 1024;

		sa->runnable_avg_sum = decay_load(sa->runnable_avg_sum,
						  periods + 1);
		sa->running_avg_sum = decay_load(sa->running_avg_sum,
						  periods + 1);
		sa->avg_period = decay_load(sa->avg_period,
						     periods + 1);

		/* Efficiently calculate \sum (1..n_period) 1024*y^i */
		runnable_contrib = __compute_runnable_contrib(periods);
		scaled_runnable_contrib = (runnable_contrib * scale_freq)
						>> SCHED_CAPACITY_SHIFT;

		if (runnable)
			sa->runnable_avg_sum += scaled_runnable_contrib;
		if (running)
			sa->running_avg_sum += scaled_runnable_contrib;
		sa->avg_period += runnable_contrib;
	}

	/* Remainder of delta accrued against u_0` */
	scaled_delta = (delta * scale_freq) >> SCHED_CAPACITY_SHIFT;

	if (runnable)
		sa->runnable_avg_sum += scaled_delta;
	if (running)
		sa->running_avg_sum += scaled_delta;
	sa->avg_period += delta;

	return decayed;
}

/* Synchronize an entity's decay with its parenting cfs_rq.*/
static inline u64 __synchronize_entity_decay(struct sched_entity *se)
{
	struct cfs_rq *cfs_rq = cfs_rq_of(se);
	u64 decays = atomic64_read(&cfs_rq->decay_counter);

	decays -= se->avg.decay_count;
	if (!decays)
		return 0;

	se->avg.load_avg_contrib = decay_load(se->avg.load_avg_contrib, decays);
	se->avg.utilization_avg_contrib =
		decay_load(se->avg.utilization_avg_contrib, decays);
	se->avg.decay_count = 0;

	return decays;
}

#ifdef CONFIG_FAIR_GROUP_SCHED
static inline void __update_cfs_rq_tg_load_contrib(struct cfs_rq *cfs_rq,
						 int force_update)
{
	struct task_group *tg = cfs_rq->tg;
	long tg_contrib;

	tg_contrib = cfs_rq->runnable_load_avg + cfs_rq->blocked_load_avg;
	tg_contrib -= cfs_rq->tg_load_contrib;

	if (!tg_contrib)
		return;

	if (force_update || abs(tg_contrib) > cfs_rq->tg_load_contrib / 8) {
		atomic_long_add(tg_contrib, &tg->load_avg);
		cfs_rq->tg_load_contrib += tg_contrib;
	}
}

/*
 * Aggregate cfs_rq runnable averages into an equivalent task_group
 * representation for computing load contributions.
 */
static inline void __update_tg_runnable_avg(struct sched_avg *sa,
						  struct cfs_rq *cfs_rq)
{
	struct task_group *tg = cfs_rq->tg;
	long contrib;

	/* The fraction of a cpu used by this cfs_rq */
	contrib = div_u64((u64)sa->runnable_avg_sum << NICE_0_SHIFT,
			  sa->avg_period + 1);
	contrib -= cfs_rq->tg_runnable_contrib;

	if (abs(contrib) > cfs_rq->tg_runnable_contrib / 64) {
		atomic_add(contrib, &tg->runnable_avg);
		cfs_rq->tg_runnable_contrib += contrib;
	}
}

static inline void __update_group_entity_contrib(struct sched_entity *se)
{
	struct cfs_rq *cfs_rq = group_cfs_rq(se);
	struct task_group *tg = cfs_rq->tg;
	int runnable_avg;

	u64 contrib;

	contrib = cfs_rq->tg_load_contrib * tg->shares;
	se->avg.load_avg_contrib = div_u64(contrib,
				     atomic_long_read(&tg->load_avg) + 1);

	/*
	 * For group entities we need to compute a correction term in the case
	 * that they are consuming <1 cpu so that we would contribute the same
	 * load as a task of equal weight.
	 *
	 * Explicitly co-ordinating this measurement would be expensive, but
	 * fortunately the sum of each cpus contribution forms a usable
	 * lower-bound on the true value.
	 *
	 * Consider the aggregate of 2 contributions.  Either they are disjoint
	 * (and the sum represents true value) or they are disjoint and we are
	 * understating by the aggregate of their overlap.
	 *
	 * Extending this to N cpus, for a given overlap, the maximum amount we
	 * understand is then n_i(n_i+1)/2 * w_i where n_i is the number of
	 * cpus that overlap for this interval and w_i is the interval width.
	 *
	 * On a small machine; the first term is well-bounded which bounds the
	 * total error since w_i is a subset of the period.  Whereas on a
	 * larger machine, while this first term can be larger, if w_i is the
	 * of consequential size guaranteed to see n_i*w_i quickly converge to
	 * our upper bound of 1-cpu.
	 */
	runnable_avg = atomic_read(&tg->runnable_avg);
	if (runnable_avg < NICE_0_LOAD) {
		se->avg.load_avg_contrib *= runnable_avg;
		se->avg.load_avg_contrib >>= NICE_0_SHIFT;
	}
}

static inline void update_rq_runnable_avg(struct rq *rq, int runnable)
{
	__update_entity_runnable_avg(rq_clock_task(rq), cpu_of(rq), &rq->avg,
			runnable, runnable);
	__update_tg_runnable_avg(&rq->avg, &rq->cfs);
}
#else /* CONFIG_FAIR_GROUP_SCHED */
static inline void __update_cfs_rq_tg_load_contrib(struct cfs_rq *cfs_rq,
						 int force_update) {}
static inline void __update_tg_runnable_avg(struct sched_avg *sa,
						  struct cfs_rq *cfs_rq) {}
static inline void __update_group_entity_contrib(struct sched_entity *se) {}
static inline void update_rq_runnable_avg(struct rq *rq, int runnable) {}
#endif /* CONFIG_FAIR_GROUP_SCHED */

static inline void __update_task_entity_contrib(struct sched_entity *se)
{
	u32 contrib;

	/* avoid overflowing a 32-bit type w/ SCHED_LOAD_SCALE */
	contrib = se->avg.runnable_avg_sum * scale_load_down(se->load.weight);
	contrib /= (se->avg.avg_period + 1);
	se->avg.load_avg_contrib = scale_load(contrib);
}

/* Compute the current contribution to load_avg by se, return any delta */
static long __update_entity_load_avg_contrib(struct sched_entity *se)
{
	long old_contrib = se->avg.load_avg_contrib;

	if (entity_is_task(se)) {
		__update_task_entity_contrib(se);
	} else {
		__update_tg_runnable_avg(&se->avg, group_cfs_rq(se));
		__update_group_entity_contrib(se);
	}

	return se->avg.load_avg_contrib - old_contrib;
}


static inline void __update_task_entity_utilization(struct sched_entity *se)
{
	u32 contrib;

	/* avoid overflowing a 32-bit type w/ SCHED_LOAD_SCALE */
	contrib = se->avg.running_avg_sum * scale_load_down(SCHED_LOAD_SCALE);
	contrib /= (se->avg.avg_period + 1);
	se->avg.utilization_avg_contrib = scale_load(contrib);
}

static long __update_entity_utilization_avg_contrib(struct sched_entity *se)
{
	long old_contrib = se->avg.utilization_avg_contrib;

	if (entity_is_task(se))
		__update_task_entity_utilization(se);
	else
		se->avg.utilization_avg_contrib =
				group_cfs_rq(se)->utilization_load_avg +
				group_cfs_rq(se)->utilization_blocked_avg;

	return se->avg.utilization_avg_contrib - old_contrib;
}

static inline void subtract_blocked_load_contrib(struct cfs_rq *cfs_rq,
						 long load_contrib)
{
	if (likely(load_contrib < cfs_rq->blocked_load_avg))
		cfs_rq->blocked_load_avg -= load_contrib;
	else
		cfs_rq->blocked_load_avg = 0;
}

static inline void subtract_utilization_blocked_contrib(struct cfs_rq *cfs_rq,
						long utilization_contrib)
{
	if (likely(utilization_contrib < cfs_rq->utilization_blocked_avg))
		cfs_rq->utilization_blocked_avg -= utilization_contrib;
	else
		cfs_rq->utilization_blocked_avg = 0;
}

static inline u64 cfs_rq_clock_task(struct cfs_rq *cfs_rq);

/* Update a sched_entity's runnable average */
static inline void update_entity_load_avg(struct sched_entity *se,
					  int update_cfs_rq)
{
	struct cfs_rq *cfs_rq = cfs_rq_of(se);
	long contrib_delta, utilization_delta;
	int cpu = cpu_of(rq_of(cfs_rq));
	u64 now;

	/*
	 * For a group entity we need to use their owned cfs_rq_clock_task() in
	 * case they are the parent of a throttled hierarchy.
	 */
	if (entity_is_task(se))
		now = cfs_rq_clock_task(cfs_rq);
	else
		now = cfs_rq_clock_task(group_cfs_rq(se));

	if (!__update_entity_runnable_avg(now, cpu, &se->avg, se->on_rq,
					cfs_rq->curr == se))
		return;

	contrib_delta = __update_entity_load_avg_contrib(se);
	utilization_delta = __update_entity_utilization_avg_contrib(se);

	if (!update_cfs_rq)
		return;

	if (se->on_rq) {
		cfs_rq->runnable_load_avg += contrib_delta;
		cfs_rq->utilization_load_avg += utilization_delta;
	} else {
		subtract_blocked_load_contrib(cfs_rq, -contrib_delta);
		subtract_utilization_blocked_contrib(cfs_rq,
							-utilization_delta);
	}
}

/*
 * Decay the load contributed by all blocked children and account this so that
 * their contribution may appropriately discounted when they wake up.
 */
static void update_cfs_rq_blocked_load(struct cfs_rq *cfs_rq, int force_update)
{
	u64 now = cfs_rq_clock_task(cfs_rq) >> 20;
	u64 decays;

	decays = now - cfs_rq->last_decay;
	if (!decays && !force_update)
		return;

	if (atomic_long_read(&cfs_rq->removed_load)) {
		unsigned long removed_load, removed_utilization;
		removed_load = atomic_long_xchg(&cfs_rq->removed_load, 0);
		removed_utilization =
			atomic_long_xchg(&cfs_rq->removed_utilization, 0);
		subtract_blocked_load_contrib(cfs_rq, removed_load);
		subtract_utilization_blocked_contrib(cfs_rq,
							removed_utilization);
	}

	if (decays) {
		cfs_rq->blocked_load_avg = decay_load(cfs_rq->blocked_load_avg,
						      decays);
		cfs_rq->utilization_blocked_avg =
			decay_load(cfs_rq->utilization_blocked_avg, decays);
		atomic64_add(decays, &cfs_rq->decay_counter);
		cfs_rq->last_decay = now;
	}

	__update_cfs_rq_tg_load_contrib(cfs_rq, force_update);
}

/* Add the load generated by se into cfs_rq's child load-average */
static inline void enqueue_entity_load_avg(struct cfs_rq *cfs_rq,
						  struct sched_entity *se,
						  int wakeup)
{
	/*
	 * We track migrations using entity decay_count <= 0, on a wake-up
	 * migration we use a negative decay count to track the remote decays
	 * accumulated while sleeping.
	 *
	 * Newly forked tasks are enqueued with se->avg.decay_count == 0, they
	 * are seen by enqueue_entity_load_avg() as a migration with an already
	 * constructed load_avg_contrib.
	 */
	if (unlikely(se->avg.decay_count <= 0)) {
		se->avg.last_runnable_update = rq_clock_task(rq_of(cfs_rq));
		if (se->avg.decay_count) {
			/*
			 * In a wake-up migration we have to approximate the
			 * time sleeping.  This is because we can't synchronize
			 * clock_task between the two cpus, and it is not
			 * guaranteed to be read-safe.  Instead, we can
			 * approximate this using our carried decays, which are
			 * explicitly atomically readable.
			 */
			se->avg.last_runnable_update -= (-se->avg.decay_count)
							<< 20;
			update_entity_load_avg(se, 0);
			/* Indicate that we're now synchronized and on-rq */
			se->avg.decay_count = 0;
		}
		wakeup = 0;
	} else {
		__synchronize_entity_decay(se);
	}

	/* migrated tasks did not contribute to our blocked load */
	if (wakeup) {
		subtract_blocked_load_contrib(cfs_rq, se->avg.load_avg_contrib);
		subtract_utilization_blocked_contrib(cfs_rq,
					se->avg.utilization_avg_contrib);
		update_entity_load_avg(se, 0);
	}

	cfs_rq->runnable_load_avg += se->avg.load_avg_contrib;
	cfs_rq->utilization_load_avg += se->avg.utilization_avg_contrib;
	/* we force update consideration on load-balancer moves */
	update_cfs_rq_blocked_load(cfs_rq, !wakeup);
}

/*
 * Remove se's load from this cfs_rq child load-average, if the entity is
 * transitioning to a blocked state we track its projected decay using
 * blocked_load_avg.
 */
static inline void dequeue_entity_load_avg(struct cfs_rq *cfs_rq,
						  struct sched_entity *se,
						  int sleep)
{
	update_entity_load_avg(se, 1);
	/* we force update consideration on load-balancer moves */
	update_cfs_rq_blocked_load(cfs_rq, !sleep);

	cfs_rq->runnable_load_avg -= se->avg.load_avg_contrib;
	cfs_rq->utilization_load_avg -= se->avg.utilization_avg_contrib;
	if (sleep) {
		cfs_rq->blocked_load_avg += se->avg.load_avg_contrib;
		cfs_rq->utilization_blocked_avg +=
						se->avg.utilization_avg_contrib;
		se->avg.decay_count = atomic64_read(&cfs_rq->decay_counter);
	} /* migrations, e.g. sleep=0 leave decay_count == 0 */
}

/*
 * Update the rq's load with the elapsed running time before entering
 * idle. if the last scheduled task is not a CFS task, idle_enter will
 * be the only way to update the runnable statistic.
 */
void idle_enter_fair(struct rq *this_rq)
{
	update_rq_runnable_avg(this_rq, 1);
}

/*
 * Update the rq's load with the elapsed idle time before a task is
 * scheduled. if the newly scheduled task is not a CFS task, idle_exit will
 * be the only way to update the runnable statistic.
 */
void idle_exit_fair(struct rq *this_rq)
{
	update_rq_runnable_avg(this_rq, 0);
}

static int idle_balance(struct rq *this_rq);

#else /* CONFIG_SMP */

static inline void update_entity_load_avg(struct sched_entity *se,
					  int update_cfs_rq) {}
static inline void update_rq_runnable_avg(struct rq *rq, int runnable) {}
static inline void enqueue_entity_load_avg(struct cfs_rq *cfs_rq,
					   struct sched_entity *se,
					   int wakeup) {}
static inline void dequeue_entity_load_avg(struct cfs_rq *cfs_rq,
					   struct sched_entity *se,
					   int sleep) {}
static inline void update_cfs_rq_blocked_load(struct cfs_rq *cfs_rq,
					      int force_update) {}

static inline int idle_balance(struct rq *rq)
{
	return 0;
}

#endif /* CONFIG_SMP */

static void enqueue_sleeper(struct cfs_rq *cfs_rq, struct sched_entity *se)
{
#ifdef CONFIG_SCHEDSTATS
	struct task_struct *tsk = NULL;

	if (entity_is_task(se))
		tsk = task_of(se);

	if (se->statistics.sleep_start) {
		u64 delta = rq_clock(rq_of(cfs_rq)) - se->statistics.sleep_start;

		if ((s64)delta < 0)
			delta = 0;

		if (unlikely(delta > se->statistics.sleep_max))
			se->statistics.sleep_max = delta;

		se->statistics.sleep_start = 0;
		se->statistics.sum_sleep_runtime += delta;

		if (tsk) {
			account_scheduler_latency(tsk, delta >> 10, 1);
			trace_sched_stat_sleep(tsk, delta);
		}
	}
	if (se->statistics.block_start) {
		u64 delta = rq_clock(rq_of(cfs_rq)) - se->statistics.block_start;

		if ((s64)delta < 0)
			delta = 0;

		if (unlikely(delta > se->statistics.block_max))
			se->statistics.block_max = delta;

		se->statistics.block_start = 0;
		se->statistics.sum_sleep_runtime += delta;

		if (tsk) {
			if (tsk->in_iowait) {
				se->statistics.iowait_sum += delta;
				se->statistics.iowait_count++;
				trace_sched_stat_iowait(tsk, delta);
			}

			trace_sched_stat_blocked(tsk, delta);

			/*
			 * Blocking time is in units of nanosecs, so shift by
			 * 20 to get a milliseconds-range estimation of the
			 * amount of time that the task spent sleeping:
			 */
			if (unlikely(prof_on == SLEEP_PROFILING)) {
				profile_hits(SLEEP_PROFILING,
						(void *)get_wchan(tsk),
						delta >> 20);
			}
			account_scheduler_latency(tsk, delta >> 10, 0);
		}
	}
#endif
}

static void check_spread(struct cfs_rq *cfs_rq, struct sched_entity *se)
{
#ifdef CONFIG_SCHED_DEBUG
	s64 d = se->vruntime - cfs_rq->min_vruntime;

	if (d < 0)
		d = -d;

	if (d > 3*sysctl_sched_latency)
		schedstat_inc(cfs_rq, nr_spread_over);
#endif
}

static void
place_entity(struct cfs_rq *cfs_rq, struct sched_entity *se, int initial)
{
	u64 vruntime = cfs_rq->min_vruntime;

	/*
	 * The 'current' period is already promised to the current tasks,
	 * however the extra weight of the new task will slow them down a
	 * little, place the new task so that it fits in the slot that
	 * stays open at the end.
	 */
	if (initial && sched_feat(START_DEBIT))
		vruntime += sched_vslice(cfs_rq, se);

	/* sleeps up to a single latency don't count. */
	if (!initial) {
		unsigned long thresh = sysctl_sched_latency;

		/*
		 * Halve their sleep time's effect, to allow
		 * for a gentler effect of sleepers:
		 */
		if (sched_feat(GENTLE_FAIR_SLEEPERS))
			thresh >>= 1;

		vruntime -= thresh;
	}

	/* ensure we never gain time by being placed backwards. */
	se->vruntime = max_vruntime(se->vruntime, vruntime);
}

static void check_enqueue_throttle(struct cfs_rq *cfs_rq);

static void
enqueue_entity(struct cfs_rq *cfs_rq, struct sched_entity *se, int flags)
{
	/*
	 * Update the normalized vruntime before updating min_vruntime
	 * through calling update_curr().
	 */
	if (!(flags & ENQUEUE_WAKEUP) || (flags & ENQUEUE_WAKING))
		se->vruntime += cfs_rq->min_vruntime;

	/*
	 * Update run-time statistics of the 'current'.
	 */
	update_curr(cfs_rq);
	enqueue_entity_load_avg(cfs_rq, se, flags & ENQUEUE_WAKEUP);
	account_entity_enqueue(cfs_rq, se);
	update_cfs_shares(cfs_rq);

	if (flags & ENQUEUE_WAKEUP) {
		place_entity(cfs_rq, se, 0);
		enqueue_sleeper(cfs_rq, se);
	}

	update_stats_enqueue(cfs_rq, se);
	check_spread(cfs_rq, se);
	if (se != cfs_rq->curr)
		__enqueue_entity(cfs_rq, se);
	se->on_rq = 1;

	if (cfs_rq->nr_running == 1) {
		list_add_leaf_cfs_rq(cfs_rq);
		check_enqueue_throttle(cfs_rq);
	}
}

static void __clear_buddies_last(struct sched_entity *se)
{
	for_each_sched_entity(se) {
		struct cfs_rq *cfs_rq = cfs_rq_of(se);
		if (cfs_rq->last != se)
			break;

		cfs_rq->last = NULL;
	}
}

static void __clear_buddies_next(struct sched_entity *se)
{
	for_each_sched_entity(se) {
		struct cfs_rq *cfs_rq = cfs_rq_of(se);
		if (cfs_rq->next != se)
			break;

		cfs_rq->next = NULL;
	}
}

static void __clear_buddies_skip(struct sched_entity *se)
{
	for_each_sched_entity(se) {
		struct cfs_rq *cfs_rq = cfs_rq_of(se);
		if (cfs_rq->skip != se)
			break;

		cfs_rq->skip = NULL;
	}
}

static void clear_buddies(struct cfs_rq *cfs_rq, struct sched_entity *se)
{
	if (cfs_rq->last == se)
		__clear_buddies_last(se);

	if (cfs_rq->next == se)
		__clear_buddies_next(se);

	if (cfs_rq->skip == se)
		__clear_buddies_skip(se);
}

static __always_inline void return_cfs_rq_runtime(struct cfs_rq *cfs_rq);

static void
dequeue_entity(struct cfs_rq *cfs_rq, struct sched_entity *se, int flags)
{
	/*
	 * Update run-time statistics of the 'current'.
	 */
	update_curr(cfs_rq);
	dequeue_entity_load_avg(cfs_rq, se, flags & DEQUEUE_SLEEP);

	update_stats_dequeue(cfs_rq, se);
	if (flags & DEQUEUE_SLEEP) {
#ifdef CONFIG_SCHEDSTATS
		if (entity_is_task(se)) {
			struct task_struct *tsk = task_of(se);

			if (tsk->state & TASK_INTERRUPTIBLE)
				se->statistics.sleep_start = rq_clock(rq_of(cfs_rq));
			if (tsk->state & TASK_UNINTERRUPTIBLE)
				se->statistics.block_start = rq_clock(rq_of(cfs_rq));
		}
#endif
	}

	clear_buddies(cfs_rq, se);

	if (se != cfs_rq->curr)
		__dequeue_entity(cfs_rq, se);
	se->on_rq = 0;
	account_entity_dequeue(cfs_rq, se);

	/*
	 * Normalize the entity after updating the min_vruntime because the
	 * update can refer to the ->curr item and we need to reflect this
	 * movement in our normalized position.
	 */
	if (!(flags & DEQUEUE_SLEEP))
		se->vruntime -= cfs_rq->min_vruntime;

	/* return excess runtime on last dequeue */
	return_cfs_rq_runtime(cfs_rq);

	update_min_vruntime(cfs_rq);
	update_cfs_shares(cfs_rq);
}

/*
 * Preempt the current task with a newly woken task if needed:
 */
static void
check_preempt_tick(struct cfs_rq *cfs_rq, struct sched_entity *curr)
{
	unsigned long ideal_runtime, delta_exec;
	struct sched_entity *se;
	s64 delta;

	ideal_runtime = sched_slice(cfs_rq, curr);
	delta_exec = curr->sum_exec_runtime - curr->prev_sum_exec_runtime;
	if (delta_exec > ideal_runtime) {
		resched_curr(rq_of(cfs_rq));
		/*
		 * The current task ran long enough, ensure it doesn't get
		 * re-elected due to buddy favours.
		 */
		clear_buddies(cfs_rq, curr);
		return;
	}

	/*
	 * Ensure that a task that missed wakeup preemption by a
	 * narrow margin doesn't have to wait for a full slice.
	 * This also mitigates buddy induced latencies under load.
	 */
	if (delta_exec < sysctl_sched_min_granularity)
		return;

	se = __pick_first_entity(cfs_rq);
	delta = curr->vruntime - se->vruntime;

	if (delta < 0)
		return;

	if (delta > ideal_runtime)
		resched_curr(rq_of(cfs_rq));
}

static void
set_next_entity(struct cfs_rq *cfs_rq, struct sched_entity *se)
{
	/* 'current' is not kept within the tree. */
	if (se->on_rq) {
		/*
		 * Any task has to be enqueued before it get to execute on
		 * a CPU. So account for the time it spent waiting on the
		 * runqueue.
		 */
		update_stats_wait_end(cfs_rq, se);
		__dequeue_entity(cfs_rq, se);
		update_entity_load_avg(se, 1);
	}

	update_stats_curr_start(cfs_rq, se);
	cfs_rq->curr = se;
#ifdef CONFIG_SCHEDSTATS
	/*
	 * Track our maximum slice length, if the CPU's load is at
	 * least twice that of our own weight (i.e. dont track it
	 * when there are only lesser-weight tasks around):
	 */
	if (rq_of(cfs_rq)->load.weight >= 2*se->load.weight) {
		se->statistics.slice_max = max(se->statistics.slice_max,
			se->sum_exec_runtime - se->prev_sum_exec_runtime);
	}
#endif
	se->prev_sum_exec_runtime = se->sum_exec_runtime;
}

static int
wakeup_preempt_entity(struct sched_entity *curr, struct sched_entity *se);

/*
 * Pick the next process, keeping these things in mind, in this order:
 * 1) keep things fair between processes/task groups
 * 2) pick the "next" process, since someone really wants that to run
 * 3) pick the "last" process, for cache locality
 * 4) do not run the "skip" process, if something else is available
 */
static struct sched_entity *
pick_next_entity(struct cfs_rq *cfs_rq, struct sched_entity *curr)
{
	struct sched_entity *left = __pick_first_entity(cfs_rq);
	struct sched_entity *se;

	/*
	 * If curr is set we have to see if its left of the leftmost entity
	 * still in the tree, provided there was anything in the tree at all.
	 */
	if (!left || (curr && entity_before(curr, left)))
		left = curr;

	se = left; /* ideally we run the leftmost entity */

	/*
	 * Avoid running the skip buddy, if running something else can
	 * be done without getting too unfair.
	 */
	if (cfs_rq->skip == se) {
		struct sched_entity *second;

		if (se == curr) {
			second = __pick_first_entity(cfs_rq);
		} else {
			second = __pick_next_entity(se);
			if (!second || (curr && entity_before(curr, second)))
				second = curr;
		}

		if (second && wakeup_preempt_entity(second, left) < 1)
			se = second;
	}

	/*
	 * Prefer last buddy, try to return the CPU to a preempted task.
	 */
	if (cfs_rq->last && wakeup_preempt_entity(cfs_rq->last, left) < 1)
		se = cfs_rq->last;

	/*
	 * Someone really wants this to run. If it's not unfair, run it.
	 */
	if (cfs_rq->next && wakeup_preempt_entity(cfs_rq->next, left) < 1)
		se = cfs_rq->next;

	clear_buddies(cfs_rq, se);

	return se;
}

static bool check_cfs_rq_runtime(struct cfs_rq *cfs_rq);

static void put_prev_entity(struct cfs_rq *cfs_rq, struct sched_entity *prev)
{
	/*
	 * If still on the runqueue then deactivate_task()
	 * was not called and update_curr() has to be done:
	 */
	if (prev->on_rq)
		update_curr(cfs_rq);

	/* throttle cfs_rqs exceeding runtime */
	check_cfs_rq_runtime(cfs_rq);

	check_spread(cfs_rq, prev);
	if (prev->on_rq) {
		update_stats_wait_start(cfs_rq, prev);
		/* Put 'current' back into the tree. */
		__enqueue_entity(cfs_rq, prev);
		/* in !on_rq case, update occurred at dequeue */
		update_entity_load_avg(prev, 1);
	}
	cfs_rq->curr = NULL;
}

static void
entity_tick(struct cfs_rq *cfs_rq, struct sched_entity *curr, int queued)
{
	/*
	 * Update run-time statistics of the 'current'.
	 */
	update_curr(cfs_rq);

	/*
	 * Ensure that runnable average is periodically updated.
	 */
	update_entity_load_avg(curr, 1);
	update_cfs_rq_blocked_load(cfs_rq, 1);
	update_cfs_shares(cfs_rq);

#ifdef CONFIG_SCHED_HRTICK
	/*
	 * queued ticks are scheduled to match the slice, so don't bother
	 * validating it and just reschedule.
	 */
	if (queued) {
		resched_curr(rq_of(cfs_rq));
		return;
	}
	/*
	 * don't let the period tick interfere with the hrtick preemption
	 */
	if (!sched_feat(DOUBLE_TICK) &&
			hrtimer_active(&rq_of(cfs_rq)->hrtick_timer))
		return;
#endif

	if (cfs_rq->nr_running > 1)
		check_preempt_tick(cfs_rq, curr);
}


/**************************************************
 * CFS bandwidth control machinery
 */

#ifdef CONFIG_CFS_BANDWIDTH

#ifdef HAVE_JUMP_LABEL
static struct static_key __cfs_bandwidth_used;

static inline bool cfs_bandwidth_used(void)
{
	return static_key_false(&__cfs_bandwidth_used);
}

void cfs_bandwidth_usage_inc(void)
{
	static_key_slow_inc(&__cfs_bandwidth_used);
}

void cfs_bandwidth_usage_dec(void)
{
	static_key_slow_dec(&__cfs_bandwidth_used);
}
#else /* HAVE_JUMP_LABEL */
static bool cfs_bandwidth_used(void)
{
	return true;
}

void cfs_bandwidth_usage_inc(void) {}
void cfs_bandwidth_usage_dec(void) {}
#endif /* HAVE_JUMP_LABEL */

/*
 * default period for cfs group bandwidth.
 * default: 0.1s, units: nanoseconds
 */
static inline u64 default_cfs_period(void)
{
	return 100000000ULL;
}

static inline u64 sched_cfs_bandwidth_slice(void)
{
	return (u64)sysctl_sched_cfs_bandwidth_slice * NSEC_PER_USEC;
}

/*
 * Replenish runtime according to assigned quota and update expiration time.
 * We use sched_clock_cpu directly instead of rq->clock to avoid adding
 * additional synchronization around rq->lock.
 *
 * requires cfs_b->lock
 */
void __refill_cfs_bandwidth_runtime(struct cfs_bandwidth *cfs_b)
{
	u64 now;

	if (cfs_b->quota == RUNTIME_INF)
		return;

	now = sched_clock_cpu(smp_processor_id());
	cfs_b->runtime = cfs_b->quota;
	cfs_b->runtime_expires = now + ktime_to_ns(cfs_b->period);
}

static inline struct cfs_bandwidth *tg_cfs_bandwidth(struct task_group *tg)
{
	return &tg->cfs_bandwidth;
}

/* rq->task_clock normalized against any time this cfs_rq has spent throttled */
static inline u64 cfs_rq_clock_task(struct cfs_rq *cfs_rq)
{
	if (unlikely(cfs_rq->throttle_count))
		return cfs_rq->throttled_clock_task;

	return rq_clock_task(rq_of(cfs_rq)) - cfs_rq->throttled_clock_task_time;
}

/* returns 0 on failure to allocate runtime */
static int assign_cfs_rq_runtime(struct cfs_rq *cfs_rq)
{
	struct task_group *tg = cfs_rq->tg;
	struct cfs_bandwidth *cfs_b = tg_cfs_bandwidth(tg);
	u64 amount = 0, min_amount, expires;

	/* note: this is a positive sum as runtime_remaining <= 0 */
	min_amount = sched_cfs_bandwidth_slice() - cfs_rq->runtime_remaining;

	raw_spin_lock(&cfs_b->lock);
	if (cfs_b->quota == RUNTIME_INF)
		amount = min_amount;
	else {
		/*
		 * If the bandwidth pool has become inactive, then at least one
		 * period must have elapsed since the last consumption.
		 * Refresh the global state and ensure bandwidth timer becomes
		 * active.
		 */
		if (!cfs_b->timer_active) {
			__refill_cfs_bandwidth_runtime(cfs_b);
			__start_cfs_bandwidth(cfs_b, false);
		}

		if (cfs_b->runtime > 0) {
			amount = min(cfs_b->runtime, min_amount);
			cfs_b->runtime -= amount;
			cfs_b->idle = 0;
		}
	}
	expires = cfs_b->runtime_expires;
	raw_spin_unlock(&cfs_b->lock);

	cfs_rq->runtime_remaining += amount;
	/*
	 * we may have advanced our local expiration to account for allowed
	 * spread between our sched_clock and the one on which runtime was
	 * issued.
	 */
	if ((s64)(expires - cfs_rq->runtime_expires) > 0)
		cfs_rq->runtime_expires = expires;

	return cfs_rq->runtime_remaining > 0;
}

/*
 * Note: This depends on the synchronization provided by sched_clock and the
 * fact that rq->clock snapshots this value.
 */
static void expire_cfs_rq_runtime(struct cfs_rq *cfs_rq)
{
	struct cfs_bandwidth *cfs_b = tg_cfs_bandwidth(cfs_rq->tg);

	/* if the deadline is ahead of our clock, nothing to do */
	if (likely((s64)(rq_clock(rq_of(cfs_rq)) - cfs_rq->runtime_expires) < 0))
		return;

	if (cfs_rq->runtime_remaining < 0)
		return;

	/*
	 * If the local deadline has passed we have to consider the
	 * possibility that our sched_clock is 'fast' and the global deadline
	 * has not truly expired.
	 *
	 * Fortunately we can check determine whether this the case by checking
	 * whether the global deadline has advanced. It is valid to compare
	 * cfs_b->runtime_expires without any locks since we only care about
	 * exact equality, so a partial write will still work.
	 */

	if (cfs_rq->runtime_expires != cfs_b->runtime_expires) {
		/* extend local deadline, drift is bounded above by 2 ticks */
		cfs_rq->runtime_expires += TICK_NSEC;
	} else {
		/* global deadline is ahead, expiration has passed */
		cfs_rq->runtime_remaining = 0;
	}
}

static void __account_cfs_rq_runtime(struct cfs_rq *cfs_rq, u64 delta_exec)
{
	/* dock delta_exec before expiring quota (as it could span periods) */
	cfs_rq->runtime_remaining -= delta_exec;
	expire_cfs_rq_runtime(cfs_rq);

	if (likely(cfs_rq->runtime_remaining > 0))
		return;

	/*
	 * if we're unable to extend our runtime we resched so that the active
	 * hierarchy can be throttled
	 */
	if (!assign_cfs_rq_runtime(cfs_rq) && likely(cfs_rq->curr))
		resched_curr(rq_of(cfs_rq));
}

static __always_inline
void account_cfs_rq_runtime(struct cfs_rq *cfs_rq, u64 delta_exec)
{
	if (!cfs_bandwidth_used() || !cfs_rq->runtime_enabled)
		return;

	__account_cfs_rq_runtime(cfs_rq, delta_exec);
}

static inline int cfs_rq_throttled(struct cfs_rq *cfs_rq)
{
	return cfs_bandwidth_used() && cfs_rq->throttled;
}

/* check whether cfs_rq, or any parent, is throttled */
static inline int throttled_hierarchy(struct cfs_rq *cfs_rq)
{
	return cfs_bandwidth_used() && cfs_rq->throttle_count;
}

/*
 * Ensure that neither of the group entities corresponding to src_cpu or
 * dest_cpu are members of a throttled hierarchy when performing group
 * load-balance operations.
 */
static inline int throttled_lb_pair(struct task_group *tg,
				    int src_cpu, int dest_cpu)
{
	struct cfs_rq *src_cfs_rq, *dest_cfs_rq;

	src_cfs_rq = tg->cfs_rq[src_cpu];
	dest_cfs_rq = tg->cfs_rq[dest_cpu];

	return throttled_hierarchy(src_cfs_rq) ||
	       throttled_hierarchy(dest_cfs_rq);
}

/* updated child weight may affect parent so we have to do this bottom up */
static int tg_unthrottle_up(struct task_group *tg, void *data)
{
	struct rq *rq = data;
	struct cfs_rq *cfs_rq = tg->cfs_rq[cpu_of(rq)];

	cfs_rq->throttle_count--;
#ifdef CONFIG_SMP
	if (!cfs_rq->throttle_count) {
		/* adjust cfs_rq_clock_task() */
		cfs_rq->throttled_clock_task_time += rq_clock_task(rq) -
					     cfs_rq->throttled_clock_task;
	}
#endif

	return 0;
}

static int tg_throttle_down(struct task_group *tg, void *data)
{
	struct rq *rq = data;
	struct cfs_rq *cfs_rq = tg->cfs_rq[cpu_of(rq)];

	/* group is entering throttled state, stop time */
	if (!cfs_rq->throttle_count)
		cfs_rq->throttled_clock_task = rq_clock_task(rq);
	cfs_rq->throttle_count++;

	return 0;
}

static void throttle_cfs_rq(struct cfs_rq *cfs_rq)
{
	struct rq *rq = rq_of(cfs_rq);
	struct cfs_bandwidth *cfs_b = tg_cfs_bandwidth(cfs_rq->tg);
	struct sched_entity *se;
	long task_delta, dequeue = 1;

	se = cfs_rq->tg->se[cpu_of(rq_of(cfs_rq))];

	/* freeze hierarchy runnable averages while throttled */
	rcu_read_lock();
	walk_tg_tree_from(cfs_rq->tg, tg_throttle_down, tg_nop, (void *)rq);
	rcu_read_unlock();

	task_delta = cfs_rq->h_nr_running;
	for_each_sched_entity(se) {
		struct cfs_rq *qcfs_rq = cfs_rq_of(se);
		/* throttled entity or throttle-on-deactivate */
		if (!se->on_rq)
			break;

		if (dequeue)
			dequeue_entity(qcfs_rq, se, DEQUEUE_SLEEP);
		qcfs_rq->h_nr_running -= task_delta;

		if (qcfs_rq->load.weight)
			dequeue = 0;
	}

	if (!se)
		sub_nr_running(rq, task_delta);

	cfs_rq->throttled = 1;
	cfs_rq->throttled_clock = rq_clock(rq);
	raw_spin_lock(&cfs_b->lock);
	/*
	 * Add to the _head_ of the list, so that an already-started
	 * distribute_cfs_runtime will not see us
	 */
	list_add_rcu(&cfs_rq->throttled_list, &cfs_b->throttled_cfs_rq);
	if (!cfs_b->timer_active)
		__start_cfs_bandwidth(cfs_b, false);
	raw_spin_unlock(&cfs_b->lock);
}

void unthrottle_cfs_rq(struct cfs_rq *cfs_rq)
{
	struct rq *rq = rq_of(cfs_rq);
	struct cfs_bandwidth *cfs_b = tg_cfs_bandwidth(cfs_rq->tg);
	struct sched_entity *se;
	int enqueue = 1;
	long task_delta;

	se = cfs_rq->tg->se[cpu_of(rq)];

	cfs_rq->throttled = 0;

	update_rq_clock(rq);

	raw_spin_lock(&cfs_b->lock);
	cfs_b->throttled_time += rq_clock(rq) - cfs_rq->throttled_clock;
	list_del_rcu(&cfs_rq->throttled_list);
	raw_spin_unlock(&cfs_b->lock);

	/* update hierarchical throttle state */
	walk_tg_tree_from(cfs_rq->tg, tg_nop, tg_unthrottle_up, (void *)rq);

	if (!cfs_rq->load.weight)
		return;

	task_delta = cfs_rq->h_nr_running;
	for_each_sched_entity(se) {
		if (se->on_rq)
			enqueue = 0;

		cfs_rq = cfs_rq_of(se);
		if (enqueue)
			enqueue_entity(cfs_rq, se, ENQUEUE_WAKEUP);
		cfs_rq->h_nr_running += task_delta;

		if (cfs_rq_throttled(cfs_rq))
			break;
	}

	if (!se)
		add_nr_running(rq, task_delta);

	/* determine whether we need to wake up potentially idle cpu */
	if (rq->curr == rq->idle && rq->cfs.nr_running)
		resched_curr(rq);
}

static u64 distribute_cfs_runtime(struct cfs_bandwidth *cfs_b,
		u64 remaining, u64 expires)
{
	struct cfs_rq *cfs_rq;
	u64 runtime;
	u64 starting_runtime = remaining;

	rcu_read_lock();
	list_for_each_entry_rcu(cfs_rq, &cfs_b->throttled_cfs_rq,
				throttled_list) {
		struct rq *rq = rq_of(cfs_rq);

		raw_spin_lock(&rq->lock);
		if (!cfs_rq_throttled(cfs_rq))
			goto next;

		runtime = -cfs_rq->runtime_remaining + 1;
		if (runtime > remaining)
			runtime = remaining;
		remaining -= runtime;

		cfs_rq->runtime_remaining += runtime;
		cfs_rq->runtime_expires = expires;

		/* we check whether we're throttled above */
		if (cfs_rq->runtime_remaining > 0)
			unthrottle_cfs_rq(cfs_rq);

next:
		raw_spin_unlock(&rq->lock);

		if (!remaining)
			break;
	}
	rcu_read_unlock();

	return starting_runtime - remaining;
}

/*
 * Responsible for refilling a task_group's bandwidth and unthrottling its
 * cfs_rqs as appropriate. If there has been no activity within the last
 * period the timer is deactivated until scheduling resumes; cfs_b->idle is
 * used to track this state.
 */
static int do_sched_cfs_period_timer(struct cfs_bandwidth *cfs_b, int overrun)
{
	u64 runtime, runtime_expires;
	int throttled;

	/* no need to continue the timer with no bandwidth constraint */
	if (cfs_b->quota == RUNTIME_INF)
		goto out_deactivate;

	throttled = !list_empty(&cfs_b->throttled_cfs_rq);
	cfs_b->nr_periods += overrun;

	/*
	 * idle depends on !throttled (for the case of a large deficit), and if
	 * we're going inactive then everything else can be deferred
	 */
	if (cfs_b->idle && !throttled)
		goto out_deactivate;

	/*
	 * if we have relooped after returning idle once, we need to update our
	 * status as actually running, so that other cpus doing
	 * __start_cfs_bandwidth will stop trying to cancel us.
	 */
	cfs_b->timer_active = 1;

	__refill_cfs_bandwidth_runtime(cfs_b);

	if (!throttled) {
		/* mark as potentially idle for the upcoming period */
		cfs_b->idle = 1;
		return 0;
	}

	/* account preceding periods in which throttling occurred */
	cfs_b->nr_throttled += overrun;

	runtime_expires = cfs_b->runtime_expires;

	/*
	 * This check is repeated as we are holding onto the new bandwidth while
	 * we unthrottle. This can potentially race with an unthrottled group
	 * trying to acquire new bandwidth from the global pool. This can result
	 * in us over-using our runtime if it is all used during this loop, but
	 * only by limited amounts in that extreme case.
	 */
	while (throttled && cfs_b->runtime > 0) {
		runtime = cfs_b->runtime;
		raw_spin_unlock(&cfs_b->lock);
		/* we can't nest cfs_b->lock while distributing bandwidth */
		runtime = distribute_cfs_runtime(cfs_b, runtime,
						 runtime_expires);
		raw_spin_lock(&cfs_b->lock);

		throttled = !list_empty(&cfs_b->throttled_cfs_rq);

		cfs_b->runtime -= min(runtime, cfs_b->runtime);
	}

	/*
	 * While we are ensured activity in the period following an
	 * unthrottle, this also covers the case in which the new bandwidth is
	 * insufficient to cover the existing bandwidth deficit.  (Forcing the
	 * timer to remain active while there are any throttled entities.)
	 */
	cfs_b->idle = 0;

	return 0;

out_deactivate:
	cfs_b->timer_active = 0;
	return 1;
}

/* a cfs_rq won't donate quota below this amount */
static const u64 min_cfs_rq_runtime = 1 * NSEC_PER_MSEC;
/* minimum remaining period time to redistribute slack quota */
static const u64 min_bandwidth_expiration = 2 * NSEC_PER_MSEC;
/* how long we wait to gather additional slack before distributing */
static const u64 cfs_bandwidth_slack_period = 5 * NSEC_PER_MSEC;

/*
 * Are we near the end of the current quota period?
 *
 * Requires cfs_b->lock for hrtimer_expires_remaining to be safe against the
 * hrtimer base being cleared by __hrtimer_start_range_ns. In the case of
 * migrate_hrtimers, base is never cleared, so we are fine.
 */
static int runtime_refresh_within(struct cfs_bandwidth *cfs_b, u64 min_expire)
{
	struct hrtimer *refresh_timer = &cfs_b->period_timer;
	u64 remaining;

	/* if the call-back is running a quota refresh is already occurring */
	if (hrtimer_callback_running(refresh_timer))
		return 1;

	/* is a quota refresh about to occur? */
	remaining = ktime_to_ns(hrtimer_expires_remaining(refresh_timer));
	if (remaining < min_expire)
		return 1;

	return 0;
}

static void start_cfs_slack_bandwidth(struct cfs_bandwidth *cfs_b)
{
	u64 min_left = cfs_bandwidth_slack_period + min_bandwidth_expiration;

	/* if there's a quota refresh soon don't bother with slack */
	if (runtime_refresh_within(cfs_b, min_left))
		return;

	start_bandwidth_timer(&cfs_b->slack_timer,
				ns_to_ktime(cfs_bandwidth_slack_period));
}

/* we know any runtime found here is valid as update_curr() precedes return */
static void __return_cfs_rq_runtime(struct cfs_rq *cfs_rq)
{
	struct cfs_bandwidth *cfs_b = tg_cfs_bandwidth(cfs_rq->tg);
	s64 slack_runtime = cfs_rq->runtime_remaining - min_cfs_rq_runtime;

	if (slack_runtime <= 0)
		return;

	raw_spin_lock(&cfs_b->lock);
	if (cfs_b->quota != RUNTIME_INF &&
	    cfs_rq->runtime_expires == cfs_b->runtime_expires) {
		cfs_b->runtime += slack_runtime;

		/* we are under rq->lock, defer unthrottling using a timer */
		if (cfs_b->runtime > sched_cfs_bandwidth_slice() &&
		    !list_empty(&cfs_b->throttled_cfs_rq))
			start_cfs_slack_bandwidth(cfs_b);
	}
	raw_spin_unlock(&cfs_b->lock);

	/* even if it's not valid for return we don't want to try again */
	cfs_rq->runtime_remaining -= slack_runtime;
}

static __always_inline void return_cfs_rq_runtime(struct cfs_rq *cfs_rq)
{
	if (!cfs_bandwidth_used())
		return;

	if (!cfs_rq->runtime_enabled || cfs_rq->nr_running)
		return;

	__return_cfs_rq_runtime(cfs_rq);
}

/*
 * This is done with a timer (instead of inline with bandwidth return) since
 * it's necessary to juggle rq->locks to unthrottle their respective cfs_rqs.
 */
static void do_sched_cfs_slack_timer(struct cfs_bandwidth *cfs_b)
{
	u64 runtime = 0, slice = sched_cfs_bandwidth_slice();
	u64 expires;

	/* confirm we're still not at a refresh boundary */
	raw_spin_lock(&cfs_b->lock);
	if (runtime_refresh_within(cfs_b, min_bandwidth_expiration)) {
		raw_spin_unlock(&cfs_b->lock);
		return;
	}

	if (cfs_b->quota != RUNTIME_INF && cfs_b->runtime > slice)
		runtime = cfs_b->runtime;

	expires = cfs_b->runtime_expires;
	raw_spin_unlock(&cfs_b->lock);

	if (!runtime)
		return;

	runtime = distribute_cfs_runtime(cfs_b, runtime, expires);

	raw_spin_lock(&cfs_b->lock);
	if (expires == cfs_b->runtime_expires)
		cfs_b->runtime -= min(runtime, cfs_b->runtime);
	raw_spin_unlock(&cfs_b->lock);
}

/*
 * When a group wakes up we want to make sure that its quota is not already
 * expired/exceeded, otherwise it may be allowed to steal additional ticks of
 * runtime as update_curr() throttling can not not trigger until it's on-rq.
 */
static void check_enqueue_throttle(struct cfs_rq *cfs_rq)
{
	if (!cfs_bandwidth_used())
		return;

	/* an active group must be handled by the update_curr()->put() path */
	if (!cfs_rq->runtime_enabled || cfs_rq->curr)
		return;

	/* ensure the group is not already throttled */
	if (cfs_rq_throttled(cfs_rq))
		return;

	/* update runtime allocation */
	account_cfs_rq_runtime(cfs_rq, 0);
	if (cfs_rq->runtime_remaining <= 0)
		throttle_cfs_rq(cfs_rq);
}

/* conditionally throttle active cfs_rq's from put_prev_entity() */
static bool check_cfs_rq_runtime(struct cfs_rq *cfs_rq)
{
	if (!cfs_bandwidth_used())
		return false;

	if (likely(!cfs_rq->runtime_enabled || cfs_rq->runtime_remaining > 0))
		return false;

	/*
	 * it's possible for a throttled entity to be forced into a running
	 * state (e.g. set_curr_task), in this case we're finished.
	 */
	if (cfs_rq_throttled(cfs_rq))
		return true;

	throttle_cfs_rq(cfs_rq);
	return true;
}

static enum hrtimer_restart sched_cfs_slack_timer(struct hrtimer *timer)
{
	struct cfs_bandwidth *cfs_b =
		container_of(timer, struct cfs_bandwidth, slack_timer);
	do_sched_cfs_slack_timer(cfs_b);

	return HRTIMER_NORESTART;
}

static enum hrtimer_restart sched_cfs_period_timer(struct hrtimer *timer)
{
	struct cfs_bandwidth *cfs_b =
		container_of(timer, struct cfs_bandwidth, period_timer);
	ktime_t now;
	int overrun;
	int idle = 0;

	raw_spin_lock(&cfs_b->lock);
	for (;;) {
		now = hrtimer_cb_get_time(timer);
		overrun = hrtimer_forward(timer, now, cfs_b->period);

		if (!overrun)
			break;

		idle = do_sched_cfs_period_timer(cfs_b, overrun);
	}
	raw_spin_unlock(&cfs_b->lock);

	return idle ? HRTIMER_NORESTART : HRTIMER_RESTART;
}

void init_cfs_bandwidth(struct cfs_bandwidth *cfs_b)
{
	raw_spin_lock_init(&cfs_b->lock);
	cfs_b->runtime = 0;
	cfs_b->quota = RUNTIME_INF;
	cfs_b->period = ns_to_ktime(default_cfs_period());

	INIT_LIST_HEAD(&cfs_b->throttled_cfs_rq);
	hrtimer_init(&cfs_b->period_timer, CLOCK_MONOTONIC, HRTIMER_MODE_REL);
	cfs_b->period_timer.function = sched_cfs_period_timer;
	hrtimer_init(&cfs_b->slack_timer, CLOCK_MONOTONIC, HRTIMER_MODE_REL);
	cfs_b->slack_timer.function = sched_cfs_slack_timer;
}

static void init_cfs_rq_runtime(struct cfs_rq *cfs_rq)
{
	cfs_rq->runtime_enabled = 0;
	INIT_LIST_HEAD(&cfs_rq->throttled_list);
}

/* requires cfs_b->lock, may release to reprogram timer */
void __start_cfs_bandwidth(struct cfs_bandwidth *cfs_b, bool force)
{
	/*
	 * The timer may be active because we're trying to set a new bandwidth
	 * period or because we're racing with the tear-down path
	 * (timer_active==0 becomes visible before the hrtimer call-back
	 * terminates).  In either case we ensure that it's re-programmed
	 */
	while (unlikely(hrtimer_active(&cfs_b->period_timer)) &&
	       hrtimer_try_to_cancel(&cfs_b->period_timer) < 0) {
		/* bounce the lock to allow do_sched_cfs_period_timer to run */
		raw_spin_unlock(&cfs_b->lock);
		cpu_relax();
		raw_spin_lock(&cfs_b->lock);
		/* if someone else restarted the timer then we're done */
		if (!force && cfs_b->timer_active)
			return;
	}

	cfs_b->timer_active = 1;
	start_bandwidth_timer(&cfs_b->period_timer, cfs_b->period);
}

static void destroy_cfs_bandwidth(struct cfs_bandwidth *cfs_b)
{
	/* init_cfs_bandwidth() was not called */
	if (!cfs_b->throttled_cfs_rq.next)
		return;

	hrtimer_cancel(&cfs_b->period_timer);
	hrtimer_cancel(&cfs_b->slack_timer);
}

static void __maybe_unused update_runtime_enabled(struct rq *rq)
{
	struct cfs_rq *cfs_rq;

	for_each_leaf_cfs_rq(rq, cfs_rq) {
		struct cfs_bandwidth *cfs_b = &cfs_rq->tg->cfs_bandwidth;

		raw_spin_lock(&cfs_b->lock);
		cfs_rq->runtime_enabled = cfs_b->quota != RUNTIME_INF;
		raw_spin_unlock(&cfs_b->lock);
	}
}

static void __maybe_unused unthrottle_offline_cfs_rqs(struct rq *rq)
{
	struct cfs_rq *cfs_rq;

	for_each_leaf_cfs_rq(rq, cfs_rq) {
		if (!cfs_rq->runtime_enabled)
			continue;

		/*
		 * clock_task is not advancing so we just need to make sure
		 * there's some valid quota amount
		 */
		cfs_rq->runtime_remaining = 1;
		/*
		 * Offline rq is schedulable till cpu is completely disabled
		 * in take_cpu_down(), so we prevent new cfs throttling here.
		 */
		cfs_rq->runtime_enabled = 0;

		if (cfs_rq_throttled(cfs_rq))
			unthrottle_cfs_rq(cfs_rq);
	}
}

#else /* CONFIG_CFS_BANDWIDTH */
static inline u64 cfs_rq_clock_task(struct cfs_rq *cfs_rq)
{
	return rq_clock_task(rq_of(cfs_rq));
}

static void account_cfs_rq_runtime(struct cfs_rq *cfs_rq, u64 delta_exec) {}
static bool check_cfs_rq_runtime(struct cfs_rq *cfs_rq) { return false; }
static void check_enqueue_throttle(struct cfs_rq *cfs_rq) {}
static __always_inline void return_cfs_rq_runtime(struct cfs_rq *cfs_rq) {}

static inline int cfs_rq_throttled(struct cfs_rq *cfs_rq)
{
	return 0;
}

static inline int throttled_hierarchy(struct cfs_rq *cfs_rq)
{
	return 0;
}

static inline int throttled_lb_pair(struct task_group *tg,
				    int src_cpu, int dest_cpu)
{
	return 0;
}

void init_cfs_bandwidth(struct cfs_bandwidth *cfs_b) {}

#ifdef CONFIG_FAIR_GROUP_SCHED
static void init_cfs_rq_runtime(struct cfs_rq *cfs_rq) {}
#endif

static inline struct cfs_bandwidth *tg_cfs_bandwidth(struct task_group *tg)
{
	return NULL;
}
static inline void destroy_cfs_bandwidth(struct cfs_bandwidth *cfs_b) {}
static inline void update_runtime_enabled(struct rq *rq) {}
static inline void unthrottle_offline_cfs_rqs(struct rq *rq) {}

#endif /* CONFIG_CFS_BANDWIDTH */

/**************************************************
 * CFS operations on tasks:
 */

#ifdef CONFIG_SCHED_HRTICK
static void hrtick_start_fair(struct rq *rq, struct task_struct *p)
{
	struct sched_entity *se = &p->se;
	struct cfs_rq *cfs_rq = cfs_rq_of(se);

	WARN_ON(task_rq(p) != rq);

	if (cfs_rq->nr_running > 1) {
		u64 slice = sched_slice(cfs_rq, se);
		u64 ran = se->sum_exec_runtime - se->prev_sum_exec_runtime;
		s64 delta = slice - ran;

		if (delta < 0) {
			if (rq->curr == p)
				resched_curr(rq);
			return;
		}
		hrtick_start(rq, delta);
	}
}

/*
 * called from enqueue/dequeue and updates the hrtick when the
 * current task is from our class and nr_running is low enough
 * to matter.
 */
static void hrtick_update(struct rq *rq)
{
	struct task_struct *curr = rq->curr;

	if (!hrtick_enabled(rq) || curr->sched_class != &fair_sched_class)
		return;

	if (cfs_rq_of(&curr->se)->nr_running < sched_nr_latency)
		hrtick_start_fair(rq, curr);
}
#else /* !CONFIG_SCHED_HRTICK */
static inline void
hrtick_start_fair(struct rq *rq, struct task_struct *p)
{
}

static inline void hrtick_update(struct rq *rq)
{
}
#endif

/*
 * The enqueue_task method is called before nr_running is
 * increased. Here we update the fair scheduling stats and
 * then put the task into the rbtree:
 */
static void
enqueue_task_fair(struct rq *rq, struct task_struct *p, int flags)
{
	struct cfs_rq *cfs_rq;
	struct sched_entity *se = &p->se;

	for_each_sched_entity(se) {
		if (se->on_rq)
			break;
		cfs_rq = cfs_rq_of(se);
		enqueue_entity(cfs_rq, se, flags);

		/*
		 * end evaluation on encountering a throttled cfs_rq
		 *
		 * note: in the case of encountering a throttled cfs_rq we will
		 * post the final h_nr_running increment below.
		*/
		if (cfs_rq_throttled(cfs_rq))
			break;
		cfs_rq->h_nr_running++;

		flags = ENQUEUE_WAKEUP;
	}

	for_each_sched_entity(se) {
		cfs_rq = cfs_rq_of(se);
		cfs_rq->h_nr_running++;

		if (cfs_rq_throttled(cfs_rq))
			break;

		update_cfs_shares(cfs_rq);
		update_entity_load_avg(se, 1);
	}

	if (!se) {
		update_rq_runnable_avg(rq, rq->nr_running);
		add_nr_running(rq, 1);
	}
	hrtick_update(rq);
}

static void set_next_buddy(struct sched_entity *se);

/*
 * The dequeue_task method is called before nr_running is
 * decreased. We remove the task from the rbtree and
 * update the fair scheduling stats:
 */
static void dequeue_task_fair(struct rq *rq, struct task_struct *p, int flags)
{
	struct cfs_rq *cfs_rq;
	struct sched_entity *se = &p->se;
	int task_sleep = flags & DEQUEUE_SLEEP;

	for_each_sched_entity(se) {
		cfs_rq = cfs_rq_of(se);
		dequeue_entity(cfs_rq, se, flags);

		/*
		 * end evaluation on encountering a throttled cfs_rq
		 *
		 * note: in the case of encountering a throttled cfs_rq we will
		 * post the final h_nr_running decrement below.
		*/
		if (cfs_rq_throttled(cfs_rq))
			break;
		cfs_rq->h_nr_running--;

		/* Don't dequeue parent if it has other entities besides us */
		if (cfs_rq->load.weight) {
			/*
			 * Bias pick_next to pick a task from this cfs_rq, as
			 * p is sleeping when it is within its sched_slice.
			 */
			if (task_sleep && parent_entity(se))
				set_next_buddy(parent_entity(se));

			/* avoid re-evaluating load for this entity */
			se = parent_entity(se);
			break;
		}
		flags |= DEQUEUE_SLEEP;
	}

	for_each_sched_entity(se) {
		cfs_rq = cfs_rq_of(se);
		cfs_rq->h_nr_running--;

		if (cfs_rq_throttled(cfs_rq))
			break;

		update_cfs_shares(cfs_rq);
		update_entity_load_avg(se, 1);
	}

	if (!se) {
		sub_nr_running(rq, 1);
		update_rq_runnable_avg(rq, 1);
	}
	hrtick_update(rq);
}

#ifdef CONFIG_SMP
/* Used instead of source_load when we know the type == 0 */
static unsigned long weighted_cpuload(const int cpu)
{
	return cpu_rq(cpu)->cfs.runnable_load_avg
		+ cpu_rq(cpu)->cfs.blocked_load_avg;
}

/*
 * Return a low guess at the load of a migration-source cpu weighted
 * according to the scheduling class and "nice" value.
 *
 * We want to under-estimate the load of migration sources, to
 * balance conservatively.
 */
static unsigned long source_load(int cpu, int type)
{
	struct rq *rq = cpu_rq(cpu);
	unsigned long total = weighted_cpuload(cpu);

	if (type == 0 || !sched_feat(LB_BIAS))
		return total;

	return min(rq->cpu_load[type-1], total);
}

/*
 * Return a high guess at the load of a migration-target cpu weighted
 * according to the scheduling class and "nice" value.
 */
static unsigned long target_load(int cpu, int type)
{
	struct rq *rq = cpu_rq(cpu);
	unsigned long total = weighted_cpuload(cpu);

	if (type == 0 || !sched_feat(LB_BIAS))
		return total;

	return max(rq->cpu_load[type-1], total);
}

static unsigned long capacity_of(int cpu)
{
	return cpu_rq(cpu)->cpu_capacity;
}

static unsigned long capacity_orig_of(int cpu)
{
	return cpu_rq(cpu)->cpu_capacity_orig;
}

static unsigned long cpu_avg_load_per_task(int cpu)
{
	struct rq *rq = cpu_rq(cpu);
	unsigned long nr_running = ACCESS_ONCE(rq->cfs.h_nr_running);
	unsigned long load_avg = rq->cfs.runnable_load_avg;

	if (nr_running)
		return load_avg / nr_running;

	return 0;
}

static void record_wakee(struct task_struct *p)
{
	/*
	 * Rough decay (wiping) for cost saving, don't worry
	 * about the boundary, really active task won't care
	 * about the loss.
	 */
	if (time_after(jiffies, current->wakee_flip_decay_ts + HZ)) {
		current->wakee_flips >>= 1;
		current->wakee_flip_decay_ts = jiffies;
	}

	if (current->last_wakee != p) {
		current->last_wakee = p;
		current->wakee_flips++;
	}
}

static void task_waking_fair(struct task_struct *p)
{
	struct sched_entity *se = &p->se;
	struct cfs_rq *cfs_rq = cfs_rq_of(se);
	u64 min_vruntime;

#ifndef CONFIG_64BIT
	u64 min_vruntime_copy;

	do {
		min_vruntime_copy = cfs_rq->min_vruntime_copy;
		smp_rmb();
		min_vruntime = cfs_rq->min_vruntime;
	} while (min_vruntime != min_vruntime_copy);
#else
	min_vruntime = cfs_rq->min_vruntime;
#endif

	se->vruntime -= min_vruntime;
	record_wakee(p);
}

#ifdef CONFIG_FAIR_GROUP_SCHED
/*
 * effective_load() calculates the load change as seen from the root_task_group
 *
 * Adding load to a group doesn't make a group heavier, but can cause movement
 * of group shares between cpus. Assuming the shares were perfectly aligned one
 * can calculate the shift in shares.
 *
 * Calculate the effective load difference if @wl is added (subtracted) to @tg
 * on this @cpu and results in a total addition (subtraction) of @wg to the
 * total group weight.
 *
 * Given a runqueue weight distribution (rw_i) we can compute a shares
 * distribution (s_i) using:
 *
 *   s_i = rw_i / \Sum rw_j						(1)
 *
 * Suppose we have 4 CPUs and our @tg is a direct child of the root group and
 * has 7 equal weight tasks, distributed as below (rw_i), with the resulting
 * shares distribution (s_i):
 *
 *   rw_i = {   2,   4,   1,   0 }
 *   s_i  = { 2/7, 4/7, 1/7,   0 }
 *
 * As per wake_affine() we're interested in the load of two CPUs (the CPU the
 * task used to run on and the CPU the waker is running on), we need to
 * compute the effect of waking a task on either CPU and, in case of a sync
 * wakeup, compute the effect of the current task going to sleep.
 *
 * So for a change of @wl to the local @cpu with an overall group weight change
 * of @wl we can compute the new shares distribution (s'_i) using:
 *
 *   s'_i = (rw_i + @wl) / (@wg + \Sum rw_j)				(2)
 *
 * Suppose we're interested in CPUs 0 and 1, and want to compute the load
 * differences in waking a task to CPU 0. The additional task changes the
 * weight and shares distributions like:
 *
 *   rw'_i = {   3,   4,   1,   0 }
 *   s'_i  = { 3/8, 4/8, 1/8,   0 }
 *
 * We can then compute the difference in effective weight by using:
 *
 *   dw_i = S * (s'_i - s_i)						(3)
 *
 * Where 'S' is the group weight as seen by its parent.
 *
 * Therefore the effective change in loads on CPU 0 would be 5/56 (3/8 - 2/7)
 * times the weight of the group. The effect on CPU 1 would be -4/56 (4/8 -
 * 4/7) times the weight of the group.
 */
static long effective_load(struct task_group *tg, int cpu, long wl, long wg)
{
	struct sched_entity *se = tg->se[cpu];

	if (!tg->parent)	/* the trivial, non-cgroup case */
		return wl;

	for_each_sched_entity(se) {
		long w, W;

		tg = se->my_q->tg;

		/*
		 * W = @wg + \Sum rw_j
		 */
		W = wg + calc_tg_weight(tg, se->my_q);

		/*
		 * w = rw_i + @wl
		 */
		w = se->my_q->load.weight + wl;

		/*
		 * wl = S * s'_i; see (2)
		 */
		if (W > 0 && w < W)
			wl = (w * (long)tg->shares) / W;
		else
			wl = tg->shares;

		/*
		 * Per the above, wl is the new se->load.weight value; since
		 * those are clipped to [MIN_SHARES, ...) do so now. See
		 * calc_cfs_shares().
		 */
		if (wl < MIN_SHARES)
			wl = MIN_SHARES;

		/*
		 * wl = dw_i = S * (s'_i - s_i); see (3)
		 */
		wl -= se->load.weight;

		/*
		 * Recursively apply this logic to all parent groups to compute
		 * the final effective load change on the root group. Since
		 * only the @tg group gets extra weight, all parent groups can
		 * only redistribute existing shares. @wl is the shift in shares
		 * resulting from this level per the above.
		 */
		wg = 0;
	}

	return wl;
}
#else

static long effective_load(struct task_group *tg, int cpu, long wl, long wg)
{
	return wl;
}

#endif

static int wake_wide(struct task_struct *p)
{
	int factor = this_cpu_read(sd_llc_size);

	/*
	 * Yeah, it's the switching-frequency, could means many wakee or
	 * rapidly switch, use factor here will just help to automatically
	 * adjust the loose-degree, so bigger node will lead to more pull.
	 */
	if (p->wakee_flips > factor) {
		/*
		 * wakee is somewhat hot, it needs certain amount of cpu
		 * resource, so if waker is far more hot, prefer to leave
		 * it alone.
		 */
		if (current->wakee_flips > (factor * p->wakee_flips))
			return 1;
	}

	return 0;
}

static int wake_affine(struct sched_domain *sd, struct task_struct *p, int sync)
{
	s64 this_load, load;
	s64 this_eff_load, prev_eff_load;
	int idx, this_cpu, prev_cpu;
	struct task_group *tg;
	unsigned long weight;
	int balanced;

	/*
	 * If we wake multiple tasks be careful to not bounce
	 * ourselves around too much.
	 */
	if (wake_wide(p))
		return 0;

	idx	  = sd->wake_idx;
	this_cpu  = smp_processor_id();
	prev_cpu  = task_cpu(p);
	load	  = source_load(prev_cpu, idx);
	this_load = target_load(this_cpu, idx);

	/*
	 * If sync wakeup then subtract the (maximum possible)
	 * effect of the currently running task from the load
	 * of the current CPU:
	 */
	if (sync) {
		tg = task_group(current);
		weight = current->se.load.weight;

		this_load += effective_load(tg, this_cpu, -weight, -weight);
		load += effective_load(tg, prev_cpu, 0, -weight);
	}

	tg = task_group(p);
	weight = p->se.load.weight;

	/*
	 * In low-load situations, where prev_cpu is idle and this_cpu is idle
	 * due to the sync cause above having dropped this_load to 0, we'll
	 * always have an imbalance, but there's really nothing you can do
	 * about that, so that's good too.
	 *
	 * Otherwise check if either cpus are near enough in load to allow this
	 * task to be woken on this_cpu.
	 */
	this_eff_load = 100;
	this_eff_load *= capacity_of(prev_cpu);

	prev_eff_load = 100 + (sd->imbalance_pct - 100) / 2;
	prev_eff_load *= capacity_of(this_cpu);

	if (this_load > 0) {
		this_eff_load *= this_load +
			effective_load(tg, this_cpu, weight, weight);

		prev_eff_load *= load + effective_load(tg, prev_cpu, 0, weight);
	}

	balanced = this_eff_load <= prev_eff_load;

	schedstat_inc(p, se.statistics.nr_wakeups_affine_attempts);

	if (!balanced)
		return 0;

	schedstat_inc(sd, ttwu_move_affine);
	schedstat_inc(p, se.statistics.nr_wakeups_affine);

	return 1;
}

/*
 * find_idlest_group finds and returns the least busy CPU group within the
 * domain.
 */
static struct sched_group *
find_idlest_group(struct sched_domain *sd, struct task_struct *p,
		  int this_cpu, int sd_flag)
{
	struct sched_group *idlest = NULL, *group = sd->groups;
	unsigned long min_load = ULONG_MAX, this_load = 0;
	int load_idx = sd->forkexec_idx;
	int imbalance = 100 + (sd->imbalance_pct-100)/2;

	if (sd_flag & SD_BALANCE_WAKE)
		load_idx = sd->wake_idx;

	do {
		unsigned long load, avg_load;
		int local_group;
		int i;

		/* Skip over this group if it has no CPUs allowed */
		if (!cpumask_intersects(sched_group_cpus(group),
					tsk_cpus_allowed(p)))
			continue;

		local_group = cpumask_test_cpu(this_cpu,
					       sched_group_cpus(group));

		/* Tally up the load of all CPUs in the group */
		avg_load = 0;

		for_each_cpu(i, sched_group_cpus(group)) {
			/* Bias balancing toward cpus of our domain */
			if (local_group)
				load = source_load(i, load_idx);
			else
				load = target_load(i, load_idx);

			avg_load += load;
		}

		/* Adjust by relative CPU capacity of the group */
		avg_load = (avg_load * SCHED_CAPACITY_SCALE) / group->sgc->capacity;

		if (local_group) {
			this_load = avg_load;
		} else if (avg_load < min_load) {
			min_load = avg_load;
			idlest = group;
		}
	} while (group = group->next, group != sd->groups);

	if (!idlest || 100*this_load < imbalance*min_load)
		return NULL;
	return idlest;
}

/*
 * find_idlest_cpu - find the idlest cpu among the cpus in group.
 */
static int
find_idlest_cpu(struct sched_group *group, struct task_struct *p, int this_cpu)
{
	unsigned long load, min_load = ULONG_MAX;
	unsigned int min_exit_latency = UINT_MAX;
	u64 latest_idle_timestamp = 0;
	int least_loaded_cpu = this_cpu;
	int shallowest_idle_cpu = -1;
	int i;

	/* Traverse only the allowed CPUs */
	for_each_cpu_and(i, sched_group_cpus(group), tsk_cpus_allowed(p)) {
		if (idle_cpu(i)) {
			struct rq *rq = cpu_rq(i);
			struct cpuidle_state *idle = idle_get_state(rq);

			if (idle) {

				/*
				 * When we want to save energy, exclude cpu which did not reach
				 * the break even point in the idle state
				 */
				if (sched_feat(ENERGY_IDLE) &&
				    ((ktime_to_us(ktime_get()) - idle->idle_stamp <
				      idle->target_residency)))
						continue;

				if (idle->exit_latency < min_exit_latency) {
					/*
					 * We give priority to a CPU
					 * whose idle state has the
					 * smallest exit latency
					 * irrespective of any idle
					 * timestamp.
					 */
					min_exit_latency = idle->exit_latency;
					latest_idle_timestamp = idle->idle_stamp;
					shallowest_idle_cpu = i;
				} else if (idle->exit_latency == min_exit_latency &&
					   idle->idle_stamp > latest_idle_timestamp) {
					/*
					 * If the CPU is in the same
					 * idle state, choose the more
					 * recent one as it might have
					 * a warmer cache
					 */
					latest_idle_timestamp = idle->idle_stamp;
					shallowest_idle_cpu = i;
				}
			} else if (rq->idle_stamp > latest_idle_timestamp) {
				/*
				 * If no active idle state, then the
				 * most recent idled CPU might have a
				 * warmer cache
				 */
				latest_idle_timestamp = rq->idle_stamp;
				shallowest_idle_cpu = i;
			}
		} else if (shallowest_idle_cpu == -1) {
			load = weighted_cpuload(i);
			if (load < min_load || (load == min_load && i == this_cpu)) {
				min_load = load;
				least_loaded_cpu = i;
			}
		}
	}

	/*
	 * If there is a non idle cpu different from the current one,
	 * let's use it if we want to save energy by not waking up an
	 * idle cpu, otherwise let's use the shallowest idle cpu
	 */
	if (sched_feat(ENERGY_IDLE) && least_loaded_cpu != this_cpu)
		return least_loaded_cpu;
	else
		return shallowest_idle_cpu != -1 ? shallowest_idle_cpu : least_loaded_cpu;
}

/*
 * Try and locate an idle CPU in the sched_domain.
 */
static int select_idle_sibling(struct task_struct *p, int target)
{
	struct sched_domain *sd;
	struct sched_group *sg;
	int i = task_cpu(p);

	if (idle_cpu(target))
		return target;

	/*
	 * If the prevous cpu is cache affine and idle, don't be stupid.
	 */
	if (i != target && cpus_share_cache(i, target) && idle_cpu(i))
		return i;

	/*
	 * Otherwise, iterate the domains and find an elegible idle cpu.
	 */
	sd = rcu_dereference(per_cpu(sd_llc, target));
	for_each_lower_domain(sd) {
		sg = sd->groups;
		do {
			if (!cpumask_intersects(sched_group_cpus(sg),
						tsk_cpus_allowed(p)))
				goto next;

			for_each_cpu(i, sched_group_cpus(sg)) {
				if (i == target || !idle_cpu(i))
					goto next;
			}

			target = cpumask_first_and(sched_group_cpus(sg),
					tsk_cpus_allowed(p));
			goto done;
next:
			sg = sg->next;
		} while (sg != sd->groups);
	}
done:
	return target;
}
/*
 * get_cpu_usage returns the amount of capacity of a CPU that is used by CFS
 * tasks. The unit of the return value must capacity so we can compare the
 * usage with the capacity of the CPU that is available for CFS task (ie
 * cpu_capacity).
 * cfs.utilization_load_avg is the sum of running time of runnable tasks on a
 * CPU. It represents the amount of utilization of a CPU in the range
 * [0..SCHED_LOAD_SCALE].  The usage of a CPU can't be higher than the full
 * capacity of the CPU because it's about the running time on this CPU.
 * Nevertheless, cfs.utilization_load_avg can be higher than SCHED_LOAD_SCALE
 * because of unfortunate rounding in avg_period and running_load_avg or just
 * after migrating tasks until the average stabilizes with the new running
 * time. So we need to check that the usage stays into the range
 * [0..cpu_capacity_orig] and cap if necessary.
 * Without capping the usage, a group could be seen as overloaded (CPU0 usage
 * at 121% + CPU1 usage at 80%) whereas CPU1 has 20% of available capacity/
 */
static int get_cpu_usage(int cpu)
{
	unsigned long usage = cpu_rq(cpu)->cfs.utilization_load_avg;
	unsigned long capacity = capacity_orig_of(cpu);

	usage += cpu_rq(cpu)->cfs.utilization_blocked_avg;

	if (usage >= SCHED_LOAD_SCALE)
		return capacity;

	return (usage * capacity) >> SCHED_LOAD_SHIFT;
}

/*
 * select_task_rq_fair: Select target runqueue for the waking task in domains
 * that have the 'sd_flag' flag set. In practice, this is SD_BALANCE_WAKE,
 * SD_BALANCE_FORK, or SD_BALANCE_EXEC.
 *
 * Balances load by selecting the idlest cpu in the idlest group, or under
 * certain conditions an idle sibling cpu if the domain has SD_WAKE_AFFINE set.
 *
 * Returns the target cpu number.
 *
 * preempt must be disabled.
 */
static int
select_task_rq_fair(struct task_struct *p, int prev_cpu, int sd_flag, int wake_flags)
{
	struct sched_domain *tmp, *affine_sd = NULL, *sd = NULL;
	int cpu = smp_processor_id();
	int new_cpu = cpu;
	int want_affine = 0;
	int sync = wake_flags & WF_SYNC;

	if (sd_flag & SD_BALANCE_WAKE)
		want_affine = cpumask_test_cpu(cpu, tsk_cpus_allowed(p));

	rcu_read_lock();
	for_each_domain(cpu, tmp) {
		if (!(tmp->flags & SD_LOAD_BALANCE))
			continue;

		/*
		 * If both cpu and prev_cpu are part of this domain,
		 * cpu is a valid SD_WAKE_AFFINE target.
		 */
		if (want_affine && (tmp->flags & SD_WAKE_AFFINE) &&
		    cpumask_test_cpu(prev_cpu, sched_domain_span(tmp))) {
			affine_sd = tmp;
			break;
		}

		if (tmp->flags & sd_flag)
			sd = tmp;
	}

	if (affine_sd && cpu != prev_cpu && wake_affine(affine_sd, p, sync))
		prev_cpu = cpu;

	if (sd_flag & SD_BALANCE_WAKE) {
		new_cpu = select_idle_sibling(p, prev_cpu);
		goto unlock;
	}

	while (sd) {
		struct sched_group *group;
		int weight;

		if (!(sd->flags & sd_flag)) {
			sd = sd->child;
			continue;
		}

		group = find_idlest_group(sd, p, cpu, sd_flag);
		if (!group) {
			sd = sd->child;
			continue;
		}

		new_cpu = find_idlest_cpu(group, p, cpu);
		if (new_cpu == -1 || new_cpu == cpu) {
			/* Now try balancing at a lower domain level of cpu */
			sd = sd->child;
			continue;
		}

		/* Now try balancing at a lower domain level of new_cpu */
		cpu = new_cpu;
		weight = sd->span_weight;
		sd = NULL;
		for_each_domain(cpu, tmp) {
			if (weight <= tmp->span_weight)
				break;
			if (tmp->flags & sd_flag)
				sd = tmp;
		}
		/* while loop will break here if sd == NULL */
	}
unlock:
	rcu_read_unlock();

	return new_cpu;
}

/*
 * Called immediately before a task is migrated to a new cpu; task_cpu(p) and
 * cfs_rq_of(p) references at time of call are still valid and identify the
 * previous cpu.  However, the caller only guarantees p->pi_lock is held; no
 * other assumptions, including the state of rq->lock, should be made.
 */
static void
migrate_task_rq_fair(struct task_struct *p, int next_cpu)
{
	struct sched_entity *se = &p->se;
	struct cfs_rq *cfs_rq = cfs_rq_of(se);

	/*
	 * Load tracking: accumulate removed load so that it can be processed
	 * when we next update owning cfs_rq under rq->lock.  Tasks contribute
	 * to blocked load iff they have a positive decay-count.  It can never
	 * be negative here since on-rq tasks have decay-count == 0.
	 */
	if (se->avg.decay_count) {
		se->avg.decay_count = -__synchronize_entity_decay(se);
		atomic_long_add(se->avg.load_avg_contrib,
						&cfs_rq->removed_load);
		atomic_long_add(se->avg.utilization_avg_contrib,
					&cfs_rq->removed_utilization);
	}

	/* We have migrated, no longer consider this task hot */
	se->exec_start = 0;
}
#endif /* CONFIG_SMP */

static unsigned long
wakeup_gran(struct sched_entity *curr, struct sched_entity *se)
{
	unsigned long gran = sysctl_sched_wakeup_granularity;

	/*
	 * Since its curr running now, convert the gran from real-time
	 * to virtual-time in his units.
	 *
	 * By using 'se' instead of 'curr' we penalize light tasks, so
	 * they get preempted easier. That is, if 'se' < 'curr' then
	 * the resulting gran will be larger, therefore penalizing the
	 * lighter, if otoh 'se' > 'curr' then the resulting gran will
	 * be smaller, again penalizing the lighter task.
	 *
	 * This is especially important for buddies when the leftmost
	 * task is higher priority than the buddy.
	 */
	return calc_delta_fair(gran, se);
}

/*
 * Should 'se' preempt 'curr'.
 *
 *             |s1
 *        |s2
 *   |s3
 *         g
 *      |<--->|c
 *
 *  w(c, s1) = -1
 *  w(c, s2) =  0
 *  w(c, s3) =  1
 *
 */
static int
wakeup_preempt_entity(struct sched_entity *curr, struct sched_entity *se)
{
	s64 gran, vdiff = curr->vruntime - se->vruntime;

	if (vdiff <= 0)
		return -1;

	gran = wakeup_gran(curr, se);
	if (vdiff > gran)
		return 1;

	return 0;
}

static void set_last_buddy(struct sched_entity *se)
{
	if (entity_is_task(se) && unlikely(task_of(se)->policy == SCHED_IDLE))
		return;

	for_each_sched_entity(se)
		cfs_rq_of(se)->last = se;
}

static void set_next_buddy(struct sched_entity *se)
{
	if (entity_is_task(se) && unlikely(task_of(se)->policy == SCHED_IDLE))
		return;

	for_each_sched_entity(se)
		cfs_rq_of(se)->next = se;
}

static void set_skip_buddy(struct sched_entity *se)
{
	for_each_sched_entity(se)
		cfs_rq_of(se)->skip = se;
}

/*
 * Preempt the current task with a newly woken task if needed:
 */
static void check_preempt_wakeup(struct rq *rq, struct task_struct *p, int wake_flags)
{
	struct task_struct *curr = rq->curr;
	struct sched_entity *se = &curr->se, *pse = &p->se;
	struct cfs_rq *cfs_rq = task_cfs_rq(curr);
	int scale = cfs_rq->nr_running >= sched_nr_latency;
	int next_buddy_marked = 0;

	if (unlikely(se == pse))
		return;

	/*
	 * This is possible from callers such as attach_tasks(), in which we
	 * unconditionally check_prempt_curr() after an enqueue (which may have
	 * lead to a throttle).  This both saves work and prevents false
	 * next-buddy nomination below.
	 */
	if (unlikely(throttled_hierarchy(cfs_rq_of(pse))))
		return;

	if (sched_feat(NEXT_BUDDY) && scale && !(wake_flags & WF_FORK)) {
		set_next_buddy(pse);
		next_buddy_marked = 1;
	}

	/*
	 * We can come here with TIF_NEED_RESCHED already set from new task
	 * wake up path.
	 *
	 * Note: this also catches the edge-case of curr being in a throttled
	 * group (e.g. via set_curr_task), since update_curr() (in the
	 * enqueue of curr) will have resulted in resched being set.  This
	 * prevents us from potentially nominating it as a false LAST_BUDDY
	 * below.
	 */
	if (test_tsk_need_resched(curr))
		return;

	/* Idle tasks are by definition preempted by non-idle tasks. */
	if (unlikely(curr->policy == SCHED_IDLE) &&
	    likely(p->policy != SCHED_IDLE))
		goto preempt;

	/*
	 * Batch and idle tasks do not preempt non-idle tasks (their preemption
	 * is driven by the tick):
	 */
	if (unlikely(p->policy != SCHED_NORMAL) || !sched_feat(WAKEUP_PREEMPTION))
		return;

	find_matching_se(&se, &pse);
	update_curr(cfs_rq_of(se));
	BUG_ON(!pse);
	if (wakeup_preempt_entity(se, pse) == 1) {
		/*
		 * Bias pick_next to pick the sched entity that is
		 * triggering this preemption.
		 */
		if (!next_buddy_marked)
			set_next_buddy(pse);
		goto preempt;
	}

	return;

preempt:
	resched_curr(rq);
	/*
	 * Only set the backward buddy when the current task is still
	 * on the rq. This can happen when a wakeup gets interleaved
	 * with schedule on the ->pre_schedule() or idle_balance()
	 * point, either of which can * drop the rq lock.
	 *
	 * Also, during early boot the idle thread is in the fair class,
	 * for obvious reasons its a bad idea to schedule back to it.
	 */
	if (unlikely(!se->on_rq || curr == rq->idle))
		return;

	if (sched_feat(LAST_BUDDY) && scale && entity_is_task(se))
		set_last_buddy(se);
}

static struct task_struct *
pick_next_task_fair(struct rq *rq, struct task_struct *prev)
{
	struct cfs_rq *cfs_rq = &rq->cfs;
	struct sched_entity *se;
	struct task_struct *p;
	int new_tasks;

again:
#ifdef CONFIG_FAIR_GROUP_SCHED
	if (!cfs_rq->nr_running)
		goto idle;

	if (prev->sched_class != &fair_sched_class)
		goto simple;

	/*
	 * Because of the set_next_buddy() in dequeue_task_fair() it is rather
	 * likely that a next task is from the same cgroup as the current.
	 *
	 * Therefore attempt to avoid putting and setting the entire cgroup
	 * hierarchy, only change the part that actually changes.
	 */

	do {
		struct sched_entity *curr = cfs_rq->curr;

		/*
		 * Since we got here without doing put_prev_entity() we also
		 * have to consider cfs_rq->curr. If it is still a runnable
		 * entity, update_curr() will update its vruntime, otherwise
		 * forget we've ever seen it.
		 */
		if (curr && curr->on_rq)
			update_curr(cfs_rq);
		else
			curr = NULL;

		/*
		 * This call to check_cfs_rq_runtime() will do the throttle and
		 * dequeue its entity in the parent(s). Therefore the 'simple'
		 * nr_running test will indeed be correct.
		 */
		if (unlikely(check_cfs_rq_runtime(cfs_rq)))
			goto simple;

		se = pick_next_entity(cfs_rq, curr);
		cfs_rq = group_cfs_rq(se);
	} while (cfs_rq);

	p = task_of(se);

	/*
	 * Since we haven't yet done put_prev_entity and if the selected task
	 * is a different task than we started out with, try and touch the
	 * least amount of cfs_rqs.
	 */
	if (prev != p) {
		struct sched_entity *pse = &prev->se;

		while (!(cfs_rq = is_same_group(se, pse))) {
			int se_depth = se->depth;
			int pse_depth = pse->depth;

			if (se_depth <= pse_depth) {
				put_prev_entity(cfs_rq_of(pse), pse);
				pse = parent_entity(pse);
			}
			if (se_depth >= pse_depth) {
				set_next_entity(cfs_rq_of(se), se);
				se = parent_entity(se);
			}
		}

		put_prev_entity(cfs_rq, pse);
		set_next_entity(cfs_rq, se);
	}

	if (hrtick_enabled(rq))
		hrtick_start_fair(rq, p);

	return p;
simple:
	cfs_rq = &rq->cfs;
#endif

	if (!cfs_rq->nr_running)
		goto idle;

	put_prev_task(rq, prev);

	do {
		se = pick_next_entity(cfs_rq, NULL);
		set_next_entity(cfs_rq, se);
		cfs_rq = group_cfs_rq(se);
	} while (cfs_rq);

	p = task_of(se);

	if (hrtick_enabled(rq))
		hrtick_start_fair(rq, p);

	return p;

idle:
	new_tasks = idle_balance(rq);
	/*
	 * Because idle_balance() releases (and re-acquires) rq->lock, it is
	 * possible for any higher priority task to appear. In that case we
	 * must re-start the pick_next_entity() loop.
	 */
	if (new_tasks < 0)
		return RETRY_TASK;

	if (new_tasks > 0)
		goto again;

	return NULL;
}

/*
 * Account for a descheduled task:
 */
static void put_prev_task_fair(struct rq *rq, struct task_struct *prev)
{
	struct sched_entity *se = &prev->se;
	struct cfs_rq *cfs_rq;

	for_each_sched_entity(se) {
		cfs_rq = cfs_rq_of(se);
		put_prev_entity(cfs_rq, se);
	}
}

/*
 * sched_yield() is very simple
 *
 * The magic of dealing with the ->skip buddy is in pick_next_entity.
 */
static void yield_task_fair(struct rq *rq)
{
	struct task_struct *curr = rq->curr;
	struct cfs_rq *cfs_rq = task_cfs_rq(curr);
	struct sched_entity *se = &curr->se;

	/*
	 * Are we the only task in the tree?
	 */
	if (unlikely(rq->nr_running == 1))
		return;

	clear_buddies(cfs_rq, se);

	if (curr->policy != SCHED_BATCH) {
		update_rq_clock(rq);
		/*
		 * Update run-time statistics of the 'current'.
		 */
		update_curr(cfs_rq);
		/*
		 * Tell update_rq_clock() that we've just updated,
		 * so we don't do microscopic update in schedule()
		 * and double the fastpath cost.
		 */
		 rq->skip_clock_update = 1;
	}

	set_skip_buddy(se);
}

static bool yield_to_task_fair(struct rq *rq, struct task_struct *p, bool preempt)
{
	struct sched_entity *se = &p->se;

	/* throttled hierarchies are not runnable */
	if (!se->on_rq || throttled_hierarchy(cfs_rq_of(se)))
		return false;

	/* Tell the scheduler that we'd really like pse to run next. */
	set_next_buddy(se);

	yield_task_fair(rq);

	return true;
}

#ifdef CONFIG_SMP
/**************************************************
 * Fair scheduling class load-balancing methods.
 *
 * BASICS
 *
 * The purpose of load-balancing is to achieve the same basic fairness the
 * per-cpu scheduler provides, namely provide a proportional amount of compute
 * time to each task. This is expressed in the following equation:
 *
 *   W_i,n/P_i == W_j,n/P_j for all i,j                               (1)
 *
 * Where W_i,n is the n-th weight average for cpu i. The instantaneous weight
 * W_i,0 is defined as:
 *
 *   W_i,0 = \Sum_j w_i,j                                             (2)
 *
 * Where w_i,j is the weight of the j-th runnable task on cpu i. This weight
 * is derived from the nice value as per prio_to_weight[].
 *
 * The weight average is an exponential decay average of the instantaneous
 * weight:
 *
 *   W'_i,n = (2^n - 1) / 2^n * W_i,n + 1 / 2^n * W_i,0               (3)
 *
 * C_i is the compute capacity of cpu i, typically it is the
 * fraction of 'recent' time available for SCHED_OTHER task execution. But it
 * can also include other factors [XXX].
 *
 * To achieve this balance we define a measure of imbalance which follows
 * directly from (1):
 *
 *   imb_i,j = max{ avg(W/C), W_i/C_i } - min{ avg(W/C), W_j/C_j }    (4)
 *
 * We them move tasks around to minimize the imbalance. In the continuous
 * function space it is obvious this converges, in the discrete case we get
 * a few fun cases generally called infeasible weight scenarios.
 *
 * [XXX expand on:
 *     - infeasible weights;
 *     - local vs global optima in the discrete case. ]
 *
 *
 * SCHED DOMAINS
 *
 * In order to solve the imbalance equation (4), and avoid the obvious O(n^2)
 * for all i,j solution, we create a tree of cpus that follows the hardware
 * topology where each level pairs two lower groups (or better). This results
 * in O(log n) layers. Furthermore we reduce the number of cpus going up the
 * tree to only the first of the previous level and we decrease the frequency
 * of load-balance at each level inv. proportional to the number of cpus in
 * the groups.
 *
 * This yields:
 *
 *     log_2 n     1     n
 *   \Sum       { --- * --- * 2^i } = O(n)                            (5)
 *     i = 0      2^i   2^i
 *                               `- size of each group
 *         |         |     `- number of cpus doing load-balance
 *         |         `- freq
 *         `- sum over all levels
 *
 * Coupled with a limit on how many tasks we can migrate every balance pass,
 * this makes (5) the runtime complexity of the balancer.
 *
 * An important property here is that each CPU is still (indirectly) connected
 * to every other cpu in at most O(log n) steps:
 *
 * The adjacency matrix of the resulting graph is given by:
 *
 *             log_2 n     
 *   A_i,j = \Union     (i % 2^k == 0) && i / 2^(k+1) == j / 2^(k+1)  (6)
 *             k = 0
 *
 * And you'll find that:
 *
 *   A^(log_2 n)_i,j != 0  for all i,j                                (7)
 *
 * Showing there's indeed a path between every cpu in at most O(log n) steps.
 * The task movement gives a factor of O(m), giving a convergence complexity
 * of:
 *
 *   O(nm log n),  n := nr_cpus, m := nr_tasks                        (8)
 *
 *
 * WORK CONSERVING
 *
 * In order to avoid CPUs going idle while there's still work to do, new idle
 * balancing is more aggressive and has the newly idle cpu iterate up the domain
 * tree itself instead of relying on other CPUs to bring it work.
 *
 * This adds some complexity to both (5) and (8) but it reduces the total idle
 * time.
 *
 * [XXX more?]
 *
 *
 * CGROUPS
 *
 * Cgroups make a horror show out of (2), instead of a simple sum we get:
 *
 *                                s_k,i
 *   W_i,0 = \Sum_j \Prod_k w_k * -----                               (9)
 *                                 S_k
 *
 * Where
 *
 *   s_k,i = \Sum_j w_i,j,k  and  S_k = \Sum_i s_k,i                 (10)
 *
 * w_i,j,k is the weight of the j-th runnable task in the k-th cgroup on cpu i.
 *
 * The big problem is S_k, its a global sum needed to compute a local (W_i)
 * property.
 *
 * [XXX write more on how we solve this.. _after_ merging pjt's patches that
 *      rewrite all of this once again.]
 */ 

static unsigned long __read_mostly max_load_balance_interval = HZ/10;

enum fbq_type { regular, remote, all };

#define LBF_ALL_PINNED	0x01
#define LBF_NEED_BREAK	0x02
#define LBF_DST_PINNED  0x04
#define LBF_SOME_PINNED	0x08

struct lb_env {
	struct sched_domain	*sd;

	struct rq		*src_rq;
	int			src_cpu;

	int			dst_cpu;
	struct rq		*dst_rq;

	struct cpumask		*dst_grpmask;
	int			new_dst_cpu;
	enum cpu_idle_type	idle;
	long			imbalance;
	/* The set of CPUs under consideration for load-balancing */
	struct cpumask		*cpus;

	unsigned int		flags;

	unsigned int		loop;
	unsigned int		loop_break;
	unsigned int		loop_max;

	enum fbq_type		fbq_type;
	struct list_head	tasks;
};

/*
 * Is this task likely cache-hot:
 */
static int task_hot(struct task_struct *p, struct lb_env *env)
{
	s64 delta;

	lockdep_assert_held(&env->src_rq->lock);

	if (p->sched_class != &fair_sched_class)
		return 0;

	if (unlikely(p->policy == SCHED_IDLE))
		return 0;

	/*
	 * Buddy candidates are cache hot:
	 */
	if (sched_feat(CACHE_HOT_BUDDY) && env->dst_rq->nr_running &&
			(&p->se == cfs_rq_of(&p->se)->next ||
			 &p->se == cfs_rq_of(&p->se)->last))
		return 1;

	if (sysctl_sched_migration_cost == -1)
		return 1;
	if (sysctl_sched_migration_cost == 0)
		return 0;

	delta = rq_clock_task(env->src_rq) - p->se.exec_start;

	return delta < (s64)sysctl_sched_migration_cost;
}

#ifdef CONFIG_NUMA_BALANCING
/* Returns true if the destination node has incurred more faults */
static bool migrate_improves_locality(struct task_struct *p, struct lb_env *env)
{
	struct numa_group *numa_group = rcu_dereference(p->numa_group);
	int src_nid, dst_nid;

	if (!sched_feat(NUMA_FAVOUR_HIGHER) || !p->numa_faults ||
	    !(env->sd->flags & SD_NUMA)) {
		return false;
	}

	src_nid = cpu_to_node(env->src_cpu);
	dst_nid = cpu_to_node(env->dst_cpu);

	if (src_nid == dst_nid)
		return false;

	if (numa_group) {
		/* Task is already in the group's interleave set. */
		if (node_isset(src_nid, numa_group->active_nodes))
			return false;

		/* Task is moving into the group's interleave set. */
		if (node_isset(dst_nid, numa_group->active_nodes))
			return true;

		return group_faults(p, dst_nid) > group_faults(p, src_nid);
	}

	/* Encourage migration to the preferred node. */
	if (dst_nid == p->numa_preferred_nid)
		return true;

	return task_faults(p, dst_nid) > task_faults(p, src_nid);
}


static bool migrate_degrades_locality(struct task_struct *p, struct lb_env *env)
{
	struct numa_group *numa_group = rcu_dereference(p->numa_group);
	int src_nid, dst_nid;

	if (!sched_feat(NUMA) || !sched_feat(NUMA_RESIST_LOWER))
		return false;

	if (!p->numa_faults || !(env->sd->flags & SD_NUMA))
		return false;

	src_nid = cpu_to_node(env->src_cpu);
	dst_nid = cpu_to_node(env->dst_cpu);

	if (src_nid == dst_nid)
		return false;

	if (numa_group) {
		/* Task is moving within/into the group's interleave set. */
		if (node_isset(dst_nid, numa_group->active_nodes))
			return false;

		/* Task is moving out of the group's interleave set. */
		if (node_isset(src_nid, numa_group->active_nodes))
			return true;

		return group_faults(p, dst_nid) < group_faults(p, src_nid);
	}

	/* Migrating away from the preferred node is always bad. */
	if (src_nid == p->numa_preferred_nid)
		return true;

	return task_faults(p, dst_nid) < task_faults(p, src_nid);
}

#else
static inline bool migrate_improves_locality(struct task_struct *p,
					     struct lb_env *env)
{
	return false;
}

static inline bool migrate_degrades_locality(struct task_struct *p,
					     struct lb_env *env)
{
	return false;
}
#endif

/*
 * can_migrate_task - may task p from runqueue rq be migrated to this_cpu?
 */
static
int can_migrate_task(struct task_struct *p, struct lb_env *env)
{
	int tsk_cache_hot = 0;

	lockdep_assert_held(&env->src_rq->lock);

	/*
	 * We do not migrate tasks that are:
	 * 1) throttled_lb_pair, or
	 * 2) cannot be migrated to this CPU due to cpus_allowed, or
	 * 3) running (obviously), or
	 * 4) are cache-hot on their current CPU.
	 */
	if (throttled_lb_pair(task_group(p), env->src_cpu, env->dst_cpu))
		return 0;

	if (!cpumask_test_cpu(env->dst_cpu, tsk_cpus_allowed(p))) {
		int cpu;

		schedstat_inc(p, se.statistics.nr_failed_migrations_affine);

		env->flags |= LBF_SOME_PINNED;

		/*
		 * Remember if this task can be migrated to any other cpu in
		 * our sched_group. We may want to revisit it if we couldn't
		 * meet load balance goals by pulling other tasks on src_cpu.
		 *
		 * Also avoid computing new_dst_cpu if we have already computed
		 * one in current iteration.
		 */
		if (!env->dst_grpmask || (env->flags & LBF_DST_PINNED))
			return 0;

		/* Prevent to re-select dst_cpu via env's cpus */
		for_each_cpu_and(cpu, env->dst_grpmask, env->cpus) {
			if (cpumask_test_cpu(cpu, tsk_cpus_allowed(p))) {
				env->flags |= LBF_DST_PINNED;
				env->new_dst_cpu = cpu;
				break;
			}
		}

		return 0;
	}

	/* Record that we found atleast one task that could run on dst_cpu */
	env->flags &= ~LBF_ALL_PINNED;

	if (task_running(env->src_rq, p)) {
		schedstat_inc(p, se.statistics.nr_failed_migrations_running);
		return 0;
	}

	/*
	 * Aggressive migration if:
	 * 1) destination numa is preferred
	 * 2) task is cache cold, or
	 * 3) too many balance attempts have failed.
	 */
	tsk_cache_hot = task_hot(p, env);
	if (!tsk_cache_hot)
		tsk_cache_hot = migrate_degrades_locality(p, env);

	if (migrate_improves_locality(p, env) || !tsk_cache_hot ||
	    env->sd->nr_balance_failed > env->sd->cache_nice_tries) {
		if (tsk_cache_hot) {
			schedstat_inc(env->sd, lb_hot_gained[env->idle]);
			schedstat_inc(p, se.statistics.nr_forced_migrations);
		}
		return 1;
	}

	schedstat_inc(p, se.statistics.nr_failed_migrations_hot);
	return 0;
}

/*
 * detach_task() -- detach the task for the migration specified in env
 */
static void detach_task(struct task_struct *p, struct lb_env *env)
{
	lockdep_assert_held(&env->src_rq->lock);

	deactivate_task(env->src_rq, p, 0);
	p->on_rq = TASK_ON_RQ_MIGRATING;
	set_task_cpu(p, env->dst_cpu);
}

/*
 * detach_one_task() -- tries to dequeue exactly one task from env->src_rq, as
 * part of active balancing operations within "domain".
 *
 * Returns a task if successful and NULL otherwise.
 */
static struct task_struct *detach_one_task(struct lb_env *env)
{
	struct task_struct *p, *n;

	lockdep_assert_held(&env->src_rq->lock);

	list_for_each_entry_safe(p, n, &env->src_rq->cfs_tasks, se.group_node) {
		if (!can_migrate_task(p, env))
			continue;

		detach_task(p, env);

		/*
		 * Right now, this is only the second place where
		 * lb_gained[env->idle] is updated (other is detach_tasks)
		 * so we can safely collect stats here rather than
		 * inside detach_tasks().
		 */
		schedstat_inc(env->sd, lb_gained[env->idle]);
		return p;
	}
	return NULL;
}

static const unsigned int sched_nr_migrate_break = 32;

/*
 * detach_tasks() -- tries to detach up to imbalance weighted load from
 * busiest_rq, as part of a balancing operation within domain "sd".
 *
 * Returns number of detached tasks if successful and 0 otherwise.
 */
static int detach_tasks(struct lb_env *env)
{
	struct list_head *tasks = &env->src_rq->cfs_tasks;
	struct task_struct *p;
	unsigned long load;
	int detached = 0;

	lockdep_assert_held(&env->src_rq->lock);

	if (env->imbalance <= 0)
		return 0;

	while (!list_empty(tasks)) {
		p = list_first_entry(tasks, struct task_struct, se.group_node);

		env->loop++;
		/* We've more or less seen every task there is, call it quits */
		if (env->loop > env->loop_max)
			break;

		/* take a breather every nr_migrate tasks */
		if (env->loop > env->loop_break) {
			env->loop_break += sched_nr_migrate_break;
			env->flags |= LBF_NEED_BREAK;
			break;
		}

		if (!can_migrate_task(p, env))
			goto next;

		load = task_h_load(p);

		if (sched_feat(LB_MIN) && load < 16 && !env->sd->nr_balance_failed)
			goto next;

		if ((load / 2) > env->imbalance)
			goto next;

		detach_task(p, env);
		list_add(&p->se.group_node, &env->tasks);

		detached++;
		env->imbalance -= load;

#ifdef CONFIG_PREEMPT
		/*
		 * NEWIDLE balancing is a source of latency, so preemptible
		 * kernels will stop after the first task is detached to minimize
		 * the critical section.
		 */
		if (env->idle == CPU_NEWLY_IDLE)
			break;
#endif

		/*
		 * We only want to steal up to the prescribed amount of
		 * weighted load.
		 */
		if (env->imbalance <= 0)
			break;

		continue;
next:
		list_move_tail(&p->se.group_node, tasks);
	}

	/*
	 * Right now, this is one of only two places we collect this stat
	 * so we can safely collect detach_one_task() stats here rather
	 * than inside detach_one_task().
	 */
	schedstat_add(env->sd, lb_gained[env->idle], detached);

	return detached;
}

/*
 * attach_task() -- attach the task detached by detach_task() to its new rq.
 */
static void attach_task(struct rq *rq, struct task_struct *p)
{
	lockdep_assert_held(&rq->lock);

	BUG_ON(task_rq(p) != rq);
	p->on_rq = TASK_ON_RQ_QUEUED;
	activate_task(rq, p, 0);
	check_preempt_curr(rq, p, 0);
}

/*
 * attach_one_task() -- attaches the task returned from detach_one_task() to
 * its new rq.
 */
static void attach_one_task(struct rq *rq, struct task_struct *p)
{
	raw_spin_lock(&rq->lock);
	attach_task(rq, p);
	raw_spin_unlock(&rq->lock);
}

/*
 * attach_tasks() -- attaches all tasks detached by detach_tasks() to their
 * new rq.
 */
static void attach_tasks(struct lb_env *env)
{
	struct list_head *tasks = &env->tasks;
	struct task_struct *p;

	raw_spin_lock(&env->dst_rq->lock);

	while (!list_empty(tasks)) {
		p = list_first_entry(tasks, struct task_struct, se.group_node);
		list_del_init(&p->se.group_node);

		attach_task(env->dst_rq, p);
	}

	raw_spin_unlock(&env->dst_rq->lock);
}

#ifdef CONFIG_FAIR_GROUP_SCHED
/*
 * update tg->load_weight by folding this cpu's load_avg
 */
static void __update_blocked_averages_cpu(struct task_group *tg, int cpu)
{
	struct sched_entity *se = tg->se[cpu];
	struct cfs_rq *cfs_rq = tg->cfs_rq[cpu];

	/* throttled entities do not contribute to load */
	if (throttled_hierarchy(cfs_rq))
		return;

	update_cfs_rq_blocked_load(cfs_rq, 1);

	if (se) {
		update_entity_load_avg(se, 1);
		/*
		 * We pivot on our runnable average having decayed to zero for
		 * list removal.  This generally implies that all our children
		 * have also been removed (modulo rounding error or bandwidth
		 * control); however, such cases are rare and we can fix these
		 * at enqueue.
		 *
		 * TODO: fix up out-of-order children on enqueue.
		 */
		if (!se->avg.runnable_avg_sum && !cfs_rq->nr_running)
			list_del_leaf_cfs_rq(cfs_rq);
	} else {
		struct rq *rq = rq_of(cfs_rq);
		update_rq_runnable_avg(rq, rq->nr_running);
	}
}

static void update_blocked_averages(int cpu)
{
	struct rq *rq = cpu_rq(cpu);
	struct cfs_rq *cfs_rq;
	unsigned long flags;

	raw_spin_lock_irqsave(&rq->lock, flags);
	update_rq_clock(rq);
	/*
	 * Iterates the task_group tree in a bottom up fashion, see
	 * list_add_leaf_cfs_rq() for details.
	 */
	for_each_leaf_cfs_rq(rq, cfs_rq) {
		/*
		 * Note: We may want to consider periodically releasing
		 * rq->lock about these updates so that creating many task
		 * groups does not result in continually extending hold time.
		 */
		__update_blocked_averages_cpu(cfs_rq->tg, rq->cpu);
	}

	raw_spin_unlock_irqrestore(&rq->lock, flags);
}

/*
 * Compute the hierarchical load factor for cfs_rq and all its ascendants.
 * This needs to be done in a top-down fashion because the load of a child
 * group is a fraction of its parents load.
 */
static void update_cfs_rq_h_load(struct cfs_rq *cfs_rq)
{
	struct rq *rq = rq_of(cfs_rq);
	struct sched_entity *se = cfs_rq->tg->se[cpu_of(rq)];
	unsigned long now = jiffies;
	unsigned long load;

	if (cfs_rq->last_h_load_update == now)
		return;

	cfs_rq->h_load_next = NULL;
	for_each_sched_entity(se) {
		cfs_rq = cfs_rq_of(se);
		cfs_rq->h_load_next = se;
		if (cfs_rq->last_h_load_update == now)
			break;
	}

	if (!se) {
		cfs_rq->h_load = cfs_rq->runnable_load_avg;
		cfs_rq->last_h_load_update = now;
	}

	while ((se = cfs_rq->h_load_next) != NULL) {
		load = cfs_rq->h_load;
		load = div64_ul(load * se->avg.load_avg_contrib,
				cfs_rq->runnable_load_avg + 1);
		cfs_rq = group_cfs_rq(se);
		cfs_rq->h_load = load;
		cfs_rq->last_h_load_update = now;
	}
}

static unsigned long task_h_load(struct task_struct *p)
{
	struct cfs_rq *cfs_rq = task_cfs_rq(p);

	update_cfs_rq_h_load(cfs_rq);
	return div64_ul(p->se.avg.load_avg_contrib * cfs_rq->h_load,
			cfs_rq->runnable_load_avg + 1);
}
#else
static inline void update_blocked_averages(int cpu)
{
	struct rq *rq = cpu_rq(cpu);
	unsigned long flags;

	raw_spin_lock_irqsave(&rq->lock, flags);
	update_rq_clock(rq);
	update_rq_runnable_avg(rq, rq->nr_running);
	update_cfs_rq_blocked_load(&rq->cfs, 1);
	raw_spin_unlock_irqrestore(&rq->lock, flags);
}

static unsigned long task_h_load(struct task_struct *p)
{
	return p->se.avg.load_avg_contrib;
}
#endif

/********** Helpers for find_busiest_group ************************/

enum group_type {
	group_other = 0,
	group_imbalanced,
	group_overloaded,
};

/*
 * sg_lb_stats - stats of a sched_group required for load_balancing
 */
struct sg_lb_stats {
	unsigned long avg_load; /*Avg load across the CPUs of the group */
	unsigned long group_load; /* Total load over the CPUs of the group */
	unsigned long sum_weighted_load; /* Weighted load of group's tasks */
	unsigned long load_per_task;
	unsigned long group_capacity;
	unsigned long group_usage; /* Total usage of the group */
	unsigned int sum_nr_running; /* Nr tasks running in the group */
	unsigned int idle_cpus;
	unsigned int group_weight;
	enum group_type group_type;
	int group_no_capacity;
#ifdef CONFIG_NUMA_BALANCING
	unsigned int nr_numa_running;
	unsigned int nr_preferred_running;
#endif
};

/*
 * sd_lb_stats - Structure to store the statistics of a sched_domain
 *		 during load balancing.
 */
struct sd_lb_stats {
	struct sched_group *busiest;	/* Busiest group in this sd */
	struct sched_group *local;	/* Local group in this sd */
	unsigned long total_load;	/* Total load of all groups in sd */
	unsigned long total_capacity;	/* Total capacity of all groups in sd */
	unsigned long avg_load;	/* Average load across all groups in sd */

	struct sg_lb_stats busiest_stat;/* Statistics of the busiest group */
	struct sg_lb_stats local_stat;	/* Statistics of the local group */
};

static inline void init_sd_lb_stats(struct sd_lb_stats *sds)
{
	/*
	 * Skimp on the clearing to avoid duplicate work. We can avoid clearing
	 * local_stat because update_sg_lb_stats() does a full clear/assignment.
	 * We must however clear busiest_stat::avg_load because
	 * update_sd_pick_busiest() reads this before assignment.
	 */
	*sds = (struct sd_lb_stats){
		.busiest = NULL,
		.local = NULL,
		.total_load = 0UL,
		.total_capacity = 0UL,
		.busiest_stat = {
			.avg_load = 0UL,
			.sum_nr_running = 0,
			.group_type = group_other,
		},
	};
}

/**
 * get_sd_load_idx - Obtain the load index for a given sched domain.
 * @sd: The sched_domain whose load_idx is to be obtained.
 * @idle: The idle status of the CPU for whose sd load_idx is obtained.
 *
 * Return: The load index.
 */
static inline int get_sd_load_idx(struct sched_domain *sd,
					enum cpu_idle_type idle)
{
	int load_idx;

	switch (idle) {
	case CPU_NOT_IDLE:
		load_idx = sd->busy_idx;
		break;

	case CPU_NEWLY_IDLE:
		load_idx = sd->newidle_idx;
		break;
	default:
		load_idx = sd->idle_idx;
		break;
	}

	return load_idx;
}

static unsigned long default_scale_capacity(struct sched_domain *sd, int cpu)
{
	return SCHED_CAPACITY_SCALE;
}

unsigned long __weak arch_scale_freq_capacity(struct sched_domain *sd, int cpu)
{
	return default_scale_capacity(sd, cpu);
}

static unsigned long default_scale_cpu_capacity(struct sched_domain *sd, int cpu)
{
	if ((sd->flags & SD_SHARE_CPUCAPACITY) && (sd->span_weight > 1))
		return sd->smt_gain / sd->span_weight;

	return SCHED_CAPACITY_SCALE;
}

unsigned long __weak arch_scale_cpu_capacity(struct sched_domain *sd, int cpu)
{
	return default_scale_cpu_capacity(sd, cpu);
}

static unsigned long scale_rt_capacity(int cpu)
{
	struct rq *rq = cpu_rq(cpu);
	u64 total, used, age_stamp, avg;
	s64 delta;

	/*
	 * Since we're reading these variables without serialization make sure
	 * we read them once before doing sanity checks on them.
	 */
	age_stamp = ACCESS_ONCE(rq->age_stamp);
	avg = ACCESS_ONCE(rq->rt_avg);

	delta = rq_clock(rq) - age_stamp;
	if (unlikely(delta < 0))
		delta = 0;

	total = sched_avg_period() + delta;

	used = div_u64(avg, total);

	if (likely(used < SCHED_CAPACITY_SCALE))
		return SCHED_CAPACITY_SCALE - used;

	return 1;
}

static void update_cpu_capacity(struct sched_domain *sd, int cpu)
{
	unsigned long capacity = SCHED_CAPACITY_SCALE;
	struct sched_group *sdg = sd->groups;

	if (sched_feat(ARCH_CAPACITY))
		capacity *= arch_scale_cpu_capacity(sd, cpu);
	else
		capacity *= default_scale_cpu_capacity(sd, cpu);

	capacity >>= SCHED_CAPACITY_SHIFT;

	cpu_rq(cpu)->cpu_capacity_orig = capacity;

	capacity *= scale_rt_capacity(cpu);
	capacity >>= SCHED_CAPACITY_SHIFT;

	if (!capacity)
		capacity = 1;

	cpu_rq(cpu)->cpu_capacity = capacity;
	sdg->sgc->capacity = capacity;
}

void update_group_capacity(struct sched_domain *sd, int cpu)
{
	struct sched_domain *child = sd->child;
	struct sched_group *group, *sdg = sd->groups;
	unsigned long capacity;
	unsigned long interval;

	interval = msecs_to_jiffies(sd->balance_interval);
	interval = clamp(interval, 1UL, max_load_balance_interval);
	sdg->sgc->next_update = jiffies + interval;

	if (!child) {
		update_cpu_capacity(sd, cpu);
		return;
	}

	capacity = 0;

	if (child->flags & SD_OVERLAP) {
		/*
		 * SD_OVERLAP domains cannot assume that child groups
		 * span the current group.
		 */

		for_each_cpu(cpu, sched_group_cpus(sdg)) {
			struct sched_group_capacity *sgc;
			struct rq *rq = cpu_rq(cpu);

			/*
			 * build_sched_domains() -> init_sched_groups_capacity()
			 * gets here before we've attached the domains to the
			 * runqueues.
			 *
			 * Use capacity_of(), which is set irrespective of domains
			 * in update_cpu_capacity().
			 *
			 * This avoids capacity from being 0 and
			 * causing divide-by-zero issues on boot.
			 */
			if (unlikely(!rq->sd)) {
				capacity += capacity_of(cpu);
				continue;
			}

			sgc = rq->sd->groups->sgc;
			capacity += sgc->capacity;
		}
	} else  {
		/*
		 * !SD_OVERLAP domains can assume that child groups
		 * span the current group.
		 */ 

		group = child->groups;
		do {
			capacity += group->sgc->capacity;
			group = group->next;
		} while (group != child->groups);
	}

	sdg->sgc->capacity = capacity;
}

/*
 * Check whether the capacity of the rq has been noticeably reduced by side
 * activity. The imbalance_pct is used for the threshold.
 * Return true is the capacity is reduced
 */
static inline int
check_cpu_capacity(struct rq *rq, struct sched_domain *sd)
{
	return ((rq->cpu_capacity * sd->imbalance_pct) <
				(rq->cpu_capacity_orig * 100));
}

/*
 * Group imbalance indicates (and tries to solve) the problem where balancing
 * groups is inadequate due to tsk_cpus_allowed() constraints.
 *
 * Imagine a situation of two groups of 4 cpus each and 4 tasks each with a
 * cpumask covering 1 cpu of the first group and 3 cpus of the second group.
 * Something like:
 *
 * 	{ 0 1 2 3 } { 4 5 6 7 }
 * 	        *     * * *
 *
 * If we were to balance group-wise we'd place two tasks in the first group and
 * two tasks in the second group. Clearly this is undesired as it will overload
 * cpu 3 and leave one of the cpus in the second group unused.
 *
 * The current solution to this issue is detecting the skew in the first group
 * by noticing the lower domain failed to reach balance and had difficulty
 * moving tasks due to affinity constraints.
 *
 * When this is so detected; this group becomes a candidate for busiest; see
 * update_sd_pick_busiest(). And calculate_imbalance() and
 * find_busiest_group() avoid some of the usual balance conditions to allow it
 * to create an effective group imbalance.
 *
 * This is a somewhat tricky proposition since the next run might not find the
 * group imbalance and decide the groups need to be balanced again. A most
 * subtle and fragile situation.
 */

static inline int sg_imbalanced(struct sched_group *group)
{
	return group->sgc->imbalance;
}

/*
 * group_has_capacity returns true if the group has spare capacity that could
 * be used by some tasks. We consider that a group has spare capacity if the
 * number of task is smaller than the number of CPUs or if the usage is lower
 * than the available capacity for CFS tasks. For the latter, we use a
 * threshold to stabilize the state, to take into account the variance of the
 * tasks' load and to return true if the available capacity in meaningful for
 * the load balancer. As an example, an available capacity of 1% can appear
 * but it doesn't make any benefit for the load balance.
 */
static inline bool
group_has_capacity(struct lb_env *env, struct sg_lb_stats *sgs)
{
	if ((sgs->group_capacity * 100) >
			(sgs->group_usage * env->sd->imbalance_pct))
		return true;

	if (sgs->sum_nr_running < sgs->group_weight)
		return true;

	return false;
}

/*
 *  group_is_overloaded returns true if the group has more tasks than it can
 *  handle. We consider that a group is overloaded if the number of tasks is
 *  greater than the number of CPUs and the tasks already use all available
 *  capacity for CFS tasks. For the latter, we use a threshold to stabilize
 *  the state, to take into account the variance of tasks' load and to return
 *  true if available capacity is no more meaningful for load balancer
 */
static inline bool
group_is_overloaded(struct lb_env *env, struct sg_lb_stats *sgs)
{
	if (sgs->sum_nr_running <= sgs->group_weight)
		return false;

	if ((sgs->group_capacity * 100) <
			(sgs->group_usage * env->sd->imbalance_pct))
		return true;

	return false;
}

static enum group_type group_classify(struct lb_env *env,
		struct sched_group *group,
		struct sg_lb_stats *sgs)
{
	if (sgs->group_no_capacity)
		return group_overloaded;

	if (sg_imbalanced(group))
		return group_imbalanced;

	return group_other;
}

/**
 * update_sg_lb_stats - Update sched_group's statistics for load balancing.
 * @env: The load balancing environment.
 * @group: sched_group whose statistics are to be updated.
 * @load_idx: Load index of sched_domain of this_cpu for load calc.
 * @local_group: Does group contain this_cpu.
 * @sgs: variable to hold the statistics for this group.
 * @overload: Indicate more than one runnable task for any CPU.
 */
static inline void update_sg_lb_stats(struct lb_env *env,
			struct sched_group *group, int load_idx,
			int local_group, struct sg_lb_stats *sgs,
			bool *overload)
{
	unsigned long load;
	int i;

	memset(sgs, 0, sizeof(*sgs));

	for_each_cpu_and(i, sched_group_cpus(group), env->cpus) {
		struct rq *rq = cpu_rq(i);

		/* Bias balancing toward cpus of our domain */
		if (local_group)
			load = target_load(i, load_idx);
		else
			load = source_load(i, load_idx);

		sgs->group_load += load;
		sgs->group_usage += get_cpu_usage(i);
		sgs->sum_nr_running += rq->cfs.h_nr_running;

		if (rq->nr_running > 1)
			*overload = true;

#ifdef CONFIG_NUMA_BALANCING
		sgs->nr_numa_running += rq->nr_numa_running;
		sgs->nr_preferred_running += rq->nr_preferred_running;
#endif
		sgs->sum_weighted_load += weighted_cpuload(i);
		if (idle_cpu(i))
			sgs->idle_cpus++;
	}

	/* Adjust by relative CPU capacity of the group */
	sgs->group_capacity = group->sgc->capacity;
	sgs->avg_load = (sgs->group_load*SCHED_CAPACITY_SCALE) / sgs->group_capacity;

	if (sgs->sum_nr_running)
		sgs->load_per_task = sgs->sum_weighted_load / sgs->sum_nr_running;

	sgs->group_weight = group->group_weight;

	sgs->group_no_capacity = group_is_overloaded(env, sgs);
	sgs->group_type = group_classify(env, group, sgs);
}

/**
 * update_sd_pick_busiest - return 1 on busiest group
 * @env: The load balancing environment.
 * @sds: sched_domain statistics
 * @sg: sched_group candidate to be checked for being the busiest
 * @sgs: sched_group statistics
 *
 * Determine if @sg is a busier group than the previously selected
 * busiest group.
 *
 * Return: %true if @sg is a busier group than the previously selected
 * busiest group. %false otherwise.
 */
static bool update_sd_pick_busiest(struct lb_env *env,
				   struct sd_lb_stats *sds,
				   struct sched_group *sg,
				   struct sg_lb_stats *sgs)
{
	struct sg_lb_stats *busiest = &sds->busiest_stat;

	if (sgs->group_type > busiest->group_type)
		return true;

	if (sgs->group_type < busiest->group_type)
		return false;

	if (sgs->avg_load <= busiest->avg_load)
		return false;

	/* This is the busiest node in its class. */
	if (!(env->sd->flags & SD_ASYM_PACKING))
		return true;

	/*
	 * ASYM_PACKING needs to move all the work to the lowest
	 * numbered CPUs in the group, therefore mark all groups
	 * higher than ourself as busy.
	 */
	if (sgs->sum_nr_running && env->dst_cpu < group_first_cpu(sg)) {
		if (!sds->busiest)
			return true;

		if (group_first_cpu(sds->busiest) > group_first_cpu(sg))
			return true;
	}

	return false;
}

#ifdef CONFIG_NUMA_BALANCING
static inline enum fbq_type fbq_classify_group(struct sg_lb_stats *sgs)
{
	if (sgs->sum_nr_running > sgs->nr_numa_running)
		return regular;
	if (sgs->sum_nr_running > sgs->nr_preferred_running)
		return remote;
	return all;
}

static inline enum fbq_type fbq_classify_rq(struct rq *rq)
{
	if (rq->nr_running > rq->nr_numa_running)
		return regular;
	if (rq->nr_running > rq->nr_preferred_running)
		return remote;
	return all;
}
#else
static inline enum fbq_type fbq_classify_group(struct sg_lb_stats *sgs)
{
	return all;
}

static inline enum fbq_type fbq_classify_rq(struct rq *rq)
{
	return regular;
}
#endif /* CONFIG_NUMA_BALANCING */

/**
 * update_sd_lb_stats - Update sched_domain's statistics for load balancing.
 * @env: The load balancing environment.
 * @sds: variable to hold the statistics for this sched_domain.
 */
static inline void update_sd_lb_stats(struct lb_env *env, struct sd_lb_stats *sds)
{
	struct sched_domain *child = env->sd->child;
	struct sched_group *sg = env->sd->groups;
	struct sg_lb_stats tmp_sgs;
	int load_idx, prefer_sibling = 0;
	bool overload = false;

	if (child && child->flags & SD_PREFER_SIBLING)
		prefer_sibling = 1;

	load_idx = get_sd_load_idx(env->sd, env->idle);

	do {
		struct sg_lb_stats *sgs = &tmp_sgs;
		int local_group;

		local_group = cpumask_test_cpu(env->dst_cpu, sched_group_cpus(sg));
		if (local_group) {
			sds->local = sg;
			sgs = &sds->local_stat;

			if (env->idle != CPU_NEWLY_IDLE ||
			    time_after_eq(jiffies, sg->sgc->next_update))
				update_group_capacity(env->sd, env->dst_cpu);
		}

		update_sg_lb_stats(env, sg, load_idx, local_group, sgs,
						&overload);

		if (local_group)
			goto next_group;

		/*
		 * In case the child domain prefers tasks go to siblings
		 * first, lower the sg capacity so that we'll try
		 * and move all the excess tasks away. We lower the capacity
		 * of a group only if the local group has the capacity to fit
		 * these excess tasks. The extra check prevents the case where
		 * you always pull from the heaviest group when it is already
		 * under-utilized (possible with a large weight task outweighs
		 * the tasks on the system).
		 */
		if (prefer_sibling && sds->local &&
<<<<<<< HEAD
		    sds->local_stat.group_has_free_capacity) {
			sgs->group_capacity_factor = min(sgs->group_capacity_factor, 1U);
			sgs->group_type = group_classify(sg, sgs);
=======
		    group_has_capacity(env, &sds->local_stat) &&
		    (sgs->sum_nr_running > 1)) {
			sgs->group_no_capacity = 1;
			sgs->group_type = group_overloaded;
>>>>>>> 20d24c44
		}

		if (update_sd_pick_busiest(env, sds, sg, sgs)) {
			sds->busiest = sg;
			sds->busiest_stat = *sgs;
		}

next_group:
		/* Now, start updating sd_lb_stats */
		sds->total_load += sgs->group_load;
		sds->total_capacity += sgs->group_capacity;

		sg = sg->next;
	} while (sg != env->sd->groups);

	if (env->sd->flags & SD_NUMA)
		env->fbq_type = fbq_classify_group(&sds->busiest_stat);

	if (!env->sd->parent) {
		/* update overload indicator if we are at root domain */
		if (env->dst_rq->rd->overload != overload)
			env->dst_rq->rd->overload = overload;
	}

}

/**
 * check_asym_packing - Check to see if the group is packed into the
 *			sched doman.
 *
 * This is primarily intended to used at the sibling level.  Some
 * cores like POWER7 prefer to use lower numbered SMT threads.  In the
 * case of POWER7, it can move to lower SMT modes only when higher
 * threads are idle.  When in lower SMT modes, the threads will
 * perform better since they share less core resources.  Hence when we
 * have idle threads, we want them to be the higher ones.
 *
 * This packing function is run on idle threads.  It checks to see if
 * the busiest CPU in this domain (core in the P7 case) has a higher
 * CPU number than the packing function is being run on.  Here we are
 * assuming lower CPU number will be equivalent to lower a SMT thread
 * number.
 *
 * Return: 1 when packing is required and a task should be moved to
 * this CPU.  The amount of the imbalance is returned in *imbalance.
 *
 * @env: The load balancing environment.
 * @sds: Statistics of the sched_domain which is to be packed
 */
static int check_asym_packing(struct lb_env *env, struct sd_lb_stats *sds)
{
	int busiest_cpu;

	if (!(env->sd->flags & SD_ASYM_PACKING))
		return 0;

	if (!sds->busiest)
		return 0;

	busiest_cpu = group_first_cpu(sds->busiest);
	if (env->dst_cpu > busiest_cpu)
		return 0;

	env->imbalance = DIV_ROUND_CLOSEST(
		sds->busiest_stat.avg_load * sds->busiest_stat.group_capacity,
		SCHED_CAPACITY_SCALE);

	return 1;
}

/**
 * fix_small_imbalance - Calculate the minor imbalance that exists
 *			amongst the groups of a sched_domain, during
 *			load balancing.
 * @env: The load balancing environment.
 * @sds: Statistics of the sched_domain whose imbalance is to be calculated.
 */
static inline
void fix_small_imbalance(struct lb_env *env, struct sd_lb_stats *sds)
{
	unsigned long tmp, capa_now = 0, capa_move = 0;
	unsigned int imbn = 2;
	unsigned long scaled_busy_load_per_task;
	struct sg_lb_stats *local, *busiest;

	local = &sds->local_stat;
	busiest = &sds->busiest_stat;

	if (!local->sum_nr_running)
		local->load_per_task = cpu_avg_load_per_task(env->dst_cpu);
	else if (busiest->load_per_task > local->load_per_task)
		imbn = 1;

	scaled_busy_load_per_task =
		(busiest->load_per_task * SCHED_CAPACITY_SCALE) /
		busiest->group_capacity;

	if (busiest->avg_load + scaled_busy_load_per_task >=
	    local->avg_load + (scaled_busy_load_per_task * imbn)) {
		env->imbalance = busiest->load_per_task;
		return;
	}

	/*
	 * OK, we don't have enough imbalance to justify moving tasks,
	 * however we may be able to increase total CPU capacity used by
	 * moving them.
	 */

	capa_now += busiest->group_capacity *
			min(busiest->load_per_task, busiest->avg_load);
	capa_now += local->group_capacity *
			min(local->load_per_task, local->avg_load);
	capa_now /= SCHED_CAPACITY_SCALE;

	/* Amount of load we'd subtract */
	if (busiest->avg_load > scaled_busy_load_per_task) {
		capa_move += busiest->group_capacity *
			    min(busiest->load_per_task,
				busiest->avg_load - scaled_busy_load_per_task);
	}

	/* Amount of load we'd add */
	if (busiest->avg_load * busiest->group_capacity <
	    busiest->load_per_task * SCHED_CAPACITY_SCALE) {
		tmp = (busiest->avg_load * busiest->group_capacity) /
		      local->group_capacity;
	} else {
		tmp = (busiest->load_per_task * SCHED_CAPACITY_SCALE) /
		      local->group_capacity;
	}
	capa_move += local->group_capacity *
		    min(local->load_per_task, local->avg_load + tmp);
	capa_move /= SCHED_CAPACITY_SCALE;

	/* Move if we gain throughput */
	if (capa_move > capa_now)
		env->imbalance = busiest->load_per_task;
}

/**
 * calculate_imbalance - Calculate the amount of imbalance present within the
 *			 groups of a given sched_domain during load balance.
 * @env: load balance environment
 * @sds: statistics of the sched_domain whose imbalance is to be calculated.
 */
static inline void calculate_imbalance(struct lb_env *env, struct sd_lb_stats *sds)
{
	unsigned long max_pull, load_above_capacity = ~0UL;
	struct sg_lb_stats *local, *busiest;

	local = &sds->local_stat;
	busiest = &sds->busiest_stat;

	if (busiest->group_type == group_imbalanced) {
		/*
		 * In the group_imb case we cannot rely on group-wide averages
		 * to ensure cpu-load equilibrium, look at wider averages. XXX
		 */
		busiest->load_per_task =
			min(busiest->load_per_task, sds->avg_load);
	}

	/*
	 * In the presence of smp nice balancing, certain scenarios can have
	 * max load less than avg load(as we skip the groups at or below
	 * its cpu_capacity, while calculating max_load..)
	 */
	if (busiest->avg_load <= sds->avg_load ||
	    local->avg_load >= sds->avg_load) {
		env->imbalance = 0;
		return fix_small_imbalance(env, sds);
	}

	/*
	 * If there aren't any idle cpus, avoid creating some.
	 */
	if (busiest->group_type == group_overloaded &&
	    local->group_type   == group_overloaded) {
		load_above_capacity = busiest->sum_nr_running *
					SCHED_LOAD_SCALE;
		if (load_above_capacity > busiest->group_capacity)
			load_above_capacity -= busiest->group_capacity;
		else
			load_above_capacity = ~0UL;
	}

	/*
	 * We're trying to get all the cpus to the average_load, so we don't
	 * want to push ourselves above the average load, nor do we wish to
	 * reduce the max loaded cpu below the average load. At the same time,
	 * we also don't want to reduce the group load below the group capacity
	 * (so that we can implement power-savings policies etc). Thus we look
	 * for the minimum possible imbalance.
	 */
	max_pull = min(busiest->avg_load - sds->avg_load, load_above_capacity);

	/* How much load to actually move to equalise the imbalance */
	env->imbalance = min(
		max_pull * busiest->group_capacity,
		(sds->avg_load - local->avg_load) * local->group_capacity
	) / SCHED_CAPACITY_SCALE;

	/*
	 * if *imbalance is less than the average load per runnable task
	 * there is no guarantee that any tasks will be moved so we'll have
	 * a think about bumping its value to force at least one task to be
	 * moved
	 */
	if (env->imbalance < busiest->load_per_task)
		return fix_small_imbalance(env, sds);
}

/******* find_busiest_group() helpers end here *********************/

/**
 * find_busiest_group - Returns the busiest group within the sched_domain
 * if there is an imbalance. If there isn't an imbalance, and
 * the user has opted for power-savings, it returns a group whose
 * CPUs can be put to idle by rebalancing those tasks elsewhere, if
 * such a group exists.
 *
 * Also calculates the amount of weighted load which should be moved
 * to restore balance.
 *
 * @env: The load balancing environment.
 *
 * Return:	- The busiest group if imbalance exists.
 *		- If no imbalance and user has opted for power-savings balance,
 *		   return the least loaded group whose CPUs can be
 *		   put to idle by rebalancing its tasks onto our group.
 */
static struct sched_group *find_busiest_group(struct lb_env *env)
{
	struct sg_lb_stats *local, *busiest;
	struct sd_lb_stats sds;

	init_sd_lb_stats(&sds);

	/*
	 * Compute the various statistics relavent for load balancing at
	 * this level.
	 */
	update_sd_lb_stats(env, &sds);
	local = &sds.local_stat;
	busiest = &sds.busiest_stat;

	/* ASYM feature bypasses nice load balance check */
	if ((env->idle == CPU_IDLE || env->idle == CPU_NEWLY_IDLE) &&
	    check_asym_packing(env, &sds))
		return sds.busiest;

	/* There is no busy sibling group to pull tasks from */
	if (!sds.busiest || busiest->sum_nr_running == 0)
		goto out_balanced;

	sds.avg_load = (SCHED_CAPACITY_SCALE * sds.total_load)
						/ sds.total_capacity;

	/*
	 * If the busiest group is imbalanced the below checks don't
	 * work because they assume all things are equal, which typically
	 * isn't true due to cpus_allowed constraints and the like.
	 */
	if (busiest->group_type == group_imbalanced)
		goto force_balance;

	/* SD_BALANCE_NEWIDLE trumps SMP nice when underutilized */
	if (env->idle == CPU_NEWLY_IDLE && group_has_capacity(env, local) &&
	    busiest->group_no_capacity)
		goto force_balance;

	/*
	 * If the local group is busier than the selected busiest group
	 * don't try and pull any tasks.
	 */
	if (local->avg_load >= busiest->avg_load)
		goto out_balanced;

	/*
	 * Don't pull any tasks if this group is already above the domain
	 * average load.
	 */
	if (local->avg_load >= sds.avg_load)
		goto out_balanced;

	if (env->idle == CPU_IDLE) {
		/*
		 * This cpu is idle. If the busiest group is not overloaded
		 * and there is no imbalance between this and busiest group
		 * wrt idle cpus, it is balanced. The imbalance becomes
		 * significant if the diff is greater than 1 otherwise we
		 * might end up to just move the imbalance on another group
		 */
		if ((busiest->group_type != group_overloaded) &&
				(local->idle_cpus <= (busiest->idle_cpus + 1)))
			goto out_balanced;
	} else {
		/*
		 * In the CPU_NEWLY_IDLE, CPU_NOT_IDLE cases, use
		 * imbalance_pct to be conservative.
		 */
		if (100 * busiest->avg_load <=
				env->sd->imbalance_pct * local->avg_load)
			goto out_balanced;
	}

force_balance:
	/* Looks like there is an imbalance. Compute it */
	calculate_imbalance(env, &sds);
	return sds.busiest;

out_balanced:
	env->imbalance = 0;
	return NULL;
}

/*
 * find_busiest_queue - find the busiest runqueue among the cpus in group.
 */
static struct rq *find_busiest_queue(struct lb_env *env,
				     struct sched_group *group)
{
	struct rq *busiest = NULL, *rq;
	unsigned long busiest_load = 0, busiest_capacity = 1;
	int i;

	for_each_cpu_and(i, sched_group_cpus(group), env->cpus) {
		unsigned long capacity, wl;
		enum fbq_type rt;

		rq = cpu_rq(i);
		rt = fbq_classify_rq(rq);

		/*
		 * We classify groups/runqueues into three groups:
		 *  - regular: there are !numa tasks
		 *  - remote:  there are numa tasks that run on the 'wrong' node
		 *  - all:     there is no distinction
		 *
		 * In order to avoid migrating ideally placed numa tasks,
		 * ignore those when there's better options.
		 *
		 * If we ignore the actual busiest queue to migrate another
		 * task, the next balance pass can still reduce the busiest
		 * queue by moving tasks around inside the node.
		 *
		 * If we cannot move enough load due to this classification
		 * the next pass will adjust the group classification and
		 * allow migration of more tasks.
		 *
		 * Both cases only affect the total convergence complexity.
		 */
		if (rt > env->fbq_type)
			continue;

		capacity = capacity_of(i);

		wl = weighted_cpuload(i);

		/*
		 * When comparing with imbalance, use weighted_cpuload()
		 * which is not scaled with the cpu capacity.
		 */

		if (rq->nr_running == 1 && wl > env->imbalance &&
		    !check_cpu_capacity(rq, env->sd))
			continue;

		/*
		 * For the load comparisons with the other cpu's, consider
		 * the weighted_cpuload() scaled with the cpu capacity, so
		 * that the load can be moved away from the cpu that is
		 * potentially running at a lower capacity.
		 *
		 * Thus we're looking for max(wl_i / capacity_i), crosswise
		 * multiplication to rid ourselves of the division works out
		 * to: wl_i * capacity_j > wl_j * capacity_i;  where j is
		 * our previous maximum.
		 */
		if (wl * busiest_capacity > busiest_load * capacity) {
			busiest_load = wl;
			busiest_capacity = capacity;
			busiest = rq;
		}
	}

	return busiest;
}

/*
 * Max backoff if we encounter pinned tasks. Pretty arbitrary value, but
 * so long as it is large enough.
 */
#define MAX_PINNED_INTERVAL	512

/* Working cpumask for load_balance and load_balance_newidle. */
DEFINE_PER_CPU(cpumask_var_t, load_balance_mask);

static int need_active_balance(struct lb_env *env)
{
	struct sched_domain *sd = env->sd;

	if (env->idle == CPU_NEWLY_IDLE) {

		/*
		 * ASYM_PACKING needs to force migrate tasks from busy but
		 * higher numbered CPUs in order to pack all tasks in the
		 * lowest numbered CPUs.
		 */
		if ((sd->flags & SD_ASYM_PACKING) && env->src_cpu > env->dst_cpu)
			return 1;
	}

	/*
	 * The dst_cpu is idle and the src_cpu CPU has only 1 CFS task.
	 * It's worth migrating the task if the src_cpu's capacity is reduced
	 * because of other sched_class or IRQs whereas capacity stays
	 * available on dst_cpu.
	 */
	if ((env->idle != CPU_NOT_IDLE) &&
			(env->src_rq->cfs.h_nr_running == 1)) {
		unsigned long src_eff_capacity, dst_eff_capacity;

		dst_eff_capacity = 100;
		dst_eff_capacity *= capacity_of(env->dst_cpu);
		dst_eff_capacity *= capacity_orig_of(env->src_cpu);

		src_eff_capacity = sd->imbalance_pct;
		src_eff_capacity *= capacity_of(env->src_cpu);
		src_eff_capacity *= capacity_orig_of(env->dst_cpu);

		if (src_eff_capacity < dst_eff_capacity)
			return 1;
	}

	return unlikely(sd->nr_balance_failed > sd->cache_nice_tries+2);
}

static int active_load_balance_cpu_stop(void *data);

static int should_we_balance(struct lb_env *env)
{
	struct sched_group *sg = env->sd->groups;
	struct cpumask *sg_cpus, *sg_mask;
	int cpu, balance_cpu = -1;

	/*
	 * In the newly idle case, we will allow all the cpu's
	 * to do the newly idle load balance.
	 */
	if (env->idle == CPU_NEWLY_IDLE)
		return 1;

	sg_cpus = sched_group_cpus(sg);
	sg_mask = sched_group_mask(sg);
	/* Try to find first idle cpu */
	for_each_cpu_and(cpu, sg_cpus, env->cpus) {
		if (!cpumask_test_cpu(cpu, sg_mask) || !idle_cpu(cpu))
			continue;

		balance_cpu = cpu;
		break;
	}

	if (balance_cpu == -1)
		balance_cpu = group_balance_cpu(sg);

	/*
	 * First idle cpu or the first cpu(busiest) in this sched group
	 * is eligible for doing load balancing at this and above domains.
	 */
	return balance_cpu == env->dst_cpu;
}

/*
 * Check this_cpu to ensure it is balanced within domain. Attempt to move
 * tasks if there is an imbalance.
 */
static int load_balance(int this_cpu, struct rq *this_rq,
			struct sched_domain *sd, enum cpu_idle_type idle,
			int *continue_balancing)
{
	int ld_moved, cur_ld_moved, active_balance = 0;
	struct sched_domain *sd_parent = sd->parent;
	struct sched_group *group;
	struct rq *busiest;
	unsigned long flags;
	struct cpumask *cpus = this_cpu_cpumask_var_ptr(load_balance_mask);

	struct lb_env env = {
		.sd		= sd,
		.dst_cpu	= this_cpu,
		.dst_rq		= this_rq,
		.dst_grpmask    = sched_group_cpus(sd->groups),
		.idle		= idle,
		.loop_break	= sched_nr_migrate_break,
		.cpus		= cpus,
		.fbq_type	= all,
		.tasks		= LIST_HEAD_INIT(env.tasks),
	};

	/*
	 * For NEWLY_IDLE load_balancing, we don't need to consider
	 * other cpus in our group
	 */
	if (idle == CPU_NEWLY_IDLE)
		env.dst_grpmask = NULL;

	cpumask_copy(cpus, cpu_active_mask);

	schedstat_inc(sd, lb_count[idle]);

redo:
	if (!should_we_balance(&env)) {
		*continue_balancing = 0;
		goto out_balanced;
	}

	group = find_busiest_group(&env);
	if (!group) {
		schedstat_inc(sd, lb_nobusyg[idle]);
		goto out_balanced;
	}

	busiest = find_busiest_queue(&env, group);
	if (!busiest) {
		schedstat_inc(sd, lb_nobusyq[idle]);
		goto out_balanced;
	}

	BUG_ON(busiest == env.dst_rq);

	schedstat_add(sd, lb_imbalance[idle], env.imbalance);

	env.src_cpu = busiest->cpu;
	env.src_rq = busiest;

	ld_moved = 0;
	if (busiest->nr_running > 1) {
		/*
		 * Attempt to move tasks. If find_busiest_group has found
		 * an imbalance but busiest->nr_running <= 1, the group is
		 * still unbalanced. ld_moved simply stays zero, so it is
		 * correctly treated as an imbalance.
		 */
		env.flags |= LBF_ALL_PINNED;
		env.loop_max  = min(sysctl_sched_nr_migrate, busiest->nr_running);

more_balance:
		raw_spin_lock_irqsave(&busiest->lock, flags);

		/*
		 * cur_ld_moved - load moved in current iteration
		 * ld_moved     - cumulative load moved across iterations
		 */
		cur_ld_moved = detach_tasks(&env);

		/*
		 * We've detached some tasks from busiest_rq. Every
		 * task is masked "TASK_ON_RQ_MIGRATING", so we can safely
		 * unlock busiest->lock, and we are able to be sure
		 * that nobody can manipulate the tasks in parallel.
		 * See task_rq_lock() family for the details.
		 */

		raw_spin_unlock(&busiest->lock);

		if (cur_ld_moved) {
			attach_tasks(&env);
			ld_moved += cur_ld_moved;
		}

		local_irq_restore(flags);

		if (env.flags & LBF_NEED_BREAK) {
			env.flags &= ~LBF_NEED_BREAK;
			goto more_balance;
		}

		/*
		 * Revisit (affine) tasks on src_cpu that couldn't be moved to
		 * us and move them to an alternate dst_cpu in our sched_group
		 * where they can run. The upper limit on how many times we
		 * iterate on same src_cpu is dependent on number of cpus in our
		 * sched_group.
		 *
		 * This changes load balance semantics a bit on who can move
		 * load to a given_cpu. In addition to the given_cpu itself
		 * (or a ilb_cpu acting on its behalf where given_cpu is
		 * nohz-idle), we now have balance_cpu in a position to move
		 * load to given_cpu. In rare situations, this may cause
		 * conflicts (balance_cpu and given_cpu/ilb_cpu deciding
		 * _independently_ and at _same_ time to move some load to
		 * given_cpu) causing exceess load to be moved to given_cpu.
		 * This however should not happen so much in practice and
		 * moreover subsequent load balance cycles should correct the
		 * excess load moved.
		 */
		if ((env.flags & LBF_DST_PINNED) && env.imbalance > 0) {

			/* Prevent to re-select dst_cpu via env's cpus */
			cpumask_clear_cpu(env.dst_cpu, env.cpus);

			env.dst_rq	 = cpu_rq(env.new_dst_cpu);
			env.dst_cpu	 = env.new_dst_cpu;
			env.flags	&= ~LBF_DST_PINNED;
			env.loop	 = 0;
			env.loop_break	 = sched_nr_migrate_break;

			/*
			 * Go back to "more_balance" rather than "redo" since we
			 * need to continue with same src_cpu.
			 */
			goto more_balance;
		}

		/*
		 * We failed to reach balance because of affinity.
		 */
		if (sd_parent) {
			int *group_imbalance = &sd_parent->groups->sgc->imbalance;

			if ((env.flags & LBF_SOME_PINNED) && env.imbalance > 0)
				*group_imbalance = 1;
		}

		/* All tasks on this runqueue were pinned by CPU affinity */
		if (unlikely(env.flags & LBF_ALL_PINNED)) {
			cpumask_clear_cpu(cpu_of(busiest), cpus);
			if (!cpumask_empty(cpus)) {
				env.loop = 0;
				env.loop_break = sched_nr_migrate_break;
				goto redo;
			}
			goto out_all_pinned;
		}
	}

	if (!ld_moved) {
		schedstat_inc(sd, lb_failed[idle]);
		/*
		 * Increment the failure counter only on periodic balance.
		 * We do not want newidle balance, which can be very
		 * frequent, pollute the failure counter causing
		 * excessive cache_hot migrations and active balances.
		 */
		if (idle != CPU_NEWLY_IDLE)
			sd->nr_balance_failed++;

		if (need_active_balance(&env)) {
			raw_spin_lock_irqsave(&busiest->lock, flags);

			/* don't kick the active_load_balance_cpu_stop,
			 * if the curr task on busiest cpu can't be
			 * moved to this_cpu
			 */
			if (!cpumask_test_cpu(this_cpu,
					tsk_cpus_allowed(busiest->curr))) {
				raw_spin_unlock_irqrestore(&busiest->lock,
							    flags);
				env.flags |= LBF_ALL_PINNED;
				goto out_one_pinned;
			}

			/*
			 * ->active_balance synchronizes accesses to
			 * ->active_balance_work.  Once set, it's cleared
			 * only after active load balance is finished.
			 */
			if (!busiest->active_balance) {
				busiest->active_balance = 1;
				busiest->push_cpu = this_cpu;
				active_balance = 1;
			}
			raw_spin_unlock_irqrestore(&busiest->lock, flags);

			if (active_balance) {
				stop_one_cpu_nowait(cpu_of(busiest),
					active_load_balance_cpu_stop, busiest,
					&busiest->active_balance_work);
			}

			/*
			 * We've kicked active balancing, reset the failure
			 * counter.
			 */
			sd->nr_balance_failed = sd->cache_nice_tries+1;
		}
	} else
		sd->nr_balance_failed = 0;

	if (likely(!active_balance)) {
		/* We were unbalanced, so reset the balancing interval */
		sd->balance_interval = sd->min_interval;
	} else {
		/*
		 * If we've begun active balancing, start to back off. This
		 * case may not be covered by the all_pinned logic if there
		 * is only 1 task on the busy runqueue (because we don't call
		 * detach_tasks).
		 */
		if (sd->balance_interval < sd->max_interval)
			sd->balance_interval *= 2;
	}

	goto out;

out_balanced:
	/*
	 * We reach balance although we may have faced some affinity
	 * constraints. Clear the imbalance flag if it was set.
	 */
	if (sd_parent) {
		int *group_imbalance = &sd_parent->groups->sgc->imbalance;

		if (*group_imbalance)
			*group_imbalance = 0;
	}

out_all_pinned:
	/*
	 * We reach balance because all tasks are pinned at this level so
	 * we can't migrate them. Let the imbalance flag set so parent level
	 * can try to migrate them.
	 */
	schedstat_inc(sd, lb_balanced[idle]);

	sd->nr_balance_failed = 0;

out_one_pinned:
	/* tune up the balancing interval */
	if (((env.flags & LBF_ALL_PINNED) &&
			sd->balance_interval < MAX_PINNED_INTERVAL) ||
			(sd->balance_interval < sd->max_interval))
		sd->balance_interval *= 2;

	ld_moved = 0;
out:
	return ld_moved;
}

static inline unsigned long
get_sd_balance_interval(struct sched_domain *sd, int cpu_busy)
{
	unsigned long interval = sd->balance_interval;

	if (cpu_busy)
		interval *= sd->busy_factor;

	/* scale ms to jiffies */
	interval = msecs_to_jiffies(interval);
	interval = clamp(interval, 1UL, max_load_balance_interval);

	return interval;
}

static inline void
update_next_balance(struct sched_domain *sd, int cpu_busy, unsigned long *next_balance)
{
	unsigned long interval, next;

	interval = get_sd_balance_interval(sd, cpu_busy);
	next = sd->last_balance + interval;

	if (time_after(*next_balance, next))
		*next_balance = next;
}

/*
 * idle_balance is called by schedule() if this_cpu is about to become
 * idle. Attempts to pull tasks from other CPUs.
 */
static int idle_balance(struct rq *this_rq)
{
	unsigned long next_balance = jiffies + HZ;
	int this_cpu = this_rq->cpu;
	struct sched_domain *sd;
	int pulled_task = 0;
	u64 curr_cost = 0;

	idle_enter_fair(this_rq);

	/*
	 * We must set idle_stamp _before_ calling idle_balance(), such that we
	 * measure the duration of idle_balance() as idle time.
	 */
	this_rq->idle_stamp = rq_clock(this_rq);

	if (this_rq->avg_idle < sysctl_sched_migration_cost ||
	    !this_rq->rd->overload) {
		rcu_read_lock();
		sd = rcu_dereference_check_sched_domain(this_rq->sd);
		if (sd)
			update_next_balance(sd, 0, &next_balance);
		rcu_read_unlock();

		goto out;
	}

	/*
	 * Drop the rq->lock, but keep IRQ/preempt disabled.
	 */
	raw_spin_unlock(&this_rq->lock);

	update_blocked_averages(this_cpu);
	rcu_read_lock();
	for_each_domain(this_cpu, sd) {
		int continue_balancing = 1;
		u64 t0, domain_cost;

		if (!(sd->flags & SD_LOAD_BALANCE))
			continue;

		if (this_rq->avg_idle < curr_cost + sd->max_newidle_lb_cost) {
			update_next_balance(sd, 0, &next_balance);
			break;
		}

		if (sd->flags & SD_BALANCE_NEWIDLE) {
			t0 = sched_clock_cpu(this_cpu);

			pulled_task = load_balance(this_cpu, this_rq,
						   sd, CPU_NEWLY_IDLE,
						   &continue_balancing);

			domain_cost = sched_clock_cpu(this_cpu) - t0;
			if (domain_cost > sd->max_newidle_lb_cost)
				sd->max_newidle_lb_cost = domain_cost;

			curr_cost += domain_cost;
		}

		update_next_balance(sd, 0, &next_balance);

		/*
		 * Stop searching for tasks to pull if there are
		 * now runnable tasks on this rq.
		 */
		if (pulled_task || this_rq->nr_running > 0)
			break;
	}
	rcu_read_unlock();

	raw_spin_lock(&this_rq->lock);

	if (curr_cost > this_rq->max_idle_balance_cost)
		this_rq->max_idle_balance_cost = curr_cost;

	/*
	 * While browsing the domains, we released the rq lock, a task could
	 * have been enqueued in the meantime. Since we're not going idle,
	 * pretend we pulled a task.
	 */
	if (this_rq->cfs.h_nr_running && !pulled_task)
		pulled_task = 1;

out:
	/* Move the next balance forward */
	if (time_after(this_rq->next_balance, next_balance))
		this_rq->next_balance = next_balance;

	/* Is there a task of a high priority class? */
	if (this_rq->nr_running != this_rq->cfs.h_nr_running)
		pulled_task = -1;

	if (pulled_task) {
		idle_exit_fair(this_rq);
		this_rq->idle_stamp = 0;
	}

	return pulled_task;
}

/*
 * active_load_balance_cpu_stop is run by cpu stopper. It pushes
 * running tasks off the busiest CPU onto idle CPUs. It requires at
 * least 1 task to be running on each physical CPU where possible, and
 * avoids physical / logical imbalances.
 */
static int active_load_balance_cpu_stop(void *data)
{
	struct rq *busiest_rq = data;
	int busiest_cpu = cpu_of(busiest_rq);
	int target_cpu = busiest_rq->push_cpu;
	struct rq *target_rq = cpu_rq(target_cpu);
	struct sched_domain *sd;
	struct task_struct *p = NULL;

	raw_spin_lock_irq(&busiest_rq->lock);

	/* make sure the requested cpu hasn't gone down in the meantime */
	if (unlikely(busiest_cpu != smp_processor_id() ||
		     !busiest_rq->active_balance))
		goto out_unlock;

	/* Is there any task to move? */
	if (busiest_rq->nr_running <= 1)
		goto out_unlock;

	/*
	 * This condition is "impossible", if it occurs
	 * we need to fix it. Originally reported by
	 * Bjorn Helgaas on a 128-cpu setup.
	 */
	BUG_ON(busiest_rq == target_rq);

	/* Search for an sd spanning us and the target CPU. */
	rcu_read_lock();
	for_each_domain(target_cpu, sd) {
		if ((sd->flags & SD_LOAD_BALANCE) &&
		    cpumask_test_cpu(busiest_cpu, sched_domain_span(sd)))
				break;
	}

	if (likely(sd)) {
		struct lb_env env = {
			.sd		= sd,
			.dst_cpu	= target_cpu,
			.dst_rq		= target_rq,
			.src_cpu	= busiest_rq->cpu,
			.src_rq		= busiest_rq,
			.idle		= CPU_IDLE,
		};

		schedstat_inc(sd, alb_count);

		p = detach_one_task(&env);
		if (p)
			schedstat_inc(sd, alb_pushed);
		else
			schedstat_inc(sd, alb_failed);
	}
	rcu_read_unlock();
out_unlock:
	busiest_rq->active_balance = 0;
	raw_spin_unlock(&busiest_rq->lock);

	if (p)
		attach_one_task(target_rq, p);

	local_irq_enable();

	return 0;
}

static inline int on_null_domain(struct rq *rq)
{
	return unlikely(!rcu_dereference_sched(rq->sd));
}

#ifdef CONFIG_NO_HZ_COMMON
/*
 * idle load balancing details
 * - When one of the busy CPUs notice that there may be an idle rebalancing
 *   needed, they will kick the idle load balancer, which then does idle
 *   load balancing for all the idle CPUs.
 */
static struct {
	cpumask_var_t idle_cpus_mask;
	atomic_t nr_cpus;
	unsigned long next_balance;     /* in jiffy units */
} nohz ____cacheline_aligned;

static inline int find_new_ilb(void)
{
	int ilb = cpumask_first(nohz.idle_cpus_mask);

	if (ilb < nr_cpu_ids && idle_cpu(ilb))
		return ilb;

	return nr_cpu_ids;
}

/*
 * Kick a CPU to do the nohz balancing, if it is time for it. We pick the
 * nohz_load_balancer CPU (if there is one) otherwise fallback to any idle
 * CPU (if there is one).
 */
static void nohz_balancer_kick(void)
{
	int ilb_cpu;

	nohz.next_balance++;

	ilb_cpu = find_new_ilb();

	if (ilb_cpu >= nr_cpu_ids)
		return;

	if (test_and_set_bit(NOHZ_BALANCE_KICK, nohz_flags(ilb_cpu)))
		return;
	/*
	 * Use smp_send_reschedule() instead of resched_cpu().
	 * This way we generate a sched IPI on the target cpu which
	 * is idle. And the softirq performing nohz idle load balance
	 * will be run before returning from the IPI.
	 */
	smp_send_reschedule(ilb_cpu);
	return;
}

static inline void nohz_balance_exit_idle(int cpu)
{
	if (unlikely(test_bit(NOHZ_TICK_STOPPED, nohz_flags(cpu)))) {
		/*
		 * Completely isolated CPUs don't ever set, so we must test.
		 */
		if (likely(cpumask_test_cpu(cpu, nohz.idle_cpus_mask))) {
			cpumask_clear_cpu(cpu, nohz.idle_cpus_mask);
			atomic_dec(&nohz.nr_cpus);
		}
		clear_bit(NOHZ_TICK_STOPPED, nohz_flags(cpu));
	}
}

static inline void set_cpu_sd_state_busy(void)
{
	struct sched_domain *sd;
	int cpu = smp_processor_id();

	rcu_read_lock();
	sd = rcu_dereference(per_cpu(sd_busy, cpu));

	if (!sd || !sd->nohz_idle)
		goto unlock;
	sd->nohz_idle = 0;

	atomic_inc(&sd->groups->sgc->nr_busy_cpus);
unlock:
	rcu_read_unlock();
}

void set_cpu_sd_state_idle(void)
{
	struct sched_domain *sd;
	int cpu = smp_processor_id();

	rcu_read_lock();
	sd = rcu_dereference(per_cpu(sd_busy, cpu));

	if (!sd || sd->nohz_idle)
		goto unlock;
	sd->nohz_idle = 1;

	atomic_dec(&sd->groups->sgc->nr_busy_cpus);
unlock:
	rcu_read_unlock();
}

/*
 * This routine will record that the cpu is going idle with tick stopped.
 * This info will be used in performing idle load balancing in the future.
 */
void nohz_balance_enter_idle(int cpu)
{
	/*
	 * If this cpu is going down, then nothing needs to be done.
	 */
	if (!cpu_active(cpu))
		return;

	if (test_bit(NOHZ_TICK_STOPPED, nohz_flags(cpu)))
		return;

	/*
	 * If we're a completely isolated CPU, we don't play.
	 */
	if (on_null_domain(cpu_rq(cpu)))
		return;

	cpumask_set_cpu(cpu, nohz.idle_cpus_mask);
	atomic_inc(&nohz.nr_cpus);
	set_bit(NOHZ_TICK_STOPPED, nohz_flags(cpu));
}

static int sched_ilb_notifier(struct notifier_block *nfb,
					unsigned long action, void *hcpu)
{
	switch (action & ~CPU_TASKS_FROZEN) {
	case CPU_DYING:
		nohz_balance_exit_idle(smp_processor_id());
		return NOTIFY_OK;
	default:
		return NOTIFY_DONE;
	}
}
#endif

static DEFINE_SPINLOCK(balancing);

/*
 * Scale the max load_balance interval with the number of CPUs in the system.
 * This trades load-balance latency on larger machines for less cross talk.
 */
void update_max_interval(void)
{
	max_load_balance_interval = HZ*num_online_cpus()/10;
}

/*
 * It checks each scheduling domain to see if it is due to be balanced,
 * and initiates a balancing operation if so.
 *
 * Balancing parameters are set up in init_sched_domains.
 */
static void rebalance_domains(struct rq *rq, enum cpu_idle_type idle)
{
	int continue_balancing = 1;
	int cpu = rq->cpu;
	unsigned long interval;
	struct sched_domain *sd;
	/* Earliest time when we have to do rebalance again */
	unsigned long next_balance = jiffies + 60*HZ;
	int update_next_balance = 0;
	int need_serialize, need_decay = 0;
	u64 max_cost = 0;

	update_blocked_averages(cpu);

	rcu_read_lock();
	for_each_domain(cpu, sd) {
		/*
		 * Decay the newidle max times here because this is a regular
		 * visit to all the domains. Decay ~1% per second.
		 */
		if (time_after(jiffies, sd->next_decay_max_lb_cost)) {
			sd->max_newidle_lb_cost =
				(sd->max_newidle_lb_cost * 253) / 256;
			sd->next_decay_max_lb_cost = jiffies + HZ;
			need_decay = 1;
		}
		max_cost += sd->max_newidle_lb_cost;

		if (!(sd->flags & SD_LOAD_BALANCE))
			continue;

		/*
		 * Stop the load balance at this level. There is another
		 * CPU in our sched group which is doing load balancing more
		 * actively.
		 */
		if (!continue_balancing) {
			if (need_decay)
				continue;
			break;
		}

		interval = get_sd_balance_interval(sd, idle != CPU_IDLE);

		need_serialize = sd->flags & SD_SERIALIZE;
		if (need_serialize) {
			if (!spin_trylock(&balancing))
				goto out;
		}

		if (time_after_eq(jiffies, sd->last_balance + interval)) {
			if (load_balance(cpu, rq, sd, idle, &continue_balancing)) {
				/*
				 * The LBF_DST_PINNED logic could have changed
				 * env->dst_cpu, so we can't know our idle
				 * state even if we migrated tasks. Update it.
				 */
				idle = idle_cpu(cpu) ? CPU_IDLE : CPU_NOT_IDLE;
			}
			sd->last_balance = jiffies;
			interval = get_sd_balance_interval(sd, idle != CPU_IDLE);
		}
		if (need_serialize)
			spin_unlock(&balancing);
out:
		if (time_after(next_balance, sd->last_balance + interval)) {
			next_balance = sd->last_balance + interval;
			update_next_balance = 1;
		}
	}
	if (need_decay) {
		/*
		 * Ensure the rq-wide value also decays but keep it at a
		 * reasonable floor to avoid funnies with rq->avg_idle.
		 */
		rq->max_idle_balance_cost =
			max((u64)sysctl_sched_migration_cost, max_cost);
	}
	rcu_read_unlock();

	/*
	 * next_balance will be updated only when there is a need.
	 * When the cpu is attached to null domain for ex, it will not be
	 * updated.
	 */
	if (likely(update_next_balance))
		rq->next_balance = next_balance;
}

#ifdef CONFIG_NO_HZ_COMMON
/*
 * In CONFIG_NO_HZ_COMMON case, the idle balance kickee will do the
 * rebalancing for all the cpus for whom scheduler ticks are stopped.
 */
static void nohz_idle_balance(struct rq *this_rq, enum cpu_idle_type idle)
{
	int this_cpu = this_rq->cpu;
	struct rq *rq;
	int balance_cpu;

	if (idle != CPU_IDLE ||
	    !test_bit(NOHZ_BALANCE_KICK, nohz_flags(this_cpu)))
		goto end;

	for_each_cpu(balance_cpu, nohz.idle_cpus_mask) {
		if (balance_cpu == this_cpu || !idle_cpu(balance_cpu))
			continue;

		/*
		 * If this cpu gets work to do, stop the load balancing
		 * work being done for other cpus. Next load
		 * balancing owner will pick it up.
		 */
		if (need_resched())
			break;

		rq = cpu_rq(balance_cpu);

		/*
		 * If time for next balance is due,
		 * do the balance.
		 */
		if (time_after_eq(jiffies, rq->next_balance)) {
			raw_spin_lock_irq(&rq->lock);
			update_rq_clock(rq);
			update_idle_cpu_load(rq);
			raw_spin_unlock_irq(&rq->lock);
			rebalance_domains(rq, CPU_IDLE);
		}

		if (time_after(this_rq->next_balance, rq->next_balance))
			this_rq->next_balance = rq->next_balance;
	}
	nohz.next_balance = this_rq->next_balance;
end:
	clear_bit(NOHZ_BALANCE_KICK, nohz_flags(this_cpu));
}

/*
 * Current heuristic for kicking the idle load balancer in the presence
 * of an idle cpu in the system.
 *   - This rq has more than one task.
 *   - This rq has at least one CFS task and the capacity of the CPU is
 *     significantly reduced because of RT tasks or IRQs.
 *   - At parent of LLC scheduler domain level, this cpu's scheduler group has
 *     multiple busy cpu.
 *   - For SD_ASYM_PACKING, if the lower numbered cpu's in the scheduler
 *     domain span are idle.
 */
static inline bool nohz_kick_needed(struct rq *rq)
{
	unsigned long now = jiffies;
	struct sched_domain *sd;
	struct sched_group_capacity *sgc;
	int nr_busy, cpu = rq->cpu;
	bool kick = false;

	if (unlikely(rq->idle_balance))
		return false;

       /*
	* We may be recently in ticked or tickless idle mode. At the first
	* busy tick after returning from idle, we will update the busy stats.
	*/
	set_cpu_sd_state_busy();
	nohz_balance_exit_idle(cpu);

	/*
	 * None are in tickless mode and hence no need for NOHZ idle load
	 * balancing.
	 */
	if (likely(!atomic_read(&nohz.nr_cpus)))
		return false;

	if (time_before(now, nohz.next_balance))
		return false;

	if (rq->nr_running >= 2)
		return true;

	rcu_read_lock();
	sd = rcu_dereference(per_cpu(sd_busy, cpu));
	if (sd) {
		sgc = sd->groups->sgc;
		nr_busy = atomic_read(&sgc->nr_busy_cpus);

		if (nr_busy > 1) {
			kick = true;
			goto unlock;
		}

	}

	sd = rcu_dereference(rq->sd);
	if (sd) {
		if ((rq->cfs.h_nr_running >= 1) &&
				check_cpu_capacity(rq, sd)) {
			kick = true;
			goto unlock;
		}
	}

	sd = rcu_dereference(per_cpu(sd_asym, cpu));
	if (sd && (cpumask_first_and(nohz.idle_cpus_mask,
				  sched_domain_span(sd)) < cpu))
		kick = true;

unlock:
	rcu_read_unlock();
	return kick;
}
#else
static void nohz_idle_balance(struct rq *this_rq, enum cpu_idle_type idle) { }
#endif

/*
 * run_rebalance_domains is triggered when needed from the scheduler tick.
 * Also triggered for nohz idle balancing (with nohz_balancing_kick set).
 */
static void run_rebalance_domains(struct softirq_action *h)
{
	struct rq *this_rq = this_rq();
	enum cpu_idle_type idle = this_rq->idle_balance ?
						CPU_IDLE : CPU_NOT_IDLE;

	rebalance_domains(this_rq, idle);

	/*
	 * If this cpu has a pending nohz_balance_kick, then do the
	 * balancing on behalf of the other idle cpus whose ticks are
	 * stopped.
	 */
	nohz_idle_balance(this_rq, idle);
}

/*
 * Trigger the SCHED_SOFTIRQ if it is time to do periodic load balancing.
 */
void trigger_load_balance(struct rq *rq)
{
	/* Don't need to rebalance while attached to NULL domain */
	if (unlikely(on_null_domain(rq)))
		return;

	if (time_after_eq(jiffies, rq->next_balance))
		raise_softirq(SCHED_SOFTIRQ);
#ifdef CONFIG_NO_HZ_COMMON
	if (nohz_kick_needed(rq))
		nohz_balancer_kick();
#endif
}

static void rq_online_fair(struct rq *rq)
{
	update_sysctl();

	update_runtime_enabled(rq);
}

static void rq_offline_fair(struct rq *rq)
{
	update_sysctl();

	/* Ensure any throttled groups are reachable by pick_next_task */
	unthrottle_offline_cfs_rqs(rq);
}

#endif /* CONFIG_SMP */

/*
 * scheduler tick hitting a task of our scheduling class:
 */
static void task_tick_fair(struct rq *rq, struct task_struct *curr, int queued)
{
	struct cfs_rq *cfs_rq;
	struct sched_entity *se = &curr->se;

	for_each_sched_entity(se) {
		cfs_rq = cfs_rq_of(se);
		entity_tick(cfs_rq, se, queued);
	}

	if (numabalancing_enabled)
		task_tick_numa(rq, curr);

	update_rq_runnable_avg(rq, 1);
}

/*
 * called on fork with the child task as argument from the parent's context
 *  - child not yet on the tasklist
 *  - preemption disabled
 */
static void task_fork_fair(struct task_struct *p)
{
	struct cfs_rq *cfs_rq;
	struct sched_entity *se = &p->se, *curr;
	int this_cpu = smp_processor_id();
	struct rq *rq = this_rq();
	unsigned long flags;

	raw_spin_lock_irqsave(&rq->lock, flags);

	update_rq_clock(rq);

	cfs_rq = task_cfs_rq(current);
	curr = cfs_rq->curr;

	/*
	 * Not only the cpu but also the task_group of the parent might have
	 * been changed after parent->se.parent,cfs_rq were copied to
	 * child->se.parent,cfs_rq. So call __set_task_cpu() to make those
	 * of child point to valid ones.
	 */
	rcu_read_lock();
	__set_task_cpu(p, this_cpu);
	rcu_read_unlock();

	update_curr(cfs_rq);

	if (curr)
		se->vruntime = curr->vruntime;
	place_entity(cfs_rq, se, 1);

	if (sysctl_sched_child_runs_first && curr && entity_before(curr, se)) {
		/*
		 * Upon rescheduling, sched_class::put_prev_task() will place
		 * 'current' within the tree based on its new key value.
		 */
		swap(curr->vruntime, se->vruntime);
		resched_curr(rq);
	}

	se->vruntime -= cfs_rq->min_vruntime;

	raw_spin_unlock_irqrestore(&rq->lock, flags);
}

/*
 * Priority of the task has changed. Check to see if we preempt
 * the current task.
 */
static void
prio_changed_fair(struct rq *rq, struct task_struct *p, int oldprio)
{
	if (!task_on_rq_queued(p))
		return;

	/*
	 * Reschedule if we are currently running on this runqueue and
	 * our priority decreased, or if we are not currently running on
	 * this runqueue and our priority is higher than the current's
	 */
	if (rq->curr == p) {
		if (p->prio > oldprio)
			resched_curr(rq);
	} else
		check_preempt_curr(rq, p, 0);
}

static void switched_from_fair(struct rq *rq, struct task_struct *p)
{
	struct sched_entity *se = &p->se;
	struct cfs_rq *cfs_rq = cfs_rq_of(se);

	/*
	 * Ensure the task's vruntime is normalized, so that when it's
	 * switched back to the fair class the enqueue_entity(.flags=0) will
	 * do the right thing.
	 *
	 * If it's queued, then the dequeue_entity(.flags=0) will already
	 * have normalized the vruntime, if it's !queued, then only when
	 * the task is sleeping will it still have non-normalized vruntime.
	 */
	if (!task_on_rq_queued(p) && p->state != TASK_RUNNING) {
		/*
		 * Fix up our vruntime so that the current sleep doesn't
		 * cause 'unlimited' sleep bonus.
		 */
		place_entity(cfs_rq, se, 0);
		se->vruntime -= cfs_rq->min_vruntime;
	}

#ifdef CONFIG_SMP
	/*
	* Remove our load from contribution when we leave sched_fair
	* and ensure we don't carry in an old decay_count if we
	* switch back.
	*/
	if (se->avg.decay_count) {
		__synchronize_entity_decay(se);
		subtract_blocked_load_contrib(cfs_rq, se->avg.load_avg_contrib);
		subtract_utilization_blocked_contrib(cfs_rq,
					se->avg.utilization_avg_contrib);
	}
#endif
}

/*
 * We switched to the sched_fair class.
 */
static void switched_to_fair(struct rq *rq, struct task_struct *p)
{
#ifdef CONFIG_FAIR_GROUP_SCHED
	struct sched_entity *se = &p->se;
	/*
	 * Since the real-depth could have been changed (only FAIR
	 * class maintain depth value), reset depth properly.
	 */
	se->depth = se->parent ? se->parent->depth + 1 : 0;
#endif
	if (!task_on_rq_queued(p))
		return;

	/*
	 * We were most likely switched from sched_rt, so
	 * kick off the schedule if running, otherwise just see
	 * if we can still preempt the current task.
	 */
	if (rq->curr == p)
		resched_curr(rq);
	else
		check_preempt_curr(rq, p, 0);
}

/* Account for a task changing its policy or group.
 *
 * This routine is mostly called to set cfs_rq->curr field when a task
 * migrates between groups/classes.
 */
static void set_curr_task_fair(struct rq *rq)
{
	struct sched_entity *se = &rq->curr->se;

	for_each_sched_entity(se) {
		struct cfs_rq *cfs_rq = cfs_rq_of(se);

		set_next_entity(cfs_rq, se);
		/* ensure bandwidth has been allocated on our new cfs_rq */
		account_cfs_rq_runtime(cfs_rq, 0);
	}
}

void init_cfs_rq(struct cfs_rq *cfs_rq)
{
	cfs_rq->tasks_timeline = RB_ROOT;
	cfs_rq->min_vruntime = (u64)(-(1LL << 20));
#ifndef CONFIG_64BIT
	cfs_rq->min_vruntime_copy = cfs_rq->min_vruntime;
#endif
#ifdef CONFIG_SMP
	atomic64_set(&cfs_rq->decay_counter, 1);
	atomic_long_set(&cfs_rq->removed_load, 0);
	atomic_long_set(&cfs_rq->removed_utilization, 0);
#endif
}

#ifdef CONFIG_FAIR_GROUP_SCHED
static void task_move_group_fair(struct task_struct *p, int queued)
{
	struct sched_entity *se = &p->se;
	struct cfs_rq *cfs_rq;

	/*
	 * If the task was not on the rq at the time of this cgroup movement
	 * it must have been asleep, sleeping tasks keep their ->vruntime
	 * absolute on their old rq until wakeup (needed for the fair sleeper
	 * bonus in place_entity()).
	 *
	 * If it was on the rq, we've just 'preempted' it, which does convert
	 * ->vruntime to a relative base.
	 *
	 * Make sure both cases convert their relative position when migrating
	 * to another cgroup's rq. This does somewhat interfere with the
	 * fair sleeper stuff for the first placement, but who cares.
	 */
	/*
	 * When !queued, vruntime of the task has usually NOT been normalized.
	 * But there are some cases where it has already been normalized:
	 *
	 * - Moving a forked child which is waiting for being woken up by
	 *   wake_up_new_task().
	 * - Moving a task which has been woken up by try_to_wake_up() and
	 *   waiting for actually being woken up by sched_ttwu_pending().
	 *
	 * To prevent boost or penalty in the new cfs_rq caused by delta
	 * min_vruntime between the two cfs_rqs, we skip vruntime adjustment.
	 */
	if (!queued && (!se->sum_exec_runtime || p->state == TASK_WAKING))
		queued = 1;

	if (!queued)
		se->vruntime -= cfs_rq_of(se)->min_vruntime;
	set_task_rq(p, task_cpu(p));
	se->depth = se->parent ? se->parent->depth + 1 : 0;
	if (!queued) {
		cfs_rq = cfs_rq_of(se);
		se->vruntime += cfs_rq->min_vruntime;
#ifdef CONFIG_SMP
		/*
		 * migrate_task_rq_fair() will have removed our previous
		 * contribution, but we must synchronize for ongoing future
		 * decay.
		 */
		se->avg.decay_count = atomic64_read(&cfs_rq->decay_counter);
		cfs_rq->blocked_load_avg += se->avg.load_avg_contrib;
		cfs_rq->utilization_blocked_avg +=
						se->avg.utilization_avg_contrib;
#endif
	}
}

void free_fair_sched_group(struct task_group *tg)
{
	int i;

	destroy_cfs_bandwidth(tg_cfs_bandwidth(tg));

	for_each_possible_cpu(i) {
		if (tg->cfs_rq)
			kfree(tg->cfs_rq[i]);
		if (tg->se)
			kfree(tg->se[i]);
	}

	kfree(tg->cfs_rq);
	kfree(tg->se);
}

int alloc_fair_sched_group(struct task_group *tg, struct task_group *parent)
{
	struct cfs_rq *cfs_rq;
	struct sched_entity *se;
	int i;

	tg->cfs_rq = kzalloc(sizeof(cfs_rq) * nr_cpu_ids, GFP_KERNEL);
	if (!tg->cfs_rq)
		goto err;
	tg->se = kzalloc(sizeof(se) * nr_cpu_ids, GFP_KERNEL);
	if (!tg->se)
		goto err;

	tg->shares = NICE_0_LOAD;

	init_cfs_bandwidth(tg_cfs_bandwidth(tg));

	for_each_possible_cpu(i) {
		cfs_rq = kzalloc_node(sizeof(struct cfs_rq),
				      GFP_KERNEL, cpu_to_node(i));
		if (!cfs_rq)
			goto err;

		se = kzalloc_node(sizeof(struct sched_entity),
				  GFP_KERNEL, cpu_to_node(i));
		if (!se)
			goto err_free_rq;

		init_cfs_rq(cfs_rq);
		init_tg_cfs_entry(tg, cfs_rq, se, i, parent->se[i]);
	}

	return 1;

err_free_rq:
	kfree(cfs_rq);
err:
	return 0;
}

void unregister_fair_sched_group(struct task_group *tg, int cpu)
{
	struct rq *rq = cpu_rq(cpu);
	unsigned long flags;

	/*
	* Only empty task groups can be destroyed; so we can speculatively
	* check on_list without danger of it being re-added.
	*/
	if (!tg->cfs_rq[cpu]->on_list)
		return;

	raw_spin_lock_irqsave(&rq->lock, flags);
	list_del_leaf_cfs_rq(tg->cfs_rq[cpu]);
	raw_spin_unlock_irqrestore(&rq->lock, flags);
}

void init_tg_cfs_entry(struct task_group *tg, struct cfs_rq *cfs_rq,
			struct sched_entity *se, int cpu,
			struct sched_entity *parent)
{
	struct rq *rq = cpu_rq(cpu);

	cfs_rq->tg = tg;
	cfs_rq->rq = rq;
	init_cfs_rq_runtime(cfs_rq);

	tg->cfs_rq[cpu] = cfs_rq;
	tg->se[cpu] = se;

	/* se could be NULL for root_task_group */
	if (!se)
		return;

	if (!parent) {
		se->cfs_rq = &rq->cfs;
		se->depth = 0;
	} else {
		se->cfs_rq = parent->my_q;
		se->depth = parent->depth + 1;
	}

	se->my_q = cfs_rq;
	/* guarantee group entities always have weight */
	update_load_set(&se->load, NICE_0_LOAD);
	se->parent = parent;
}

static DEFINE_MUTEX(shares_mutex);

int sched_group_set_shares(struct task_group *tg, unsigned long shares)
{
	int i;
	unsigned long flags;

	/*
	 * We can't change the weight of the root cgroup.
	 */
	if (!tg->se[0])
		return -EINVAL;

	shares = clamp(shares, scale_load(MIN_SHARES), scale_load(MAX_SHARES));

	mutex_lock(&shares_mutex);
	if (tg->shares == shares)
		goto done;

	tg->shares = shares;
	for_each_possible_cpu(i) {
		struct rq *rq = cpu_rq(i);
		struct sched_entity *se;

		se = tg->se[i];
		/* Propagate contribution to hierarchy */
		raw_spin_lock_irqsave(&rq->lock, flags);

		/* Possible calls to update_curr() need rq clock */
		update_rq_clock(rq);
		for_each_sched_entity(se)
			update_cfs_shares(group_cfs_rq(se));
		raw_spin_unlock_irqrestore(&rq->lock, flags);
	}

done:
	mutex_unlock(&shares_mutex);
	return 0;
}
#else /* CONFIG_FAIR_GROUP_SCHED */

void free_fair_sched_group(struct task_group *tg) { }

int alloc_fair_sched_group(struct task_group *tg, struct task_group *parent)
{
	return 1;
}

void unregister_fair_sched_group(struct task_group *tg, int cpu) { }

#endif /* CONFIG_FAIR_GROUP_SCHED */


static unsigned int get_rr_interval_fair(struct rq *rq, struct task_struct *task)
{
	struct sched_entity *se = &task->se;
	unsigned int rr_interval = 0;

	/*
	 * Time slice is 0 for SCHED_OTHER tasks that are on an otherwise
	 * idle runqueue:
	 */
	if (rq->cfs.load.weight)
		rr_interval = NS_TO_JIFFIES(sched_slice(cfs_rq_of(se), se));

	return rr_interval;
}

/*
 * All the scheduling class methods:
 */
const struct sched_class fair_sched_class = {
	.next			= &idle_sched_class,
	.enqueue_task		= enqueue_task_fair,
	.dequeue_task		= dequeue_task_fair,
	.yield_task		= yield_task_fair,
	.yield_to_task		= yield_to_task_fair,

	.check_preempt_curr	= check_preempt_wakeup,

	.pick_next_task		= pick_next_task_fair,
	.put_prev_task		= put_prev_task_fair,

#ifdef CONFIG_SMP
	.select_task_rq		= select_task_rq_fair,
	.migrate_task_rq	= migrate_task_rq_fair,

	.rq_online		= rq_online_fair,
	.rq_offline		= rq_offline_fair,

	.task_waking		= task_waking_fair,
#endif

	.set_curr_task          = set_curr_task_fair,
	.task_tick		= task_tick_fair,
	.task_fork		= task_fork_fair,

	.prio_changed		= prio_changed_fair,
	.switched_from		= switched_from_fair,
	.switched_to		= switched_to_fair,

	.get_rr_interval	= get_rr_interval_fair,

	.update_curr		= update_curr_fair,

#ifdef CONFIG_FAIR_GROUP_SCHED
	.task_move_group	= task_move_group_fair,
#endif
};

#ifdef CONFIG_SCHED_DEBUG
void print_cfs_stats(struct seq_file *m, int cpu)
{
	struct cfs_rq *cfs_rq;

	rcu_read_lock();
	for_each_leaf_cfs_rq(cpu_rq(cpu), cfs_rq)
		print_cfs_rq(m, cpu, cfs_rq);
	rcu_read_unlock();
}
#endif

__init void init_sched_fair_class(void)
{
#ifdef CONFIG_SMP
	open_softirq(SCHED_SOFTIRQ, run_rebalance_domains);

#ifdef CONFIG_NO_HZ_COMMON
	nohz.next_balance = jiffies;
	zalloc_cpumask_var(&nohz.idle_cpus_mask, GFP_NOWAIT);
	cpu_notifier(sched_ilb_notifier, 0);
#endif
#endif /* SMP */

}<|MERGE_RESOLUTION|>--- conflicted
+++ resolved
@@ -6494,16 +6494,10 @@
 		 * the tasks on the system).
 		 */
 		if (prefer_sibling && sds->local &&
-<<<<<<< HEAD
-		    sds->local_stat.group_has_free_capacity) {
-			sgs->group_capacity_factor = min(sgs->group_capacity_factor, 1U);
-			sgs->group_type = group_classify(sg, sgs);
-=======
 		    group_has_capacity(env, &sds->local_stat) &&
 		    (sgs->sum_nr_running > 1)) {
 			sgs->group_no_capacity = 1;
 			sgs->group_type = group_overloaded;
->>>>>>> 20d24c44
 		}
 
 		if (update_sd_pick_busiest(env, sds, sg, sgs)) {
