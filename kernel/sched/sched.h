
#include <linux/sched.h>
#include <linux/sched/sysctl.h>
#include <linux/sched/rt.h>
#include <linux/sched/deadline.h>
#include <linux/mutex.h>
#include <linux/spinlock.h>
#include <linux/stop_machine.h>
#include <linux/tick.h>
#include <linux/slab.h>

#include "cpupri.h"
#include "cpudeadline.h"
#include "cpuacct.h"

struct rq;
struct cpuidle_state;

/* task_struct::on_rq states: */
#define TASK_ON_RQ_QUEUED	1
#define TASK_ON_RQ_MIGRATING	2

extern __read_mostly int scheduler_running;

extern unsigned long calc_load_update;
extern atomic_long_t calc_load_tasks;

extern long calc_load_fold_active(struct rq *this_rq);
extern void update_cpu_load_active(struct rq *this_rq);

/*
 * Helpers for converting nanosecond timing to jiffy resolution
 */
#define NS_TO_JIFFIES(TIME)	((unsigned long)(TIME) / (NSEC_PER_SEC / HZ))

/*
 * Increase resolution of nice-level calculations for 64-bit architectures.
 * The extra resolution improves shares distribution and load balancing of
 * low-weight task groups (eg. nice +19 on an autogroup), deeper taskgroup
 * hierarchies, especially on larger systems. This is not a user-visible change
 * and does not change the user-interface for setting shares/weights.
 *
 * We increase resolution only if we have enough bits to allow this increased
 * resolution (i.e. BITS_PER_LONG > 32). The costs for increasing resolution
 * when BITS_PER_LONG <= 32 are pretty high and the returns do not justify the
 * increased costs.
 */
#if 0 /* BITS_PER_LONG > 32 -- currently broken: it increases power usage under light load  */
# define SCHED_LOAD_RESOLUTION	10
# define scale_load(w)		((w) << SCHED_LOAD_RESOLUTION)
# define scale_load_down(w)	((w) >> SCHED_LOAD_RESOLUTION)
#else
# define SCHED_LOAD_RESOLUTION	0
# define scale_load(w)		(w)
# define scale_load_down(w)	(w)
#endif

#define SCHED_LOAD_SHIFT	(10 + SCHED_LOAD_RESOLUTION)
#define SCHED_LOAD_SCALE	(1L << SCHED_LOAD_SHIFT)

#define NICE_0_LOAD		SCHED_LOAD_SCALE
#define NICE_0_SHIFT		SCHED_LOAD_SHIFT

/*
 * Single value that decides SCHED_DEADLINE internal math precision.
 * 10 -> just above 1us
 * 9  -> just above 0.5us
 */
#define DL_SCALE (10)

/*
 * These are the 'tuning knobs' of the scheduler:
 */

/*
 * single value that denotes runtime == period, ie unlimited time.
 */
#define RUNTIME_INF	((u64)~0ULL)

static inline int fair_policy(int policy)
{
	return policy == SCHED_NORMAL || policy == SCHED_BATCH;
}

static inline int rt_policy(int policy)
{
	return policy == SCHED_FIFO || policy == SCHED_RR;
}

static inline int dl_policy(int policy)
{
	return policy == SCHED_DEADLINE;
}

static inline int task_has_rt_policy(struct task_struct *p)
{
	return rt_policy(p->policy);
}

static inline int task_has_dl_policy(struct task_struct *p)
{
	return dl_policy(p->policy);
}

static inline bool dl_time_before(u64 a, u64 b)
{
	return (s64)(a - b) < 0;
}

/*
 * Tells if entity @a should preempt entity @b.
 */
static inline bool
dl_entity_preempt(struct sched_dl_entity *a, struct sched_dl_entity *b)
{
	return dl_time_before(a->deadline, b->deadline);
}

/*
 * This is the priority-queue data structure of the RT scheduling class:
 */
struct rt_prio_array {
	DECLARE_BITMAP(bitmap, MAX_RT_PRIO+1); /* include 1 bit for delimiter */
	struct list_head queue[MAX_RT_PRIO];
};

struct rt_bandwidth {
	/* nests inside the rq lock: */
	raw_spinlock_t		rt_runtime_lock;
	ktime_t			rt_period;
	u64			rt_runtime;
	struct hrtimer		rt_period_timer;
};

void __dl_clear_params(struct task_struct *p);

/*
 * To keep the bandwidth of -deadline tasks and groups under control
 * we need some place where:
 *  - store the maximum -deadline bandwidth of the system (the group);
 *  - cache the fraction of that bandwidth that is currently allocated.
 *
 * This is all done in the data structure below. It is similar to the
 * one used for RT-throttling (rt_bandwidth), with the main difference
 * that, since here we are only interested in admission control, we
 * do not decrease any runtime while the group "executes", neither we
 * need a timer to replenish it.
 *
 * With respect to SMP, the bandwidth is given on a per-CPU basis,
 * meaning that:
 *  - dl_bw (< 100%) is the bandwidth of the system (group) on each CPU;
 *  - dl_total_bw array contains, in the i-eth element, the currently
 *    allocated bandwidth on the i-eth CPU.
 * Moreover, groups consume bandwidth on each CPU, while tasks only
 * consume bandwidth on the CPU they're running on.
 * Finally, dl_total_bw_cpu is used to cache the index of dl_total_bw
 * that will be shown the next time the proc or cgroup controls will
 * be red. It on its turn can be changed by writing on its own
 * control.
 */
struct dl_bandwidth {
	raw_spinlock_t dl_runtime_lock;
	u64 dl_runtime;
	u64 dl_period;
};

static inline int dl_bandwidth_enabled(void)
{
	return sysctl_sched_rt_runtime >= 0;
}

extern struct dl_bw *dl_bw_of(int i);

struct dl_bw {
	raw_spinlock_t lock;
	u64 bw, total_bw;
};

static inline
void __dl_clear(struct dl_bw *dl_b, u64 tsk_bw)
{
	dl_b->total_bw -= tsk_bw;
}

static inline
void __dl_add(struct dl_bw *dl_b, u64 tsk_bw)
{
	dl_b->total_bw += tsk_bw;
}

static inline
bool __dl_overflow(struct dl_bw *dl_b, int cpus, u64 old_bw, u64 new_bw)
{
	return dl_b->bw != -1 &&
	       dl_b->bw * cpus < dl_b->total_bw - old_bw + new_bw;
}

extern struct mutex sched_domains_mutex;

#ifdef CONFIG_CGROUP_SCHED

#include <linux/cgroup.h>

struct cfs_rq;
struct rt_rq;

extern struct list_head task_groups;

struct cfs_bandwidth {
#ifdef CONFIG_CFS_BANDWIDTH
	raw_spinlock_t lock;
	ktime_t period;
	u64 quota, runtime;
	s64 hierarchical_quota;
	u64 runtime_expires;

	int idle, timer_active;
	struct hrtimer period_timer, slack_timer;
	struct list_head throttled_cfs_rq;

	/* statistics */
	int nr_periods, nr_throttled;
	u64 throttled_time;
#endif
};

/* task group related information */
struct task_group {
	struct cgroup_subsys_state css;

#ifdef CONFIG_FAIR_GROUP_SCHED
	/* schedulable entities of this group on each cpu */
	struct sched_entity **se;
	/* runqueue "owned" by this group on each cpu */
	struct cfs_rq **cfs_rq;
	unsigned long shares;

#ifdef	CONFIG_SMP
	atomic_long_t load_avg;
	atomic_t runnable_avg;
#endif
#endif

#ifdef CONFIG_RT_GROUP_SCHED
	struct sched_rt_entity **rt_se;
	struct rt_rq **rt_rq;

	struct rt_bandwidth rt_bandwidth;
#endif

	struct rcu_head rcu;
	struct list_head list;

	struct task_group *parent;
	struct list_head siblings;
	struct list_head children;

#ifdef CONFIG_SCHED_AUTOGROUP
	struct autogroup *autogroup;
#endif

	struct cfs_bandwidth cfs_bandwidth;
};

#ifdef CONFIG_FAIR_GROUP_SCHED
#define ROOT_TASK_GROUP_LOAD	NICE_0_LOAD

/*
 * A weight of 0 or 1 can cause arithmetics problems.
 * A weight of a cfs_rq is the sum of weights of which entities
 * are queued on this cfs_rq, so a weight of a entity should not be
 * too large, so as the shares value of a task group.
 * (The default weight is 1024 - so there's no practical
 *  limitation from this.)
 */
#define MIN_SHARES	(1UL <<  1)
#define MAX_SHARES	(1UL << 18)
#endif

typedef int (*tg_visitor)(struct task_group *, void *);

extern int walk_tg_tree_from(struct task_group *from,
			     tg_visitor down, tg_visitor up, void *data);

/*
 * Iterate the full tree, calling @down when first entering a node and @up when
 * leaving it for the final time.
 *
 * Caller must hold rcu_lock or sufficient equivalent.
 */
static inline int walk_tg_tree(tg_visitor down, tg_visitor up, void *data)
{
	return walk_tg_tree_from(&root_task_group, down, up, data);
}

extern int tg_nop(struct task_group *tg, void *data);

extern void free_fair_sched_group(struct task_group *tg);
extern int alloc_fair_sched_group(struct task_group *tg, struct task_group *parent);
extern void unregister_fair_sched_group(struct task_group *tg, int cpu);
extern void init_tg_cfs_entry(struct task_group *tg, struct cfs_rq *cfs_rq,
			struct sched_entity *se, int cpu,
			struct sched_entity *parent);
extern void init_cfs_bandwidth(struct cfs_bandwidth *cfs_b);
extern int sched_group_set_shares(struct task_group *tg, unsigned long shares);

extern void __refill_cfs_bandwidth_runtime(struct cfs_bandwidth *cfs_b);
extern void __start_cfs_bandwidth(struct cfs_bandwidth *cfs_b, bool force);
extern void unthrottle_cfs_rq(struct cfs_rq *cfs_rq);

extern void free_rt_sched_group(struct task_group *tg);
extern int alloc_rt_sched_group(struct task_group *tg, struct task_group *parent);
extern void init_tg_rt_entry(struct task_group *tg, struct rt_rq *rt_rq,
		struct sched_rt_entity *rt_se, int cpu,
		struct sched_rt_entity *parent);

extern struct task_group *sched_create_group(struct task_group *parent);
extern void sched_online_group(struct task_group *tg,
			       struct task_group *parent);
extern void sched_destroy_group(struct task_group *tg);
extern void sched_offline_group(struct task_group *tg);

extern void sched_move_task(struct task_struct *tsk);

#ifdef CONFIG_FAIR_GROUP_SCHED
extern int sched_group_set_shares(struct task_group *tg, unsigned long shares);
#endif

#else /* CONFIG_CGROUP_SCHED */

struct cfs_bandwidth { };

#endif	/* CONFIG_CGROUP_SCHED */

/* CFS-related fields in a runqueue */
struct cfs_rq {
	struct load_weight load;
	unsigned int nr_running, h_nr_running;

	u64 exec_clock;
	u64 min_vruntime;
#ifndef CONFIG_64BIT
	u64 min_vruntime_copy;
#endif

	struct rb_root tasks_timeline;
	struct rb_node *rb_leftmost;

	/*
	 * 'curr' points to currently running entity on this cfs_rq.
	 * It is set to NULL otherwise (i.e when none are currently running).
	 */
	struct sched_entity *curr, *next, *last, *skip;

#ifdef	CONFIG_SCHED_DEBUG
	unsigned int nr_spread_over;
#endif

#ifdef CONFIG_SMP
	/*
	 * CFS Load tracking
	 * Under CFS, load is tracked on a per-entity basis and aggregated up.
	 * This allows for the description of both thread and group usage (in
	 * the FAIR_GROUP_SCHED case).
	 * runnable_load_avg is the sum of the load_avg_contrib of the
	 * sched_entities on the rq.
	 * blocked_load_avg is similar to runnable_load_avg except that its
	 * the blocked sched_entities on the rq.
	 * utilization_load_avg is the sum of the average running time of the
	 * sched_entities on the rq.
<<<<<<< HEAD
	 */
	unsigned long runnable_load_avg, blocked_load_avg, utilization_load_avg;
=======
	 * utilization_blocked_avg is the utilization equivalent of
	 * blocked_load_avg, i.e. the sum of running contributions of blocked
	 * sched_entities associated with the rq.
	 */
	unsigned long runnable_load_avg, blocked_load_avg;
	unsigned long utilization_load_avg, utilization_blocked_avg;
>>>>>>> 5f74d508
	atomic64_t decay_counter;
	u64 last_decay;
	atomic_long_t removed_load, removed_utilization;

#ifdef CONFIG_FAIR_GROUP_SCHED
	/* Required to track per-cpu representation of a task_group */
	u32 tg_runnable_contrib;
	unsigned long tg_load_contrib;

	/*
	 *   h_load = weight * f(tg)
	 *
	 * Where f(tg) is the recursive weight fraction assigned to
	 * this group.
	 */
	unsigned long h_load;
	u64 last_h_load_update;
	struct sched_entity *h_load_next;
#endif /* CONFIG_FAIR_GROUP_SCHED */
#endif /* CONFIG_SMP */

#ifdef CONFIG_FAIR_GROUP_SCHED
	struct rq *rq;	/* cpu runqueue to which this cfs_rq is attached */

	/*
	 * leaf cfs_rqs are those that hold tasks (lowest schedulable entity in
	 * a hierarchy). Non-leaf lrqs hold other higher schedulable entities
	 * (like users, containers etc.)
	 *
	 * leaf_cfs_rq_list ties together list of leaf cfs_rq's in a cpu. This
	 * list is used during load balance.
	 */
	int on_list;
	struct list_head leaf_cfs_rq_list;
	struct task_group *tg;	/* group that "owns" this runqueue */

#ifdef CONFIG_CFS_BANDWIDTH
	int runtime_enabled;
	u64 runtime_expires;
	s64 runtime_remaining;

	u64 throttled_clock, throttled_clock_task;
	u64 throttled_clock_task_time;
	int throttled, throttle_count;
	struct list_head throttled_list;
#endif /* CONFIG_CFS_BANDWIDTH */
#endif /* CONFIG_FAIR_GROUP_SCHED */
};

static inline int rt_bandwidth_enabled(void)
{
	return sysctl_sched_rt_runtime >= 0;
}

/* Real-Time classes' related field in a runqueue: */
struct rt_rq {
	struct rt_prio_array active;
	unsigned int rt_nr_running;
#if defined CONFIG_SMP || defined CONFIG_RT_GROUP_SCHED
	struct {
		int curr; /* highest queued rt task prio */
#ifdef CONFIG_SMP
		int next; /* next highest */
#endif
	} highest_prio;
#endif
#ifdef CONFIG_SMP
	unsigned long rt_nr_migratory;
	unsigned long rt_nr_total;
	int overloaded;
	struct plist_head pushable_tasks;
#endif
	int rt_queued;

	int rt_throttled;
	u64 rt_time;
	u64 rt_runtime;
	/* Nests inside the rq lock: */
	raw_spinlock_t rt_runtime_lock;

#ifdef CONFIG_RT_GROUP_SCHED
	unsigned long rt_nr_boosted;

	struct rq *rq;
	struct task_group *tg;
#endif
};

/* Deadline class' related fields in a runqueue */
struct dl_rq {
	/* runqueue is an rbtree, ordered by deadline */
	struct rb_root rb_root;
	struct rb_node *rb_leftmost;

	unsigned long dl_nr_running;

#ifdef CONFIG_SMP
	/*
	 * Deadline values of the currently executing and the
	 * earliest ready task on this rq. Caching these facilitates
	 * the decision wether or not a ready but not running task
	 * should migrate somewhere else.
	 */
	struct {
		u64 curr;
		u64 next;
	} earliest_dl;

	unsigned long dl_nr_migratory;
	int overloaded;

	/*
	 * Tasks on this rq that can be pushed away. They are kept in
	 * an rb-tree, ordered by tasks' deadlines, with caching
	 * of the leftmost (earliest deadline) element.
	 */
	struct rb_root pushable_dl_tasks_root;
	struct rb_node *pushable_dl_tasks_leftmost;
#else
	struct dl_bw dl_bw;
#endif
};

#ifdef CONFIG_SMP

/*
 * We add the notion of a root-domain which will be used to define per-domain
 * variables. Each exclusive cpuset essentially defines an island domain by
 * fully partitioning the member cpus from any other cpuset. Whenever a new
 * exclusive cpuset is created, we also create and attach a new root-domain
 * object.
 *
 */
struct root_domain {
	atomic_t refcount;
	atomic_t rto_count;
	struct rcu_head rcu;
	cpumask_var_t span;
	cpumask_var_t online;

	/* Indicate more than one runnable task for any CPU */
	bool overload;

	/*
	 * The bit corresponding to a CPU gets set here if such CPU has more
	 * than one runnable -deadline task (as it is below for RT tasks).
	 */
	cpumask_var_t dlo_mask;
	atomic_t dlo_count;
	struct dl_bw dl_bw;
	struct cpudl cpudl;

	/*
	 * The "RT overload" flag: it gets set if a CPU has more than
	 * one runnable RT task.
	 */
	cpumask_var_t rto_mask;
	struct cpupri cpupri;
};

extern struct root_domain def_root_domain;

#endif /* CONFIG_SMP */

/*
 * This is the main, per-CPU runqueue data structure.
 *
 * Locking rule: those places that want to lock multiple runqueues
 * (such as the load balancing or the thread migration code), lock
 * acquire operations must be ordered by ascending &runqueue.
 */
struct rq {
	/* runqueue lock: */
	raw_spinlock_t lock;

	/*
	 * nr_running and cpu_load should be in the same cacheline because
	 * remote CPUs use both these fields when doing load calculation.
	 */
	unsigned int nr_running;
#ifdef CONFIG_NUMA_BALANCING
	unsigned int nr_numa_running;
	unsigned int nr_preferred_running;
#endif
	#define CPU_LOAD_IDX_MAX 5
	unsigned long cpu_load[CPU_LOAD_IDX_MAX];
	unsigned long last_load_update_tick;
#ifdef CONFIG_NO_HZ_COMMON
	u64 nohz_stamp;
	unsigned long nohz_flags;
#endif
#ifdef CONFIG_NO_HZ_FULL
	unsigned long last_sched_tick;
#endif
	int skip_clock_update;

	/* capture load from *all* tasks on this cpu: */
	struct load_weight load;
	unsigned long nr_load_updates;
	u64 nr_switches;

	struct cfs_rq cfs;
	struct rt_rq rt;
	struct dl_rq dl;

#ifdef CONFIG_FAIR_GROUP_SCHED
	/* list of leaf cfs_rq on this cpu: */
	struct list_head leaf_cfs_rq_list;

	struct sched_avg avg;
#endif /* CONFIG_FAIR_GROUP_SCHED */

	/*
	 * This is part of a global counter where only the total sum
	 * over all CPUs matters. A task can increase this counter on
	 * one CPU and if it got migrated afterwards it may decrease
	 * it on another CPU. Always updated under the runqueue lock:
	 */
	unsigned long nr_uninterruptible;

	struct task_struct *curr, *idle, *stop;
	unsigned long next_balance;
	struct mm_struct *prev_mm;

	u64 clock;
	u64 clock_task;

	atomic_t nr_iowait;

#ifdef CONFIG_SMP
	struct root_domain *rd;
	struct sched_domain *sd;

	unsigned long cpu_capacity;
	unsigned long cpu_capacity_orig;

	unsigned char idle_balance;
	/* For active balancing */
	int post_schedule;
	int active_balance;
	int push_cpu;
	struct cpu_stop_work active_balance_work;
	/* cpu of this runqueue: */
	int cpu;
	int online;

	struct list_head cfs_tasks;

	u64 rt_avg;
	u64 age_stamp;
	u64 idle_stamp;
	u64 avg_idle;

	/* This is used to determine avg_idle's max value */
	u64 max_idle_balance_cost;
#endif

#ifdef CONFIG_IRQ_TIME_ACCOUNTING
	u64 prev_irq_time;
#endif
#ifdef CONFIG_PARAVIRT
	u64 prev_steal_time;
#endif
#ifdef CONFIG_PARAVIRT_TIME_ACCOUNTING
	u64 prev_steal_time_rq;
#endif

	/* calc_load related fields */
	unsigned long calc_load_update;
	long calc_load_active;

#ifdef CONFIG_SCHED_HRTICK
#ifdef CONFIG_SMP
	int hrtick_csd_pending;
	struct call_single_data hrtick_csd;
#endif
	struct hrtimer hrtick_timer;
#endif

#ifdef CONFIG_SCHEDSTATS
	/* latency stats */
	struct sched_info rq_sched_info;
	unsigned long long rq_cpu_time;
	/* could above be rq->cfs_rq.exec_clock + rq->rt_rq.rt_runtime ? */

	/* sys_sched_yield() stats */
	unsigned int yld_count;

	/* schedule() stats */
	unsigned int sched_count;
	unsigned int sched_goidle;

	/* try_to_wake_up() stats */
	unsigned int ttwu_count;
	unsigned int ttwu_local;
#endif

#ifdef CONFIG_SMP
	struct llist_head wake_list;
#endif

#ifdef CONFIG_CPU_IDLE
	/* Must be inspected within a rcu lock section */
	struct cpuidle_state *idle_state;
#endif
};

static inline int cpu_of(struct rq *rq)
{
#ifdef CONFIG_SMP
	return rq->cpu;
#else
	return 0;
#endif
}

DECLARE_PER_CPU_SHARED_ALIGNED(struct rq, runqueues);

#define cpu_rq(cpu)		(&per_cpu(runqueues, (cpu)))
#define this_rq()		this_cpu_ptr(&runqueues)
#define task_rq(p)		cpu_rq(task_cpu(p))
#define cpu_curr(cpu)		(cpu_rq(cpu)->curr)
#define raw_rq()		raw_cpu_ptr(&runqueues)

static inline u64 rq_clock(struct rq *rq)
{
	return rq->clock;
}

static inline u64 rq_clock_task(struct rq *rq)
{
	return rq->clock_task;
}

#ifdef CONFIG_NUMA
enum numa_topology_type {
	NUMA_DIRECT,
	NUMA_GLUELESS_MESH,
	NUMA_BACKPLANE,
};
extern enum numa_topology_type sched_numa_topology_type;
extern int sched_max_numa_distance;
extern bool find_numa_distance(int distance);
#endif

#ifdef CONFIG_NUMA_BALANCING
/* The regions in numa_faults array from task_struct */
enum numa_faults_stats {
	NUMA_MEM = 0,
	NUMA_CPU,
	NUMA_MEMBUF,
	NUMA_CPUBUF
};
extern void sched_setnuma(struct task_struct *p, int node);
extern int migrate_task_to(struct task_struct *p, int cpu);
extern int migrate_swap(struct task_struct *, struct task_struct *);
#endif /* CONFIG_NUMA_BALANCING */

#ifdef CONFIG_SMP

extern void sched_ttwu_pending(void);

#define rcu_dereference_check_sched_domain(p) \
	rcu_dereference_check((p), \
			      lockdep_is_held(&sched_domains_mutex))

/*
 * The domain tree (rq->sd) is protected by RCU's quiescent state transition.
 * See detach_destroy_domains: synchronize_sched for details.
 *
 * The domain tree of any CPU may only be accessed from within
 * preempt-disabled sections.
 */
#define for_each_domain(cpu, __sd) \
	for (__sd = rcu_dereference_check_sched_domain(cpu_rq(cpu)->sd); \
			__sd; __sd = __sd->parent)

#define for_each_lower_domain(sd) for (; sd; sd = sd->child)

/**
 * highest_flag_domain - Return highest sched_domain containing flag.
 * @cpu:	The cpu whose highest level of sched domain is to
 *		be returned.
 * @flag:	The flag to check for the highest sched_domain
 *		for the given cpu.
 *
 * Returns the highest sched_domain of a cpu which contains the given flag.
 */
static inline struct sched_domain *highest_flag_domain(int cpu, int flag)
{
	struct sched_domain *sd, *hsd = NULL;

	for_each_domain(cpu, sd) {
		if (!(sd->flags & flag))
			break;
		hsd = sd;
	}

	return hsd;
}

static inline struct sched_domain *lowest_flag_domain(int cpu, int flag)
{
	struct sched_domain *sd;

	for_each_domain(cpu, sd) {
		if (sd->flags & flag)
			break;
	}

	return sd;
}

DECLARE_PER_CPU(struct sched_domain *, sd_llc);
DECLARE_PER_CPU(int, sd_llc_size);
DECLARE_PER_CPU(int, sd_llc_id);
DECLARE_PER_CPU(struct sched_domain *, sd_numa);
DECLARE_PER_CPU(struct sched_domain *, sd_busy);
DECLARE_PER_CPU(struct sched_domain *, sd_asym);

struct sched_group_capacity {
	atomic_t ref;
	/*
	 * CPU capacity of this group, SCHED_LOAD_SCALE being max capacity
	 * for a single CPU.
	 */
	unsigned int capacity;
	unsigned long next_update;
	int imbalance; /* XXX unrelated to capacity but shared group state */
	/*
	 * Number of busy cpus in this group.
	 */
	atomic_t nr_busy_cpus;

	unsigned long cpumask[0]; /* iteration mask */
};

struct sched_group {
	struct sched_group *next;	/* Must be a circular list */
	atomic_t ref;

	unsigned int group_weight;
	struct sched_group_capacity *sgc;

	/*
	 * The CPUs this group covers.
	 *
	 * NOTE: this field is variable length. (Allocated dynamically
	 * by attaching extra space to the end of the structure,
	 * depending on how many CPUs the kernel has booted up with)
	 */
	unsigned long cpumask[0];
};

static inline struct cpumask *sched_group_cpus(struct sched_group *sg)
{
	return to_cpumask(sg->cpumask);
}

/*
 * cpumask masking which cpus in the group are allowed to iterate up the domain
 * tree.
 */
static inline struct cpumask *sched_group_mask(struct sched_group *sg)
{
	return to_cpumask(sg->sgc->cpumask);
}

/**
 * group_first_cpu - Returns the first cpu in the cpumask of a sched_group.
 * @group: The group whose first cpu is to be returned.
 */
static inline unsigned int group_first_cpu(struct sched_group *group)
{
	return cpumask_first(sched_group_cpus(group));
}

extern int group_balance_cpu(struct sched_group *sg);

#else

static inline void sched_ttwu_pending(void) { }

#endif /* CONFIG_SMP */

#include "stats.h"
#include "auto_group.h"

#ifdef CONFIG_CGROUP_SCHED

/*
 * Return the group to which this tasks belongs.
 *
 * We cannot use task_css() and friends because the cgroup subsystem
 * changes that value before the cgroup_subsys::attach() method is called,
 * therefore we cannot pin it and might observe the wrong value.
 *
 * The same is true for autogroup's p->signal->autogroup->tg, the autogroup
 * core changes this before calling sched_move_task().
 *
 * Instead we use a 'copy' which is updated from sched_move_task() while
 * holding both task_struct::pi_lock and rq::lock.
 */
static inline struct task_group *task_group(struct task_struct *p)
{
	return p->sched_task_group;
}

/* Change a task's cfs_rq and parent entity if it moves across CPUs/groups */
static inline void set_task_rq(struct task_struct *p, unsigned int cpu)
{
#if defined(CONFIG_FAIR_GROUP_SCHED) || defined(CONFIG_RT_GROUP_SCHED)
	struct task_group *tg = task_group(p);
#endif

#ifdef CONFIG_FAIR_GROUP_SCHED
	p->se.cfs_rq = tg->cfs_rq[cpu];
	p->se.parent = tg->se[cpu];
#endif

#ifdef CONFIG_RT_GROUP_SCHED
	p->rt.rt_rq  = tg->rt_rq[cpu];
	p->rt.parent = tg->rt_se[cpu];
#endif
}

#else /* CONFIG_CGROUP_SCHED */

static inline void set_task_rq(struct task_struct *p, unsigned int cpu) { }
static inline struct task_group *task_group(struct task_struct *p)
{
	return NULL;
}

#endif /* CONFIG_CGROUP_SCHED */

static inline void __set_task_cpu(struct task_struct *p, unsigned int cpu)
{
	set_task_rq(p, cpu);
#ifdef CONFIG_SMP
	/*
	 * After ->cpu is set up to a new value, task_rq_lock(p, ...) can be
	 * successfuly executed on another CPU. We must ensure that updates of
	 * per-task data have been completed by this moment.
	 */
	smp_wmb();
	task_thread_info(p)->cpu = cpu;
	p->wake_cpu = cpu;
#endif
}

/*
 * Tunables that become constants when CONFIG_SCHED_DEBUG is off:
 */
#ifdef CONFIG_SCHED_DEBUG
# include <linux/static_key.h>
# define const_debug __read_mostly
#else
# define const_debug const
#endif

extern const_debug unsigned int sysctl_sched_features;

#define SCHED_FEAT(name, enabled)	\
	__SCHED_FEAT_##name ,

enum {
#include "features.h"
	__SCHED_FEAT_NR,
};

#undef SCHED_FEAT

#if defined(CONFIG_SCHED_DEBUG) && defined(HAVE_JUMP_LABEL)
#define SCHED_FEAT(name, enabled)					\
static __always_inline bool static_branch_##name(struct static_key *key) \
{									\
	return static_key_##enabled(key);				\
}

#include "features.h"

#undef SCHED_FEAT

extern struct static_key sched_feat_keys[__SCHED_FEAT_NR];
#define sched_feat(x) (static_branch_##x(&sched_feat_keys[__SCHED_FEAT_##x]))
#else /* !(SCHED_DEBUG && HAVE_JUMP_LABEL) */
#define sched_feat(x) (sysctl_sched_features & (1UL << __SCHED_FEAT_##x))
#endif /* SCHED_DEBUG && HAVE_JUMP_LABEL */

#ifdef CONFIG_NUMA_BALANCING
#define sched_feat_numa(x) sched_feat(x)
#ifdef CONFIG_SCHED_DEBUG
#define numabalancing_enabled sched_feat_numa(NUMA)
#else
extern bool numabalancing_enabled;
#endif /* CONFIG_SCHED_DEBUG */
#else
#define sched_feat_numa(x) (0)
#define numabalancing_enabled (0)
#endif /* CONFIG_NUMA_BALANCING */

static inline u64 global_rt_period(void)
{
	return (u64)sysctl_sched_rt_period * NSEC_PER_USEC;
}

static inline u64 global_rt_runtime(void)
{
	if (sysctl_sched_rt_runtime < 0)
		return RUNTIME_INF;

	return (u64)sysctl_sched_rt_runtime * NSEC_PER_USEC;
}

static inline int task_current(struct rq *rq, struct task_struct *p)
{
	return rq->curr == p;
}

static inline int task_running(struct rq *rq, struct task_struct *p)
{
#ifdef CONFIG_SMP
	return p->on_cpu;
#else
	return task_current(rq, p);
#endif
}

static inline int task_on_rq_queued(struct task_struct *p)
{
	return p->on_rq == TASK_ON_RQ_QUEUED;
}

static inline int task_on_rq_migrating(struct task_struct *p)
{
	return p->on_rq == TASK_ON_RQ_MIGRATING;
}

#ifndef prepare_arch_switch
# define prepare_arch_switch(next)	do { } while (0)
#endif
#ifndef finish_arch_switch
# define finish_arch_switch(prev)	do { } while (0)
#endif
#ifndef finish_arch_post_lock_switch
# define finish_arch_post_lock_switch()	do { } while (0)
#endif

static inline void prepare_lock_switch(struct rq *rq, struct task_struct *next)
{
#ifdef CONFIG_SMP
	/*
	 * We can optimise this out completely for !SMP, because the
	 * SMP rebalancing from interrupt is the only thing that cares
	 * here.
	 */
	next->on_cpu = 1;
#endif
}

static inline void finish_lock_switch(struct rq *rq, struct task_struct *prev)
{
#ifdef CONFIG_SMP
	/*
	 * After ->on_cpu is cleared, the task can be moved to a different CPU.
	 * We must ensure this doesn't happen until the switch is completely
	 * finished.
	 */
	smp_wmb();
	prev->on_cpu = 0;
#endif
#ifdef CONFIG_DEBUG_SPINLOCK
	/* this is a valid case when another task releases the spinlock */
	rq->lock.owner = current;
#endif
	/*
	 * If we are tracking spinlock dependencies then we have to
	 * fix up the runqueue lock - which gets 'carried over' from
	 * prev into current:
	 */
	spin_acquire(&rq->lock.dep_map, 0, 0, _THIS_IP_);

	raw_spin_unlock_irq(&rq->lock);
}

/*
 * wake flags
 */
#define WF_SYNC		0x01		/* waker goes to sleep after wakeup */
#define WF_FORK		0x02		/* child wakeup after fork */
#define WF_MIGRATED	0x4		/* internal use, task got migrated */

/*
 * To aid in avoiding the subversion of "niceness" due to uneven distribution
 * of tasks with abnormal "nice" values across CPUs the contribution that
 * each task makes to its run queue's load is weighted according to its
 * scheduling class and "nice" value. For SCHED_NORMAL tasks this is just a
 * scaled version of the new time slice allocation that they receive on time
 * slice expiry etc.
 */

#define WEIGHT_IDLEPRIO                3
#define WMULT_IDLEPRIO         1431655765

/*
 * Nice levels are multiplicative, with a gentle 10% change for every
 * nice level changed. I.e. when a CPU-bound task goes from nice 0 to
 * nice 1, it will get ~10% less CPU time than another CPU-bound task
 * that remained on nice 0.
 *
 * The "10% effect" is relative and cumulative: from _any_ nice level,
 * if you go up 1 level, it's -10% CPU usage, if you go down 1 level
 * it's +10% CPU usage. (to achieve that we use a multiplier of 1.25.
 * If a task goes up by ~10% and another task goes down by ~10% then
 * the relative distance between them is ~25%.)
 */
static const int prio_to_weight[40] = {
 /* -20 */     88761,     71755,     56483,     46273,     36291,
 /* -15 */     29154,     23254,     18705,     14949,     11916,
 /* -10 */      9548,      7620,      6100,      4904,      3906,
 /*  -5 */      3121,      2501,      1991,      1586,      1277,
 /*   0 */      1024,       820,       655,       526,       423,
 /*   5 */       335,       272,       215,       172,       137,
 /*  10 */       110,        87,        70,        56,        45,
 /*  15 */        36,        29,        23,        18,        15,
};

/*
 * Inverse (2^32/x) values of the prio_to_weight[] array, precalculated.
 *
 * In cases where the weight does not change often, we can use the
 * precalculated inverse to speed up arithmetics by turning divisions
 * into multiplications:
 */
static const u32 prio_to_wmult[40] = {
 /* -20 */     48388,     59856,     76040,     92818,    118348,
 /* -15 */    147320,    184698,    229616,    287308,    360437,
 /* -10 */    449829,    563644,    704093,    875809,   1099582,
 /*  -5 */   1376151,   1717300,   2157191,   2708050,   3363326,
 /*   0 */   4194304,   5237765,   6557202,   8165337,  10153587,
 /*   5 */  12820798,  15790321,  19976592,  24970740,  31350126,
 /*  10 */  39045157,  49367440,  61356676,  76695844,  95443717,
 /*  15 */ 119304647, 148102320, 186737708, 238609294, 286331153,
};

#define ENQUEUE_WAKEUP		1
#define ENQUEUE_HEAD		2
#ifdef CONFIG_SMP
#define ENQUEUE_WAKING		4	/* sched_class::task_waking was called */
#else
#define ENQUEUE_WAKING		0
#endif
#define ENQUEUE_REPLENISH	8

#define DEQUEUE_SLEEP		1

#define RETRY_TASK		((void *)-1UL)

struct sched_class {
	const struct sched_class *next;

	void (*enqueue_task) (struct rq *rq, struct task_struct *p, int flags);
	void (*dequeue_task) (struct rq *rq, struct task_struct *p, int flags);
	void (*yield_task) (struct rq *rq);
	bool (*yield_to_task) (struct rq *rq, struct task_struct *p, bool preempt);

	void (*check_preempt_curr) (struct rq *rq, struct task_struct *p, int flags);

	/*
	 * It is the responsibility of the pick_next_task() method that will
	 * return the next task to call put_prev_task() on the @prev task or
	 * something equivalent.
	 *
	 * May return RETRY_TASK when it finds a higher prio class has runnable
	 * tasks.
	 */
	struct task_struct * (*pick_next_task) (struct rq *rq,
						struct task_struct *prev);
	void (*put_prev_task) (struct rq *rq, struct task_struct *p);

#ifdef CONFIG_SMP
	int  (*select_task_rq)(struct task_struct *p, int task_cpu, int sd_flag, int flags);
	void (*migrate_task_rq)(struct task_struct *p, int next_cpu);

	void (*post_schedule) (struct rq *this_rq);
	void (*task_waking) (struct task_struct *task);
	void (*task_woken) (struct rq *this_rq, struct task_struct *task);

	void (*set_cpus_allowed)(struct task_struct *p,
				 const struct cpumask *newmask);

	void (*rq_online)(struct rq *rq);
	void (*rq_offline)(struct rq *rq);
#endif

	void (*set_curr_task) (struct rq *rq);
	void (*task_tick) (struct rq *rq, struct task_struct *p, int queued);
	void (*task_fork) (struct task_struct *p);
	void (*task_dead) (struct task_struct *p);

	/*
	 * The switched_from() call is allowed to drop rq->lock, therefore we
	 * cannot assume the switched_from/switched_to pair is serliazed by
	 * rq->lock. They are however serialized by p->pi_lock.
	 */
	void (*switched_from) (struct rq *this_rq, struct task_struct *task);
	void (*switched_to) (struct rq *this_rq, struct task_struct *task);
	void (*prio_changed) (struct rq *this_rq, struct task_struct *task,
			     int oldprio);

	unsigned int (*get_rr_interval) (struct rq *rq,
					 struct task_struct *task);

	void (*update_curr) (struct rq *rq);

#ifdef CONFIG_FAIR_GROUP_SCHED
	void (*task_move_group) (struct task_struct *p, int on_rq);
#endif
};

static inline void put_prev_task(struct rq *rq, struct task_struct *prev)
{
	prev->sched_class->put_prev_task(rq, prev);
}

#define sched_class_highest (&stop_sched_class)
#define for_each_class(class) \
   for (class = sched_class_highest; class; class = class->next)

extern const struct sched_class stop_sched_class;
extern const struct sched_class dl_sched_class;
extern const struct sched_class rt_sched_class;
extern const struct sched_class fair_sched_class;
extern const struct sched_class idle_sched_class;


#ifdef CONFIG_SMP

extern void update_group_capacity(struct sched_domain *sd, int cpu);

extern void trigger_load_balance(struct rq *rq);

extern void idle_enter_fair(struct rq *this_rq);
extern void idle_exit_fair(struct rq *this_rq);

#else

static inline void idle_enter_fair(struct rq *rq) { }
static inline void idle_exit_fair(struct rq *rq) { }

#endif

#ifdef CONFIG_CPU_IDLE
static inline void idle_set_state(struct rq *rq,
				  struct cpuidle_state *idle_state)
{
	rq->idle_state = idle_state;
}

static inline struct cpuidle_state *idle_get_state(struct rq *rq)
{
	WARN_ON(!rcu_read_lock_held());
	return rq->idle_state;
}
#else
static inline void idle_set_state(struct rq *rq,
				  struct cpuidle_state *idle_state)
{
}

static inline struct cpuidle_state *idle_get_state(struct rq *rq)
{
	return NULL;
}
#endif

extern void sysrq_sched_debug_show(void);
extern void sched_init_granularity(void);
extern void update_max_interval(void);

extern void init_sched_dl_class(void);
extern void init_sched_rt_class(void);
extern void init_sched_fair_class(void);
extern void init_sched_dl_class(void);

extern void resched_curr(struct rq *rq);
extern void resched_cpu(int cpu);

extern struct rt_bandwidth def_rt_bandwidth;
extern void init_rt_bandwidth(struct rt_bandwidth *rt_b, u64 period, u64 runtime);

extern struct dl_bandwidth def_dl_bandwidth;
extern void init_dl_bandwidth(struct dl_bandwidth *dl_b, u64 period, u64 runtime);
extern void init_dl_task_timer(struct sched_dl_entity *dl_se);

unsigned long to_ratio(u64 period, u64 runtime);

extern void update_idle_cpu_load(struct rq *this_rq);

extern void init_task_runnable_average(struct task_struct *p);

static inline void add_nr_running(struct rq *rq, unsigned count)
{
	unsigned prev_nr = rq->nr_running;

	rq->nr_running = prev_nr + count;

	if (prev_nr < 2 && rq->nr_running >= 2) {
#ifdef CONFIG_SMP
		if (!rq->rd->overload)
			rq->rd->overload = true;
#endif

#ifdef CONFIG_NO_HZ_FULL
		if (tick_nohz_full_cpu(rq->cpu)) {
			/*
			 * Tick is needed if more than one task runs on a CPU.
			 * Send the target an IPI to kick it out of nohz mode.
			 *
			 * We assume that IPI implies full memory barrier and the
			 * new value of rq->nr_running is visible on reception
			 * from the target.
			 */
			tick_nohz_full_kick_cpu(rq->cpu);
		}
#endif
	}
}

static inline void sub_nr_running(struct rq *rq, unsigned count)
{
	rq->nr_running -= count;
}

static inline void rq_last_tick_reset(struct rq *rq)
{
#ifdef CONFIG_NO_HZ_FULL
	rq->last_sched_tick = jiffies;
#endif
}

extern void update_rq_clock(struct rq *rq);

extern void activate_task(struct rq *rq, struct task_struct *p, int flags);
extern void deactivate_task(struct rq *rq, struct task_struct *p, int flags);

extern void check_preempt_curr(struct rq *rq, struct task_struct *p, int flags);

extern const_debug unsigned int sysctl_sched_time_avg;
extern const_debug unsigned int sysctl_sched_nr_migrate;
extern const_debug unsigned int sysctl_sched_migration_cost;

static inline u64 sched_avg_period(void)
{
	return (u64)sysctl_sched_time_avg * NSEC_PER_MSEC / 2;
}

#ifdef CONFIG_SCHED_HRTICK

/*
 * Use hrtick when:
 *  - enabled by features
 *  - hrtimer is actually high res
 */
static inline int hrtick_enabled(struct rq *rq)
{
	if (!sched_feat(HRTICK))
		return 0;
	if (!cpu_active(cpu_of(rq)))
		return 0;
	return hrtimer_is_hres_active(&rq->hrtick_timer);
}

void hrtick_start(struct rq *rq, u64 delay);

#else

static inline int hrtick_enabled(struct rq *rq)
{
	return 0;
}

#endif /* CONFIG_SCHED_HRTICK */

#ifdef CONFIG_SMP
extern void sched_avg_update(struct rq *rq);
extern unsigned long arch_scale_freq_capacity(struct sched_domain *sd, int cpu);

static inline void sched_rt_avg_update(struct rq *rq, u64 rt_delta)
{
	rq->rt_avg += rt_delta * arch_scale_freq_capacity(NULL, cpu_of(rq));
	sched_avg_update(rq);
}
#else
static inline void sched_rt_avg_update(struct rq *rq, u64 rt_delta) { }
static inline void sched_avg_update(struct rq *rq) { }
#endif

extern void start_bandwidth_timer(struct hrtimer *period_timer, ktime_t period);

#ifdef CONFIG_SMP
#ifdef CONFIG_PREEMPT

static inline void double_rq_lock(struct rq *rq1, struct rq *rq2);

/*
 * fair double_lock_balance: Safely acquires both rq->locks in a fair
 * way at the expense of forcing extra atomic operations in all
 * invocations.  This assures that the double_lock is acquired using the
 * same underlying policy as the spinlock_t on this architecture, which
 * reduces latency compared to the unfair variant below.  However, it
 * also adds more overhead and therefore may reduce throughput.
 */
static inline int _double_lock_balance(struct rq *this_rq, struct rq *busiest)
	__releases(this_rq->lock)
	__acquires(busiest->lock)
	__acquires(this_rq->lock)
{
	raw_spin_unlock(&this_rq->lock);
	double_rq_lock(this_rq, busiest);

	return 1;
}

#else
/*
 * Unfair double_lock_balance: Optimizes throughput at the expense of
 * latency by eliminating extra atomic operations when the locks are
 * already in proper order on entry.  This favors lower cpu-ids and will
 * grant the double lock to lower cpus over higher ids under contention,
 * regardless of entry order into the function.
 */
static inline int _double_lock_balance(struct rq *this_rq, struct rq *busiest)
	__releases(this_rq->lock)
	__acquires(busiest->lock)
	__acquires(this_rq->lock)
{
	int ret = 0;

	if (unlikely(!raw_spin_trylock(&busiest->lock))) {
		if (busiest < this_rq) {
			raw_spin_unlock(&this_rq->lock);
			raw_spin_lock(&busiest->lock);
			raw_spin_lock_nested(&this_rq->lock,
					      SINGLE_DEPTH_NESTING);
			ret = 1;
		} else
			raw_spin_lock_nested(&busiest->lock,
					      SINGLE_DEPTH_NESTING);
	}
	return ret;
}

#endif /* CONFIG_PREEMPT */

/*
 * double_lock_balance - lock the busiest runqueue, this_rq is locked already.
 */
static inline int double_lock_balance(struct rq *this_rq, struct rq *busiest)
{
	if (unlikely(!irqs_disabled())) {
		/* printk() doesn't work good under rq->lock */
		raw_spin_unlock(&this_rq->lock);
		BUG_ON(1);
	}

	return _double_lock_balance(this_rq, busiest);
}

static inline void double_unlock_balance(struct rq *this_rq, struct rq *busiest)
	__releases(busiest->lock)
{
	raw_spin_unlock(&busiest->lock);
	lock_set_subclass(&this_rq->lock.dep_map, 0, _RET_IP_);
}

static inline void double_lock(spinlock_t *l1, spinlock_t *l2)
{
	if (l1 > l2)
		swap(l1, l2);

	spin_lock(l1);
	spin_lock_nested(l2, SINGLE_DEPTH_NESTING);
}

static inline void double_lock_irq(spinlock_t *l1, spinlock_t *l2)
{
	if (l1 > l2)
		swap(l1, l2);

	spin_lock_irq(l1);
	spin_lock_nested(l2, SINGLE_DEPTH_NESTING);
}

static inline void double_raw_lock(raw_spinlock_t *l1, raw_spinlock_t *l2)
{
	if (l1 > l2)
		swap(l1, l2);

	raw_spin_lock(l1);
	raw_spin_lock_nested(l2, SINGLE_DEPTH_NESTING);
}

/*
 * double_rq_lock - safely lock two runqueues
 *
 * Note this does not disable interrupts like task_rq_lock,
 * you need to do so manually before calling.
 */
static inline void double_rq_lock(struct rq *rq1, struct rq *rq2)
	__acquires(rq1->lock)
	__acquires(rq2->lock)
{
	BUG_ON(!irqs_disabled());
	if (rq1 == rq2) {
		raw_spin_lock(&rq1->lock);
		__acquire(rq2->lock);	/* Fake it out ;) */
	} else {
		if (rq1 < rq2) {
			raw_spin_lock(&rq1->lock);
			raw_spin_lock_nested(&rq2->lock, SINGLE_DEPTH_NESTING);
		} else {
			raw_spin_lock(&rq2->lock);
			raw_spin_lock_nested(&rq1->lock, SINGLE_DEPTH_NESTING);
		}
	}
}

/*
 * double_rq_unlock - safely unlock two runqueues
 *
 * Note this does not restore interrupts like task_rq_unlock,
 * you need to do so manually after calling.
 */
static inline void double_rq_unlock(struct rq *rq1, struct rq *rq2)
	__releases(rq1->lock)
	__releases(rq2->lock)
{
	raw_spin_unlock(&rq1->lock);
	if (rq1 != rq2)
		raw_spin_unlock(&rq2->lock);
	else
		__release(rq2->lock);
}

#else /* CONFIG_SMP */

/*
 * double_rq_lock - safely lock two runqueues
 *
 * Note this does not disable interrupts like task_rq_lock,
 * you need to do so manually before calling.
 */
static inline void double_rq_lock(struct rq *rq1, struct rq *rq2)
	__acquires(rq1->lock)
	__acquires(rq2->lock)
{
	BUG_ON(!irqs_disabled());
	BUG_ON(rq1 != rq2);
	raw_spin_lock(&rq1->lock);
	__acquire(rq2->lock);	/* Fake it out ;) */
}

/*
 * double_rq_unlock - safely unlock two runqueues
 *
 * Note this does not restore interrupts like task_rq_unlock,
 * you need to do so manually after calling.
 */
static inline void double_rq_unlock(struct rq *rq1, struct rq *rq2)
	__releases(rq1->lock)
	__releases(rq2->lock)
{
	BUG_ON(rq1 != rq2);
	raw_spin_unlock(&rq1->lock);
	__release(rq2->lock);
}

#endif

extern struct sched_entity *__pick_first_entity(struct cfs_rq *cfs_rq);
extern struct sched_entity *__pick_last_entity(struct cfs_rq *cfs_rq);
extern void print_cfs_stats(struct seq_file *m, int cpu);
extern void print_rt_stats(struct seq_file *m, int cpu);
extern void print_dl_stats(struct seq_file *m, int cpu);

extern void init_cfs_rq(struct cfs_rq *cfs_rq);
extern void init_rt_rq(struct rt_rq *rt_rq, struct rq *rq);
extern void init_dl_rq(struct dl_rq *dl_rq, struct rq *rq);

extern void cfs_bandwidth_usage_inc(void);
extern void cfs_bandwidth_usage_dec(void);

#ifdef CONFIG_NO_HZ_COMMON
enum rq_nohz_flag_bits {
	NOHZ_TICK_STOPPED,
	NOHZ_BALANCE_KICK,
};

#define nohz_flags(cpu)	(&cpu_rq(cpu)->nohz_flags)
#endif

#ifdef CONFIG_IRQ_TIME_ACCOUNTING

DECLARE_PER_CPU(u64, cpu_hardirq_time);
DECLARE_PER_CPU(u64, cpu_softirq_time);

#ifndef CONFIG_64BIT
DECLARE_PER_CPU(seqcount_t, irq_time_seq);

static inline void irq_time_write_begin(void)
{
	__this_cpu_inc(irq_time_seq.sequence);
	smp_wmb();
}

static inline void irq_time_write_end(void)
{
	smp_wmb();
	__this_cpu_inc(irq_time_seq.sequence);
}

static inline u64 irq_time_read(int cpu)
{
	u64 irq_time;
	unsigned seq;

	do {
		seq = read_seqcount_begin(&per_cpu(irq_time_seq, cpu));
		irq_time = per_cpu(cpu_softirq_time, cpu) +
			   per_cpu(cpu_hardirq_time, cpu);
	} while (read_seqcount_retry(&per_cpu(irq_time_seq, cpu), seq));

	return irq_time;
}
#else /* CONFIG_64BIT */
static inline void irq_time_write_begin(void)
{
}

static inline void irq_time_write_end(void)
{
}

static inline u64 irq_time_read(int cpu)
{
	return per_cpu(cpu_softirq_time, cpu) + per_cpu(cpu_hardirq_time, cpu);
}
#endif /* CONFIG_64BIT */
#endif /* CONFIG_IRQ_TIME_ACCOUNTING */<|MERGE_RESOLUTION|>--- conflicted
+++ resolved
@@ -368,17 +368,12 @@
 	 * the blocked sched_entities on the rq.
 	 * utilization_load_avg is the sum of the average running time of the
 	 * sched_entities on the rq.
-<<<<<<< HEAD
-	 */
-	unsigned long runnable_load_avg, blocked_load_avg, utilization_load_avg;
-=======
 	 * utilization_blocked_avg is the utilization equivalent of
 	 * blocked_load_avg, i.e. the sum of running contributions of blocked
 	 * sched_entities associated with the rq.
 	 */
 	unsigned long runnable_load_avg, blocked_load_avg;
 	unsigned long utilization_load_avg, utilization_blocked_avg;
->>>>>>> 5f74d508
 	atomic64_t decay_counter;
 	u64 last_decay;
 	atomic_long_t removed_load, removed_utilization;
