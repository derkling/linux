--- conflicted
+++ resolved
@@ -1289,12 +1289,6 @@
 		}
 	}
 
-	/*
-	 * Clear PF_NO_SETAFFINITY, otherwise we wreckage
-	 * migrate_disable/enable. See optimization for
-	 * PF_NO_SETAFFINITY tasks there.
-	 */
-	p->flags &= ~PF_NO_SETAFFINITY;
 	return dest_cpu;
 }
 
@@ -3259,16 +3253,6 @@
 	if (tsk_is_pi_blocked(tsk))
 		return;
 
-<<<<<<< HEAD
-	/*
-	 * If a worker went to sleep, notify and ask workqueue whether
-	 * it wants to wake up a task to maintain concurrency.
-	 */
-	if (tsk->flags & PF_WQ_WORKER)
-		wq_worker_sleeping(tsk);
-
-=======
->>>>>>> e3da1bcd
 	/*
 	 * If we are going to sleep and we have plugged IO queued,
 	 * make sure to submit it to avoid deadlocks.
@@ -4077,15 +4061,11 @@
 	return pid ? find_task_by_vpid(pid) : current;
 }
 
-<<<<<<< HEAD
 extern struct cpumask hmp_slow_cpu_mask;
 
 /* Actually do priority change: must hold rq lock. */
 static void
 __setscheduler_params(struct task_struct *p, int policy, int prio)
-=======
-static void __setscheduler_params(struct task_struct *p, int policy, int prio)
->>>>>>> e3da1bcd
 {
 	p->policy = policy;
 	p->rt_priority = prio;
