/*
 *  kernel/sched/core.c
 *
 *  Kernel scheduler and related syscalls
 *
 *  Copyright (C) 1991-2002  Linus Torvalds
 *
 *  1996-12-23  Modified by Dave Grothe to fix bugs in semaphores and
 *		make semaphores SMP safe
 *  1998-11-19	Implemented schedule_timeout() and related stuff
 *		by Andrea Arcangeli
 *  2002-01-04	New ultra-scalable O(1) scheduler by Ingo Molnar:
 *		hybrid priority-list and round-robin design with
 *		an array-switch method of distributing timeslices
 *		and per-CPU runqueues.  Cleanups and useful suggestions
 *		by Davide Libenzi, preemptible kernel bits by Robert Love.
 *  2003-09-03	Interactivity tuning by Con Kolivas.
 *  2004-04-02	Scheduler domains code by Nick Piggin
 *  2007-04-15  Work begun on replacing all interactivity tuning with a
 *              fair scheduling design by Con Kolivas.
 *  2007-05-05  Load balancing (smp-nice) and other improvements
 *              by Peter Williams
 *  2007-05-06  Interactivity improvements to CFS by Mike Galbraith
 *  2007-07-01  Group scheduling enhancements by Srivatsa Vaddagiri
 *  2007-11-29  RT balancing improvements by Steven Rostedt, Gregory Haskins,
 *              Thomas Gleixner, Mike Kravetz
 */

#include <linux/mm.h>
#include <linux/module.h>
#include <linux/nmi.h>
#include <linux/init.h>
#include <linux/uaccess.h>
#include <linux/highmem.h>
#include <asm/mmu_context.h>
#include <linux/interrupt.h>
#include <linux/capability.h>
#include <linux/completion.h>
#include <linux/kernel_stat.h>
#include <linux/debug_locks.h>
#include <linux/perf_event.h>
#include <linux/security.h>
#include <linux/notifier.h>
#include <linux/profile.h>
#include <linux/freezer.h>
#include <linux/vmalloc.h>
#include <linux/blkdev.h>
#include <linux/delay.h>
#include <linux/pid_namespace.h>
#include <linux/smp.h>
#include <linux/threads.h>
#include <linux/timer.h>
#include <linux/rcupdate.h>
#include <linux/cpu.h>
#include <linux/cpuset.h>
#include <linux/percpu.h>
#include <linux/proc_fs.h>
#include <linux/seq_file.h>
#include <linux/sysctl.h>
#include <linux/syscalls.h>
#include <linux/times.h>
#include <linux/tsacct_kern.h>
#include <linux/kprobes.h>
#include <linux/delayacct.h>
#include <linux/unistd.h>
#include <linux/pagemap.h>
#include <linux/hrtimer.h>
#include <linux/tick.h>
#include <linux/debugfs.h>
#include <linux/ctype.h>
#include <linux/ftrace.h>
#include <linux/slab.h>
#include <linux/init_task.h>
#include <linux/binfmts.h>
#include <linux/context_tracking.h>
#include <linux/compiler.h>

#include <asm/switch_to.h>
#include <asm/tlb.h>
#include <asm/irq_regs.h>
#include <asm/mutex.h>
#ifdef CONFIG_PARAVIRT
#include <asm/paravirt.h>
#endif
#ifdef CONFIG_MSM_APP_SETTINGS
#include <asm/app_api.h>
#endif

#include "sched.h"
#include "../workqueue_internal.h"
#include "../smpboot.h"

#define CREATE_TRACE_POINTS
#include <trace/events/sched.h>

void start_bandwidth_timer(struct hrtimer *period_timer, ktime_t period)
{
	unsigned long delta;
	ktime_t soft, hard, now;

	for (;;) {
		if (hrtimer_active(period_timer))
			break;

		now = hrtimer_cb_get_time(period_timer);
		hrtimer_forward(period_timer, now, period);

		soft = hrtimer_get_softexpires(period_timer);
		hard = hrtimer_get_expires(period_timer);
		delta = ktime_to_ns(ktime_sub(hard, soft));
		__hrtimer_start_range_ns(period_timer, soft, delta,
					 HRTIMER_MODE_ABS_PINNED, 0);
	}
}

DEFINE_MUTEX(sched_domains_mutex);
DEFINE_PER_CPU_SHARED_ALIGNED(struct rq, runqueues);

static void update_rq_clock_task(struct rq *rq, s64 delta);

void update_rq_clock(struct rq *rq)
{
	s64 delta;

	if (rq->skip_clock_update > 0)
		return;

	delta = sched_clock_cpu(cpu_of(rq)) - rq->clock;
	if (delta < 0)
		return;
	rq->clock += delta;
	update_rq_clock_task(rq, delta);
}

/*
 * Debugging: various feature bits
 */

#define SCHED_FEAT(name, enabled)	\
	(1UL << __SCHED_FEAT_##name) * enabled |

const_debug unsigned int sysctl_sched_features =
#include "features.h"
	0;

#undef SCHED_FEAT

#ifdef CONFIG_SCHED_DEBUG
#define SCHED_FEAT(name, enabled)	\
	#name ,

static const char * const sched_feat_names[] = {
#include "features.h"
};

#undef SCHED_FEAT

static int sched_feat_show(struct seq_file *m, void *v)
{
	int i;

	for (i = 0; i < __SCHED_FEAT_NR; i++) {
		if (!(sysctl_sched_features & (1UL << i)))
			seq_puts(m, "NO_");
		seq_printf(m, "%s ", sched_feat_names[i]);
	}
	seq_puts(m, "\n");

	return 0;
}

#ifdef HAVE_JUMP_LABEL

#define jump_label_key__true  STATIC_KEY_INIT_TRUE
#define jump_label_key__false STATIC_KEY_INIT_FALSE

#define SCHED_FEAT(name, enabled)	\
	jump_label_key__##enabled ,

struct static_key sched_feat_keys[__SCHED_FEAT_NR] = {
#include "features.h"
};

#undef SCHED_FEAT

static void sched_feat_disable(int i)
{
	if (static_key_enabled(&sched_feat_keys[i]))
		static_key_slow_dec(&sched_feat_keys[i]);
}

static void sched_feat_enable(int i)
{
	if (!static_key_enabled(&sched_feat_keys[i]))
		static_key_slow_inc(&sched_feat_keys[i]);
}
#else
static void sched_feat_disable(int i) { };
static void sched_feat_enable(int i) { };
#endif /* HAVE_JUMP_LABEL */

static int sched_feat_set(char *cmp)
{
	int i;
	int neg = 0;

	if (strncmp(cmp, "NO_", 3) == 0) {
		neg = 1;
		cmp += 3;
	}

	for (i = 0; i < __SCHED_FEAT_NR; i++) {
		if (strcmp(cmp, sched_feat_names[i]) == 0) {
			if (neg) {
				sysctl_sched_features &= ~(1UL << i);
				sched_feat_disable(i);
			} else {
				sysctl_sched_features |= (1UL << i);
				sched_feat_enable(i);
			}
			break;
		}
	}

	return i;
}

static ssize_t
sched_feat_write(struct file *filp, const char __user *ubuf,
		size_t cnt, loff_t *ppos)
{
	char buf[64];
	char *cmp;
	int i;
	struct inode *inode;

	if (cnt > 63)
		cnt = 63;

	if (copy_from_user(&buf, ubuf, cnt))
		return -EFAULT;

	buf[cnt] = 0;
	cmp = strstrip(buf);

	/* Ensure the static_key remains in a consistent state */
	inode = file_inode(filp);
	mutex_lock(&inode->i_mutex);
	i = sched_feat_set(cmp);
	mutex_unlock(&inode->i_mutex);
	if (i == __SCHED_FEAT_NR)
		return -EINVAL;

	*ppos += cnt;

	return cnt;
}

static int sched_feat_open(struct inode *inode, struct file *filp)
{
	return single_open(filp, sched_feat_show, NULL);
}

static const struct file_operations sched_feat_fops = {
	.open		= sched_feat_open,
	.write		= sched_feat_write,
	.read		= seq_read,
	.llseek		= seq_lseek,
	.release	= single_release,
};

static __init int sched_init_debug(void)
{
	debugfs_create_file("sched_features", 0644, NULL, NULL,
			&sched_feat_fops);

	return 0;
}
late_initcall(sched_init_debug);
#endif /* CONFIG_SCHED_DEBUG */

/*
 * Number of tasks to iterate in a single balance run.
 * Limited because this is done with IRQs disabled.
 */
const_debug unsigned int sysctl_sched_nr_migrate = 32;

/*
 * period over which we average the RT time consumption, measured
 * in ms.
 *
 * default: 1s
 */
const_debug unsigned int sysctl_sched_time_avg = MSEC_PER_SEC;

/*
 * period over which we measure -rt task cpu usage in us.
 * default: 1s
 */
unsigned int sysctl_sched_rt_period = 1000000;

__read_mostly int scheduler_running;

/*
 * part of the period that we allow rt tasks to run in us.
 * default: 0.95s
 */
int sysctl_sched_rt_runtime = 950000;

/*
 * __task_rq_lock - lock the rq @p resides on.
 */
static inline struct rq *__task_rq_lock(struct task_struct *p)
	__acquires(rq->lock)
{
	struct rq *rq;

	lockdep_assert_held(&p->pi_lock);

	for (;;) {
		rq = task_rq(p);
		raw_spin_lock(&rq->lock);
		if (likely(rq == task_rq(p) && !task_on_rq_migrating(p)))
			return rq;
		raw_spin_unlock(&rq->lock);

		while (unlikely(task_on_rq_migrating(p)))
			cpu_relax();
	}
}

/*
 * task_rq_lock - lock p->pi_lock and lock the rq @p resides on.
 */
static struct rq *task_rq_lock(struct task_struct *p, unsigned long *flags)
	__acquires(p->pi_lock)
	__acquires(rq->lock)
{
	struct rq *rq;

	for (;;) {
		raw_spin_lock_irqsave(&p->pi_lock, *flags);
		rq = task_rq(p);
		raw_spin_lock(&rq->lock);
		if (likely(rq == task_rq(p) && !task_on_rq_migrating(p)))
			return rq;
		raw_spin_unlock(&rq->lock);
		raw_spin_unlock_irqrestore(&p->pi_lock, *flags);

		while (unlikely(task_on_rq_migrating(p)))
			cpu_relax();
	}
}

static void __task_rq_unlock(struct rq *rq)
	__releases(rq->lock)
{
	raw_spin_unlock(&rq->lock);
}

static inline void
task_rq_unlock(struct rq *rq, struct task_struct *p, unsigned long *flags)
	__releases(rq->lock)
	__releases(p->pi_lock)
{
	raw_spin_unlock(&rq->lock);
	raw_spin_unlock_irqrestore(&p->pi_lock, *flags);
}

/*
 * this_rq_lock - lock this runqueue and disable interrupts.
 */
static struct rq *this_rq_lock(void)
	__acquires(rq->lock)
{
	struct rq *rq;

	local_irq_disable();
	rq = this_rq();
	raw_spin_lock(&rq->lock);

	return rq;
}

#ifdef CONFIG_SCHED_HRTICK
/*
 * Use HR-timers to deliver accurate preemption points.
 */

static void hrtick_clear(struct rq *rq)
{
	if (hrtimer_active(&rq->hrtick_timer))
		hrtimer_cancel(&rq->hrtick_timer);
}

/*
 * High-resolution timer tick.
 * Runs from hardirq context with interrupts disabled.
 */
static enum hrtimer_restart hrtick(struct hrtimer *timer)
{
	struct rq *rq = container_of(timer, struct rq, hrtick_timer);

	WARN_ON_ONCE(cpu_of(rq) != smp_processor_id());

	raw_spin_lock(&rq->lock);
	update_rq_clock(rq);
	rq->curr->sched_class->task_tick(rq, rq->curr, 1);
	raw_spin_unlock(&rq->lock);

	return HRTIMER_NORESTART;
}

#ifdef CONFIG_SMP

static int __hrtick_restart(struct rq *rq)
{
	struct hrtimer *timer = &rq->hrtick_timer;
	ktime_t time = hrtimer_get_softexpires(timer);

	return __hrtimer_start_range_ns(timer, time, 0, HRTIMER_MODE_ABS_PINNED, 0);
}

/*
 * called from hardirq (IPI) context
 */
static void __hrtick_start(void *arg)
{
	struct rq *rq = arg;

	raw_spin_lock(&rq->lock);
	__hrtick_restart(rq);
	rq->hrtick_csd_pending = 0;
	raw_spin_unlock(&rq->lock);
}

/*
 * Called to set the hrtick timer state.
 *
 * called with rq->lock held and irqs disabled
 */
void hrtick_start(struct rq *rq, u64 delay)
{
	struct hrtimer *timer = &rq->hrtick_timer;
	ktime_t time;
	s64 delta;

	/*
	 * Don't schedule slices shorter than 10000ns, that just
	 * doesn't make sense and can cause timer DoS.
	 */
	delta = max_t(s64, delay, 10000LL);
	time = ktime_add_ns(timer->base->get_time(), delta);

	hrtimer_set_expires(timer, time);

	if (rq == this_rq()) {
		__hrtick_restart(rq);
	} else if (!rq->hrtick_csd_pending) {
		smp_call_function_single_async(cpu_of(rq), &rq->hrtick_csd);
		rq->hrtick_csd_pending = 1;
	}
}

static int
hotplug_hrtick(struct notifier_block *nfb, unsigned long action, void *hcpu)
{
	int cpu = (int)(long)hcpu;

	switch (action) {
	case CPU_UP_CANCELED:
	case CPU_UP_CANCELED_FROZEN:
	case CPU_DOWN_PREPARE:
	case CPU_DOWN_PREPARE_FROZEN:
	case CPU_DEAD:
	case CPU_DEAD_FROZEN:
		hrtick_clear(cpu_rq(cpu));
		return NOTIFY_OK;
	}

	return NOTIFY_DONE;
}

static __init void init_hrtick(void)
{
	hotcpu_notifier(hotplug_hrtick, 0);
}
#else
/*
 * Called to set the hrtick timer state.
 *
 * called with rq->lock held and irqs disabled
 */
void hrtick_start(struct rq *rq, u64 delay)
{
	/*
	 * Don't schedule slices shorter than 10000ns, that just
	 * doesn't make sense. Rely on vruntime for fairness.
	 */
	delay = max_t(u64, delay, 10000LL);
	__hrtimer_start_range_ns(&rq->hrtick_timer, ns_to_ktime(delay), 0,
			HRTIMER_MODE_REL_PINNED, 0);
}

static inline void init_hrtick(void)
{
}
#endif /* CONFIG_SMP */

static void init_rq_hrtick(struct rq *rq)
{
#ifdef CONFIG_SMP
	rq->hrtick_csd_pending = 0;

	rq->hrtick_csd.flags = 0;
	rq->hrtick_csd.func = __hrtick_start;
	rq->hrtick_csd.info = rq;
#endif

	hrtimer_init(&rq->hrtick_timer, CLOCK_MONOTONIC, HRTIMER_MODE_REL);
	rq->hrtick_timer.function = hrtick;
}
#else	/* CONFIG_SCHED_HRTICK */
static inline void hrtick_clear(struct rq *rq)
{
}

static inline void init_rq_hrtick(struct rq *rq)
{
}

static inline void init_hrtick(void)
{
}
#endif	/* CONFIG_SCHED_HRTICK */

/*
 * cmpxchg based fetch_or, macro so it works for different integer types
 */
#define fetch_or(ptr, val)						\
({	typeof(*(ptr)) __old, __val = *(ptr);				\
 	for (;;) {							\
 		__old = cmpxchg((ptr), __val, __val | (val));		\
 		if (__old == __val)					\
 			break;						\
 		__val = __old;						\
 	}								\
 	__old;								\
})

#if defined(CONFIG_SMP) && defined(TIF_POLLING_NRFLAG)
/*
 * Atomically set TIF_NEED_RESCHED and test for TIF_POLLING_NRFLAG,
 * this avoids any races wrt polling state changes and thereby avoids
 * spurious IPIs.
 */
static bool set_nr_and_not_polling(struct task_struct *p)
{
	struct thread_info *ti = task_thread_info(p);
	return !(fetch_or(&ti->flags, _TIF_NEED_RESCHED) & _TIF_POLLING_NRFLAG);
}

/*
 * Atomically set TIF_NEED_RESCHED if TIF_POLLING_NRFLAG is set.
 *
 * If this returns true, then the idle task promises to call
 * sched_ttwu_pending() and reschedule soon.
 */
static bool set_nr_if_polling(struct task_struct *p)
{
	struct thread_info *ti = task_thread_info(p);
	typeof(ti->flags) old, val = READ_ONCE(ti->flags);

	for (;;) {
		if (!(val & _TIF_POLLING_NRFLAG))
			return false;
		if (val & _TIF_NEED_RESCHED)
			return true;
		old = cmpxchg(&ti->flags, val, val | _TIF_NEED_RESCHED);
		if (old == val)
			break;
		val = old;
	}
	return true;
}

#else
static bool set_nr_and_not_polling(struct task_struct *p)
{
	set_tsk_need_resched(p);
	return true;
}

#ifdef CONFIG_SMP
static bool set_nr_if_polling(struct task_struct *p)
{
	return false;
}
#endif
#endif

/*
 * resched_curr - mark rq's current task 'to be rescheduled now'.
 *
 * On UP this means the setting of the need_resched flag, on SMP it
 * might also involve a cross-CPU call to trigger the scheduler on
 * the target CPU.
 */
void resched_curr(struct rq *rq)
{
	struct task_struct *curr = rq->curr;
	int cpu;

	lockdep_assert_held(&rq->lock);

	if (test_tsk_need_resched(curr))
		return;

	cpu = cpu_of(rq);

	if (cpu == smp_processor_id()) {
		set_tsk_need_resched(curr);
		set_preempt_need_resched();
		return;
	}

	if (set_nr_and_not_polling(curr))
		smp_send_reschedule(cpu);
	else
		trace_sched_wake_idle_without_ipi(cpu);
}

void resched_cpu(int cpu)
{
	struct rq *rq = cpu_rq(cpu);
	unsigned long flags;

	if (!raw_spin_trylock_irqsave(&rq->lock, flags))
		return;
	resched_curr(rq);
	raw_spin_unlock_irqrestore(&rq->lock, flags);
}

#ifdef CONFIG_SMP
#ifdef CONFIG_NO_HZ_COMMON
/*
 * In the semi idle case, use the nearest busy cpu for migrating timers
 * from an idle cpu.  This is good for power-savings.
 *
 * We don't do similar optimization for completely idle system, as
 * selecting an idle cpu will add more delays to the timers than intended
 * (as that cpu's timer base may not be uptodate wrt jiffies etc).
 */
int get_nohz_timer_target(int pinned)
{
	int cpu = smp_processor_id();
	int i;
	struct sched_domain *sd;

	if (pinned || !get_sysctl_timer_migration() || !idle_cpu(cpu))
		return cpu;

	rcu_read_lock();
	for_each_domain(cpu, sd) {
		for_each_cpu(i, sched_domain_span(sd)) {
			if (!idle_cpu(i)) {
				cpu = i;
				goto unlock;
			}
		}
	}
unlock:
	rcu_read_unlock();
	return cpu;
}
/*
 * When add_timer_on() enqueues a timer into the timer wheel of an
 * idle CPU then this timer might expire before the next timer event
 * which is scheduled to wake up that CPU. In case of a completely
 * idle system the next event might even be infinite time into the
 * future. wake_up_idle_cpu() ensures that the CPU is woken up and
 * leaves the inner idle loop so the newly added timer is taken into
 * account when the CPU goes back to idle and evaluates the timer
 * wheel for the next timer event.
 */
static void wake_up_idle_cpu(int cpu)
{
	struct rq *rq = cpu_rq(cpu);

	if (cpu == smp_processor_id())
		return;

	if (set_nr_and_not_polling(rq->idle))
		smp_send_reschedule(cpu);
	else
		trace_sched_wake_idle_without_ipi(cpu);
}

static bool wake_up_full_nohz_cpu(int cpu)
{
	/*
	 * We just need the target to call irq_exit() and re-evaluate
	 * the next tick. The nohz full kick at least implies that.
	 * If needed we can still optimize that later with an
	 * empty IRQ.
	 */
	if (tick_nohz_full_cpu(cpu)) {
		if (cpu != smp_processor_id() ||
		    tick_nohz_tick_stopped())
			tick_nohz_full_kick_cpu(cpu);
		return true;
	}

	return false;
}

void wake_up_nohz_cpu(int cpu)
{
	if (!wake_up_full_nohz_cpu(cpu))
		wake_up_idle_cpu(cpu);
}

static inline bool got_nohz_idle_kick(void)
{
	int cpu = smp_processor_id();

	if (!test_bit(NOHZ_BALANCE_KICK, nohz_flags(cpu)))
		return false;

	if (idle_cpu(cpu) && !need_resched())
		return true;

	/*
	 * We can't run Idle Load Balance on this CPU for this time so we
	 * cancel it and clear NOHZ_BALANCE_KICK
	 */
	clear_bit(NOHZ_BALANCE_KICK, nohz_flags(cpu));
	return false;
}

#else /* CONFIG_NO_HZ_COMMON */

static inline bool got_nohz_idle_kick(void)
{
	return false;
}

#endif /* CONFIG_NO_HZ_COMMON */

#ifdef CONFIG_NO_HZ_FULL
bool sched_can_stop_tick(void)
{
	/*
	 * More than one running task need preemption.
	 * nr_running update is assumed to be visible
	 * after IPI is sent from wakers.
	 */
	if (this_rq()->nr_running > 1)
		return false;

	return true;
}
#endif /* CONFIG_NO_HZ_FULL */

void sched_avg_update(struct rq *rq)
{
	s64 period = sched_avg_period();

	while ((s64)(rq_clock(rq) - rq->age_stamp) > period) {
		/*
		 * Inline assembly required to prevent the compiler
		 * optimising this loop into a divmod call.
		 * See __iter_div_u64_rem() for another example of this.
		 */
		asm("" : "+rm" (rq->age_stamp));
		rq->age_stamp += period;
		rq->rt_avg /= 2;
	}
}

#ifdef CONFIG_SCHED_HMP

/*
 * Note C-state for (idle) cpus.
 *
 * @cstate = cstate index, 0 -> active state
 * @wakeup_energy = energy spent in waking up cpu
 * @wakeup_latency = latency to wakeup from cstate
 *
 */
void
sched_set_cpu_cstate(int cpu, int cstate, int wakeup_energy, int wakeup_latency)
{
	struct rq *rq = cpu_rq(cpu);

	rq->cstate = cstate; /* C1, C2 etc */
	rq->wakeup_energy = wakeup_energy;
	rq->wakeup_latency = wakeup_latency;
}
<<<<<<< HEAD
=======

/*
 * Note D-state for (idle) cluster.
 *
 * @dstate = dstate index, 0 -> active state
 * @wakeup_energy = energy spent in waking up cluster
 * @wakeup_latency = latency to wakeup from cluster
 *
 */
void sched_set_cluster_dstate(const cpumask_t *cluster_cpus, int dstate,
			int wakeup_energy, int wakeup_latency)
{
	struct sched_cluster *cluster =
		cpu_rq(cpumask_first(cluster_cpus))->cluster;
	cluster->dstate = dstate;
	cluster->dstate_wakeup_energy = wakeup_energy;
	cluster->dstate_wakeup_latency = wakeup_latency;
}

#endif /* CONFIG_SCHED_HMP */

>>>>>>> aac7b344
#endif /* CONFIG_SMP */

#if defined(CONFIG_RT_GROUP_SCHED) || (defined(CONFIG_FAIR_GROUP_SCHED) && \
			(defined(CONFIG_SMP) || defined(CONFIG_CFS_BANDWIDTH)))
/*
 * Iterate task_group tree rooted at *from, calling @down when first entering a
 * node and @up when leaving it for the final time.
 *
 * Caller must hold rcu_lock or sufficient equivalent.
 */
int walk_tg_tree_from(struct task_group *from,
			     tg_visitor down, tg_visitor up, void *data)
{
	struct task_group *parent, *child;
	int ret;

	parent = from;

down:
	ret = (*down)(parent, data);
	if (ret)
		goto out;
	list_for_each_entry_rcu(child, &parent->children, siblings) {
		parent = child;
		goto down;

up:
		continue;
	}
	ret = (*up)(parent, data);
	if (ret || parent == from)
		goto out;

	child = parent;
	parent = parent->parent;
	if (parent)
		goto up;
out:
	return ret;
}

int tg_nop(struct task_group *tg, void *data)
{
	return 0;
}
#endif

static void set_load_weight(struct task_struct *p)
{
	int prio = p->static_prio - MAX_RT_PRIO;
	struct load_weight *load = &p->se.load;

	/*
	 * SCHED_IDLE tasks get minimal weight:
	 */
	if (p->policy == SCHED_IDLE) {
		load->weight = scale_load(WEIGHT_IDLEPRIO);
		load->inv_weight = WMULT_IDLEPRIO;
		return;
	}

	load->weight = scale_load(prio_to_weight[prio]);
	load->inv_weight = prio_to_wmult[prio];
}

static void enqueue_task(struct rq *rq, struct task_struct *p, int flags)
{
	update_rq_clock(rq);
	sched_info_queued(rq, p);
	p->sched_class->enqueue_task(rq, p, flags);
}

static void dequeue_task(struct rq *rq, struct task_struct *p, int flags)
{
	update_rq_clock(rq);
	sched_info_dequeued(rq, p);
	p->sched_class->dequeue_task(rq, p, flags);
}

void activate_task(struct rq *rq, struct task_struct *p, int flags)
{
	if (task_contributes_to_load(p))
		rq->nr_uninterruptible--;

	enqueue_task(rq, p, flags);
}

void deactivate_task(struct rq *rq, struct task_struct *p, int flags)
{
	if (task_contributes_to_load(p))
		rq->nr_uninterruptible++;

	dequeue_task(rq, p, flags);
}

static void update_rq_clock_task(struct rq *rq, s64 delta)
{
/*
 * In theory, the compile should just see 0 here, and optimize out the call
 * to sched_rt_avg_update. But I don't trust it...
 */
#if defined(CONFIG_IRQ_TIME_ACCOUNTING) || defined(CONFIG_PARAVIRT_TIME_ACCOUNTING)
	s64 steal = 0, irq_delta = 0;
#endif
#ifdef CONFIG_IRQ_TIME_ACCOUNTING
	irq_delta = irq_time_read(cpu_of(rq)) - rq->prev_irq_time;

	/*
	 * Since irq_time is only updated on {soft,}irq_exit, we might run into
	 * this case when a previous update_rq_clock() happened inside a
	 * {soft,}irq region.
	 *
	 * When this happens, we stop ->clock_task and only update the
	 * prev_irq_time stamp to account for the part that fit, so that a next
	 * update will consume the rest. This ensures ->clock_task is
	 * monotonic.
	 *
	 * It does however cause some slight miss-attribution of {soft,}irq
	 * time, a more accurate solution would be to update the irq_time using
	 * the current rq->clock timestamp, except that would require using
	 * atomic ops.
	 */
	if (irq_delta > delta)
		irq_delta = delta;

	rq->prev_irq_time += irq_delta;
	delta -= irq_delta;
#endif
#ifdef CONFIG_PARAVIRT_TIME_ACCOUNTING
	if (static_key_false((&paravirt_steal_rq_enabled))) {
		steal = paravirt_steal_clock(cpu_of(rq));
		steal -= rq->prev_steal_time_rq;

		if (unlikely(steal > delta))
			steal = delta;

		rq->prev_steal_time_rq += steal;
		delta -= steal;
	}
#endif

	rq->clock_task += delta;

#if defined(CONFIG_IRQ_TIME_ACCOUNTING) || defined(CONFIG_PARAVIRT_TIME_ACCOUNTING)
	if ((irq_delta + steal) && sched_feat(NONTASK_CAPACITY))
		sched_rt_avg_update(rq, irq_delta + steal);
#endif
}

void sched_set_stop_task(int cpu, struct task_struct *stop)
{
	struct sched_param param = { .sched_priority = MAX_RT_PRIO - 1 };
	struct task_struct *old_stop = cpu_rq(cpu)->stop;

	if (stop) {
		/*
		 * Make it appear like a SCHED_FIFO task, its something
		 * userspace knows about and won't get confused about.
		 *
		 * Also, it will make PI more or less work without too
		 * much confusion -- but then, stop work should not
		 * rely on PI working anyway.
		 */
		sched_setscheduler_nocheck(stop, SCHED_FIFO, &param);

		stop->sched_class = &stop_sched_class;
	}

	cpu_rq(cpu)->stop = stop;

	if (old_stop) {
		/*
		 * Reset it back to a normal scheduling class so that
		 * it can die in pieces.
		 */
		old_stop->sched_class = &rt_sched_class;
	}
}

/*
 * __normal_prio - return the priority that is based on the static prio
 */
static inline int __normal_prio(struct task_struct *p)
{
	return p->static_prio;
}

/*
 * Calculate the expected normal priority: i.e. priority
 * without taking RT-inheritance into account. Might be
 * boosted by interactivity modifiers. Changes upon fork,
 * setprio syscalls, and whenever the interactivity
 * estimator recalculates.
 */
static inline int normal_prio(struct task_struct *p)
{
	int prio;

	if (task_has_dl_policy(p))
		prio = MAX_DL_PRIO-1;
	else if (task_has_rt_policy(p))
		prio = MAX_RT_PRIO-1 - p->rt_priority;
	else
		prio = __normal_prio(p);
	return prio;
}

/*
 * Calculate the current priority, i.e. the priority
 * taken into account by the scheduler. This value might
 * be boosted by RT tasks, or might be boosted by
 * interactivity modifiers. Will be RT if the task got
 * RT-boosted. If not then it returns p->normal_prio.
 */
static int effective_prio(struct task_struct *p)
{
	p->normal_prio = normal_prio(p);
	/*
	 * If we are RT tasks or we were boosted to RT priority,
	 * keep the priority unchanged. Otherwise, update priority
	 * to the normal priority:
	 */
	if (!rt_prio(p->prio))
		return p->normal_prio;
	return p->prio;
}

/**
 * task_curr - is this task currently executing on a CPU?
 * @p: the task in question.
 *
 * Return: 1 if the task is currently executing. 0 otherwise.
 */
inline int task_curr(const struct task_struct *p)
{
	return cpu_curr(task_cpu(p)) == p;
}

/*
 * Can drop rq->lock because from sched_class::switched_from() methods drop it.
 */
static inline void check_class_changed(struct rq *rq, struct task_struct *p,
				       const struct sched_class *prev_class,
				       int oldprio)
{
	if (prev_class != p->sched_class) {
		if (prev_class->switched_from)
			prev_class->switched_from(rq, p);
		/* Possble rq->lock 'hole'.  */
		p->sched_class->switched_to(rq, p);
	} else if (oldprio != p->prio || dl_task(p))
		p->sched_class->prio_changed(rq, p, oldprio);
}

void check_preempt_curr(struct rq *rq, struct task_struct *p, int flags)
{
	const struct sched_class *class;

	if (p->sched_class == rq->curr->sched_class) {
		rq->curr->sched_class->check_preempt_curr(rq, p, flags);
	} else {
		for_each_class(class) {
			if (class == rq->curr->sched_class)
				break;
			if (class == p->sched_class) {
				resched_curr(rq);
				break;
			}
		}
	}

	/*
	 * A queue event has occurred, and we're going to schedule.  In
	 * this case, we can save a useless back to back clock update.
	 */
	if (task_on_rq_queued(rq->curr) && test_tsk_need_resched(rq->curr))
		rq->skip_clock_update = 1;
}

#ifdef CONFIG_SMP
/*
 * This is how migration works:
 *
 * 1) we invoke migration_cpu_stop() on the target CPU using
 *    stop_one_cpu().
 * 2) stopper starts to run (implicitly forcing the migrated thread
 *    off the CPU)
 * 3) it checks whether the migrated task is still in the wrong runqueue.
 * 4) if it's in the wrong runqueue then the migration thread removes
 *    it and puts it into the right queue.
 * 5) stopper completes and stop_one_cpu() returns and the migration
 *    is done.
 */

/*
 * move_queued_task - move a queued task to new rq.
 *
 * Returns (locked) new rq. Old rq's lock is released.
 */
static struct rq *move_queued_task(struct task_struct *p, int new_cpu)
{
	struct rq *rq = task_rq(p);

	lockdep_assert_held(&rq->lock);

	dequeue_task(rq, p, 0);
	p->on_rq = TASK_ON_RQ_MIGRATING;
	set_task_cpu(p, new_cpu);
	raw_spin_unlock(&rq->lock);

	rq = cpu_rq(new_cpu);

	raw_spin_lock(&rq->lock);
	BUG_ON(task_cpu(p) != new_cpu);
	p->on_rq = TASK_ON_RQ_QUEUED;
	enqueue_task(rq, p, 0);
	check_preempt_curr(rq, p, 0);

	return rq;
}

struct migration_arg {
	struct task_struct *task;
	int dest_cpu;
};

/*
 * Move (not current) task off this cpu, onto dest cpu. We're doing
 * this because either it can't run here any more (set_cpus_allowed()
 * away from this CPU, or CPU going down), or because we're
 * attempting to rebalance this task on exec (sched_exec).
 *
 * So we race with normal scheduler movements, but that's OK, as long
 * as the task is no longer on this CPU.
 *
 * Returns non-zero if task was successfully migrated.
 */
static int __migrate_task(struct task_struct *p, int src_cpu, int dest_cpu)
{
	struct rq *rq;
	int ret = 0;

	if (unlikely(!cpu_active(dest_cpu)))
		return ret;

	rq = cpu_rq(src_cpu);

	raw_spin_lock(&p->pi_lock);
	raw_spin_lock(&rq->lock);
	/* Already moved. */
	if (task_cpu(p) != src_cpu)
		goto done;

	/* Affinity changed (again). */
	if (!cpumask_test_cpu(dest_cpu, tsk_cpus_allowed(p)))
		goto fail;

	/*
	 * If we're not on a rq, the next wake-up will ensure we're
	 * placed properly.
	 */
	if (task_on_rq_queued(p))
		rq = move_queued_task(p, dest_cpu);
done:
	ret = 1;
fail:
	raw_spin_unlock(&rq->lock);
	raw_spin_unlock(&p->pi_lock);
	return ret;
}

/*
 * migration_cpu_stop - this will be executed by a highprio stopper thread
 * and performs thread migration by bumping thread off CPU then
 * 'pushing' onto another runqueue.
 */
static int migration_cpu_stop(void *data)
{
	struct migration_arg *arg = data;

	/*
	 * The original target cpu might have gone down and we might
	 * be on another cpu but it doesn't matter.
	 */
	local_irq_disable();
	/*
	 * We need to explicitly wake pending tasks before running
	 * __migrate_task() such that we will not miss enforcing cpus_allowed
	 * during wakeups, see set_cpus_allowed_ptr()'s TASK_WAKING test.
	 */
	sched_ttwu_pending();
	__migrate_task(arg->task, raw_smp_processor_id(), arg->dest_cpu);
	local_irq_enable();
	return 0;
}

void do_set_cpus_allowed(struct task_struct *p, const struct cpumask *new_mask)
{
	lockdep_assert_held(&p->pi_lock);

	if (p->sched_class->set_cpus_allowed)
		p->sched_class->set_cpus_allowed(p, new_mask);

	cpumask_copy(&p->cpus_allowed, new_mask);
	p->nr_cpus_allowed = cpumask_weight(new_mask);
}

/*
 * Change a given task's CPU affinity. Migrate the thread to a
 * proper CPU and schedule it away if the CPU it's executing on
 * is removed from the allowed bitmask.
 *
 * NOTE: the caller must have a valid reference to the task, the
 * task must not exit() & deallocate itself prematurely. The
 * call is not atomic; no spinlocks may be held.
 */
static int __set_cpus_allowed_ptr(struct task_struct *p,
				  const struct cpumask *new_mask, bool check)
{
	unsigned long flags;
	struct rq *rq;
	unsigned int dest_cpu;
	int ret = 0;

	rq = task_rq_lock(p, &flags);

	/*
	 * Must re-check here, to close a race against __kthread_bind(),
	 * sched_setaffinity() is not guaranteed to observe the flag.
	 */
	if (check && (p->flags & PF_NO_SETAFFINITY)) {
		ret = -EINVAL;
		goto out;
	}

	if (cpumask_equal(&p->cpus_allowed, new_mask))
		goto out;

	if (!cpumask_intersects(new_mask, cpu_active_mask)) {
		ret = -EINVAL;
		goto out;
	}

	do_set_cpus_allowed(p, new_mask);

	/* Can the task run on the task's current CPU? If so, we're done */
	if (cpumask_test_cpu(task_cpu(p), new_mask))
		goto out;

	dest_cpu = cpumask_any_and(cpu_active_mask, new_mask);
	if (task_running(rq, p) || p->state == TASK_WAKING) {
		struct migration_arg arg = { p, dest_cpu };
		/* Need help from migration thread: drop lock and wait. */
		task_rq_unlock(rq, p, &flags);
		stop_one_cpu(cpu_of(rq), migration_cpu_stop, &arg);
		tlb_migrate_finish(p->mm);
		return 0;
	} else if (task_on_rq_queued(p))
		rq = move_queued_task(p, dest_cpu);
out:
	task_rq_unlock(rq, p, &flags);

	return ret;
}

int set_cpus_allowed_ptr(struct task_struct *p, const struct cpumask *new_mask)
{
	return __set_cpus_allowed_ptr(p, new_mask, false);
}
EXPORT_SYMBOL_GPL(set_cpus_allowed_ptr);

void set_task_cpu(struct task_struct *p, unsigned int new_cpu)
{
#ifdef CONFIG_SCHED_DEBUG
	/*
	 * We should never call set_task_cpu() on a blocked task,
	 * ttwu() will sort out the placement.
	 */
	WARN_ON_ONCE(p->state != TASK_RUNNING && p->state != TASK_WAKING &&
			!(task_preempt_count(p) & PREEMPT_ACTIVE));

#ifdef CONFIG_LOCKDEP
	/*
	 * The caller should hold either p->pi_lock or rq->lock, when changing
	 * a task's CPU. ->pi_lock for waking tasks, rq->lock for runnable tasks.
	 *
	 * sched_move_task() holds both and thus holding either pins the cgroup,
	 * see task_group().
	 *
	 * Furthermore, all task_rq users should acquire both locks, see
	 * task_rq_lock().
	 */
	WARN_ON_ONCE(debug_locks && !(lockdep_is_held(&p->pi_lock) ||
				      lockdep_is_held(&task_rq(p)->lock)));
#endif
#endif

	trace_sched_migrate_task(p, new_cpu);

	if (task_cpu(p) != new_cpu) {
		if (p->sched_class->migrate_task_rq)
			p->sched_class->migrate_task_rq(p, new_cpu);
		p->se.nr_migrations++;
		perf_sw_event(PERF_COUNT_SW_CPU_MIGRATIONS, 1, NULL, 0);
	}

<<<<<<< HEAD
=======
	first->prev = dst;
	dst->prev = last;
	last->next = dst;

	/* Ensure list sanity before making the head visible to all CPUs. */
	smp_mb();
	dst->next = first;
}

static int
compare_clusters(void *priv, struct list_head *a, struct list_head *b)
{
	struct sched_cluster *cluster1, *cluster2;
	int ret;

	cluster1 = container_of(a, struct sched_cluster, list);
	cluster2 = container_of(b, struct sched_cluster, list);

	ret = cluster1->max_power_cost > cluster2->max_power_cost ||
		(cluster1->max_power_cost == cluster2->max_power_cost &&
		cluster1->max_possible_capacity <
				cluster2->max_possible_capacity);

	return ret;
}

static void sort_clusters(void)
{
	struct sched_cluster *cluster;
	struct list_head new_head;

	INIT_LIST_HEAD(&new_head);

	for_each_sched_cluster(cluster) {
		cluster->max_power_cost = power_cost(cluster_first_cpu(cluster),
							       max_task_load());
		cluster->min_power_cost = power_cost(cluster_first_cpu(cluster),
							       0);
	}

	move_list(&new_head, &cluster_head, true);

	list_sort(NULL, &new_head, compare_clusters);
	assign_cluster_ids(&new_head);

	/*
	 * Ensure cluster ids are visible to all CPUs before making
	 * cluster_head visible.
	 */
	move_list(&cluster_head, &new_head, false);
}

static void
insert_cluster(struct sched_cluster *cluster, struct list_head *head)
{
	struct sched_cluster *tmp;
	struct list_head *iter = head;

	list_for_each_entry(tmp, head, list) {
		if (cluster->max_power_cost < tmp->max_power_cost)
			break;
		iter = &tmp->list;
	}

	list_add(&cluster->list, iter);
}

static struct sched_cluster *alloc_new_cluster(const struct cpumask *cpus)
{
	struct sched_cluster *cluster = NULL;

	cluster = kzalloc(sizeof(struct sched_cluster), GFP_ATOMIC);
	if (!cluster) {
		__WARN_printf("Cluster allocation failed. \
				Possible bad scheduling\n");
		return NULL;
	}

	INIT_LIST_HEAD(&cluster->list);
	cluster->max_power_cost		=	1;
	cluster->min_power_cost		=	1;
	cluster->capacity		=	1024;
	cluster->max_possible_capacity	=	1024;
	cluster->efficiency		=	1;
	cluster->load_scale_factor	=	1024;
	cluster->cur_freq		=	1;
	cluster->max_freq		=	1;
	cluster->min_freq		=	1;
	cluster->max_possible_freq	=	1;
	cluster->dstate			=	0;
	cluster->dstate_wakeup_energy	=	0;
	cluster->dstate_wakeup_latency	=	0;
	cluster->freq_init_done		=	false;

	cluster->cpus = *cpus;
	cluster->efficiency = arch_get_cpu_efficiency(cpumask_first(cpus));

	if (cluster->efficiency > max_possible_efficiency)
		max_possible_efficiency = cluster->efficiency;
	if (cluster->efficiency < min_possible_efficiency)
		min_possible_efficiency = cluster->efficiency;

	return cluster;
}

static void add_cluster(const struct cpumask *cpus, struct list_head *head)
{
	struct sched_cluster *cluster = alloc_new_cluster(cpus);
	int i;

	if (!cluster)
		return;

	for_each_cpu(i, cpus)
		cpu_rq(i)->cluster = cluster;

	insert_cluster(cluster, head);
	set_bit(num_clusters, all_cluster_ids);
	num_clusters++;
}

static void update_cluster_topology(void)
{
	struct cpumask cpus = *cpu_possible_mask;
	const struct cpumask *cluster_cpus;
	struct list_head new_head;
	int i;

	INIT_LIST_HEAD(&new_head);

	for_each_cpu(i, &cpus) {
		cluster_cpus = cpu_coregroup_mask(i);
		cpumask_or(&all_cluster_cpus, &all_cluster_cpus, cluster_cpus);
		cpumask_andnot(&cpus, &cpus, cluster_cpus);
		add_cluster(cluster_cpus, &new_head);
	}

	assign_cluster_ids(&new_head);

	/*
	 * Ensure cluster ids are visible to all CPUs before making
	 * cluster_head visible.
	 */
	move_list(&cluster_head, &new_head, false);
}

static void init_clusters(void)
{
	bitmap_clear(all_cluster_ids, 0, NR_CPUS);
	init_cluster.cpus = *cpu_possible_mask;
	INIT_LIST_HEAD(&cluster_head);
}

static int __init set_sched_enable_hmp(char *str)
{
	int enable_hmp = 0;

	get_option(&str, &enable_hmp);

	sched_enable_hmp = !!enable_hmp;

	return 0;
}

early_param("sched_enable_hmp", set_sched_enable_hmp);

static int __init set_sched_enable_power_aware(char *str)
{
	int enable_power_aware = 0;

	get_option(&str, &enable_power_aware);

	sysctl_sched_enable_power_aware = !!enable_power_aware;

	return 0;
}

early_param("sched_enable_power_aware", set_sched_enable_power_aware);

static inline int got_boost_kick(void)
{
	int cpu = smp_processor_id();
	struct rq *rq = cpu_rq(cpu);

	return test_bit(BOOST_KICK, &rq->hmp_flags);
}

static inline void clear_boost_kick(int cpu)
{
	struct rq *rq = cpu_rq(cpu);

	clear_bit(BOOST_KICK, &rq->hmp_flags);
}

void boost_kick(int cpu)
{
	struct rq *rq = cpu_rq(cpu);

	if (!test_and_set_bit(BOOST_KICK, &rq->hmp_flags))
		smp_send_reschedule(cpu);
}

/* Clear any HMP scheduler related requests pending from or on cpu */
static inline void clear_hmp_request(int cpu)
{
	struct rq *rq = cpu_rq(cpu);
	unsigned long flags;

	clear_boost_kick(cpu);
	clear_reserved(cpu);
	if (rq->push_task) {
		raw_spin_lock_irqsave(&rq->lock, flags);
		if (rq->push_task) {
			clear_reserved(rq->push_cpu);
			put_task_struct(rq->push_task);
			rq->push_task = NULL;
		}
		rq->active_balance = 0;
		raw_spin_unlock_irqrestore(&rq->lock, flags);
	}
}

int sched_set_static_cpu_pwr_cost(int cpu, unsigned int cost)
{
	struct rq *rq = cpu_rq(cpu);

	rq->static_cpu_pwr_cost = cost;
	return 0;
}

unsigned int sched_get_static_cpu_pwr_cost(int cpu)
{
	return cpu_rq(cpu)->static_cpu_pwr_cost;
}

int sched_set_static_cluster_pwr_cost(int cpu, unsigned int cost)
{
	struct sched_cluster *cluster = cpu_rq(cpu)->cluster;

	cluster->static_cluster_pwr_cost = cost;
	return 0;
}

unsigned int sched_get_static_cluster_pwr_cost(int cpu)
{
	return cpu_rq(cpu)->cluster->static_cluster_pwr_cost;
}

#else

static inline int got_boost_kick(void)
{
	return 0;
}

static inline void clear_boost_kick(int cpu) { }

static inline void clear_hmp_request(int cpu) { }

static inline void update_cluster_topology(void) {}

#endif	/* CONFIG_SCHED_HMP */

#if defined(CONFIG_SCHED_HMP)

/*
 * sched_window_stats_policy, sched_account_wait_time, sched_ravg_hist_size,
 * sched_migration_fixup, sched_freq_account_wait_time have a 'sysctl' copy
 * associated with them. This is required for atomic update of those variables
 * when being modifed via sysctl interface.
 *
 * IMPORTANT: Initialize both copies to same value!!
 */

/*
 * Tasks that are runnable continuously for a period greather than
 * sysctl_early_detection_duration can be flagged early as potential
 * high load tasks.
 */
__read_mostly unsigned int sysctl_early_detection_duration = 9500000;

static __read_mostly unsigned int sched_ravg_hist_size = 5;
__read_mostly unsigned int sysctl_sched_ravg_hist_size = 5;

static __read_mostly unsigned int sched_window_stats_policy =
	 WINDOW_STATS_MAX_RECENT_AVG;
__read_mostly unsigned int sysctl_sched_window_stats_policy =
	WINDOW_STATS_MAX_RECENT_AVG;

static __read_mostly unsigned int sched_account_wait_time = 1;
__read_mostly unsigned int sysctl_sched_account_wait_time = 1;

__read_mostly unsigned int sysctl_sched_cpu_high_irqload = (10 * NSEC_PER_MSEC);

unsigned int __read_mostly sysctl_sched_enable_colocation = 1;

/*
 * Enable colocation for all threads in a process. The children
 * inherits the group id from the parent.
 */
unsigned int __read_mostly sysctl_sched_enable_thread_grouping = 0;

#ifdef CONFIG_SCHED_FREQ_INPUT

__read_mostly unsigned int sysctl_sched_new_task_windows = 5;

static __read_mostly unsigned int sched_migration_fixup = 1;
__read_mostly unsigned int sysctl_sched_migration_fixup = 1;

static __read_mostly unsigned int sched_freq_account_wait_time;
__read_mostly unsigned int sysctl_sched_freq_account_wait_time;

/*
 * For increase, send notification if
 *      freq_required - cur_freq > sysctl_sched_freq_inc_notify
 */
__read_mostly int sysctl_sched_freq_inc_notify = 10 * 1024 * 1024; /* + 10GHz */

/*
 * For decrease, send notification if
 *      cur_freq - freq_required > sysctl_sched_freq_dec_notify
 */
__read_mostly int sysctl_sched_freq_dec_notify = 10 * 1024 * 1024; /* - 10GHz */

static __read_mostly unsigned int sched_io_is_busy;

__read_mostly unsigned int sysctl_sched_pred_alert_freq = 10 * 1024 * 1024;

#endif	/* CONFIG_SCHED_FREQ_INPUT */

/* 1 -> use PELT based load stats, 0 -> use window-based load stats */
unsigned int __read_mostly sched_use_pelt;

/*
 * Maximum possible frequency across all cpus. Task demand and cpu
 * capacity (cpu_power) metrics are scaled in reference to it.
 */
unsigned int max_possible_freq = 1;

/*
 * Minimum possible max_freq across all cpus. This will be same as
 * max_possible_freq on homogeneous systems and could be different from
 * max_possible_freq on heterogenous systems. min_max_freq is used to derive
 * capacity (cpu_power) of cpus.
 */
unsigned int min_max_freq = 1;

unsigned int max_capacity = 1024; /* max(rq->capacity) */
unsigned int min_capacity = 1024; /* min(rq->capacity) */
unsigned int max_possible_capacity = 1024; /* max(rq->max_possible_capacity) */
unsigned int
min_max_possible_capacity = 1024; /* min(rq->max_possible_capacity) */

/* Window size (in ns) */
__read_mostly unsigned int sched_ravg_window = 10000000;

/* Min window size (in ns) = 10ms */
#define MIN_SCHED_RAVG_WINDOW 10000000

/* Max window size (in ns) = 1s */
#define MAX_SCHED_RAVG_WINDOW 1000000000

/* Temporarily disable window-stats activity on all cpus */
unsigned int __read_mostly sched_disable_window_stats;

/*
 * Major task runtime. If a task runs for more than sched_major_task_runtime
 * in a window, it's considered to be generating majority of workload
 * for this window. Prediction could be adjusted for such tasks.
 */
#ifdef CONFIG_SCHED_FREQ_INPUT
__read_mostly unsigned int sched_major_task_runtime = 10000000;
#endif

static unsigned int sync_cpu;

#define EXITING_TASK_MARKER	0xdeaddead

static inline int exiting_task(struct task_struct *p)
{
	return (p->ravg.sum_history[0] == EXITING_TASK_MARKER);
}

static int __init set_sched_ravg_window(char *str)
{
	get_option(&str, &sched_ravg_window);

	sched_use_pelt = (sched_ravg_window < MIN_SCHED_RAVG_WINDOW ||
				sched_ravg_window > MAX_SCHED_RAVG_WINDOW);

	return 0;
}

early_param("sched_ravg_window", set_sched_ravg_window);

static inline void
update_window_start(struct rq *rq, u64 wallclock)
{
	s64 delta;
	int nr_windows;

	delta = wallclock - rq->window_start;
	BUG_ON(delta < 0);
	if (delta < sched_ravg_window)
		return;

	nr_windows = div64_u64(delta, sched_ravg_window);
	rq->window_start += (u64)nr_windows * (u64)sched_ravg_window;
}

static inline u64 scale_exec_time(u64 delta, struct rq *rq)
{
	int cpu = cpu_of(rq);
	unsigned int cur_freq = cpu_cur_freq(cpu);
	int sf;

	if (unlikely(cur_freq > max_possible_freq))
		cur_freq = max_possible_freq;

	/* round up div64 */
	delta = div64_u64(delta * cur_freq + max_possible_freq - 1,
			  max_possible_freq);

	sf = DIV_ROUND_UP(cpu_efficiency(cpu) * 1024, max_possible_efficiency);

	delta *= sf;
	delta >>= 10;

	return delta;
}

#ifdef CONFIG_SCHED_FREQ_INPUT

static inline int cpu_is_waiting_on_io(struct rq *rq)
{
	if (!sched_io_is_busy)
		return 0;

	return atomic_read(&rq->nr_iowait);
}

/* Does freq_required sufficiently exceed or fall behind cur_freq? */
static inline int
nearly_same_freq(unsigned int cur_freq, unsigned int freq_required)
{
	int delta = freq_required - cur_freq;

	if (freq_required > cur_freq)
		return delta < sysctl_sched_freq_inc_notify;

	delta = -delta;

	return delta < sysctl_sched_freq_dec_notify;
}

/* Convert busy time to frequency equivalent */
static inline unsigned int load_to_freq(struct rq *rq, u64 load)
{
	unsigned int freq;

	load = scale_load_to_cpu(load, cpu_of(rq));
	load *= 128;
	load = div64_u64(load, max_task_load());

	freq = load * cpu_max_possible_freq(cpu_of(rq));
	freq /= 128;

	return freq;
}

/* Should scheduler alert governor for changing frequency? */
static int send_notification(struct rq *rq, int check_pred)
{
	unsigned int cur_freq, freq_required;
	unsigned long flags;
	int rc = 0;

	if (!sched_enable_hmp)
		return 0;

	if (check_pred) {
		u64 prev = rq->old_busy_time;
		u64 predicted = rq->hmp_stats.pred_demands_sum;

		if (rq->cluster->cur_freq == rq->cluster->max_freq)
			return 0;

		prev = max(prev, rq->old_estimated_time);
		if (prev > predicted)
			return 0;

		cur_freq = load_to_freq(rq, prev);
		freq_required = load_to_freq(rq, predicted);

		if (freq_required < cur_freq + sysctl_sched_pred_alert_freq)
			return 0;
	} else {
		cur_freq = load_to_freq(rq, rq->old_busy_time);
		freq_required = load_to_freq(rq, rq->prev_runnable_sum);

		if (nearly_same_freq(cur_freq, freq_required))
			return 0;
	}

	raw_spin_lock_irqsave(&rq->lock, flags);
	if (!rq->notifier_sent) {
		rq->notifier_sent = 1;
		rc = 1;
	}
	raw_spin_unlock_irqrestore(&rq->lock, flags);

	return rc;
}

/* Alert governor if there is a need to change frequency */
void check_for_freq_change(struct rq *rq, bool check_pred)
{
	int cpu = cpu_of(rq);

	if (!send_notification(rq, check_pred))
		return;

	trace_sched_freq_alert(cpu, check_pred, rq->old_busy_time,
			rq->prev_runnable_sum, rq->old_estimated_time,
			rq->hmp_stats.pred_demands_sum);

	atomic_notifier_call_chain(
		&load_alert_notifier_head, 0,
		(void *)(long)cpu);
}

static int account_busy_for_cpu_time(struct rq *rq, struct task_struct *p,
				     u64 irqtime, int event)
{
	if (is_idle_task(p)) {
		/* TASK_WAKE && TASK_MIGRATE is not possible on idle task! */
		if (event == PICK_NEXT_TASK)
			return 0;

		/* PUT_PREV_TASK, TASK_UPDATE && IRQ_UPDATE are left */
		return irqtime || cpu_is_waiting_on_io(rq);
	}

	if (event == TASK_WAKE)
		return 0;

	if (event == PUT_PREV_TASK || event == IRQ_UPDATE ||
					 event == TASK_UPDATE)
		return 1;

	/* Only TASK_MIGRATE && PICK_NEXT_TASK left */
	return sched_freq_account_wait_time;
}

static inline int
heavy_task_wakeup(struct task_struct *p, struct rq *rq, int event)
{
	u32 task_demand = p->ravg.demand;

	if (!sched_heavy_task || event != TASK_WAKE ||
	    task_demand < sched_heavy_task || exiting_task(p))
		return 0;

	if (p->ravg.mark_start > rq->window_start)
		return 0;

	/* has a full window elapsed since task slept? */
	return (rq->window_start - p->ravg.mark_start > sched_ravg_window);
}

static inline bool is_new_task(struct task_struct *p)
{
	return p->ravg.active_windows < sysctl_sched_new_task_windows;
}

#define INC_STEP 8
#define DEC_STEP 2
#define CONSISTENT_THRES 16
#define INC_STEP_BIG 16
/*
 * bucket_increase - update the count of all buckets
 *
 * @buckets: array of buckets tracking busy time of a task
 * @idx: the index of bucket to be incremented
 *
 * Each time a complete window finishes, count of bucket that runtime
 * falls in (@idx) is incremented. Counts of all other buckets are
 * decayed. The rate of increase and decay could be different based
 * on current count in the bucket.
 */
static inline void bucket_increase(u8 *buckets, int idx)
{
	int i, step;

	for (i = 0; i < NUM_BUSY_BUCKETS; i++) {
		if (idx != i) {
			if (buckets[i] > DEC_STEP)
				buckets[i] -= DEC_STEP;
			else
				buckets[i] = 0;
		} else {
			step = buckets[i] >= CONSISTENT_THRES ?
						INC_STEP_BIG : INC_STEP;
			if (buckets[i] > U8_MAX - step)
				buckets[i] = U8_MAX;
			else
				buckets[i] += step;
		}
	}
}

static inline int busy_to_bucket(u32 normalized_rt)
{
	int bidx;

	bidx = mult_frac(normalized_rt, NUM_BUSY_BUCKETS, max_task_load());
	bidx = min(bidx, NUM_BUSY_BUCKETS - 1);

	/*
	 * Combine lowest two buckets. The lowest frequency falls into
	 * 2nd bucket and thus keep predicting lowest bucket is not
	 * useful.
	 */
	if (!bidx)
		bidx++;

	return bidx;
}

static inline u64
scale_load_to_freq(u64 load, unsigned int src_freq, unsigned int dst_freq)
{
	return div64_u64(load * (u64)src_freq, (u64)dst_freq);
}

#define HEAVY_TASK_SKIP 2
#define HEAVY_TASK_SKIP_LIMIT 4
/*
 * get_pred_busy - calculate predicted demand for a task on runqueue
 *
 * @rq: runqueue of task p
 * @p: task whose prediction is being updated
 * @start: starting bucket. returned prediction should not be lower than
 *         this bucket.
 * @runtime: runtime of the task. returned prediction should not be lower
 *           than this runtime.
 * Note: @start can be derived from @runtime. It's passed in only to
 * avoid duplicated calculation in some cases.
 *
 * A new predicted busy time is returned for task @p based on @runtime
 * passed in. The function searches through buckets that represent busy
 * time equal to or bigger than @runtime and attempts to find the bucket to
 * to use for prediction. Once found, it searches through historical busy
 * time and returns the latest that falls into the bucket. If no such busy
 * time exists, it returns the medium of that bucket.
 */
static u32 get_pred_busy(struct rq *rq, struct task_struct *p,
				int start, u32 runtime)
{
	int i;
	u8 *buckets = p->ravg.busy_buckets;
	u32 *hist = p->ravg.sum_history;
	u32 dmin, dmax;
	u64 cur_freq_runtime = 0;
	int first = NUM_BUSY_BUCKETS, final, skip_to;
	u32 ret = runtime;

	/* skip prediction for new tasks due to lack of history */
	if (unlikely(is_new_task(p)))
		goto out;

	/* find minimal bucket index to pick */
	for (i = start; i < NUM_BUSY_BUCKETS; i++) {
		if (buckets[i]) {
			first = i;
			break;
		}
	}
	/* if no higher buckets are filled, predict runtime */
	if (first >= NUM_BUSY_BUCKETS)
		goto out;

	/* compute the bucket for prediction */
	final = first;
	if (first < HEAVY_TASK_SKIP_LIMIT) {
		/* compute runtime at current CPU frequency */
		cur_freq_runtime = mult_frac(runtime, max_possible_efficiency,
					     rq->cluster->efficiency);
		cur_freq_runtime = scale_load_to_freq(cur_freq_runtime,
				max_possible_freq, rq->cluster->cur_freq);
		/*
		 * if the task runs for majority of the window, try to
		 * pick higher buckets.
		 */
		if (cur_freq_runtime >= sched_major_task_runtime) {
			int next = NUM_BUSY_BUCKETS;
			/*
			 * if there is a higher bucket that's consistently
			 * hit, don't jump beyond that.
			 */
			for (i = start + 1; i <= HEAVY_TASK_SKIP_LIMIT &&
			     i < NUM_BUSY_BUCKETS; i++) {
				if (buckets[i] > CONSISTENT_THRES) {
					next = i;
					break;
				}
			}
			skip_to = min(next, start + HEAVY_TASK_SKIP);
			/* don't jump beyond HEAVY_TASK_SKIP_LIMIT */
			skip_to = min(HEAVY_TASK_SKIP_LIMIT, skip_to);
			/* don't go below first non-empty bucket, if any */
			final = max(first, skip_to);
		}
	}

	/* determine demand range for the predicted bucket */
	if (final < 2) {
		/* lowest two buckets are combined */
		dmin = 0;
		final = 1;
	} else {
		dmin = mult_frac(final, max_task_load(), NUM_BUSY_BUCKETS);
	}
	dmax = mult_frac(final + 1, max_task_load(), NUM_BUSY_BUCKETS);

	/*
	 * search through runtime history and return first runtime that falls
	 * into the range of predicted bucket.
	 */
	for (i = 0; i < sched_ravg_hist_size; i++) {
		if (hist[i] >= dmin && hist[i] < dmax) {
			ret = hist[i];
			break;
		}
	}
	/* no historical runtime within bucket found, use average of the bin */
	if (ret < dmin)
		ret = (dmin + dmax) / 2;
	/*
	 * when updating in middle of a window, runtime could be higher
	 * than all recorded history. Always predict at least runtime.
	 */
	ret = max(runtime, ret);
out:
	trace_sched_update_pred_demand(rq, p, runtime,
		mult_frac((unsigned int)cur_freq_runtime, 100,
			  sched_ravg_window), ret);
	return ret;
}

static inline u32 calc_pred_demand(struct rq *rq, struct task_struct *p)
{
	if (p->ravg.pred_demand >= p->ravg.curr_window)
		return p->ravg.pred_demand;

	return get_pred_busy(rq, p, busy_to_bucket(p->ravg.curr_window),
			     p->ravg.curr_window);
}

/*
 * predictive demand of a task is calculated at the window roll-over.
 * if the task current window busy time exceeds the predicted
 * demand, update it here to reflect the task needs.
 */
void update_task_pred_demand(struct rq *rq, struct task_struct *p, int event)
{
	u32 new, old;

	if (is_idle_task(p) || exiting_task(p))
		return;

	if (event != PUT_PREV_TASK && event != TASK_UPDATE &&
			(!sched_freq_account_wait_time ||
			 (event != TASK_MIGRATE &&
			 event != PICK_NEXT_TASK)))
		return;

	new = calc_pred_demand(rq, p);
	old = p->ravg.pred_demand;

	if (old >= new)
		return;

	if (task_on_rq_queued(p) && (!task_has_dl_policy(p) ||
				!p->dl.dl_throttled))
		p->sched_class->fixup_hmp_sched_stats(rq, p,
				p->ravg.demand,
				new);

	p->ravg.pred_demand = new;
}

/*
 * Account cpu activity in its busy time counters (rq->curr/prev_runnable_sum)
 */
static void update_cpu_busy_time(struct task_struct *p, struct rq *rq,
	     int event, u64 wallclock, u64 irqtime)
{
	int new_window, nr_full_windows = 0;
	int p_is_curr_task = (p == rq->curr);
	u64 mark_start = p->ravg.mark_start;
	u64 window_start = rq->window_start;
	u32 window_size = sched_ravg_window;
	u64 delta;
	bool new_task;

	new_window = mark_start < window_start;
	if (new_window) {
		nr_full_windows = div64_u64((window_start - mark_start),
						window_size);
		if (p->ravg.active_windows < USHRT_MAX)
			p->ravg.active_windows++;
	}

	new_task = is_new_task(p);

	/* Handle per-task window rollover. We don't care about the idle
	 * task or exiting tasks. */
	if (new_window && !is_idle_task(p) && !exiting_task(p)) {
		u32 curr_window = 0;

		if (!nr_full_windows)
			curr_window = p->ravg.curr_window;

		p->ravg.prev_window = curr_window;
		p->ravg.curr_window = 0;
	}

	if (!account_busy_for_cpu_time(rq, p, irqtime, event)) {
		/* account_busy_for_cpu_time() = 0, so no update to the
		 * task's current window needs to be made. This could be
		 * for example
		 *
		 *   - a wakeup event on a task within the current
		 *     window (!new_window below, no action required),
		 *   - switching to a new task from idle (PICK_NEXT_TASK)
		 *     in a new window where irqtime is 0 and we aren't
		 *     waiting on IO */

		if (!new_window)
			return;

		/* A new window has started. The RQ demand must be rolled
		 * over if p is the current task. */
		if (p_is_curr_task) {
			u64 prev_sum = 0, nt_prev_sum = 0;

			/* p is either idle task or an exiting task */
			if (!nr_full_windows) {
				prev_sum = rq->curr_runnable_sum;
				nt_prev_sum = rq->nt_curr_runnable_sum;
			}

			rq->prev_runnable_sum = prev_sum;
			rq->curr_runnable_sum = 0;
			rq->nt_prev_runnable_sum = nt_prev_sum;
			rq->nt_curr_runnable_sum = 0;

		} else if (heavy_task_wakeup(p, rq, event)) {
			/* A new window has started. If p is a waking
			 * heavy task its prev_window contribution is faked
			 * to be its window-based demand. Note that this can
			 * introduce phantom load into the system depending
			 * on the window policy and task behavior. This feature
			 * can be controlled via the sched_heavy_task
			 * tunable. */
			p->ravg.prev_window = p->ravg.demand;
			rq->prev_runnable_sum += p->ravg.demand;
			if (new_task)
				rq->nt_prev_runnable_sum += p->ravg.demand;
		}

		return;
	}

	if (!new_window) {
		/* account_busy_for_cpu_time() = 1 so busy time needs
		 * to be accounted to the current window. No rollover
		 * since we didn't start a new window. An example of this is
		 * when a task starts execution and then sleeps within the
		 * same window. */

		if (!irqtime || !is_idle_task(p) || cpu_is_waiting_on_io(rq))
			delta = wallclock - mark_start;
		else
			delta = irqtime;
		delta = scale_exec_time(delta, rq);
		rq->curr_runnable_sum += delta;
		if (new_task)
			rq->nt_curr_runnable_sum += delta;
		if (!is_idle_task(p) && !exiting_task(p))
			p->ravg.curr_window += delta;

		return;
	}

	if (!p_is_curr_task) {
		/* account_busy_for_cpu_time() = 1 so busy time needs
		 * to be accounted to the current window. A new window
		 * has also started, but p is not the current task, so the
		 * window is not rolled over - just split up and account
		 * as necessary into curr and prev. The window is only
		 * rolled over when a new window is processed for the current
		 * task.
		 *
		 * Irqtime can't be accounted by a task that isn't the
		 * currently running task. */

		if (!nr_full_windows) {
			/* A full window hasn't elapsed, account partial
			 * contribution to previous completed window. */
			delta = scale_exec_time(window_start - mark_start, rq);
			if (!exiting_task(p))
				p->ravg.prev_window += delta;
		} else {
			/* Since at least one full window has elapsed,
			 * the contribution to the previous window is the
			 * full window (window_size). */
			delta = scale_exec_time(window_size, rq);
			if (!exiting_task(p))
				p->ravg.prev_window = delta;
		}
		rq->prev_runnable_sum += delta;
		if (new_task)
			rq->nt_prev_runnable_sum += delta;

		/* Account piece of busy time in the current window. */
		delta = scale_exec_time(wallclock - window_start, rq);
		rq->curr_runnable_sum += delta;
		if (new_task)
			rq->nt_curr_runnable_sum += delta;
		if (!exiting_task(p))
			p->ravg.curr_window = delta;

		return;
	}

	if (!irqtime || !is_idle_task(p) || cpu_is_waiting_on_io(rq)) {
		/* account_busy_for_cpu_time() = 1 so busy time needs
		 * to be accounted to the current window. A new window
		 * has started and p is the current task so rollover is
		 * needed. If any of these three above conditions are true
		 * then this busy time can't be accounted as irqtime.
		 *
		 * Busy time for the idle task or exiting tasks need not
		 * be accounted.
		 *
		 * An example of this would be a task that starts execution
		 * and then sleeps once a new window has begun. */

		if (!nr_full_windows) {
			/* A full window hasn't elapsed, account partial
			 * contribution to previous completed window. */
			delta = scale_exec_time(window_start - mark_start, rq);
			if (!is_idle_task(p) && !exiting_task(p))
				p->ravg.prev_window += delta;

			rq->nt_prev_runnable_sum = rq->nt_curr_runnable_sum;
			if (new_task)
				rq->nt_prev_runnable_sum += delta;

			delta += rq->curr_runnable_sum;
		} else {
			/* Since at least one full window has elapsed,
			 * the contribution to the previous window is the
			 * full window (window_size). */
			delta = scale_exec_time(window_size, rq);
			if (!is_idle_task(p) && !exiting_task(p))
				p->ravg.prev_window = delta;

			if (new_task)
				rq->nt_prev_runnable_sum = delta;
			else
				rq->nt_prev_runnable_sum = 0;
		}
		/*
		 * Rollover for normal runnable sum is done here by overwriting
		 * the values in prev_runnable_sum and curr_runnable_sum.
		 * Rollover for new task runnable sum has completed by previous
		 * if-else statement.
		 */
		rq->prev_runnable_sum = delta;

		/* Account piece of busy time in the current window. */
		delta = scale_exec_time(wallclock - window_start, rq);
		rq->curr_runnable_sum = delta;
		if (new_task)
			rq->nt_curr_runnable_sum = delta;
		else
			rq->nt_curr_runnable_sum = 0;
		if (!is_idle_task(p) && !exiting_task(p))
			p->ravg.curr_window = delta;

		return;
	}

	if (irqtime) {
		/* account_busy_for_cpu_time() = 1 so busy time needs
		 * to be accounted to the current window. A new window
		 * has started and p is the current task so rollover is
		 * needed. The current task must be the idle task because
		 * irqtime is not accounted for any other task.
		 *
		 * Irqtime will be accounted each time we process IRQ activity
		 * after a period of idleness, so we know the IRQ busy time
		 * started at wallclock - irqtime. */

		BUG_ON(!is_idle_task(p));
		mark_start = wallclock - irqtime;

		/* Roll window over. If IRQ busy time was just in the current
		 * window then that is all that need be accounted. */
		rq->prev_runnable_sum = rq->curr_runnable_sum;
		rq->nt_prev_runnable_sum = rq->nt_curr_runnable_sum;
		rq->nt_curr_runnable_sum = 0;
		if (mark_start > window_start) {
			rq->curr_runnable_sum = scale_exec_time(irqtime, rq);
			return;
		}

		/* The IRQ busy time spanned multiple windows. Process the
		 * busy time preceding the current window start first. */
		delta = window_start - mark_start;
		if (delta > window_size)
			delta = window_size;
		delta = scale_exec_time(delta, rq);
		rq->prev_runnable_sum += delta;

		/* Process the remaining IRQ busy time in the current window. */
		delta = wallclock - window_start;
		rq->curr_runnable_sum = scale_exec_time(delta, rq);

		return;
	}

	BUG();
}

u32 __weak get_freq_max_load(int cpu, u32 freq)
{
	/* 100% by default */
	return 100;
}

DEFINE_PER_CPU(struct freq_max_load *, freq_max_load);
static DEFINE_SPINLOCK(freq_max_load_lock);

int sched_update_freq_max_load(const cpumask_t *cpumask)
{
	int i, cpu, ret;
	unsigned int freq;
	struct cpu_pstate_pwr *costs;
	struct cpu_pwr_stats *per_cpu_info = get_cpu_pwr_stats();
	struct freq_max_load *max_load, *old_max_load;
	struct freq_max_load_entry *entry;
	u64 max_demand_capacity, max_demand;
	unsigned long flags;
	u32 hfreq;
	int hpct;

	if (!per_cpu_info || !sysctl_sched_enable_power_aware)
		return 0;

	spin_lock_irqsave(&freq_max_load_lock, flags);
	max_demand_capacity = div64_u64(max_task_load(), max_possible_capacity);
	for_each_cpu(cpu, cpumask) {
		if (!per_cpu_info[cpu].ptable) {
			ret = -EINVAL;
			goto fail;
		}

		old_max_load = rcu_dereference(per_cpu(freq_max_load, cpu));

		/*
		 * allocate len + 1 and leave the last power cost as 0 for
		 * power_cost() can stop iterating index when
		 * per_cpu_info[cpu].len > len of max_load due to race between
		 * cpu power stats update and get_cpu_pwr_stats().
		 */
		max_load = kzalloc(sizeof(struct freq_max_load) +
				   sizeof(struct freq_max_load_entry) *
				   (per_cpu_info[cpu].len + 1), GFP_ATOMIC);
		if (unlikely(!max_load)) {
			ret = -ENOMEM;
			goto fail;
		}

		max_load->length = per_cpu_info[cpu].len;

		max_demand = max_demand_capacity *
			     cpu_max_possible_capacity(cpu);

		i = 0;
		costs = per_cpu_info[cpu].ptable;
		while (costs[i].freq) {
			entry = &max_load->freqs[i];
			freq = costs[i].freq;
			hpct = get_freq_max_load(cpu, freq);
			if (hpct <= 0 && hpct > 100)
				hpct = 100;
			hfreq = div64_u64((u64)freq * hpct , 100);
			entry->hdemand =
			    div64_u64(max_demand * hfreq,
				      cpu_max_possible_freq(cpu));
			i++;
		}

		rcu_assign_pointer(per_cpu(freq_max_load, cpu), max_load);
		if (old_max_load)
			kfree_rcu(old_max_load, rcu);
	}

	spin_unlock_irqrestore(&freq_max_load_lock, flags);
	return 0;

fail:
	for_each_cpu(cpu, cpumask) {
		max_load = rcu_dereference(per_cpu(freq_max_load, cpu));
		if (max_load) {
			rcu_assign_pointer(per_cpu(freq_max_load, cpu), NULL);
			kfree_rcu(max_load, rcu);
		}
	}

	spin_unlock_irqrestore(&freq_max_load_lock, flags);
	return ret;
}

static inline u32 predict_and_update_buckets(struct rq *rq,
			struct task_struct *p, u32 runtime) {

	int bidx;
	u32 pred_demand;

	bidx = busy_to_bucket(runtime);
	pred_demand = get_pred_busy(rq, p, bidx, runtime);
	bucket_increase(p->ravg.busy_buckets, bidx);

	return pred_demand;
}
#define assign_ravg_pred_demand(x) (p->ravg.pred_demand = x)

#else	/* CONFIG_SCHED_FREQ_INPUT */

static inline void
update_task_pred_demand(struct rq *rq, struct task_struct *p, int event)
{
}

static inline void update_cpu_busy_time(struct task_struct *p, struct rq *rq,
	     int event, u64 wallclock, u64 irqtime)
{
}

static inline u32 predict_and_update_buckets(struct rq *rq,
			struct task_struct *p, u32 runtime)
{
	return 0;
}
#define assign_ravg_pred_demand(x)

#endif	/* CONFIG_SCHED_FREQ_INPUT */

static int account_busy_for_task_demand(struct task_struct *p, int event)
{
	/* No need to bother updating task demand for exiting tasks
	 * or the idle task. */
	if (exiting_task(p) || is_idle_task(p))
		return 0;

	/* When a task is waking up it is completing a segment of non-busy
	 * time. Likewise, if wait time is not treated as busy time, then
	 * when a task begins to run or is migrated, it is not running and
	 * is completing a segment of non-busy time. */
	if (event == TASK_WAKE || (!sched_account_wait_time &&
			 (event == PICK_NEXT_TASK || event == TASK_MIGRATE)))
		return 0;

	return 1;
}

/*
 * Called when new window is starting for a task, to record cpu usage over
 * recently concluded window(s). Normally 'samples' should be 1. It can be > 1
 * when, say, a real-time task runs without preemption for several windows at a
 * stretch.
 */
static void update_history(struct rq *rq, struct task_struct *p,
			 u32 runtime, int samples, int event)
{
	u32 *hist = &p->ravg.sum_history[0];
	int ridx, widx;
	u32 max = 0, avg, demand, pred_demand;
	u64 sum = 0;

	/* Ignore windows where task had no activity */
	if (!runtime || is_idle_task(p) || exiting_task(p) || !samples)
			goto done;

	/* Push new 'runtime' value onto stack */
	widx = sched_ravg_hist_size - 1;
	ridx = widx - samples;
	for (; ridx >= 0; --widx, --ridx) {
		hist[widx] = hist[ridx];
		sum += hist[widx];
		if (hist[widx] > max)
			max = hist[widx];
	}

	for (widx = 0; widx < samples && widx < sched_ravg_hist_size; widx++) {
		hist[widx] = runtime;
		sum += hist[widx];
		if (hist[widx] > max)
			max = hist[widx];
	}

	p->ravg.sum = 0;

	if (sched_window_stats_policy == WINDOW_STATS_RECENT) {
		demand = runtime;
	} else if (sched_window_stats_policy == WINDOW_STATS_MAX) {
		demand = max;
	} else {
		avg = div64_u64(sum, sched_ravg_hist_size);
		if (sched_window_stats_policy == WINDOW_STATS_AVG)
			demand = avg;
		else
			demand = max(avg, runtime);
	}
	pred_demand = predict_and_update_buckets(rq, p, runtime);

	/*
	 * A throttled deadline sched class task gets dequeued without
	 * changing p->on_rq. Since the dequeue decrements hmp stats
	 * avoid decrementing it here again.
	 */
	if (task_on_rq_queued(p) && (!task_has_dl_policy(p) ||
						!p->dl.dl_throttled))
		p->sched_class->fixup_hmp_sched_stats(rq, p, demand,
						      pred_demand);

	p->ravg.demand = demand;
	assign_ravg_pred_demand(pred_demand);

done:
	trace_sched_update_history(rq, p, runtime, samples, event);
}

static void add_to_task_demand(struct rq *rq, struct task_struct *p,
				u64 delta)
{
	delta = scale_exec_time(delta, rq);
	p->ravg.sum += delta;
	if (unlikely(p->ravg.sum > sched_ravg_window))
		p->ravg.sum = sched_ravg_window;
}

/*
 * Account cpu demand of task and/or update task's cpu demand history
 *
 * ms = p->ravg.mark_start;
 * wc = wallclock
 * ws = rq->window_start
 *
 * Three possibilities:
 *
 *	a) Task event is contained within one window.
 *		window_start < mark_start < wallclock
 *
 *		ws   ms  wc
 *		|    |   |
 *		V    V   V
 *		|---------------|
 *
 *	In this case, p->ravg.sum is updated *iff* event is appropriate
 *	(ex: event == PUT_PREV_TASK)
 *
 *	b) Task event spans two windows.
 *		mark_start < window_start < wallclock
 *
 *		ms   ws   wc
 *		|    |    |
 *		V    V    V
 *		-----|-------------------
 *
 *	In this case, p->ravg.sum is updated with (ws - ms) *iff* event
 *	is appropriate, then a new window sample is recorded followed
 *	by p->ravg.sum being set to (wc - ws) *iff* event is appropriate.
 *
 *	c) Task event spans more than two windows.
 *
 *		ms ws_tmp			   ws  wc
 *		|  |				   |   |
 *		V  V				   V   V
 *		---|-------|-------|-------|-------|------
 *		   |				   |
 *		   |<------ nr_full_windows ------>|
 *
 *	In this case, p->ravg.sum is updated with (ws_tmp - ms) first *iff*
 *	event is appropriate, window sample of p->ravg.sum is recorded,
 *	'nr_full_window' samples of window_size is also recorded *iff*
 *	event is appropriate and finally p->ravg.sum is set to (wc - ws)
 *	*iff* event is appropriate.
 *
 * IMPORTANT : Leave p->ravg.mark_start unchanged, as update_cpu_busy_time()
 * depends on it!
 */
static void update_task_demand(struct task_struct *p, struct rq *rq,
	     int event, u64 wallclock)
{
	u64 mark_start = p->ravg.mark_start;
	u64 delta, window_start = rq->window_start;
	int new_window, nr_full_windows;
	u32 window_size = sched_ravg_window;

	new_window = mark_start < window_start;
	if (!account_busy_for_task_demand(p, event)) {
		if (new_window)
			/* If the time accounted isn't being accounted as
			 * busy time, and a new window started, only the
			 * previous window need be closed out with the
			 * pre-existing demand. Multiple windows may have
			 * elapsed, but since empty windows are dropped,
			 * it is not necessary to account those. */
			update_history(rq, p, p->ravg.sum, 1, event);
		return;
	}

	if (!new_window) {
		/* The simple case - busy time contained within the existing
		 * window. */
		add_to_task_demand(rq, p, wallclock - mark_start);
		return;
	}

	/* Busy time spans at least two windows. Temporarily rewind
	 * window_start to first window boundary after mark_start. */
	delta = window_start - mark_start;
	nr_full_windows = div64_u64(delta, window_size);
	window_start -= (u64)nr_full_windows * (u64)window_size;

	/* Process (window_start - mark_start) first */
	add_to_task_demand(rq, p, window_start - mark_start);

	/* Push new sample(s) into task's demand history */
	update_history(rq, p, p->ravg.sum, 1, event);
	if (nr_full_windows)
		update_history(rq, p, scale_exec_time(window_size, rq),
			       nr_full_windows, event);

	/* Roll window_start back to current to process any remainder
	 * in current window. */
	window_start += (u64)nr_full_windows * (u64)window_size;

	/* Process (wallclock - window_start) next */
	mark_start = window_start;
	add_to_task_demand(rq, p, wallclock - mark_start);
}

/* Reflect task activity on its demand and cpu's busy time statistics */
static void update_task_ravg(struct task_struct *p, struct rq *rq,
	     int event, u64 wallclock, u64 irqtime)
{
	if (sched_use_pelt || !rq->window_start || sched_disable_window_stats)
		return;

	lockdep_assert_held(&rq->lock);

	update_window_start(rq, wallclock);

	if (!p->ravg.mark_start)
		goto done;

	update_task_demand(p, rq, event, wallclock);
	update_cpu_busy_time(p, rq, event, wallclock, irqtime);
	update_task_pred_demand(rq, p, event);
done:
	trace_sched_update_task_ravg(p, rq, event, wallclock, irqtime);

	p->ravg.mark_start = wallclock;
}

void sched_account_irqtime(int cpu, struct task_struct *curr,
				 u64 delta, u64 wallclock)
{
	struct rq *rq = cpu_rq(cpu);
	unsigned long flags, nr_windows;
	u64 cur_jiffies_ts;

	raw_spin_lock_irqsave(&rq->lock, flags);

	/*
	 * cputime (wallclock) uses sched_clock so use the same here for
	 * consistency.
	 */
	delta += sched_clock() - wallclock;
	cur_jiffies_ts = get_jiffies_64();

	if (is_idle_task(curr))
		update_task_ravg(curr, rq, IRQ_UPDATE, sched_ktime_clock(),
				 delta);

	nr_windows = cur_jiffies_ts - rq->irqload_ts;

	if (nr_windows) {
		if (nr_windows < 10) {
			/* Decay CPU's irqload by 3/4 for each window. */
			rq->avg_irqload *= (3 * nr_windows);
			rq->avg_irqload = div64_u64(rq->avg_irqload,
						    4 * nr_windows);
		} else {
			rq->avg_irqload = 0;
		}
		rq->avg_irqload += rq->cur_irqload;
		rq->cur_irqload = 0;
	}

	rq->cur_irqload += delta;
	rq->irqload_ts = cur_jiffies_ts;
	raw_spin_unlock_irqrestore(&rq->lock, flags);
}

static void reset_task_stats(struct task_struct *p)
{
	u32 sum = 0;

	if (exiting_task(p))
		sum = EXITING_TASK_MARKER;

	memset(&p->ravg, 0, sizeof(struct ravg));
	/* Retain EXITING_TASK marker */
	p->ravg.sum_history[0] = sum;
}

static inline void mark_task_starting(struct task_struct *p)
{
	u64 wallclock;
	struct rq *rq = task_rq(p);

	if (!rq->window_start || sched_disable_window_stats) {
		reset_task_stats(p);
		return;
	}

	wallclock = sched_ktime_clock();
	p->ravg.mark_start = p->last_wake_ts = wallclock;
	p->last_switch_out_ts = 0;
}

static inline void set_window_start(struct rq *rq)
{
	int cpu = cpu_of(rq);
	struct rq *sync_rq = cpu_rq(sync_cpu);

	if (rq->window_start || !sched_enable_hmp)
		return;

	if (cpu == sync_cpu) {
		rq->window_start = sched_ktime_clock();
	} else {
		raw_spin_unlock(&rq->lock);
		double_rq_lock(rq, sync_rq);
		rq->window_start = cpu_rq(sync_cpu)->window_start;
#ifdef CONFIG_SCHED_FREQ_INPUT
		rq->curr_runnable_sum = rq->prev_runnable_sum = 0;
		rq->nt_curr_runnable_sum = rq->nt_prev_runnable_sum = 0;
#endif
		raw_spin_unlock(&sync_rq->lock);
	}

	rq->curr->ravg.mark_start = rq->window_start;
}

static inline void migrate_sync_cpu(int cpu)
{
	if (cpu == sync_cpu)
		sync_cpu = smp_processor_id();
}

static void reset_all_task_stats(void)
{
	struct task_struct *g, *p;

	read_lock(&tasklist_lock);
	do_each_thread(g, p) {
		reset_task_stats(p);
	}  while_each_thread(g, p);
	read_unlock(&tasklist_lock);
}

/*
 * sched_exit() - Set EXITING_TASK_MARKER in task's ravg.demand field
 *
 * Stop accounting (exiting) task's future cpu usage
 *
 * We need this so that reset_all_windows_stats() can function correctly.
 * reset_all_window_stats() depends on do_each_thread/for_each_thread task
 * iterators to reset *all* task's statistics. Exiting tasks however become
 * invisible to those iterators. sched_exit() is called on a exiting task prior
 * to being removed from task_list, which will let reset_all_window_stats()
 * function correctly.
 */
void sched_exit(struct task_struct *p)
{
	unsigned long flags;
	int cpu = get_cpu();
	struct rq *rq = cpu_rq(cpu);
	u64 wallclock;

	sched_set_group_id(p, 0);

	raw_spin_lock_irqsave(&rq->lock, flags);
	/* rq->curr == p */
	wallclock = sched_ktime_clock();
	update_task_ravg(rq->curr, rq, TASK_UPDATE, wallclock, 0);
	dequeue_task(rq, p, 0);
	reset_task_stats(p);
	p->ravg.mark_start = wallclock;
	p->ravg.sum_history[0] = EXITING_TASK_MARKER;
	enqueue_task(rq, p, 0);
	clear_ed_task(p, rq);
	raw_spin_unlock_irqrestore(&rq->lock, flags);

	put_cpu();
}

static void disable_window_stats(void)
{
	unsigned long flags;
	int i;

	local_irq_save(flags);
	for_each_possible_cpu(i)
		raw_spin_lock(&cpu_rq(i)->lock);

	sched_disable_window_stats = 1;

	for_each_possible_cpu(i)
		raw_spin_unlock(&cpu_rq(i)->lock);

	local_irq_restore(flags);
}

/* Called with all cpu's rq->lock held */
static void enable_window_stats(void)
{
	sched_disable_window_stats = 0;

}

enum reset_reason_code {
	WINDOW_CHANGE,
	POLICY_CHANGE,
	ACCOUNT_WAIT_TIME_CHANGE,
	HIST_SIZE_CHANGE,
	MIGRATION_FIXUP_CHANGE,
	FREQ_ACCOUNT_WAIT_TIME_CHANGE
};

const char *sched_window_reset_reasons[] = {
	"WINDOW_CHANGE",
	"POLICY_CHANGE",
	"ACCOUNT_WAIT_TIME_CHANGE",
	"HIST_SIZE_CHANGE",
	"MIGRATION_FIXUP_CHANGE",
	"FREQ_ACCOUNT_WAIT_TIME_CHANGE"};

/* Called with IRQs enabled */
void reset_all_window_stats(u64 window_start, unsigned int window_size)
{
	int cpu;
	unsigned long flags;
	u64 start_ts = sched_ktime_clock();
	int reason = WINDOW_CHANGE;
	unsigned int old = 0, new = 0;

	disable_window_stats();

	reset_all_task_stats();

	local_irq_save(flags);

	for_each_possible_cpu(cpu) {
		struct rq *rq = cpu_rq(cpu);
		raw_spin_lock(&rq->lock);
	}

	if (window_size) {
		sched_ravg_window = window_size * TICK_NSEC;
		set_hmp_defaults();
	}

	enable_window_stats();

	for_each_possible_cpu(cpu) {
		struct rq *rq = cpu_rq(cpu);

		if (window_start)
			rq->window_start = window_start;
#ifdef CONFIG_SCHED_FREQ_INPUT
		rq->curr_runnable_sum = rq->prev_runnable_sum = 0;
		rq->nt_curr_runnable_sum = rq->nt_prev_runnable_sum = 0;
#endif
		reset_cpu_hmp_stats(cpu, 1);
	}

	if (sched_window_stats_policy != sysctl_sched_window_stats_policy) {
		reason = POLICY_CHANGE;
		old = sched_window_stats_policy;
		new = sysctl_sched_window_stats_policy;
		sched_window_stats_policy = sysctl_sched_window_stats_policy;
	} else if (sched_account_wait_time != sysctl_sched_account_wait_time) {
		reason = ACCOUNT_WAIT_TIME_CHANGE;
		old = sched_account_wait_time;
		new = sysctl_sched_account_wait_time;
		sched_account_wait_time = sysctl_sched_account_wait_time;
	} else if (sched_ravg_hist_size != sysctl_sched_ravg_hist_size) {
		reason = HIST_SIZE_CHANGE;
		old = sched_ravg_hist_size;
		new = sysctl_sched_ravg_hist_size;
		sched_ravg_hist_size = sysctl_sched_ravg_hist_size;
	}
#ifdef CONFIG_SCHED_FREQ_INPUT
	else if (sched_migration_fixup != sysctl_sched_migration_fixup) {
		reason = MIGRATION_FIXUP_CHANGE;
		old = sched_migration_fixup;
		new = sysctl_sched_migration_fixup;
		sched_migration_fixup = sysctl_sched_migration_fixup;
	} else if (sched_freq_account_wait_time !=
					sysctl_sched_freq_account_wait_time) {
		reason = FREQ_ACCOUNT_WAIT_TIME_CHANGE;
		old = sched_freq_account_wait_time;
		new = sysctl_sched_freq_account_wait_time;
		sched_freq_account_wait_time =
				 sysctl_sched_freq_account_wait_time;
	}
#endif

	for_each_possible_cpu(cpu) {
		struct rq *rq = cpu_rq(cpu);
		raw_spin_unlock(&rq->lock);
	}

	local_irq_restore(flags);

	trace_sched_reset_all_window_stats(window_start, window_size,
		sched_ktime_clock() - start_ts, reason, old, new);
}

#ifdef CONFIG_SCHED_FREQ_INPUT

void sched_get_cpus_busy(struct sched_load *busy,
			 const struct cpumask *query_cpus)
{
	unsigned long flags;
	struct rq *rq;
	const int cpus = cpumask_weight(query_cpus);
	u64 load[cpus], nload[cpus];
	u64 pload[cpus];
	unsigned int cur_freq[cpus], max_freq[cpus];
	int notifier_sent[cpus];
	int early_detection[cpus];
	int cpu, i = 0;
	unsigned int window_size;

	if (unlikely(cpus == 0))
		return;

	/*
	 * This function could be called in timer context, and the
	 * current task may have been executing for a long time. Ensure
	 * that the window stats are current by doing an update.
	 */
	local_irq_save(flags);
	for_each_cpu(cpu, query_cpus)
		raw_spin_lock(&cpu_rq(cpu)->lock);

	window_size = sched_ravg_window;

	for_each_cpu(cpu, query_cpus) {
		rq = cpu_rq(cpu);

		update_task_ravg(rq->curr, rq, TASK_UPDATE,
				 sched_ktime_clock(), 0);
		load[i] = rq->old_busy_time = rq->prev_runnable_sum;
		nload[i] = rq->nt_prev_runnable_sum;
		pload[i] = rq->hmp_stats.pred_demands_sum;
		rq->old_estimated_time = pload[i];
		/*
		 * Scale load in reference to cluster max_possible_freq.
		 *
		 * Note that scale_load_to_cpu() scales load in reference to
		 * the cluster max_freq.
		 */
		load[i] = scale_load_to_cpu(load[i], cpu);
		nload[i] = scale_load_to_cpu(nload[i], cpu);
		pload[i] = scale_load_to_cpu(pload[i], cpu);

		notifier_sent[i] = rq->notifier_sent;
		early_detection[i] = (rq->ed_task != NULL);
		rq->notifier_sent = 0;
		cur_freq[i] = cpu_cur_freq(cpu);
		max_freq[i] = cpu_max_freq(cpu);
		i++;
	}

	for_each_cpu(cpu, query_cpus)
		raw_spin_unlock(&(cpu_rq(cpu))->lock);
	local_irq_restore(flags);

	i = 0;
	for_each_cpu(cpu, query_cpus) {
		rq = cpu_rq(cpu);

		if (early_detection[i]) {
			busy[i].prev_load = div64_u64(sched_ravg_window,
							NSEC_PER_USEC);
			busy[i].new_task_load = 0;
			goto exit_early;
		}

		if (!notifier_sent[i]) {
			load[i] = scale_load_to_freq(load[i], max_freq[i],
						     cur_freq[i]);
			nload[i] = scale_load_to_freq(nload[i], max_freq[i],
						      cur_freq[i]);
			if (load[i] > window_size)
				load[i] = window_size;
			if (nload[i] > window_size)
				nload[i] = window_size;

			load[i] = scale_load_to_freq(load[i], cur_freq[i],
						    cpu_max_possible_freq(cpu));
			nload[i] = scale_load_to_freq(nload[i], cur_freq[i],
						    cpu_max_possible_freq(cpu));
		} else {
			load[i] = scale_load_to_freq(load[i], max_freq[i],
						    cpu_max_possible_freq(cpu));
			nload[i] = scale_load_to_freq(nload[i], max_freq[i],
						    cpu_max_possible_freq(cpu));
		}
		pload[i] = scale_load_to_freq(pload[i], max_freq[i],
					     rq->cluster->max_possible_freq);

		busy[i].prev_load = div64_u64(load[i], NSEC_PER_USEC);
		busy[i].new_task_load = div64_u64(nload[i], NSEC_PER_USEC);
		busy[i].predicted_load = div64_u64(pload[i], NSEC_PER_USEC);

exit_early:
		trace_sched_get_busy(cpu, busy[i].prev_load,
				     busy[i].new_task_load,
				     busy[i].predicted_load,
				     early_detection[i]);
		i++;
	}
}

unsigned long sched_get_busy(int cpu)
{
	struct cpumask query_cpu = CPU_MASK_NONE;
	struct sched_load busy;

	cpumask_set_cpu(cpu, &query_cpu);
	sched_get_cpus_busy(&busy, &query_cpu);

	return busy.prev_load;
}

void sched_set_io_is_busy(int val)
{
	sched_io_is_busy = val;
}

int sched_set_window(u64 window_start, unsigned int window_size)
{
	u64 now, cur_jiffies, jiffy_ktime_ns;
	s64 ws;
	unsigned long flags;

	if (sched_use_pelt ||
		 (window_size * TICK_NSEC <  MIN_SCHED_RAVG_WINDOW))
			return -EINVAL;

	mutex_lock(&policy_mutex);

	/*
	 * Get a consistent view of ktime, jiffies, and the time
	 * since the last jiffy (based on last_jiffies_update).
	 */
	local_irq_save(flags);
	cur_jiffies = jiffy_to_ktime_ns(&now, &jiffy_ktime_ns);
	local_irq_restore(flags);

	/* translate window_start from jiffies to nanoseconds */
	ws = (window_start - cur_jiffies); /* jiffy difference */
	ws *= TICK_NSEC;
	ws += jiffy_ktime_ns;

	/* roll back calculated window start so that it is in
	 * the past (window stats must have a current window) */
	while (ws > now)
		ws -= (window_size * TICK_NSEC);

	BUG_ON(sched_ktime_clock() < ws);

	reset_all_window_stats(ws, window_size);

	sched_update_freq_max_load(cpu_possible_mask);

	mutex_unlock(&policy_mutex);

	return 0;
}

static void fixup_busy_time(struct task_struct *p, int new_cpu)
{
	struct rq *src_rq = task_rq(p);
	struct rq *dest_rq = cpu_rq(new_cpu);
	u64 wallclock;
	bool new_task;

	if (!sched_enable_hmp || !sched_migration_fixup ||
		 (!p->on_rq && p->state != TASK_WAKING))
			return;

	if (exiting_task(p)) {
		clear_ed_task(p, src_rq);
		return;
	}

	if (p->state == TASK_WAKING)
		double_rq_lock(src_rq, dest_rq);

	if (sched_disable_window_stats)
		goto done;

	wallclock = sched_ktime_clock();

	update_task_ravg(task_rq(p)->curr, task_rq(p),
			 TASK_UPDATE,
			 wallclock, 0);
	update_task_ravg(dest_rq->curr, dest_rq,
			 TASK_UPDATE, wallclock, 0);

	update_task_ravg(p, task_rq(p), TASK_MIGRATE,
			 wallclock, 0);

	new_task = is_new_task(p);

	if (p->ravg.curr_window) {
		src_rq->curr_runnable_sum -= p->ravg.curr_window;
		dest_rq->curr_runnable_sum += p->ravg.curr_window;
		if (new_task) {
			src_rq->nt_curr_runnable_sum -= p->ravg.curr_window;
			dest_rq->nt_curr_runnable_sum += p->ravg.curr_window;
		}
	}

	if (p->ravg.prev_window) {
		src_rq->prev_runnable_sum -= p->ravg.prev_window;
		dest_rq->prev_runnable_sum += p->ravg.prev_window;
		if (new_task) {
			src_rq->nt_prev_runnable_sum -= p->ravg.prev_window;
			dest_rq->nt_prev_runnable_sum += p->ravg.prev_window;
		}
	}

	if (p == src_rq->ed_task) {
		src_rq->ed_task = NULL;
		if (!dest_rq->ed_task)
			dest_rq->ed_task = p;
	}

	BUG_ON((s64)src_rq->prev_runnable_sum < 0);
	BUG_ON((s64)src_rq->curr_runnable_sum < 0);
	BUG_ON((s64)src_rq->nt_prev_runnable_sum < 0);
	BUG_ON((s64)src_rq->nt_curr_runnable_sum < 0);

	trace_sched_migration_update_sum(src_rq, p);
	trace_sched_migration_update_sum(dest_rq, p);

done:
	if (p->state == TASK_WAKING)
		double_rq_unlock(src_rq, dest_rq);
}

#else

static inline void fixup_busy_time(struct task_struct *p, int new_cpu) { }

static inline int
heavy_task_wakeup(struct task_struct *p, struct rq *rq, int event)
{
	return 0;
}

#endif	/* CONFIG_SCHED_FREQ_INPUT */

#define sched_up_down_migrate_auto_update 1
static void check_for_up_down_migrate_update(const struct cpumask *cpus)
{
	int i = cpumask_first(cpus);

	if (!sched_up_down_migrate_auto_update)
		return;

	if (cpu_max_possible_capacity(i) == max_possible_capacity)
		return;

	if (cpu_max_possible_freq(i) == cpu_max_freq(i))
		up_down_migrate_scale_factor = 1024;
	else
		up_down_migrate_scale_factor = (1024 *
				 cpu_max_possible_freq(i)) / cpu_max_freq(i);

	update_up_down_migrate();
}

static LIST_HEAD(related_thread_groups);
static DEFINE_RWLOCK(related_thread_group_lock);
static int nr_related_thread_groups;

/* Return cluster which can offer required capacity for group */
static struct sched_cluster *
best_cluster(struct related_thread_group *grp, u64 total_demand)
{
	struct sched_cluster *cluster = NULL;

	for_each_sched_cluster(cluster) {
		if (group_will_fit(cluster, grp, total_demand))
			return cluster;
	}

	return NULL;
}

static void _set_preferred_cluster(struct related_thread_group *grp)
{
	struct task_struct *p;
	u64 combined_demand = 0;

	if (!sysctl_sched_enable_colocation) {
		grp->last_update = sched_ktime_clock();
		grp->preferred_cluster = NULL;
		return;
	}

	/*
	 * wakeup of two or more related tasks could race with each other and
	 * could result in multiple calls to _set_preferred_cluster being issued
	 * at same time. Avoid overhead in such cases of rechecking preferred
	 * cluster
	 */
	if (sched_ktime_clock() - grp->last_update < sched_ravg_window / 10)
		return;

	list_for_each_entry(p, &grp->tasks, grp_list)
		combined_demand += p->ravg.demand;

	grp->preferred_cluster = best_cluster(grp, combined_demand);
	grp->last_update = sched_ktime_clock();
	trace_sched_set_preferred_cluster(grp, combined_demand);
}

static void set_preferred_cluster(struct related_thread_group *grp)
{
	raw_spin_lock(&grp->lock);
	_set_preferred_cluster(grp);
	raw_spin_unlock(&grp->lock);
}

struct related_thread_group *alloc_related_thread_group(int group_id)
{
	struct related_thread_group *grp;

	grp = kzalloc(sizeof(*grp), GFP_KERNEL);
	if (!grp)
		return ERR_PTR(-ENOMEM);

	grp->id = group_id;
	INIT_LIST_HEAD(&grp->tasks);
	INIT_LIST_HEAD(&grp->list);
	raw_spin_lock_init(&grp->lock);

	return grp;
}

struct related_thread_group *lookup_related_thread_group(unsigned int group_id)
{
	struct related_thread_group *grp;

	list_for_each_entry(grp, &related_thread_groups, list) {
		if (grp->id == group_id)
			return grp;
	}

	return NULL;
}

static void remove_task_from_group(struct task_struct *p)
{
	struct related_thread_group *grp = p->grp;
	struct rq *rq;
	int empty_group = 1;

	raw_spin_lock(&grp->lock);

	rq = __task_rq_lock(p);
	list_del_init(&p->grp_list);
	rcu_assign_pointer(p->grp, NULL);
	__task_rq_unlock(rq);

	if (!list_empty(&grp->tasks)) {
		empty_group = 0;
		_set_preferred_cluster(grp);
	}

	raw_spin_unlock(&grp->lock);

	if (empty_group) {
		list_del(&grp->list);
		nr_related_thread_groups--;
		/* See comments before preferred_cluster() */
		kfree_rcu(grp, rcu);
	}
}

static int
add_task_to_group(struct task_struct *p, struct related_thread_group *grp)
{
	struct rq *rq;

	raw_spin_lock(&grp->lock);

	/*
	 * Change p->grp under rq->lock. Will prevent races with read-side
	 * reference of p->grp in various hot-paths
	 */
	rq = __task_rq_lock(p);
	rcu_assign_pointer(p->grp, grp);
	list_add(&p->grp_list, &grp->tasks);
	__task_rq_unlock(rq);

	_set_preferred_cluster(grp);

	raw_spin_unlock(&grp->lock);

	return 0;
}

static void add_new_task_to_grp(struct task_struct *new)
{
	unsigned long flags;
	struct related_thread_group *grp;
	struct task_struct *parent;

	if (!sysctl_sched_enable_thread_grouping)
		return;

	if (thread_group_leader(new))
		return;

	parent = new->group_leader;

	/*
	 * The parent's pi_lock is required here to protect race
	 * against the parent task being removed from the
	 * group.
	 */
	raw_spin_lock_irqsave(&parent->pi_lock, flags);

	/* protected by pi_lock. */
	grp = task_related_thread_group(parent);
	if (!grp) {
		raw_spin_unlock_irqrestore(&parent->pi_lock, flags);
		return;
	}
	raw_spin_lock(&grp->lock);
	raw_spin_unlock_irqrestore(&parent->pi_lock, flags);

	rcu_assign_pointer(new->grp, grp);
	list_add(&new->grp_list, &grp->tasks);

	raw_spin_unlock(&grp->lock);
}

int sched_set_group_id(struct task_struct *p, unsigned int group_id)
{
	int rc = 0, destroy = 0;
	unsigned long flags;
	struct related_thread_group *grp = NULL, *new = NULL;

redo:
	raw_spin_lock_irqsave(&p->pi_lock, flags);

	if ((current != p && p->flags & PF_EXITING) ||
			(!p->grp && !group_id) ||
			(p->grp && p->grp->id == group_id))
		goto done;

	write_lock(&related_thread_group_lock);

	if (!group_id) {
		remove_task_from_group(p);
		write_unlock(&related_thread_group_lock);
		goto done;
	}

	if (p->grp && p->grp->id != group_id)
		remove_task_from_group(p);

	grp = lookup_related_thread_group(group_id);
	if (!grp && !new) {
		/* New group */
		write_unlock(&related_thread_group_lock);
		raw_spin_unlock_irqrestore(&p->pi_lock, flags);
		new = alloc_related_thread_group(group_id);
		if (IS_ERR(new))
			return -ENOMEM;
		destroy = 1;
		/* Rerun checks (like task exiting), since we dropped pi_lock */
		goto redo;
	} else if (!grp && new) {
		/* New group - use object allocated before */
		destroy = 0;
		nr_related_thread_groups++;
		list_add(&new->list, &related_thread_groups);
		grp = new;
	}

	BUG_ON(!grp);
	rc = add_task_to_group(p, grp);
	write_unlock(&related_thread_group_lock);
done:
	raw_spin_unlock_irqrestore(&p->pi_lock, flags);

	if (destroy)
		kfree(new);

	return rc;
}

unsigned int sched_get_group_id(struct task_struct *p)
{
	unsigned int group_id;
	struct related_thread_group *grp;

	rcu_read_lock();
	grp = task_related_thread_group(p);
	group_id = grp ? grp->id : 0;
	rcu_read_unlock();

	return group_id;
}

static int cpufreq_notifier_policy(struct notifier_block *nb,
		unsigned long val, void *data)
{
	struct cpufreq_policy *policy = (struct cpufreq_policy *)data;
	struct sched_cluster *cluster = NULL;
	struct cpumask policy_cluster = *policy->related_cpus;
	unsigned int orig_max_freq = 0;
	int i, j, update_capacity = 0;

	if (val != CPUFREQ_NOTIFY && val != CPUFREQ_REMOVE_POLICY &&
						val != CPUFREQ_CREATE_POLICY)
		return 0;

	if (val == CPUFREQ_REMOVE_POLICY || val == CPUFREQ_CREATE_POLICY) {
		update_min_max_capacity();
		return 0;
	}

	max_possible_freq = max(max_possible_freq, policy->cpuinfo.max_freq);
	if (min_max_freq == 1)
		min_max_freq = UINT_MAX;
	min_max_freq = min(min_max_freq, policy->cpuinfo.max_freq);
	BUG_ON(!min_max_freq);
	BUG_ON(!policy->max);

	for_each_cpu(i, &policy_cluster) {
		cluster = cpu_rq(i)->cluster;
		cpumask_andnot(&policy_cluster, &policy_cluster,
						&cluster->cpus);

		orig_max_freq = cluster->max_freq;
		cluster->min_freq = policy->min;
		cluster->max_freq = policy->max;
		cluster->cur_freq = policy->cur;

		if (!cluster->freq_init_done) {
			mutex_lock(&cluster_lock);
			for_each_cpu(j, &cluster->cpus)
				cpumask_copy(&cpu_rq(j)->freq_domain_cpumask,
						policy->related_cpus);
			cluster->max_possible_freq = policy->cpuinfo.max_freq;
			cluster->max_possible_capacity =
				compute_max_possible_capacity(cluster);
			cluster->freq_init_done = true;

			sort_clusters();
			update_all_clusters_stats();
			mutex_unlock(&cluster_lock);
			continue;
		}

		update_capacity += (orig_max_freq != policy->max);
	}

	if (!update_capacity)
		return 0;

	policy_cluster = *policy->related_cpus;
	pre_big_task_count_change(cpu_possible_mask);

	for_each_cpu(i, &policy_cluster) {
		cluster = cpu_rq(i)->cluster;
		cpumask_andnot(&policy_cluster, &policy_cluster,
						&cluster->cpus);
		cluster->capacity = compute_capacity(cluster);
		cluster->load_scale_factor = compute_load_scale_factor(cluster);
	}

	__update_min_max_capacity();

	check_for_up_down_migrate_update(policy->related_cpus);
	post_big_task_count_change(cpu_possible_mask);

	return 0;
}

static int cpufreq_notifier_trans(struct notifier_block *nb,
		unsigned long val, void *data)
{
	struct cpufreq_freqs *freq = (struct cpufreq_freqs *)data;
	unsigned int cpu = freq->cpu, new_freq = freq->new;
	unsigned long flags;
	struct sched_cluster *cluster;
	struct cpumask policy_cpus = cpu_rq(cpu)->freq_domain_cpumask;
	int i, j;

	if (val != CPUFREQ_POSTCHANGE)
		return 0;

	BUG_ON(!new_freq);

	if (cpu_cur_freq(cpu) == new_freq)
		return 0;

	for_each_cpu(i, &policy_cpus) {
		cluster = cpu_rq(i)->cluster;

		for_each_cpu(j, &cluster->cpus) {
			struct rq *rq = cpu_rq(j);

			raw_spin_lock_irqsave(&rq->lock, flags);
			update_task_ravg(rq->curr, rq, TASK_UPDATE,
						sched_ktime_clock(), 0);
			raw_spin_unlock_irqrestore(&rq->lock, flags);
		}

		cluster->cur_freq = new_freq;
		cpumask_andnot(&policy_cpus, &policy_cpus, &cluster->cpus);
	}

	return 0;
}

static int pwr_stats_ready_notifier(struct notifier_block *nb,
				    unsigned long cpu, void *data)
{
	cpumask_t mask = CPU_MASK_NONE;

	cpumask_set_cpu(cpu, &mask);
	sched_update_freq_max_load(&mask);

	mutex_lock(&cluster_lock);
	sort_clusters();
	mutex_unlock(&cluster_lock);

	return 0;
}

static struct notifier_block notifier_policy_block = {
	.notifier_call = cpufreq_notifier_policy
};

static struct notifier_block notifier_trans_block = {
	.notifier_call = cpufreq_notifier_trans
};

static struct notifier_block notifier_pwr_stats_ready = {
	.notifier_call = pwr_stats_ready_notifier
};

int __weak register_cpu_pwr_stats_ready_notifier(struct notifier_block *nb)
{
	return -EINVAL;
}

static int register_sched_callback(void)
{
	int ret;

	if (!sched_enable_hmp)
		return 0;

	ret = cpufreq_register_notifier(&notifier_policy_block,
						CPUFREQ_POLICY_NOTIFIER);

	if (!ret)
		ret = cpufreq_register_notifier(&notifier_trans_block,
						CPUFREQ_TRANSITION_NOTIFIER);

	register_cpu_pwr_stats_ready_notifier(&notifier_pwr_stats_ready);

	return 0;
}

/*
 * cpufreq callbacks can be registered at core_initcall or later time.
 * Any registration done prior to that is "forgotten" by cpufreq. See
 * initialization of variable init_cpufreq_transition_notifier_list_called
 * for further information.
 */
core_initcall(register_sched_callback);

static inline int update_preferred_cluster(struct related_thread_group *grp,
		struct task_struct *p, u32 old_load)
{
	u32 new_load = task_load(p);

	if (!grp)
		return 0;

	/*
	 * Update if task's load has changed significantly or a complete window
	 * has passed since we last updated preference
	 */
	if (abs(new_load - old_load) > sched_ravg_window / 4 ||
		sched_ktime_clock() - grp->last_update > sched_ravg_window)
		return 1;

	return 0;
}

#else	/* CONFIG_SCHED_HMP */

static inline void fixup_busy_time(struct task_struct *p, int new_cpu) { }

static inline int
heavy_task_wakeup(struct task_struct *p, struct rq *rq, int event)
{
	return 0;
}

static inline void
update_task_ravg(struct task_struct *p, struct rq *rq,
			 int event, u64 wallclock, u64 irqtime)
{
}

static inline void mark_task_starting(struct task_struct *p) {}

static inline void set_window_start(struct rq *rq) {}

static inline void migrate_sync_cpu(int cpu) {}

#endif	/* CONFIG_SCHED_HMP */

#ifdef CONFIG_SMP
void set_task_cpu(struct task_struct *p, unsigned int new_cpu)
{
#ifdef CONFIG_SCHED_DEBUG
	/*
	 * We should never call set_task_cpu() on a blocked task,
	 * ttwu() will sort out the placement.
	 */
	WARN_ON_ONCE(p->state != TASK_RUNNING && p->state != TASK_WAKING &&
			!(task_preempt_count(p) & PREEMPT_ACTIVE));

#ifdef CONFIG_LOCKDEP
	/*
	 * The caller should hold either p->pi_lock or rq->lock, when changing
	 * a task's CPU. ->pi_lock for waking tasks, rq->lock for runnable tasks.
	 *
	 * sched_move_task() holds both and thus holding either pins the cgroup,
	 * see task_group().
	 *
	 * Furthermore, all task_rq users should acquire both locks, see
	 * task_rq_lock().
	 */
	WARN_ON_ONCE(debug_locks && !(lockdep_is_held(&p->pi_lock) ||
				      lockdep_is_held(&task_rq(p)->lock)));
#endif
#endif

	trace_sched_migrate_task(p, new_cpu, pct_task_load(p));

	if (task_cpu(p) != new_cpu) {
		if (p->sched_class->migrate_task_rq)
			p->sched_class->migrate_task_rq(p, new_cpu);
		p->se.nr_migrations++;
		perf_sw_event(PERF_COUNT_SW_CPU_MIGRATIONS, 1, NULL, 0);

		fixup_busy_time(p, new_cpu);
	}

>>>>>>> aac7b344
	__set_task_cpu(p, new_cpu);
}

static void __migrate_swap_task(struct task_struct *p, int cpu)
{
	if (task_on_rq_queued(p)) {
		struct rq *src_rq, *dst_rq;

		src_rq = task_rq(p);
		dst_rq = cpu_rq(cpu);

		deactivate_task(src_rq, p, 0);
		set_task_cpu(p, cpu);
		activate_task(dst_rq, p, 0);
		check_preempt_curr(dst_rq, p, 0);
	} else {
		/*
		 * Task isn't running anymore; make it appear like we migrated
		 * it before it went to sleep. This means on wakeup we make the
		 * previous cpu our targer instead of where it really is.
		 */
		p->wake_cpu = cpu;
	}
}

struct migration_swap_arg {
	struct task_struct *src_task, *dst_task;
	int src_cpu, dst_cpu;
};

static int migrate_swap_stop(void *data)
{
	struct migration_swap_arg *arg = data;
	struct rq *src_rq, *dst_rq;
	int ret = -EAGAIN;

	src_rq = cpu_rq(arg->src_cpu);
	dst_rq = cpu_rq(arg->dst_cpu);

	double_raw_lock(&arg->src_task->pi_lock,
			&arg->dst_task->pi_lock);
	double_rq_lock(src_rq, dst_rq);
	if (task_cpu(arg->dst_task) != arg->dst_cpu)
		goto unlock;

	if (task_cpu(arg->src_task) != arg->src_cpu)
		goto unlock;

	if (!cpumask_test_cpu(arg->dst_cpu, tsk_cpus_allowed(arg->src_task)))
		goto unlock;

	if (!cpumask_test_cpu(arg->src_cpu, tsk_cpus_allowed(arg->dst_task)))
		goto unlock;

	__migrate_swap_task(arg->src_task, arg->dst_cpu);
	__migrate_swap_task(arg->dst_task, arg->src_cpu);

	ret = 0;

unlock:
	double_rq_unlock(src_rq, dst_rq);
	raw_spin_unlock(&arg->dst_task->pi_lock);
	raw_spin_unlock(&arg->src_task->pi_lock);

	return ret;
}

/*
 * Cross migrate two tasks
 */
int migrate_swap(struct task_struct *cur, struct task_struct *p)
{
	struct migration_swap_arg arg;
	int ret = -EINVAL;

	arg = (struct migration_swap_arg){
		.src_task = cur,
		.src_cpu = task_cpu(cur),
		.dst_task = p,
		.dst_cpu = task_cpu(p),
	};

	if (arg.src_cpu == arg.dst_cpu)
		goto out;

	/*
	 * These three tests are all lockless; this is OK since all of them
	 * will be re-checked with proper locks held further down the line.
	 */
	if (!cpu_active(arg.src_cpu) || !cpu_active(arg.dst_cpu))
		goto out;

	if (!cpumask_test_cpu(arg.dst_cpu, tsk_cpus_allowed(arg.src_task)))
		goto out;

	if (!cpumask_test_cpu(arg.src_cpu, tsk_cpus_allowed(arg.dst_task)))
		goto out;

	trace_sched_swap_numa(cur, arg.src_cpu, p, arg.dst_cpu);
	ret = stop_two_cpus(arg.dst_cpu, arg.src_cpu, migrate_swap_stop, &arg);

out:
	return ret;
}

/*
 * wait_task_inactive - wait for a thread to unschedule.
 *
 * If @match_state is nonzero, it's the @p->state value just checked and
 * not expected to change.  If it changes, i.e. @p might have woken up,
 * then return zero.  When we succeed in waiting for @p to be off its CPU,
 * we return a positive number (its total switch count).  If a second call
 * a short while later returns the same number, the caller can be sure that
 * @p has remained unscheduled the whole time.
 *
 * The caller must ensure that the task *will* unschedule sometime soon,
 * else this function might spin for a *long* time. This function can't
 * be called with interrupts off, or it may introduce deadlock with
 * smp_call_function() if an IPI is sent by the same process we are
 * waiting to become inactive.
 */
unsigned long wait_task_inactive(struct task_struct *p, long match_state)
{
	unsigned long flags;
	int running, queued;
	unsigned long ncsw;
	struct rq *rq;

	for (;;) {
		/*
		 * We do the initial early heuristics without holding
		 * any task-queue locks at all. We'll only try to get
		 * the runqueue lock when things look like they will
		 * work out!
		 */
		rq = task_rq(p);

		/*
		 * If the task is actively running on another CPU
		 * still, just relax and busy-wait without holding
		 * any locks.
		 *
		 * NOTE! Since we don't hold any locks, it's not
		 * even sure that "rq" stays as the right runqueue!
		 * But we don't care, since "task_running()" will
		 * return false if the runqueue has changed and p
		 * is actually now running somewhere else!
		 */
		while (task_running(rq, p)) {
			if (match_state && unlikely(p->state != match_state))
				return 0;
			cpu_relax();
		}

		/*
		 * Ok, time to look more closely! We need the rq
		 * lock now, to be *sure*. If we're wrong, we'll
		 * just go back and repeat.
		 */
		rq = task_rq_lock(p, &flags);
		trace_sched_wait_task(p);
		running = task_running(rq, p);
		queued = task_on_rq_queued(p);
		ncsw = 0;
		if (!match_state || p->state == match_state)
			ncsw = p->nvcsw | LONG_MIN; /* sets MSB */
		task_rq_unlock(rq, p, &flags);

		/*
		 * If it changed from the expected state, bail out now.
		 */
		if (unlikely(!ncsw))
			break;

		/*
		 * Was it really running after all now that we
		 * checked with the proper locks actually held?
		 *
		 * Oops. Go back and try again..
		 */
		if (unlikely(running)) {
			cpu_relax();
			continue;
		}

		/*
		 * It's not enough that it's not actively running,
		 * it must be off the runqueue _entirely_, and not
		 * preempted!
		 *
		 * So if it was still runnable (but just not actively
		 * running right now), it's preempted, and we should
		 * yield - it could be a while.
		 */
		if (unlikely(queued)) {
			ktime_t to = ktime_set(0, NSEC_PER_SEC/HZ);

			set_current_state(TASK_UNINTERRUPTIBLE);
			schedule_hrtimeout(&to, HRTIMER_MODE_REL);
			continue;
		}

		/*
		 * Ahh, all good. It wasn't running, and it wasn't
		 * runnable, which means that it will never become
		 * running in the future either. We're all done!
		 */
		break;
	}

	return ncsw;
}

/***
 * kick_process - kick a running thread to enter/exit the kernel
 * @p: the to-be-kicked thread
 *
 * Cause a process which is running on another CPU to enter
 * kernel-mode, without any delay. (to get signals handled.)
 *
 * NOTE: this function doesn't have to take the runqueue lock,
 * because all it wants to ensure is that the remote task enters
 * the kernel. If the IPI races and the task has been migrated
 * to another CPU then no harm is done and the purpose has been
 * achieved as well.
 */
void kick_process(struct task_struct *p)
{
	int cpu;

	preempt_disable();
	cpu = task_cpu(p);
	if ((cpu != smp_processor_id()) && task_curr(p))
		smp_send_reschedule(cpu);
	preempt_enable();
}
EXPORT_SYMBOL_GPL(kick_process);

/*
 * ->cpus_allowed is protected by both rq->lock and p->pi_lock
 */
static int select_fallback_rq(int cpu, struct task_struct *p)
{
	int nid = cpu_to_node(cpu);
	const struct cpumask *nodemask = NULL;
	enum { cpuset, possible, fail } state = cpuset;
	int dest_cpu;

	/*
	 * If the node that the cpu is on has been offlined, cpu_to_node()
	 * will return -1. There is no cpu on the node, and we should
	 * select the cpu on the other node.
	 */
	if (nid != -1) {
		nodemask = cpumask_of_node(nid);

		/* Look for allowed, online CPU in same node. */
		for_each_cpu(dest_cpu, nodemask) {
			if (!cpu_online(dest_cpu))
				continue;
			if (!cpu_active(dest_cpu))
				continue;
			if (cpumask_test_cpu(dest_cpu, tsk_cpus_allowed(p)))
				return dest_cpu;
		}
	}

	for (;;) {
		/* Any allowed, online CPU? */
		for_each_cpu(dest_cpu, tsk_cpus_allowed(p)) {
			if (!cpu_online(dest_cpu))
				continue;
			if (!cpu_active(dest_cpu))
				continue;
			goto out;
		}

		switch (state) {
		case cpuset:
			/* No more Mr. Nice Guy. */
			cpuset_cpus_allowed_fallback(p);
			state = possible;
			break;

		case possible:
			do_set_cpus_allowed(p, cpu_possible_mask);
			state = fail;
			break;

		case fail:
			BUG();
			break;
		}
	}

out:
	if (state != cpuset) {
		/*
		 * Don't tell them about moving exiting tasks or
		 * kernel threads (both mm NULL), since they never
		 * leave kernel.
		 */
		if (p->mm && printk_ratelimit()) {
			printk_deferred("process %d (%s) no longer affine to cpu%d\n",
					task_pid_nr(p), p->comm, cpu);
		}
	}

	return dest_cpu;
}

/*
 * The caller (fork, wakeup) owns p->pi_lock, ->cpus_allowed is stable.
 */
static inline
int select_task_rq(struct task_struct *p, int cpu, int sd_flags, int wake_flags)
{
	cpu = p->sched_class->select_task_rq(p, cpu, sd_flags, wake_flags);

	/*
	 * In order not to call set_task_cpu() on a blocking task we need
	 * to rely on ttwu() to place the task on a valid ->cpus_allowed
	 * cpu.
	 *
	 * Since this is common to all placement strategies, this lives here.
	 *
	 * [ this allows ->select_task() to simply return task_cpu(p) and
	 *   not worry about this generic constraint ]
	 */
	if (unlikely(!cpumask_test_cpu(cpu, tsk_cpus_allowed(p)) ||
		     !cpu_online(cpu)))
		cpu = select_fallback_rq(task_cpu(p), p);

	return cpu;
}

static void update_avg(u64 *avg, u64 sample)
{
	s64 diff = sample - *avg;
	*avg += diff >> 3;
}

#else

static inline int __set_cpus_allowed_ptr(struct task_struct *p,
					 const struct cpumask *new_mask, bool check)
{
	return set_cpus_allowed_ptr(p, new_mask);
}

#endif /* CONFIG_SMP */

static void
ttwu_stat(struct task_struct *p, int cpu, int wake_flags)
{
#ifdef CONFIG_SCHEDSTATS
	struct rq *rq = this_rq();

#ifdef CONFIG_SMP
	int this_cpu = smp_processor_id();

	if (cpu == this_cpu) {
		schedstat_inc(rq, ttwu_local);
		schedstat_inc(p, se.statistics.nr_wakeups_local);
	} else {
		struct sched_domain *sd;

		schedstat_inc(p, se.statistics.nr_wakeups_remote);
		rcu_read_lock();
		for_each_domain(this_cpu, sd) {
			if (cpumask_test_cpu(cpu, sched_domain_span(sd))) {
				schedstat_inc(sd, ttwu_wake_remote);
				break;
			}
		}
		rcu_read_unlock();
	}

	if (wake_flags & WF_MIGRATED)
		schedstat_inc(p, se.statistics.nr_wakeups_migrate);

#endif /* CONFIG_SMP */

	schedstat_inc(rq, ttwu_count);
	schedstat_inc(p, se.statistics.nr_wakeups);

	if (wake_flags & WF_SYNC)
		schedstat_inc(p, se.statistics.nr_wakeups_sync);

#endif /* CONFIG_SCHEDSTATS */
}

static void ttwu_activate(struct rq *rq, struct task_struct *p, int en_flags)
{
	activate_task(rq, p, en_flags);
	p->on_rq = TASK_ON_RQ_QUEUED;

	/* if a worker is waking up, notify workqueue */
	if (p->flags & PF_WQ_WORKER)
		wq_worker_waking_up(p, cpu_of(rq));
}

/*
 * Mark the task runnable and perform wakeup-preemption.
 */
static void
ttwu_do_wakeup(struct rq *rq, struct task_struct *p, int wake_flags)
{
	check_preempt_curr(rq, p, wake_flags);
	trace_sched_wakeup(p, true);

	p->state = TASK_RUNNING;
#ifdef CONFIG_SMP
	if (p->sched_class->task_woken)
		p->sched_class->task_woken(rq, p);

	if (rq->idle_stamp) {
		u64 delta = rq_clock(rq) - rq->idle_stamp;
		u64 max = 2*rq->max_idle_balance_cost;

		update_avg(&rq->avg_idle, delta);

		if (rq->avg_idle > max)
			rq->avg_idle = max;

		rq->idle_stamp = 0;
	}
#endif
}

static void
ttwu_do_activate(struct rq *rq, struct task_struct *p, int wake_flags)
{
#ifdef CONFIG_SMP
	if (p->sched_contributes_to_load)
		rq->nr_uninterruptible--;
#endif

	ttwu_activate(rq, p, ENQUEUE_WAKEUP | ENQUEUE_WAKING);
	ttwu_do_wakeup(rq, p, wake_flags);
}

/*
 * Called in case the task @p isn't fully descheduled from its runqueue,
 * in this case we must do a remote wakeup. Its a 'light' wakeup though,
 * since all we need to do is flip p->state to TASK_RUNNING, since
 * the task is still ->on_rq.
 */
static int ttwu_remote(struct task_struct *p, int wake_flags)
{
	struct rq *rq;
	int ret = 0;

	rq = __task_rq_lock(p);
	if (task_on_rq_queued(p)) {
		/* check_preempt_curr() may use rq clock */
		update_rq_clock(rq);
		ttwu_do_wakeup(rq, p, wake_flags);
		ret = 1;
	}
	__task_rq_unlock(rq);

	return ret;
}

#ifdef CONFIG_SMP
void sched_ttwu_pending(void)
{
	struct rq *rq = this_rq();
	struct llist_node *llist = llist_del_all(&rq->wake_list);
	struct task_struct *p;
	unsigned long flags;

	if (!llist)
		return;

	raw_spin_lock_irqsave(&rq->lock, flags);

	while (llist) {
		p = llist_entry(llist, struct task_struct, wake_entry);
		llist = llist_next(llist);
		ttwu_do_activate(rq, p, 0);
	}

	raw_spin_unlock_irqrestore(&rq->lock, flags);
}

void scheduler_ipi(void)
{
	/*
	 * Fold TIF_NEED_RESCHED into the preempt_count; anybody setting
	 * TIF_NEED_RESCHED remotely (for the first time) will also send
	 * this IPI.
	 */
	preempt_fold_need_resched();

	if (llist_empty(&this_rq()->wake_list) && !got_nohz_idle_kick())
		return;

	/*
	 * Not all reschedule IPI handlers call irq_enter/irq_exit, since
	 * traditionally all their work was done from the interrupt return
	 * path. Now that we actually do some work, we need to make sure
	 * we do call them.
	 *
	 * Some archs already do call them, luckily irq_enter/exit nest
	 * properly.
	 *
	 * Arguably we should visit all archs and update all handlers,
	 * however a fair share of IPIs are still resched only so this would
	 * somewhat pessimize the simple resched case.
	 */
	irq_enter();
	sched_ttwu_pending();

	/*
	 * Check if someone kicked us for doing the nohz idle load balance.
	 */
	if (unlikely(got_nohz_idle_kick())) {
		this_rq()->idle_balance = 1;
		raise_softirq_irqoff(SCHED_SOFTIRQ);
	}
	irq_exit();
}

static void ttwu_queue_remote(struct task_struct *p, int cpu)
{
	struct rq *rq = cpu_rq(cpu);

	if (llist_add(&p->wake_entry, &cpu_rq(cpu)->wake_list)) {
		if (!set_nr_if_polling(rq->idle))
			smp_send_reschedule(cpu);
		else
			trace_sched_wake_idle_without_ipi(cpu);
	}
}

void wake_up_if_idle(int cpu)
{
	struct rq *rq = cpu_rq(cpu);
	unsigned long flags;

	rcu_read_lock();

	if (!is_idle_task(rcu_dereference(rq->curr)))
		goto out;

	if (set_nr_if_polling(rq->idle)) {
		trace_sched_wake_idle_without_ipi(cpu);
	} else {
		raw_spin_lock_irqsave(&rq->lock, flags);
		if (is_idle_task(rq->curr))
			smp_send_reschedule(cpu);
		/* Else cpu is not in idle, do nothing here */
		raw_spin_unlock_irqrestore(&rq->lock, flags);
	}

out:
	rcu_read_unlock();
}

bool cpus_share_cache(int this_cpu, int that_cpu)
{
	return per_cpu(sd_llc_id, this_cpu) == per_cpu(sd_llc_id, that_cpu);
}
#endif /* CONFIG_SMP */

static void ttwu_queue(struct task_struct *p, int cpu)
{
	struct rq *rq = cpu_rq(cpu);

#if defined(CONFIG_SMP)
	if (sched_feat(TTWU_QUEUE) && !cpus_share_cache(smp_processor_id(), cpu)) {
		sched_clock_cpu(cpu); /* sync clocks x-cpu */
		ttwu_queue_remote(p, cpu);
		return;
	}
#endif

	raw_spin_lock(&rq->lock);
	ttwu_do_activate(rq, p, 0);
	raw_spin_unlock(&rq->lock);
}

/**
 * try_to_wake_up - wake up a thread
 * @p: the thread to be awakened
 * @state: the mask of task states that can be woken
 * @wake_flags: wake modifier flags (WF_*)
 *
 * Put it on the run-queue if it's not already there. The "current"
 * thread is always on the run-queue (except when the actual
 * re-schedule is in progress), and as such you're allowed to do
 * the simpler "current->state = TASK_RUNNING" to mark yourself
 * runnable without the overhead of this.
 *
 * Return: %true if @p was woken up, %false if it was already running.
 * or @state didn't match @p's state.
 */
static int
try_to_wake_up(struct task_struct *p, unsigned int state, int wake_flags)
{
	unsigned long flags;
	int cpu, success = 0;

	/*
	 * If we are going to wake up a thread waiting for CONDITION we
	 * need to ensure that CONDITION=1 done by the caller can not be
	 * reordered with p->state check below. This pairs with mb() in
	 * set_current_state() the waiting thread does.
	 */
	smp_mb__before_spinlock();
	raw_spin_lock_irqsave(&p->pi_lock, flags);
	if (!(p->state & state))
		goto out;

	success = 1; /* we're going to change ->state */
	cpu = task_cpu(p);

	if (p->on_rq && ttwu_remote(p, wake_flags))
		goto stat;

#ifdef CONFIG_SMP
	/*
	 * If the owning (remote) cpu is still in the middle of schedule() with
	 * this task as prev, wait until its done referencing the task.
	 */
	while (p->on_cpu)
		cpu_relax();
	/*
	 * Pairs with the smp_wmb() in finish_lock_switch().
	 */
	smp_rmb();

	p->sched_contributes_to_load = !!task_contributes_to_load(p);
	p->state = TASK_WAKING;

	if (p->sched_class->task_waking)
		p->sched_class->task_waking(p);

	cpu = select_task_rq(p, p->wake_cpu, SD_BALANCE_WAKE, wake_flags);
	if (task_cpu(p) != cpu) {
		wake_flags |= WF_MIGRATED;
		set_task_cpu(p, cpu);
	}
#endif /* CONFIG_SMP */

	ttwu_queue(p, cpu);
stat:
	ttwu_stat(p, cpu, wake_flags);
out:
	raw_spin_unlock_irqrestore(&p->pi_lock, flags);

	return success;
}

/**
 * try_to_wake_up_local - try to wake up a local task with rq lock held
 * @p: the thread to be awakened
 *
 * Put @p on the run-queue if it's not already there. The caller must
 * ensure that this_rq() is locked, @p is bound to this_rq() and not
 * the current task.
 */
static void try_to_wake_up_local(struct task_struct *p)
{
	struct rq *rq = task_rq(p);

	if (WARN_ON_ONCE(rq != this_rq()) ||
	    WARN_ON_ONCE(p == current))
		return;

	lockdep_assert_held(&rq->lock);

	if (!raw_spin_trylock(&p->pi_lock)) {
		raw_spin_unlock(&rq->lock);
		raw_spin_lock(&p->pi_lock);
		raw_spin_lock(&rq->lock);
	}

	if (!(p->state & TASK_NORMAL))
		goto out;

	if (!task_on_rq_queued(p))
		ttwu_activate(rq, p, ENQUEUE_WAKEUP);

	ttwu_do_wakeup(rq, p, 0);
	ttwu_stat(p, smp_processor_id(), 0);
out:
	raw_spin_unlock(&p->pi_lock);
}

/**
 * wake_up_process - Wake up a specific process
 * @p: The process to be woken up.
 *
 * Attempt to wake up the nominated process and move it to the set of runnable
 * processes.
 *
 * Return: 1 if the process was woken up, 0 if it was already running.
 *
 * It may be assumed that this function implies a write memory barrier before
 * changing the task state if and only if any tasks are woken up.
 */
int wake_up_process(struct task_struct *p)
{
	WARN_ON(task_is_stopped_or_traced(p));
	return try_to_wake_up(p, TASK_NORMAL, 0);
}
EXPORT_SYMBOL(wake_up_process);

int wake_up_state(struct task_struct *p, unsigned int state)
{
	return try_to_wake_up(p, state, 0);
}

/*
 * This function clears the sched_dl_entity static params.
 */
void __dl_clear_params(struct task_struct *p)
{
	struct sched_dl_entity *dl_se = &p->dl;

	dl_se->dl_runtime = 0;
	dl_se->dl_deadline = 0;
	dl_se->dl_period = 0;
	dl_se->flags = 0;
	dl_se->dl_bw = 0;

	dl_se->dl_throttled = 0;
	dl_se->dl_new = 1;
	dl_se->dl_yielded = 0;
}

/*
 * Perform scheduler related setup for a newly forked process p.
 * p is forked by current.
 *
 * __sched_fork() is basic setup used by init_idle() too:
 */
static void __sched_fork(unsigned long clone_flags, struct task_struct *p)
{
	p->on_rq			= 0;

	p->se.on_rq			= 0;
	p->se.exec_start		= 0;
	p->se.sum_exec_runtime		= 0;
	p->se.prev_sum_exec_runtime	= 0;
	p->se.nr_migrations		= 0;
	p->se.vruntime			= 0;
	INIT_LIST_HEAD(&p->se.group_node);

#ifdef CONFIG_FAIR_GROUP_SCHED
	p->se.cfs_rq			= NULL;
#endif

#ifdef CONFIG_SCHEDSTATS
	memset(&p->se.statistics, 0, sizeof(p->se.statistics));
#endif

	RB_CLEAR_NODE(&p->dl.rb_node);
	init_dl_task_timer(&p->dl);
	__dl_clear_params(p);

	INIT_LIST_HEAD(&p->rt.run_list);

#ifdef CONFIG_PREEMPT_NOTIFIERS
	INIT_HLIST_HEAD(&p->preempt_notifiers);
#endif

#ifdef CONFIG_NUMA_BALANCING
	if (p->mm && atomic_read(&p->mm->mm_users) == 1) {
		p->mm->numa_next_scan = jiffies + msecs_to_jiffies(sysctl_numa_balancing_scan_delay);
		p->mm->numa_scan_seq = 0;
	}

	if (clone_flags & CLONE_VM)
		p->numa_preferred_nid = current->numa_preferred_nid;
	else
		p->numa_preferred_nid = -1;

	p->node_stamp = 0ULL;
	p->numa_scan_seq = p->mm ? p->mm->numa_scan_seq : 0;
	p->numa_scan_period = sysctl_numa_balancing_scan_delay;
	p->numa_work.next = &p->numa_work;
	p->numa_faults_memory = NULL;
	p->numa_faults_buffer_memory = NULL;
	p->last_task_numa_placement = 0;
	p->last_sum_exec_runtime = 0;

	INIT_LIST_HEAD(&p->numa_entry);
	p->numa_group = NULL;
#endif /* CONFIG_NUMA_BALANCING */
}

#ifdef CONFIG_NUMA_BALANCING
#ifdef CONFIG_SCHED_DEBUG
void set_numabalancing_state(bool enabled)
{
	if (enabled)
		sched_feat_set("NUMA");
	else
		sched_feat_set("NO_NUMA");
}
#else
__read_mostly bool numabalancing_enabled;

void set_numabalancing_state(bool enabled)
{
	numabalancing_enabled = enabled;
}
#endif /* CONFIG_SCHED_DEBUG */

#ifdef CONFIG_PROC_SYSCTL
int sysctl_numa_balancing(struct ctl_table *table, int write,
			 void __user *buffer, size_t *lenp, loff_t *ppos)
{
	struct ctl_table t;
	int err;
	int state = numabalancing_enabled;

	if (write && !capable(CAP_SYS_ADMIN))
		return -EPERM;

	t = *table;
	t.data = &state;
	err = proc_dointvec_minmax(&t, write, buffer, lenp, ppos);
	if (err < 0)
		return err;
	if (write)
		set_numabalancing_state(state);
	return err;
}
#endif
#endif

/*
 * fork()/clone()-time setup:
 */
int sched_fork(unsigned long clone_flags, struct task_struct *p)
{
	unsigned long flags;
	int cpu = get_cpu();

	__sched_fork(clone_flags, p);
	/*
	 * We mark the process as running here. This guarantees that
	 * nobody will actually run it, and a signal or other external
	 * event cannot wake it up and insert it on the runqueue either.
	 */
	p->state = TASK_RUNNING;

	/*
	 * Make sure we do not leak PI boosting priority to the child.
	 */
	p->prio = current->normal_prio;

	/*
	 * Revert to default priority/policy on fork if requested.
	 */
	if (unlikely(p->sched_reset_on_fork)) {
		if (task_has_dl_policy(p) || task_has_rt_policy(p)) {
			p->policy = SCHED_NORMAL;
			p->static_prio = NICE_TO_PRIO(0);
			p->rt_priority = 0;
		} else if (PRIO_TO_NICE(p->static_prio) < 0)
			p->static_prio = NICE_TO_PRIO(0);

		p->prio = p->normal_prio = __normal_prio(p);
		set_load_weight(p);

		/*
		 * We don't need the reset flag anymore after the fork. It has
		 * fulfilled its duty:
		 */
		p->sched_reset_on_fork = 0;
	}

	if (dl_prio(p->prio)) {
		put_cpu();
		return -EAGAIN;
	} else if (rt_prio(p->prio)) {
		p->sched_class = &rt_sched_class;
	} else {
		p->sched_class = &fair_sched_class;
	}

	if (p->sched_class->task_fork)
		p->sched_class->task_fork(p);

	/*
	 * The child is not yet in the pid-hash so no cgroup attach races,
	 * and the cgroup is pinned to this child due to cgroup_fork()
	 * is ran before sched_fork().
	 *
	 * Silence PROVE_RCU.
	 */
	raw_spin_lock_irqsave(&p->pi_lock, flags);
	set_task_cpu(p, cpu);
	raw_spin_unlock_irqrestore(&p->pi_lock, flags);

#if defined(CONFIG_SCHEDSTATS) || defined(CONFIG_TASK_DELAY_ACCT)
	if (likely(sched_info_on()))
		memset(&p->sched_info, 0, sizeof(p->sched_info));
#endif
#if defined(CONFIG_SMP)
	p->on_cpu = 0;
#endif
	init_task_preempt_count(p);
#ifdef CONFIG_SMP
	plist_node_init(&p->pushable_tasks, MAX_PRIO);
	RB_CLEAR_NODE(&p->pushable_dl_tasks);
#endif

	put_cpu();
	return 0;
}

unsigned long to_ratio(u64 period, u64 runtime)
{
	if (runtime == RUNTIME_INF)
		return 1ULL << 20;

	/*
	 * Doing this here saves a lot of checks in all
	 * the calling paths, and returning zero seems
	 * safe for them anyway.
	 */
	if (period == 0)
		return 0;

	return div64_u64(runtime << 20, period);
}

#ifdef CONFIG_SMP
inline struct dl_bw *dl_bw_of(int i)
{
	rcu_lockdep_assert(rcu_read_lock_sched_held(),
			   "sched RCU must be held");
	return &cpu_rq(i)->rd->dl_bw;
}

static inline int dl_bw_cpus(int i)
{
	struct root_domain *rd = cpu_rq(i)->rd;
	int cpus = 0;

	rcu_lockdep_assert(rcu_read_lock_sched_held(),
			   "sched RCU must be held");
	for_each_cpu_and(i, rd->span, cpu_active_mask)
		cpus++;

	return cpus;
}
#else
inline struct dl_bw *dl_bw_of(int i)
{
	return &cpu_rq(i)->dl.dl_bw;
}

static inline int dl_bw_cpus(int i)
{
	return 1;
}
#endif

static inline
void __dl_clear(struct dl_bw *dl_b, u64 tsk_bw)
{
	dl_b->total_bw -= tsk_bw;
}

static inline
void __dl_add(struct dl_bw *dl_b, u64 tsk_bw)
{
	dl_b->total_bw += tsk_bw;
}

static inline
bool __dl_overflow(struct dl_bw *dl_b, int cpus, u64 old_bw, u64 new_bw)
{
	return dl_b->bw != -1 &&
	       dl_b->bw * cpus < dl_b->total_bw - old_bw + new_bw;
}

/*
 * We must be sure that accepting a new task (or allowing changing the
 * parameters of an existing one) is consistent with the bandwidth
 * constraints. If yes, this function also accordingly updates the currently
 * allocated bandwidth to reflect the new situation.
 *
 * This function is called while holding p's rq->lock.
 *
 * XXX we should delay bw change until the task's 0-lag point, see
 * __setparam_dl().
 */
static int dl_overflow(struct task_struct *p, int policy,
		       const struct sched_attr *attr)
{

	struct dl_bw *dl_b = dl_bw_of(task_cpu(p));
	u64 period = attr->sched_period ?: attr->sched_deadline;
	u64 runtime = attr->sched_runtime;
	u64 new_bw = dl_policy(policy) ? to_ratio(period, runtime) : 0;
	int cpus, err = -1;

	if (new_bw == p->dl.dl_bw)
		return 0;

	/*
	 * Either if a task, enters, leave, or stays -deadline but changes
	 * its parameters, we may need to update accordingly the total
	 * allocated bandwidth of the container.
	 */
	raw_spin_lock(&dl_b->lock);
	cpus = dl_bw_cpus(task_cpu(p));
	if (dl_policy(policy) && !task_has_dl_policy(p) &&
	    !__dl_overflow(dl_b, cpus, 0, new_bw)) {
		__dl_add(dl_b, new_bw);
		err = 0;
	} else if (dl_policy(policy) && task_has_dl_policy(p) &&
		   !__dl_overflow(dl_b, cpus, p->dl.dl_bw, new_bw)) {
		__dl_clear(dl_b, p->dl.dl_bw);
		__dl_add(dl_b, new_bw);
		err = 0;
	} else if (!dl_policy(policy) && task_has_dl_policy(p)) {
		__dl_clear(dl_b, p->dl.dl_bw);
		err = 0;
	}
	raw_spin_unlock(&dl_b->lock);

	return err;
}

extern void init_dl_bw(struct dl_bw *dl_b);

/*
 * wake_up_new_task - wake up a newly created task for the first time.
 *
 * This function will do some initial scheduler statistics housekeeping
 * that must be done for every newly created context, then puts the task
 * on the runqueue and wakes it.
 */
void wake_up_new_task(struct task_struct *p)
{
	unsigned long flags;
	struct rq *rq;

	raw_spin_lock_irqsave(&p->pi_lock, flags);
<<<<<<< HEAD
	/* Initialize new task's runnable average */
	init_entity_runnable_average(&p->se);
=======
	init_new_task_load(p);
	add_new_task_to_grp(p);
>>>>>>> aac7b344
#ifdef CONFIG_SMP
	/*
	 * Fork balancing, do it here and not earlier because:
	 *  - cpus_allowed can change in the fork path
	 *  - any previously selected cpu might disappear through hotplug
	 */
	set_task_cpu(p, select_task_rq(p, task_cpu(p), SD_BALANCE_FORK, 0));
#endif

	rq = __task_rq_lock(p);
	activate_task(rq, p, ENQUEUE_WAKEUP_NEW);
	p->on_rq = TASK_ON_RQ_QUEUED;
	trace_sched_wakeup_new(p, true);
	check_preempt_curr(rq, p, WF_FORK);
#ifdef CONFIG_SMP
	if (p->sched_class->task_woken)
		p->sched_class->task_woken(rq, p);
#endif
	task_rq_unlock(rq, p, &flags);
}

#ifdef CONFIG_PREEMPT_NOTIFIERS

/**
 * preempt_notifier_register - tell me when current is being preempted & rescheduled
 * @notifier: notifier struct to register
 */
void preempt_notifier_register(struct preempt_notifier *notifier)
{
	hlist_add_head(&notifier->link, &current->preempt_notifiers);
}
EXPORT_SYMBOL_GPL(preempt_notifier_register);

/**
 * preempt_notifier_unregister - no longer interested in preemption notifications
 * @notifier: notifier struct to unregister
 *
 * This is safe to call from within a preemption notifier.
 */
void preempt_notifier_unregister(struct preempt_notifier *notifier)
{
	hlist_del(&notifier->link);
}
EXPORT_SYMBOL_GPL(preempt_notifier_unregister);

static void fire_sched_in_preempt_notifiers(struct task_struct *curr)
{
	struct preempt_notifier *notifier;

	hlist_for_each_entry(notifier, &curr->preempt_notifiers, link)
		notifier->ops->sched_in(notifier, raw_smp_processor_id());
}

static void
fire_sched_out_preempt_notifiers(struct task_struct *curr,
				 struct task_struct *next)
{
	struct preempt_notifier *notifier;

	hlist_for_each_entry(notifier, &curr->preempt_notifiers, link)
		notifier->ops->sched_out(notifier, next);
}

#else /* !CONFIG_PREEMPT_NOTIFIERS */

static void fire_sched_in_preempt_notifiers(struct task_struct *curr)
{
}

static void
fire_sched_out_preempt_notifiers(struct task_struct *curr,
				 struct task_struct *next)
{
}

#endif /* CONFIG_PREEMPT_NOTIFIERS */

/**
 * prepare_task_switch - prepare to switch tasks
 * @rq: the runqueue preparing to switch
 * @prev: the current task that is being switched out
 * @next: the task we are going to switch to.
 *
 * This is called with the rq lock held and interrupts off. It must
 * be paired with a subsequent finish_task_switch after the context
 * switch.
 *
 * prepare_task_switch sets up locking and calls architecture specific
 * hooks.
 */
static inline void
prepare_task_switch(struct rq *rq, struct task_struct *prev,
		    struct task_struct *next)
{
	trace_sched_switch(prev, next);
	sched_info_switch(rq, prev, next);
	perf_event_task_sched_out(prev, next);
	fire_sched_out_preempt_notifiers(prev, next);
	prepare_lock_switch(rq, next);
	prepare_arch_switch(next);

#ifdef CONFIG_MSM_APP_SETTINGS
	if (prev->mm && unlikely(prev->mm->app_setting))
		clear_app_setting_bit(APP_SETTING_BIT);

	if (next->mm && unlikely(next->mm->app_setting))
		set_app_setting_bit(APP_SETTING_BIT);
#endif
}

/**
 * finish_task_switch - clean up after a task-switch
 * @rq: runqueue associated with task-switch
 * @prev: the thread we just switched away from.
 *
 * finish_task_switch must be called after the context switch, paired
 * with a prepare_task_switch call before the context switch.
 * finish_task_switch will reconcile locking set up by prepare_task_switch,
 * and do any other architecture-specific cleanup actions.
 *
 * Note that we may have delayed dropping an mm in context_switch(). If
 * so, we finish that here outside of the runqueue lock. (Doing it
 * with the lock held can cause deadlocks; see schedule() for
 * details.)
 */
static void finish_task_switch(struct rq *rq, struct task_struct *prev)
	__releases(rq->lock)
{
	struct mm_struct *mm = rq->prev_mm;
	long prev_state;

	rq->prev_mm = NULL;

	/*
	 * A task struct has one reference for the use as "current".
	 * If a task dies, then it sets TASK_DEAD in tsk->state and calls
	 * schedule one last time. The schedule call will never return, and
	 * the scheduled task must drop that reference.
	 * The test for TASK_DEAD must occur while the runqueue locks are
	 * still held, otherwise prev could be scheduled on another cpu, die
	 * there before we look at prev->state, and then the reference would
	 * be dropped twice.
	 *		Manfred Spraul <manfred@colorfullife.com>
	 */
	prev_state = prev->state;
	vtime_task_switch(prev);
	finish_arch_switch(prev);
	perf_event_task_sched_in(prev, current);
	finish_lock_switch(rq, prev);
	finish_arch_post_lock_switch();

	fire_sched_in_preempt_notifiers(current);
	if (mm)
		mmdrop(mm);
	if (unlikely(prev_state == TASK_DEAD)) {
		if (prev->sched_class->task_dead)
			prev->sched_class->task_dead(prev);

		/*
		 * Remove function-return probe instances associated with this
		 * task and put them back on the free list.
		 */
		kprobe_flush_task(prev);
		put_task_struct(prev);
	}

	tick_nohz_task_switch(current);
}

#ifdef CONFIG_SMP

/* rq->lock is NOT held, but preemption is disabled */
static inline void post_schedule(struct rq *rq)
{
	if (rq->post_schedule) {
		unsigned long flags;

		raw_spin_lock_irqsave(&rq->lock, flags);
		if (rq->curr->sched_class->post_schedule)
			rq->curr->sched_class->post_schedule(rq);
		raw_spin_unlock_irqrestore(&rq->lock, flags);

		rq->post_schedule = 0;
	}
}

#else

static inline void post_schedule(struct rq *rq)
{
}

#endif

/**
 * schedule_tail - first thing a freshly forked thread must call.
 * @prev: the thread we just switched away from.
 */
asmlinkage __visible void schedule_tail(struct task_struct *prev)
	__releases(rq->lock)
{
	struct rq *rq = this_rq();

	finish_task_switch(rq, prev);

	/*
	 * FIXME: do we need to worry about rq being invalidated by the
	 * task_switch?
	 */
	post_schedule(rq);

	if (current->set_child_tid)
		put_user(task_pid_vnr(current), current->set_child_tid);
}

/*
 * context_switch - switch to the new MM and the new
 * thread's register state.
 */
static inline void
context_switch(struct rq *rq, struct task_struct *prev,
	       struct task_struct *next)
{
	struct mm_struct *mm, *oldmm;

	prepare_task_switch(rq, prev, next);

	mm = next->mm;
	oldmm = prev->active_mm;
	/*
	 * For paravirt, this is coupled with an exit in switch_to to
	 * combine the page table reload and the switch backend into
	 * one hypercall.
	 */
	arch_start_context_switch(prev);

	if (!mm) {
		next->active_mm = oldmm;
		atomic_inc(&oldmm->mm_count);
		enter_lazy_tlb(oldmm, next);
	} else
		switch_mm(oldmm, mm, next);

	if (!prev->mm) {
		prev->active_mm = NULL;
		rq->prev_mm = oldmm;
	}
	/*
	 * Since the runqueue lock will be released by the next
	 * task (which is an invalid locking op but in the case
	 * of the scheduler it's an obvious special-case), so we
	 * do an early lockdep release here:
	 */
	spin_release(&rq->lock.dep_map, 1, _THIS_IP_);

	context_tracking_task_switch(prev, next);
	/* Here we just switch the register state and the stack. */
	switch_to(prev, next, prev);

	barrier();
	/*
	 * this_rq must be evaluated again because prev may have moved
	 * CPUs since it called schedule(), thus the 'rq' on its stack
	 * frame will be invalid.
	 */
	finish_task_switch(this_rq(), prev);
}

/*
 * nr_running and nr_context_switches:
 *
 * externally visible scheduler statistics: current number of runnable
 * threads, total number of context switches performed since bootup.
 */
unsigned long nr_running(void)
{
	unsigned long i, sum = 0;

	for_each_online_cpu(i)
		sum += cpu_rq(i)->nr_running;

	return sum;
}

/*
 * Check if only the current task is running on the cpu.
 */
bool single_task_running(void)
{
	if (cpu_rq(smp_processor_id())->nr_running == 1)
		return true;
	else
		return false;
}
EXPORT_SYMBOL(single_task_running);

unsigned long long nr_context_switches(void)
{
	int i;
	unsigned long long sum = 0;

	for_each_possible_cpu(i)
		sum += cpu_rq(i)->nr_switches;

	return sum;
}

unsigned long nr_iowait(void)
{
	unsigned long i, sum = 0;

	for_each_possible_cpu(i)
		sum += atomic_read(&cpu_rq(i)->nr_iowait);

	return sum;
}

unsigned long nr_iowait_cpu(int cpu)
{
	struct rq *this = cpu_rq(cpu);
	return atomic_read(&this->nr_iowait);
}

void get_iowait_load(unsigned long *nr_waiters, unsigned long *load)
{
	struct rq *rq = this_rq();
	*nr_waiters = atomic_read(&rq->nr_iowait);
	*load = rq->load.weight;
}

#ifdef CONFIG_SMP

/*
 * sched_exec - execve() is a valuable balancing opportunity, because at
 * this point the task has the smallest effective memory and cache footprint.
 */
void sched_exec(void)
{
	struct task_struct *p = current;
	unsigned long flags;
	int dest_cpu;

	raw_spin_lock_irqsave(&p->pi_lock, flags);
	dest_cpu = p->sched_class->select_task_rq(p, task_cpu(p), SD_BALANCE_EXEC, 0);
	if (dest_cpu == smp_processor_id())
		goto unlock;

	if (likely(cpu_active(dest_cpu))) {
		struct migration_arg arg = { p, dest_cpu };

		raw_spin_unlock_irqrestore(&p->pi_lock, flags);
		stop_one_cpu(task_cpu(p), migration_cpu_stop, &arg);
		return;
	}
unlock:
	raw_spin_unlock_irqrestore(&p->pi_lock, flags);
}

#endif

DEFINE_PER_CPU(struct kernel_stat, kstat);
DEFINE_PER_CPU(struct kernel_cpustat, kernel_cpustat);

EXPORT_PER_CPU_SYMBOL(kstat);
EXPORT_PER_CPU_SYMBOL(kernel_cpustat);

/*
 * Return accounted runtime for the task.
 * In case the task is currently running, return the runtime plus current's
 * pending runtime that have not been accounted yet.
 */
unsigned long long task_sched_runtime(struct task_struct *p)
{
	unsigned long flags;
	struct rq *rq;
	u64 ns;

#if defined(CONFIG_64BIT) && defined(CONFIG_SMP)
	/*
	 * 64-bit doesn't need locks to atomically read a 64bit value.
	 * So we have a optimization chance when the task's delta_exec is 0.
	 * Reading ->on_cpu is racy, but this is ok.
	 *
	 * If we race with it leaving cpu, we'll take a lock. So we're correct.
	 * If we race with it entering cpu, unaccounted time is 0. This is
	 * indistinguishable from the read occurring a few cycles earlier.
	 * If we see ->on_cpu without ->on_rq, the task is leaving, and has
	 * been accounted, so we're correct here as well.
	 */
	if (!p->on_cpu || !task_on_rq_queued(p))
		return p->se.sum_exec_runtime;
#endif

	rq = task_rq_lock(p, &flags);
	/*
	 * Must be ->curr _and_ ->on_rq.  If dequeued, we would
	 * project cycles that may never be accounted to this
	 * thread, breaking clock_gettime().
	 */
	if (task_current(rq, p) && task_on_rq_queued(p)) {
		update_rq_clock(rq);
		p->sched_class->update_curr(rq);
	}
	ns = p->se.sum_exec_runtime;
	task_rq_unlock(rq, p, &flags);

	return ns;
}

#ifdef CONFIG_CPU_FREQ_GOV_SCHED
static unsigned long sum_capacity_reqs(unsigned long cfs_cap,
				       struct sched_capacity_reqs *scr)
{
	unsigned long total = cfs_cap + scr->rt;

	total = total * capacity_margin;
	total /= SCHED_CAPACITY_SCALE;
	total += scr->dl;
	return total;
}

static void sched_freq_tick(int cpu)
{
	struct sched_capacity_reqs *scr;
	unsigned long capacity_orig, capacity_curr;

	if (!sched_freq())
		return;

	capacity_orig = capacity_orig_of(cpu);
	capacity_curr = capacity_curr_of(cpu);
	if (capacity_curr == capacity_orig)
		return;

	/*
	 * To make free room for a task that is building up its "real"
	 * utilization and to harm its performance the least, request
	 * a jump to max OPP as soon as the margin of free capacity is
	 * impacted (specified by capacity_margin).
	 */
	scr = &per_cpu(cpu_sched_capacity_reqs, cpu);
	if (capacity_curr < sum_capacity_reqs(cpu_util(cpu, UTIL_EST), scr)) {
		if (use_util_est())
			set_cfs_cpu_capacity(cpu, true, cpu_util(cpu, UTIL_EST));
		else
			set_cfs_cpu_capacity(cpu, true, capacity_max);
	}
}
#else
static inline void sched_freq_tick(int cpu) { }
#endif

/*
 * This function gets called by the timer code, with HZ frequency.
 * We call it with interrupts disabled.
 */
void scheduler_tick(void)
{
	int cpu = smp_processor_id();
	struct rq *rq = cpu_rq(cpu);
	struct task_struct *curr = rq->curr;

	sched_clock_tick();

	raw_spin_lock(&rq->lock);
	update_rq_clock(rq);
	curr->sched_class->task_tick(rq, curr, 0);
	update_cpu_load_active(rq);
	calc_global_load_tick(rq);
	sched_freq_tick(cpu);
	raw_spin_unlock(&rq->lock);

	perf_event_task_tick();

#ifdef CONFIG_SMP
	rq->idle_balance = idle_cpu(cpu);
	trigger_load_balance(rq);
#endif
	rq_last_tick_reset(rq);
}

#ifdef CONFIG_NO_HZ_FULL
/**
 * scheduler_tick_max_deferment
 *
 * Keep at least one tick per second when a single
 * active task is running because the scheduler doesn't
 * yet completely support full dynticks environment.
 *
 * This makes sure that uptime, CFS vruntime, load
 * balancing, etc... continue to move forward, even
 * with a very low granularity.
 *
 * Return: Maximum deferment in nanoseconds.
 */
u64 scheduler_tick_max_deferment(void)
{
	struct rq *rq = this_rq();
	unsigned long next, now = READ_ONCE(jiffies);

	next = rq->last_sched_tick + HZ;

	if (time_before_eq(next, now))
		return 0;

	return jiffies_to_nsecs(next - now);
}
#endif

notrace unsigned long get_parent_ip(unsigned long addr)
{
	if (in_lock_functions(addr)) {
		addr = CALLER_ADDR2;
		if (in_lock_functions(addr))
			addr = CALLER_ADDR3;
	}
	return addr;
}

#if defined(CONFIG_PREEMPT) && (defined(CONFIG_DEBUG_PREEMPT) || \
				defined(CONFIG_PREEMPT_TRACER))

void preempt_count_add(int val)
{
#ifdef CONFIG_DEBUG_PREEMPT
	/*
	 * Underflow?
	 */
	if (DEBUG_LOCKS_WARN_ON((preempt_count() < 0)))
		return;
#endif
	__preempt_count_add(val);
#ifdef CONFIG_DEBUG_PREEMPT
	/*
	 * Spinlock count overflowing soon?
	 */
	DEBUG_LOCKS_WARN_ON((preempt_count() & PREEMPT_MASK) >=
				PREEMPT_MASK - 10);
#endif
	if (preempt_count() == val) {
		unsigned long ip = get_parent_ip(CALLER_ADDR1);
#ifdef CONFIG_DEBUG_PREEMPT
		current->preempt_disable_ip = ip;
#endif
		trace_preempt_off(CALLER_ADDR0, ip);
	}
}
EXPORT_SYMBOL(preempt_count_add);
NOKPROBE_SYMBOL(preempt_count_add);

void preempt_count_sub(int val)
{
#ifdef CONFIG_DEBUG_PREEMPT
	/*
	 * Underflow?
	 */
	if (DEBUG_LOCKS_WARN_ON(val > preempt_count()))
		return;
	/*
	 * Is the spinlock portion underflowing?
	 */
	if (DEBUG_LOCKS_WARN_ON((val < PREEMPT_MASK) &&
			!(preempt_count() & PREEMPT_MASK)))
		return;
#endif

	if (preempt_count() == val)
		trace_preempt_on(CALLER_ADDR0, get_parent_ip(CALLER_ADDR1));
	__preempt_count_sub(val);
}
EXPORT_SYMBOL(preempt_count_sub);
NOKPROBE_SYMBOL(preempt_count_sub);

#endif

/*
 * Print scheduling while atomic bug:
 */
static noinline void __schedule_bug(struct task_struct *prev)
{
	if (oops_in_progress)
		return;

	printk(KERN_ERR "BUG: scheduling while atomic: %s/%d/0x%08x\n",
		prev->comm, prev->pid, preempt_count());

	debug_show_held_locks(prev);
	print_modules();
	if (irqs_disabled())
		print_irqtrace_events(prev);
#ifdef CONFIG_DEBUG_PREEMPT
	if (in_atomic_preempt_off()) {
		pr_err("Preemption disabled at:");
		print_ip_sym(current->preempt_disable_ip);
		pr_cont("\n");
	}
#endif
	dump_stack();
	add_taint(TAINT_WARN, LOCKDEP_STILL_OK);
}

/*
 * Various schedule()-time debugging checks and statistics:
 */
static inline void schedule_debug(struct task_struct *prev)
{
#ifdef CONFIG_SCHED_STACK_END_CHECK
	BUG_ON(unlikely(task_stack_end_corrupted(prev)));
#endif
	/*
	 * Test if we are atomic. Since do_exit() needs to call into
	 * schedule() atomically, we ignore that path. Otherwise whine
	 * if we are scheduling when we should not.
	 */
	if (unlikely(in_atomic_preempt_off() && prev->state != TASK_DEAD))
		__schedule_bug(prev);
	rcu_sleep_check();

	profile_hit(SCHED_PROFILING, __builtin_return_address(0));

	schedstat_inc(this_rq(), sched_count);
}

/*
 * Pick up the highest-prio task:
 */
static inline struct task_struct *
pick_next_task(struct rq *rq, struct task_struct *prev)
{
	const struct sched_class *class = &fair_sched_class;
	struct task_struct *p;

	/*
	 * Optimization: we know that if all tasks are in
	 * the fair class we can call that function directly:
	 */
	if (likely(prev->sched_class == class &&
		   rq->nr_running == rq->cfs.h_nr_running)) {
		p = fair_sched_class.pick_next_task(rq, prev);
		if (unlikely(p == RETRY_TASK))
			goto again;

		/* assumes fair_sched_class->next == idle_sched_class */
		if (unlikely(!p))
			p = idle_sched_class.pick_next_task(rq, prev);

		return p;
	}

again:
	for_each_class(class) {
		p = class->pick_next_task(rq, prev);
		if (p) {
			if (unlikely(p == RETRY_TASK))
				goto again;
			return p;
		}
	}

	BUG(); /* the idle class will always have a runnable task */
}

/*
 * __schedule() is the main scheduler function.
 *
 * The main means of driving the scheduler and thus entering this function are:
 *
 *   1. Explicit blocking: mutex, semaphore, waitqueue, etc.
 *
 *   2. TIF_NEED_RESCHED flag is checked on interrupt and userspace return
 *      paths. For example, see arch/x86/entry_64.S.
 *
 *      To drive preemption between tasks, the scheduler sets the flag in timer
 *      interrupt handler scheduler_tick().
 *
 *   3. Wakeups don't really cause entry into schedule(). They add a
 *      task to the run-queue and that's it.
 *
 *      Now, if the new task added to the run-queue preempts the current
 *      task, then the wakeup sets TIF_NEED_RESCHED and schedule() gets
 *      called on the nearest possible occasion:
 *
 *       - If the kernel is preemptible (CONFIG_PREEMPT=y):
 *
 *         - in syscall or exception context, at the next outmost
 *           preempt_enable(). (this might be as soon as the wake_up()'s
 *           spin_unlock()!)
 *
 *         - in IRQ context, return from interrupt-handler to
 *           preemptible context
 *
 *       - If the kernel is not preemptible (CONFIG_PREEMPT is not set)
 *         then at the next:
 *
 *          - cond_resched() call
 *          - explicit schedule() call
 *          - return from syscall or exception to user-space
 *          - return from interrupt-handler to user-space
 */
static void __sched __schedule(void)
{
	struct task_struct *prev, *next;
	unsigned long *switch_count;
	struct rq *rq;
	int cpu;

need_resched:
	preempt_disable();
	cpu = smp_processor_id();
	rq = cpu_rq(cpu);
	rcu_note_context_switch(cpu);
	prev = rq->curr;

	schedule_debug(prev);

	if (sched_feat(HRTICK))
		hrtick_clear(rq);

	/*
	 * Make sure that signal_pending_state()->signal_pending() below
	 * can't be reordered with __set_current_state(TASK_INTERRUPTIBLE)
	 * done by the caller to avoid the race with signal_wake_up().
	 */
	smp_mb__before_spinlock();
	raw_spin_lock_irq(&rq->lock);

	switch_count = &prev->nivcsw;
	if (prev->state && !(preempt_count() & PREEMPT_ACTIVE)) {
		if (unlikely(signal_pending_state(prev->state, prev))) {
			prev->state = TASK_RUNNING;
		} else {
			deactivate_task(rq, prev, DEQUEUE_SLEEP);
			prev->on_rq = 0;

			/*
			 * If a worker went to sleep, notify and ask workqueue
			 * whether it wants to wake up a task to maintain
			 * concurrency.
			 */
			if (prev->flags & PF_WQ_WORKER) {
				struct task_struct *to_wakeup;

				to_wakeup = wq_worker_sleeping(prev, cpu);
				if (to_wakeup)
					try_to_wake_up_local(to_wakeup);
			}
		}
		switch_count = &prev->nvcsw;
	}

	if (task_on_rq_queued(prev) || rq->skip_clock_update < 0)
		update_rq_clock(rq);

	next = pick_next_task(rq, prev);
	clear_tsk_need_resched(prev);
	clear_preempt_need_resched();
	rq->skip_clock_update = 0;

	if (likely(prev != next)) {
		rq->nr_switches++;
		rq->curr = next;
		++*switch_count;

		context_switch(rq, prev, next); /* unlocks the rq */
		/*
		 * The context switch have flipped the stack from under us
		 * and restored the local variables which were saved when
		 * this task called schedule() in the past. prev == current
		 * is still correct, but it can be moved to another cpu/rq.
		 */
		cpu = smp_processor_id();
		rq = cpu_rq(cpu);
	} else
		raw_spin_unlock_irq(&rq->lock);

	post_schedule(rq);

	sched_preempt_enable_no_resched();
	if (need_resched())
		goto need_resched;
}

static inline void sched_submit_work(struct task_struct *tsk)
{
	if (!tsk->state || tsk_is_pi_blocked(tsk))
		return;
	/*
	 * If we are going to sleep and we have plugged IO queued,
	 * make sure to submit it to avoid deadlocks.
	 */
	if (blk_needs_flush_plug(tsk))
		blk_schedule_flush_plug(tsk);
}

asmlinkage __visible void __sched schedule(void)
{
	struct task_struct *tsk = current;

	sched_submit_work(tsk);
	__schedule();
}
EXPORT_SYMBOL(schedule);

#ifdef CONFIG_CONTEXT_TRACKING
asmlinkage __visible void __sched schedule_user(void)
{
	/*
	 * If we come here after a random call to set_need_resched(),
	 * or we have been woken up remotely but the IPI has not yet arrived,
	 * we haven't yet exited the RCU idle mode. Do it here manually until
	 * we find a better solution.
	 *
	 * NB: There are buggy callers of this function.  Ideally we
	 * should warn if prev_state != IN_USER, but that will trigger
	 * too frequently to make sense yet.
	 */
	enum ctx_state prev_state = exception_enter();
	schedule();
	exception_exit(prev_state);
}
#endif

/**
 * schedule_preempt_disabled - called with preemption disabled
 *
 * Returns with preemption disabled. Note: preempt_count must be 1
 */
void __sched schedule_preempt_disabled(void)
{
	sched_preempt_enable_no_resched();
	schedule();
	preempt_disable();
}

#ifdef CONFIG_PREEMPT
/*
 * this is the entry point to schedule() from in-kernel preemption
 * off of preempt_enable. Kernel preemptions off return from interrupt
 * occur there and call schedule directly.
 */
asmlinkage __visible void __sched notrace preempt_schedule(void)
{
	/*
	 * If there is a non-zero preempt_count or interrupts are disabled,
	 * we do not want to preempt the current task. Just return..
	 */
	if (likely(!preemptible()))
		return;

	do {
		__preempt_count_add(PREEMPT_ACTIVE);
		__schedule();
		__preempt_count_sub(PREEMPT_ACTIVE);

		/*
		 * Check again in case we missed a preemption opportunity
		 * between schedule and now.
		 */
		barrier();
	} while (need_resched());
}
NOKPROBE_SYMBOL(preempt_schedule);
EXPORT_SYMBOL(preempt_schedule);

#ifdef CONFIG_CONTEXT_TRACKING
/**
 * preempt_schedule_context - preempt_schedule called by tracing
 *
 * The tracing infrastructure uses preempt_enable_notrace to prevent
 * recursion and tracing preempt enabling caused by the tracing
 * infrastructure itself. But as tracing can happen in areas coming
 * from userspace or just about to enter userspace, a preempt enable
 * can occur before user_exit() is called. This will cause the scheduler
 * to be called when the system is still in usermode.
 *
 * To prevent this, the preempt_enable_notrace will use this function
 * instead of preempt_schedule() to exit user context if needed before
 * calling the scheduler.
 */
asmlinkage __visible void __sched notrace preempt_schedule_context(void)
{
	enum ctx_state prev_ctx;

	if (likely(!preemptible()))
		return;

	do {
		__preempt_count_add(PREEMPT_ACTIVE);
		/*
		 * Needs preempt disabled in case user_exit() is traced
		 * and the tracer calls preempt_enable_notrace() causing
		 * an infinite recursion.
		 */
		prev_ctx = exception_enter();
		__schedule();
		exception_exit(prev_ctx);

		__preempt_count_sub(PREEMPT_ACTIVE);
		barrier();
	} while (need_resched());
}
EXPORT_SYMBOL_GPL(preempt_schedule_context);
#endif /* CONFIG_CONTEXT_TRACKING */

#endif /* CONFIG_PREEMPT */

/*
 * this is the entry point to schedule() from kernel preemption
 * off of irq context.
 * Note, that this is called and return with irqs disabled. This will
 * protect us against recursive calling from irq.
 */
asmlinkage __visible void __sched preempt_schedule_irq(void)
{
	enum ctx_state prev_state;

	/* Catch callers which need to be fixed */
	BUG_ON(preempt_count() || !irqs_disabled());

	prev_state = exception_enter();

	do {
		__preempt_count_add(PREEMPT_ACTIVE);
		local_irq_enable();
		__schedule();
		local_irq_disable();
		__preempt_count_sub(PREEMPT_ACTIVE);

		/*
		 * Check again in case we missed a preemption opportunity
		 * between schedule and now.
		 */
		barrier();
	} while (need_resched());

	exception_exit(prev_state);
}

int default_wake_function(wait_queue_t *curr, unsigned mode, int wake_flags,
			  void *key)
{
	return try_to_wake_up(curr->private, mode, wake_flags);
}
EXPORT_SYMBOL(default_wake_function);

#ifdef CONFIG_RT_MUTEXES

/*
 * rt_mutex_setprio - set the current priority of a task
 * @p: task
 * @prio: prio value (kernel-internal form)
 *
 * This function changes the 'effective' priority of a task. It does
 * not touch ->normal_prio like __setscheduler().
 *
 * Used by the rt_mutex code to implement priority inheritance
 * logic. Call site only calls if the priority of the task changed.
 */
void rt_mutex_setprio(struct task_struct *p, int prio)
{
	int oldprio, queued, running, enqueue_flag = 0;
	struct rq *rq;
	const struct sched_class *prev_class;

	BUG_ON(prio > MAX_PRIO);

	rq = __task_rq_lock(p);

	/*
	 * Idle task boosting is a nono in general. There is one
	 * exception, when PREEMPT_RT and NOHZ is active:
	 *
	 * The idle task calls get_next_timer_interrupt() and holds
	 * the timer wheel base->lock on the CPU and another CPU wants
	 * to access the timer (probably to cancel it). We can safely
	 * ignore the boosting request, as the idle CPU runs this code
	 * with interrupts disabled and will complete the lock
	 * protected section without being interrupted. So there is no
	 * real need to boost.
	 */
	if (unlikely(p == rq->idle)) {
		WARN_ON(p != rq->curr);
		WARN_ON(p->pi_blocked_on);
		goto out_unlock;
	}

	trace_sched_pi_setprio(p, prio);
	oldprio = p->prio;
	prev_class = p->sched_class;
	queued = task_on_rq_queued(p);
	running = task_current(rq, p);
	if (queued)
		dequeue_task(rq, p, 0);
	if (running)
		put_prev_task(rq, p);

	/*
	 * Boosting condition are:
	 * 1. -rt task is running and holds mutex A
	 *      --> -dl task blocks on mutex A
	 *
	 * 2. -dl task is running and holds mutex A
	 *      --> -dl task blocks on mutex A and could preempt the
	 *          running task
	 */
	if (dl_prio(prio)) {
		struct task_struct *pi_task = rt_mutex_get_top_task(p);
		if (!dl_prio(p->normal_prio) ||
		    (pi_task && dl_entity_preempt(&pi_task->dl, &p->dl))) {
			p->dl.dl_boosted = 1;
			p->dl.dl_throttled = 0;
			enqueue_flag = ENQUEUE_REPLENISH;
		} else
			p->dl.dl_boosted = 0;
		p->sched_class = &dl_sched_class;
	} else if (rt_prio(prio)) {
		if (dl_prio(oldprio))
			p->dl.dl_boosted = 0;
		if (oldprio < prio)
			enqueue_flag = ENQUEUE_HEAD;
		p->sched_class = &rt_sched_class;
	} else {
		if (dl_prio(oldprio))
			p->dl.dl_boosted = 0;
		if (rt_prio(oldprio))
			p->rt.timeout = 0;
		p->sched_class = &fair_sched_class;
	}

	p->prio = prio;

	if (running)
		p->sched_class->set_curr_task(rq);
	if (queued)
		enqueue_task(rq, p, enqueue_flag);

	check_class_changed(rq, p, prev_class, oldprio);
out_unlock:
	__task_rq_unlock(rq);
}
#endif

void set_user_nice(struct task_struct *p, long nice)
{
	int old_prio, delta, queued;
	unsigned long flags;
	struct rq *rq;

	if (task_nice(p) == nice || nice < MIN_NICE || nice > MAX_NICE)
		return;
	/*
	 * We have to be careful, if called from sys_setpriority(),
	 * the task might be in the middle of scheduling on another CPU.
	 */
	rq = task_rq_lock(p, &flags);
	/*
	 * The RT priorities are set via sched_setscheduler(), but we still
	 * allow the 'normal' nice value to be set - but as expected
	 * it wont have any effect on scheduling until the task is
	 * SCHED_DEADLINE, SCHED_FIFO or SCHED_RR:
	 */
	if (task_has_dl_policy(p) || task_has_rt_policy(p)) {
		p->static_prio = NICE_TO_PRIO(nice);
		goto out_unlock;
	}
	queued = task_on_rq_queued(p);
	if (queued)
		dequeue_task(rq, p, 0);

	p->static_prio = NICE_TO_PRIO(nice);
	set_load_weight(p);
	old_prio = p->prio;
	p->prio = effective_prio(p);
	delta = p->prio - old_prio;

	if (queued) {
		enqueue_task(rq, p, 0);
		/*
		 * If the task increased its priority or is running and
		 * lowered its priority, then reschedule its CPU:
		 */
		if (delta < 0 || (delta > 0 && task_running(rq, p)))
			resched_curr(rq);
	}
out_unlock:
	task_rq_unlock(rq, p, &flags);
}
EXPORT_SYMBOL(set_user_nice);

/*
 * can_nice - check if a task can reduce its nice value
 * @p: task
 * @nice: nice value
 */
int can_nice(const struct task_struct *p, const int nice)
{
	/* convert nice value [19,-20] to rlimit style value [1,40] */
	int nice_rlim = nice_to_rlimit(nice);

	return (nice_rlim <= task_rlimit(p, RLIMIT_NICE) ||
		capable(CAP_SYS_NICE));
}

#ifdef __ARCH_WANT_SYS_NICE

/*
 * sys_nice - change the priority of the current process.
 * @increment: priority increment
 *
 * sys_setpriority is a more generic, but much slower function that
 * does similar things.
 */
SYSCALL_DEFINE1(nice, int, increment)
{
	long nice, retval;

	/*
	 * Setpriority might change our priority at the same moment.
	 * We don't have to worry. Conceptually one call occurs first
	 * and we have a single winner.
	 */
	increment = clamp(increment, -NICE_WIDTH, NICE_WIDTH);
	nice = task_nice(current) + increment;

	nice = clamp_val(nice, MIN_NICE, MAX_NICE);
	if (increment < 0 && !can_nice(current, nice))
		return -EPERM;

	retval = security_task_setnice(current, nice);
	if (retval)
		return retval;

	set_user_nice(current, nice);
	return 0;
}

#endif

/**
 * task_prio - return the priority value of a given task.
 * @p: the task in question.
 *
 * Return: The priority value as seen by users in /proc.
 * RT tasks are offset by -200. Normal tasks are centered
 * around 0, value goes from -16 to +15.
 */
int task_prio(const struct task_struct *p)
{
	return p->prio - MAX_RT_PRIO;
}

/**
 * idle_cpu - is a given cpu idle currently?
 * @cpu: the processor in question.
 *
 * Return: 1 if the CPU is currently idle. 0 otherwise.
 */
int idle_cpu(int cpu)
{
	struct rq *rq = cpu_rq(cpu);

	if (rq->curr != rq->idle)
		return 0;

	if (rq->nr_running)
		return 0;

#ifdef CONFIG_SMP
	if (!llist_empty(&rq->wake_list))
		return 0;
#endif

	return 1;
}

/**
 * idle_task - return the idle task for a given cpu.
 * @cpu: the processor in question.
 *
 * Return: The idle task for the cpu @cpu.
 */
struct task_struct *idle_task(int cpu)
{
	return cpu_rq(cpu)->idle;
}

/**
 * find_process_by_pid - find a process with a matching PID value.
 * @pid: the pid in question.
 *
 * The task of @pid, if found. %NULL otherwise.
 */
static struct task_struct *find_process_by_pid(pid_t pid)
{
	return pid ? find_task_by_vpid(pid) : current;
}

/*
 * This function initializes the sched_dl_entity of a newly becoming
 * SCHED_DEADLINE task.
 *
 * Only the static values are considered here, the actual runtime and the
 * absolute deadline will be properly calculated when the task is enqueued
 * for the first time with its new policy.
 */
static void
__setparam_dl(struct task_struct *p, const struct sched_attr *attr)
{
	struct sched_dl_entity *dl_se = &p->dl;

	dl_se->dl_runtime = attr->sched_runtime;
	dl_se->dl_deadline = attr->sched_deadline;
	dl_se->dl_period = attr->sched_period ?: dl_se->dl_deadline;
	dl_se->flags = attr->sched_flags;
	dl_se->dl_bw = to_ratio(dl_se->dl_period, dl_se->dl_runtime);

	/*
	 * Changing the parameters of a task is 'tricky' and we're not doing
	 * the correct thing -- also see task_dead_dl() and switched_from_dl().
	 *
	 * What we SHOULD do is delay the bandwidth release until the 0-lag
	 * point. This would include retaining the task_struct until that time
	 * and change dl_overflow() to not immediately decrement the current
	 * amount.
	 *
	 * Instead we retain the current runtime/deadline and let the new
	 * parameters take effect after the current reservation period lapses.
	 * This is safe (albeit pessimistic) because the 0-lag point is always
	 * before the current scheduling deadline.
	 *
	 * We can still have temporary overloads because we do not delay the
	 * change in bandwidth until that time; so admission control is
	 * not on the safe side. It does however guarantee tasks will never
	 * consume more than promised.
	 */
}

/*
 * sched_setparam() passes in -1 for its policy, to let the functions
 * it calls know not to change it.
 */
#define SETPARAM_POLICY	-1

static void __setscheduler_params(struct task_struct *p,
		const struct sched_attr *attr)
{
	int policy = attr->sched_policy;

	if (policy == SETPARAM_POLICY)
		policy = p->policy;

	p->policy = policy;

	if (dl_policy(policy))
		__setparam_dl(p, attr);
	else if (fair_policy(policy))
		p->static_prio = NICE_TO_PRIO(attr->sched_nice);

	/*
	 * __sched_setscheduler() ensures attr->sched_priority == 0 when
	 * !rt_policy. Always setting this ensures that things like
	 * getparam()/getattr() don't report silly values for !rt tasks.
	 */
	p->rt_priority = attr->sched_priority;
	p->normal_prio = normal_prio(p);
	set_load_weight(p);
}

/* Actually do priority change: must hold pi & rq lock. */
static void __setscheduler(struct rq *rq, struct task_struct *p,
			   const struct sched_attr *attr, bool keep_boost)
{
	__setscheduler_params(p, attr);

	/*
	 * Keep a potential priority boosting if called from
	 * sched_setscheduler().
	 */
	if (keep_boost)
		p->prio = rt_mutex_get_effective_prio(p, normal_prio(p));
	else
		p->prio = normal_prio(p);

	if (dl_prio(p->prio))
		p->sched_class = &dl_sched_class;
	else if (rt_prio(p->prio))
		p->sched_class = &rt_sched_class;
	else
		p->sched_class = &fair_sched_class;
}

static void
__getparam_dl(struct task_struct *p, struct sched_attr *attr)
{
	struct sched_dl_entity *dl_se = &p->dl;

	attr->sched_priority = p->rt_priority;
	attr->sched_runtime = dl_se->dl_runtime;
	attr->sched_deadline = dl_se->dl_deadline;
	attr->sched_period = dl_se->dl_period;
	attr->sched_flags = dl_se->flags;
}

/*
 * This function validates the new parameters of a -deadline task.
 * We ask for the deadline not being zero, and greater or equal
 * than the runtime, as well as the period of being zero or
 * greater than deadline. Furthermore, we have to be sure that
 * user parameters are above the internal resolution of 1us (we
 * check sched_runtime only since it is always the smaller one) and
 * below 2^63 ns (we have to check both sched_deadline and
 * sched_period, as the latter can be zero).
 */
static bool
__checkparam_dl(const struct sched_attr *attr)
{
	/* deadline != 0 */
	if (attr->sched_deadline == 0)
		return false;

	/*
	 * Since we truncate DL_SCALE bits, make sure we're at least
	 * that big.
	 */
	if (attr->sched_runtime < (1ULL << DL_SCALE))
		return false;

	/*
	 * Since we use the MSB for wrap-around and sign issues, make
	 * sure it's not set (mind that period can be equal to zero).
	 */
	if (attr->sched_deadline & (1ULL << 63) ||
	    attr->sched_period & (1ULL << 63))
		return false;

	/* runtime <= deadline <= period (if period != 0) */
	if ((attr->sched_period != 0 &&
	     attr->sched_period < attr->sched_deadline) ||
	    attr->sched_deadline < attr->sched_runtime)
		return false;

	return true;
}

/*
 * check the target process has a UID that matches the current process's
 */
static bool check_same_owner(struct task_struct *p)
{
	const struct cred *cred = current_cred(), *pcred;
	bool match;

	rcu_read_lock();
	pcred = __task_cred(p);
	match = (uid_eq(cred->euid, pcred->euid) ||
		 uid_eq(cred->euid, pcred->uid));
	rcu_read_unlock();
	return match;
}

static int __sched_setscheduler(struct task_struct *p,
				const struct sched_attr *attr,
				bool user)
{
	int newprio = dl_policy(attr->sched_policy) ? MAX_DL_PRIO - 1 :
		      MAX_RT_PRIO - 1 - attr->sched_priority;
	int retval, oldprio, oldpolicy = -1, queued, running;
	int new_effective_prio, policy = attr->sched_policy;
	unsigned long flags;
	const struct sched_class *prev_class;
	struct rq *rq;
	int reset_on_fork;

	/* may grab non-irq protected spin_locks */
	BUG_ON(in_interrupt());
recheck:
	/* double check policy once rq lock held */
	if (policy < 0) {
		reset_on_fork = p->sched_reset_on_fork;
		policy = oldpolicy = p->policy;
	} else {
		reset_on_fork = !!(attr->sched_flags & SCHED_FLAG_RESET_ON_FORK);

		if (policy != SCHED_DEADLINE &&
				policy != SCHED_FIFO && policy != SCHED_RR &&
				policy != SCHED_NORMAL && policy != SCHED_BATCH &&
				policy != SCHED_IDLE)
			return -EINVAL;
	}

	if (attr->sched_flags & ~(SCHED_FLAG_RESET_ON_FORK))
		return -EINVAL;

	/*
	 * Valid priorities for SCHED_FIFO and SCHED_RR are
	 * 1..MAX_USER_RT_PRIO-1, valid priority for SCHED_NORMAL,
	 * SCHED_BATCH and SCHED_IDLE is 0.
	 */
	if ((p->mm && attr->sched_priority > MAX_USER_RT_PRIO-1) ||
	    (!p->mm && attr->sched_priority > MAX_RT_PRIO-1))
		return -EINVAL;
	if ((dl_policy(policy) && !__checkparam_dl(attr)) ||
	    (rt_policy(policy) != (attr->sched_priority != 0)))
		return -EINVAL;

	/*
	 * Allow unprivileged RT tasks to decrease priority:
	 */
	if (user && !capable(CAP_SYS_NICE)) {
		if (fair_policy(policy)) {
			if (attr->sched_nice < task_nice(p) &&
			    !can_nice(p, attr->sched_nice))
				return -EPERM;
		}

		if (rt_policy(policy)) {
			unsigned long rlim_rtprio =
					task_rlimit(p, RLIMIT_RTPRIO);

			/* can't set/change the rt policy */
			if (policy != p->policy && !rlim_rtprio)
				return -EPERM;

			/* can't increase priority */
			if (attr->sched_priority > p->rt_priority &&
			    attr->sched_priority > rlim_rtprio)
				return -EPERM;
		}

		 /*
		  * Can't set/change SCHED_DEADLINE policy at all for now
		  * (safest behavior); in the future we would like to allow
		  * unprivileged DL tasks to increase their relative deadline
		  * or reduce their runtime (both ways reducing utilization)
		  */
		if (dl_policy(policy))
			return -EPERM;

		/*
		 * Treat SCHED_IDLE as nice 20. Only allow a switch to
		 * SCHED_NORMAL if the RLIMIT_NICE would normally permit it.
		 */
		if (p->policy == SCHED_IDLE && policy != SCHED_IDLE) {
			if (!can_nice(p, task_nice(p)))
				return -EPERM;
		}

		/* can't change other user's priorities */
		if (!check_same_owner(p))
			return -EPERM;

		/* Normal users shall not reset the sched_reset_on_fork flag */
		if (p->sched_reset_on_fork && !reset_on_fork)
			return -EPERM;
	}

	if (user) {
		retval = security_task_setscheduler(p);
		if (retval)
			return retval;
	}

	/*
	 * make sure no PI-waiters arrive (or leave) while we are
	 * changing the priority of the task:
	 *
	 * To be able to change p->policy safely, the appropriate
	 * runqueue lock must be held.
	 */
	rq = task_rq_lock(p, &flags);

	/*
	 * Changing the policy of the stop threads its a very bad idea
	 */
	if (p == rq->stop) {
		task_rq_unlock(rq, p, &flags);
		return -EINVAL;
	}

	/*
	 * If not changing anything there's no need to proceed further,
	 * but store a possible modification of reset_on_fork.
	 */
	if (unlikely(policy == p->policy)) {
		if (fair_policy(policy) && attr->sched_nice != task_nice(p))
			goto change;
		if (rt_policy(policy) && attr->sched_priority != p->rt_priority)
			goto change;
		if (dl_policy(policy))
			goto change;

		p->sched_reset_on_fork = reset_on_fork;
		task_rq_unlock(rq, p, &flags);
		return 0;
	}
change:

	if (user) {
#ifdef CONFIG_RT_GROUP_SCHED
		/*
		 * Do not allow realtime tasks into groups that have no runtime
		 * assigned.
		 */
		if (rt_bandwidth_enabled() && rt_policy(policy) &&
				task_group(p)->rt_bandwidth.rt_runtime == 0 &&
				!task_group_is_autogroup(task_group(p))) {
			task_rq_unlock(rq, p, &flags);
			return -EPERM;
		}
#endif
#ifdef CONFIG_SMP
		if (dl_bandwidth_enabled() && dl_policy(policy)) {
			cpumask_t *span = rq->rd->span;

			/*
			 * Don't allow tasks with an affinity mask smaller than
			 * the entire root_domain to become SCHED_DEADLINE. We
			 * will also fail if there's no bandwidth available.
			 */
			if (!cpumask_subset(span, &p->cpus_allowed) ||
			    rq->rd->dl_bw.bw == 0) {
				task_rq_unlock(rq, p, &flags);
				return -EPERM;
			}
		}
#endif
	}

	/* recheck policy now with rq lock held */
	if (unlikely(oldpolicy != -1 && oldpolicy != p->policy)) {
		policy = oldpolicy = -1;
		task_rq_unlock(rq, p, &flags);
		goto recheck;
	}

	/*
	 * If setscheduling to SCHED_DEADLINE (or changing the parameters
	 * of a SCHED_DEADLINE task) we need to check if enough bandwidth
	 * is available.
	 */
	if ((dl_policy(policy) || dl_task(p)) && dl_overflow(p, policy, attr)) {
		task_rq_unlock(rq, p, &flags);
		return -EBUSY;
	}

	p->sched_reset_on_fork = reset_on_fork;
	oldprio = p->prio;

	/*
	 * Take priority boosted tasks into account. If the new
	 * effective priority is unchanged, we just store the new
	 * normal parameters and do not touch the scheduler class and
	 * the runqueue. This will be done when the task deboost
	 * itself.
	 */
	new_effective_prio = rt_mutex_get_effective_prio(p, newprio);
	if (new_effective_prio == oldprio) {
		__setscheduler_params(p, attr);
		task_rq_unlock(rq, p, &flags);
		return 0;
	}

	queued = task_on_rq_queued(p);
	running = task_current(rq, p);
	if (queued)
		dequeue_task(rq, p, 0);
	if (running)
		put_prev_task(rq, p);

	prev_class = p->sched_class;
	__setscheduler(rq, p, attr, true);

	if (running)
		p->sched_class->set_curr_task(rq);
	if (queued) {
		/*
		 * We enqueue to tail when the priority of a task is
		 * increased (user space view).
		 */
		enqueue_task(rq, p, oldprio <= p->prio ? ENQUEUE_HEAD : 0);
	}

	check_class_changed(rq, p, prev_class, oldprio);
	task_rq_unlock(rq, p, &flags);

	rt_mutex_adjust_pi(p);

	return 0;
}

static int _sched_setscheduler(struct task_struct *p, int policy,
			       const struct sched_param *param, bool check)
{
	struct sched_attr attr = {
		.sched_policy   = policy,
		.sched_priority = param->sched_priority,
		.sched_nice	= PRIO_TO_NICE(p->static_prio),
	};

	/* Fixup the legacy SCHED_RESET_ON_FORK hack. */
	if ((policy != SETPARAM_POLICY) && (policy & SCHED_RESET_ON_FORK)) {
		attr.sched_flags |= SCHED_FLAG_RESET_ON_FORK;
		policy &= ~SCHED_RESET_ON_FORK;
		attr.sched_policy = policy;
	}

	return __sched_setscheduler(p, &attr, check);
}
/**
 * sched_setscheduler - change the scheduling policy and/or RT priority of a thread.
 * @p: the task in question.
 * @policy: new policy.
 * @param: structure containing the new RT priority.
 *
 * Return: 0 on success. An error code otherwise.
 *
 * NOTE that the task may be already dead.
 */
int sched_setscheduler(struct task_struct *p, int policy,
		       const struct sched_param *param)
{
	return _sched_setscheduler(p, policy, param, true);
}
EXPORT_SYMBOL_GPL(sched_setscheduler);

int sched_setattr(struct task_struct *p, const struct sched_attr *attr)
{
	return __sched_setscheduler(p, attr, true);
}
EXPORT_SYMBOL_GPL(sched_setattr);

/**
 * sched_setscheduler_nocheck - change the scheduling policy and/or RT priority of a thread from kernelspace.
 * @p: the task in question.
 * @policy: new policy.
 * @param: structure containing the new RT priority.
 *
 * Just like sched_setscheduler, only don't bother checking if the
 * current context has permission.  For example, this is needed in
 * stop_machine(): we create temporary high priority worker threads,
 * but our caller might not have that capability.
 *
 * Return: 0 on success. An error code otherwise.
 */
int sched_setscheduler_nocheck(struct task_struct *p, int policy,
			       const struct sched_param *param)
{
	return _sched_setscheduler(p, policy, param, false);
}

static int
do_sched_setscheduler(pid_t pid, int policy, struct sched_param __user *param)
{
	struct sched_param lparam;
	struct task_struct *p;
	int retval;

	if (!param || pid < 0)
		return -EINVAL;
	if (copy_from_user(&lparam, param, sizeof(struct sched_param)))
		return -EFAULT;

	rcu_read_lock();
	retval = -ESRCH;
	p = find_process_by_pid(pid);
	if (p != NULL)
		retval = sched_setscheduler(p, policy, &lparam);
	rcu_read_unlock();

	return retval;
}

/*
 * Mimics kernel/events/core.c perf_copy_attr().
 */
static int sched_copy_attr(struct sched_attr __user *uattr,
			   struct sched_attr *attr)
{
	u32 size;
	int ret;

	if (!access_ok(VERIFY_WRITE, uattr, SCHED_ATTR_SIZE_VER0))
		return -EFAULT;

	/*
	 * zero the full structure, so that a short copy will be nice.
	 */
	memset(attr, 0, sizeof(*attr));

	ret = get_user(size, &uattr->size);
	if (ret)
		return ret;

	if (size > PAGE_SIZE)	/* silly large */
		goto err_size;

	if (!size)		/* abi compat */
		size = SCHED_ATTR_SIZE_VER0;

	if (size < SCHED_ATTR_SIZE_VER0)
		goto err_size;

	/*
	 * If we're handed a bigger struct than we know of,
	 * ensure all the unknown bits are 0 - i.e. new
	 * user-space does not rely on any kernel feature
	 * extensions we dont know about yet.
	 */
	if (size > sizeof(*attr)) {
		unsigned char __user *addr;
		unsigned char __user *end;
		unsigned char val;

		addr = (void __user *)uattr + sizeof(*attr);
		end  = (void __user *)uattr + size;

		for (; addr < end; addr++) {
			ret = get_user(val, addr);
			if (ret)
				return ret;
			if (val)
				goto err_size;
		}
		size = sizeof(*attr);
	}

	ret = copy_from_user(attr, uattr, size);
	if (ret)
		return -EFAULT;

	/*
	 * XXX: do we want to be lenient like existing syscalls; or do we want
	 * to be strict and return an error on out-of-bounds values?
	 */
	attr->sched_nice = clamp(attr->sched_nice, MIN_NICE, MAX_NICE);

	return 0;

err_size:
	put_user(sizeof(*attr), &uattr->size);
	return -E2BIG;
}

/**
 * sys_sched_setscheduler - set/change the scheduler policy and RT priority
 * @pid: the pid in question.
 * @policy: new policy.
 * @param: structure containing the new RT priority.
 *
 * Return: 0 on success. An error code otherwise.
 */
SYSCALL_DEFINE3(sched_setscheduler, pid_t, pid, int, policy,
		struct sched_param __user *, param)
{
	/* negative values for policy are not valid */
	if (policy < 0)
		return -EINVAL;

	return do_sched_setscheduler(pid, policy, param);
}

/**
 * sys_sched_setparam - set/change the RT priority of a thread
 * @pid: the pid in question.
 * @param: structure containing the new RT priority.
 *
 * Return: 0 on success. An error code otherwise.
 */
SYSCALL_DEFINE2(sched_setparam, pid_t, pid, struct sched_param __user *, param)
{
	return do_sched_setscheduler(pid, SETPARAM_POLICY, param);
}

/**
 * sys_sched_setattr - same as above, but with extended sched_attr
 * @pid: the pid in question.
 * @uattr: structure containing the extended parameters.
 * @flags: for future extension.
 */
SYSCALL_DEFINE3(sched_setattr, pid_t, pid, struct sched_attr __user *, uattr,
			       unsigned int, flags)
{
	struct sched_attr attr;
	struct task_struct *p;
	int retval;

	if (!uattr || pid < 0 || flags)
		return -EINVAL;

	retval = sched_copy_attr(uattr, &attr);
	if (retval)
		return retval;

	if ((int)attr.sched_policy < 0)
		return -EINVAL;

	rcu_read_lock();
	retval = -ESRCH;
	p = find_process_by_pid(pid);
	if (p != NULL)
		retval = sched_setattr(p, &attr);
	rcu_read_unlock();

	return retval;
}

/**
 * sys_sched_getscheduler - get the policy (scheduling class) of a thread
 * @pid: the pid in question.
 *
 * Return: On success, the policy of the thread. Otherwise, a negative error
 * code.
 */
SYSCALL_DEFINE1(sched_getscheduler, pid_t, pid)
{
	struct task_struct *p;
	int retval;

	if (pid < 0)
		return -EINVAL;

	retval = -ESRCH;
	rcu_read_lock();
	p = find_process_by_pid(pid);
	if (p) {
		retval = security_task_getscheduler(p);
		if (!retval)
			retval = p->policy
				| (p->sched_reset_on_fork ? SCHED_RESET_ON_FORK : 0);
	}
	rcu_read_unlock();
	return retval;
}

/**
 * sys_sched_getparam - get the RT priority of a thread
 * @pid: the pid in question.
 * @param: structure containing the RT priority.
 *
 * Return: On success, 0 and the RT priority is in @param. Otherwise, an error
 * code.
 */
SYSCALL_DEFINE2(sched_getparam, pid_t, pid, struct sched_param __user *, param)
{
	struct sched_param lp = { .sched_priority = 0 };
	struct task_struct *p;
	int retval;

	if (!param || pid < 0)
		return -EINVAL;

	rcu_read_lock();
	p = find_process_by_pid(pid);
	retval = -ESRCH;
	if (!p)
		goto out_unlock;

	retval = security_task_getscheduler(p);
	if (retval)
		goto out_unlock;

	if (task_has_rt_policy(p))
		lp.sched_priority = p->rt_priority;
	rcu_read_unlock();

	/*
	 * This one might sleep, we cannot do it with a spinlock held ...
	 */
	retval = copy_to_user(param, &lp, sizeof(*param)) ? -EFAULT : 0;

	return retval;

out_unlock:
	rcu_read_unlock();
	return retval;
}

static int sched_read_attr(struct sched_attr __user *uattr,
			   struct sched_attr *attr,
			   unsigned int usize)
{
	int ret;

	if (!access_ok(VERIFY_WRITE, uattr, usize))
		return -EFAULT;

	/*
	 * If we're handed a smaller struct than we know of,
	 * ensure all the unknown bits are 0 - i.e. old
	 * user-space does not get uncomplete information.
	 */
	if (usize < sizeof(*attr)) {
		unsigned char *addr;
		unsigned char *end;

		addr = (void *)attr + usize;
		end  = (void *)attr + sizeof(*attr);

		for (; addr < end; addr++) {
			if (*addr)
				return -EFBIG;
		}

		attr->size = usize;
	}

	ret = copy_to_user(uattr, attr, attr->size);
	if (ret)
		return -EFAULT;

	return 0;
}

/**
 * sys_sched_getattr - similar to sched_getparam, but with sched_attr
 * @pid: the pid in question.
 * @uattr: structure containing the extended parameters.
 * @size: sizeof(attr) for fwd/bwd comp.
 * @flags: for future extension.
 */
SYSCALL_DEFINE4(sched_getattr, pid_t, pid, struct sched_attr __user *, uattr,
		unsigned int, size, unsigned int, flags)
{
	struct sched_attr attr = {
		.size = sizeof(struct sched_attr),
	};
	struct task_struct *p;
	int retval;

	if (!uattr || pid < 0 || size > PAGE_SIZE ||
	    size < SCHED_ATTR_SIZE_VER0 || flags)
		return -EINVAL;

	rcu_read_lock();
	p = find_process_by_pid(pid);
	retval = -ESRCH;
	if (!p)
		goto out_unlock;

	retval = security_task_getscheduler(p);
	if (retval)
		goto out_unlock;

	attr.sched_policy = p->policy;
	if (p->sched_reset_on_fork)
		attr.sched_flags |= SCHED_FLAG_RESET_ON_FORK;
	if (task_has_dl_policy(p))
		__getparam_dl(p, &attr);
	else if (task_has_rt_policy(p))
		attr.sched_priority = p->rt_priority;
	else
		attr.sched_nice = task_nice(p);

	rcu_read_unlock();

	retval = sched_read_attr(uattr, &attr, size);
	return retval;

out_unlock:
	rcu_read_unlock();
	return retval;
}

long sched_setaffinity(pid_t pid, const struct cpumask *in_mask)
{
	cpumask_var_t cpus_allowed, new_mask;
	struct task_struct *p;
	int retval;

	rcu_read_lock();

	p = find_process_by_pid(pid);
	if (!p) {
		rcu_read_unlock();
		return -ESRCH;
	}

	/* Prevent p going away */
	get_task_struct(p);
	rcu_read_unlock();

	if (p->flags & PF_NO_SETAFFINITY) {
		retval = -EINVAL;
		goto out_put_task;
	}
	if (!alloc_cpumask_var(&cpus_allowed, GFP_KERNEL)) {
		retval = -ENOMEM;
		goto out_put_task;
	}
	if (!alloc_cpumask_var(&new_mask, GFP_KERNEL)) {
		retval = -ENOMEM;
		goto out_free_cpus_allowed;
	}
	retval = -EPERM;
	if (!check_same_owner(p)) {
		rcu_read_lock();
		if (!ns_capable(__task_cred(p)->user_ns, CAP_SYS_NICE)) {
			rcu_read_unlock();
			goto out_free_new_mask;
		}
		rcu_read_unlock();
	}

	retval = security_task_setscheduler(p);
	if (retval)
		goto out_free_new_mask;


	cpuset_cpus_allowed(p, cpus_allowed);
	cpumask_and(new_mask, in_mask, cpus_allowed);

	/*
	 * Since bandwidth control happens on root_domain basis,
	 * if admission test is enabled, we only admit -deadline
	 * tasks allowed to run on all the CPUs in the task's
	 * root_domain.
	 */
#ifdef CONFIG_SMP
	if (task_has_dl_policy(p) && dl_bandwidth_enabled()) {
		rcu_read_lock();
		if (!cpumask_subset(task_rq(p)->rd->span, new_mask)) {
			retval = -EBUSY;
			rcu_read_unlock();
			goto out_free_new_mask;
		}
		rcu_read_unlock();
	}
#endif
again:
	retval = __set_cpus_allowed_ptr(p, new_mask, true);

	if (!retval) {
		cpuset_cpus_allowed(p, cpus_allowed);
		if (!cpumask_subset(new_mask, cpus_allowed)) {
			/*
			 * We must have raced with a concurrent cpuset
			 * update. Just reset the cpus_allowed to the
			 * cpuset's cpus_allowed
			 */
			cpumask_copy(new_mask, cpus_allowed);
			goto again;
		}
	}
out_free_new_mask:
	free_cpumask_var(new_mask);
out_free_cpus_allowed:
	free_cpumask_var(cpus_allowed);
out_put_task:
	put_task_struct(p);
	return retval;
}

static int get_user_cpu_mask(unsigned long __user *user_mask_ptr, unsigned len,
			     struct cpumask *new_mask)
{
	if (len < cpumask_size())
		cpumask_clear(new_mask);
	else if (len > cpumask_size())
		len = cpumask_size();

	return copy_from_user(new_mask, user_mask_ptr, len) ? -EFAULT : 0;
}

/**
 * sys_sched_setaffinity - set the cpu affinity of a process
 * @pid: pid of the process
 * @len: length in bytes of the bitmask pointed to by user_mask_ptr
 * @user_mask_ptr: user-space pointer to the new cpu mask
 *
 * Return: 0 on success. An error code otherwise.
 */
SYSCALL_DEFINE3(sched_setaffinity, pid_t, pid, unsigned int, len,
		unsigned long __user *, user_mask_ptr)
{
	cpumask_var_t new_mask;
	int retval;

	if (!alloc_cpumask_var(&new_mask, GFP_KERNEL))
		return -ENOMEM;

	retval = get_user_cpu_mask(user_mask_ptr, len, new_mask);
	if (retval == 0)
		retval = sched_setaffinity(pid, new_mask);
	free_cpumask_var(new_mask);
	return retval;
}

long sched_getaffinity(pid_t pid, struct cpumask *mask)
{
	struct task_struct *p;
	unsigned long flags;
	int retval;

	rcu_read_lock();

	retval = -ESRCH;
	p = find_process_by_pid(pid);
	if (!p)
		goto out_unlock;

	retval = security_task_getscheduler(p);
	if (retval)
		goto out_unlock;

	raw_spin_lock_irqsave(&p->pi_lock, flags);
	cpumask_and(mask, &p->cpus_allowed, cpu_active_mask);
	raw_spin_unlock_irqrestore(&p->pi_lock, flags);

out_unlock:
	rcu_read_unlock();

	return retval;
}

/**
 * sys_sched_getaffinity - get the cpu affinity of a process
 * @pid: pid of the process
 * @len: length in bytes of the bitmask pointed to by user_mask_ptr
 * @user_mask_ptr: user-space pointer to hold the current cpu mask
 *
 * Return: 0 on success. An error code otherwise.
 */
SYSCALL_DEFINE3(sched_getaffinity, pid_t, pid, unsigned int, len,
		unsigned long __user *, user_mask_ptr)
{
	int ret;
	cpumask_var_t mask;

	if ((len * BITS_PER_BYTE) < nr_cpu_ids)
		return -EINVAL;
	if (len & (sizeof(unsigned long)-1))
		return -EINVAL;

	if (!alloc_cpumask_var(&mask, GFP_KERNEL))
		return -ENOMEM;

	ret = sched_getaffinity(pid, mask);
	if (ret == 0) {
		size_t retlen = min_t(size_t, len, cpumask_size());

		if (copy_to_user(user_mask_ptr, mask, retlen))
			ret = -EFAULT;
		else
			ret = retlen;
	}
	free_cpumask_var(mask);

	return ret;
}

/**
 * sys_sched_yield - yield the current processor to other threads.
 *
 * This function yields the current CPU to other tasks. If there are no
 * other threads running on this CPU then this function will return.
 *
 * Return: 0.
 */
SYSCALL_DEFINE0(sched_yield)
{
	struct rq *rq = this_rq_lock();

	schedstat_inc(rq, yld_count);
	current->sched_class->yield_task(rq);

	/*
	 * Since we are going to call schedule() anyway, there's
	 * no need to preempt or enable interrupts:
	 */
	__release(rq->lock);
	spin_release(&rq->lock.dep_map, 1, _THIS_IP_);
	do_raw_spin_unlock(&rq->lock);
	sched_preempt_enable_no_resched();

	schedule();

	return 0;
}

static void __cond_resched(void)
{
	__preempt_count_add(PREEMPT_ACTIVE);
	__schedule();
	__preempt_count_sub(PREEMPT_ACTIVE);
}

int __sched _cond_resched(void)
{
	if (should_resched()) {
		__cond_resched();
		return 1;
	}
	return 0;
}
EXPORT_SYMBOL(_cond_resched);

/*
 * __cond_resched_lock() - if a reschedule is pending, drop the given lock,
 * call schedule, and on return reacquire the lock.
 *
 * This works OK both with and without CONFIG_PREEMPT. We do strange low-level
 * operations here to prevent schedule() from being called twice (once via
 * spin_unlock(), once by hand).
 */
int __cond_resched_lock(spinlock_t *lock)
{
	int resched = should_resched();
	int ret = 0;

	lockdep_assert_held(lock);

	if (spin_needbreak(lock) || resched) {
		spin_unlock(lock);
		if (resched)
			__cond_resched();
		else
			cpu_relax();
		ret = 1;
		spin_lock(lock);
	}
	return ret;
}
EXPORT_SYMBOL(__cond_resched_lock);

int __sched __cond_resched_softirq(void)
{
	BUG_ON(!in_softirq());

	if (should_resched()) {
		local_bh_enable();
		__cond_resched();
		local_bh_disable();
		return 1;
	}
	return 0;
}
EXPORT_SYMBOL(__cond_resched_softirq);

/**
 * yield - yield the current processor to other threads.
 *
 * Do not ever use this function, there's a 99% chance you're doing it wrong.
 *
 * The scheduler is at all times free to pick the calling task as the most
 * eligible task to run, if removing the yield() call from your code breaks
 * it, its already broken.
 *
 * Typical broken usage is:
 *
 * while (!event)
 * 	yield();
 *
 * where one assumes that yield() will let 'the other' process run that will
 * make event true. If the current task is a SCHED_FIFO task that will never
 * happen. Never use yield() as a progress guarantee!!
 *
 * If you want to use yield() to wait for something, use wait_event().
 * If you want to use yield() to be 'nice' for others, use cond_resched().
 * If you still want to use yield(), do not!
 */
void __sched yield(void)
{
	set_current_state(TASK_RUNNING);
	sys_sched_yield();
}
EXPORT_SYMBOL(yield);

/**
 * yield_to - yield the current processor to another thread in
 * your thread group, or accelerate that thread toward the
 * processor it's on.
 * @p: target task
 * @preempt: whether task preemption is allowed or not
 *
 * It's the caller's job to ensure that the target task struct
 * can't go away on us before we can do any checks.
 *
 * Return:
 *	true (>0) if we indeed boosted the target task.
 *	false (0) if we failed to boost the target.
 *	-ESRCH if there's no task to yield to.
 */
int __sched yield_to(struct task_struct *p, bool preempt)
{
	struct task_struct *curr = current;
	struct rq *rq, *p_rq;
	unsigned long flags;
	int yielded = 0;

	local_irq_save(flags);
	rq = this_rq();

again:
	p_rq = task_rq(p);
	/*
	 * If we're the only runnable task on the rq and target rq also
	 * has only one task, there's absolutely no point in yielding.
	 */
	if (rq->nr_running == 1 && p_rq->nr_running == 1) {
		yielded = -ESRCH;
		goto out_irq;
	}

	double_rq_lock(rq, p_rq);
	if (task_rq(p) != p_rq) {
		double_rq_unlock(rq, p_rq);
		goto again;
	}

	if (!curr->sched_class->yield_to_task)
		goto out_unlock;

	if (curr->sched_class != p->sched_class)
		goto out_unlock;

	if (task_running(p_rq, p) || p->state)
		goto out_unlock;

	yielded = curr->sched_class->yield_to_task(rq, p, preempt);
	if (yielded) {
		schedstat_inc(rq, yld_count);
		/*
		 * Make p's CPU reschedule; pick_next_entity takes care of
		 * fairness.
		 */
		if (preempt && rq != p_rq)
			resched_curr(p_rq);
	}

out_unlock:
	double_rq_unlock(rq, p_rq);
out_irq:
	local_irq_restore(flags);

	if (yielded > 0)
		schedule();

	return yielded;
}
EXPORT_SYMBOL_GPL(yield_to);

/*
 * This task is about to go to sleep on IO. Increment rq->nr_iowait so
 * that process accounting knows that this is a task in IO wait state.
 */
void __sched io_schedule(void)
{
	struct rq *rq = raw_rq();

	delayacct_blkio_start();
	atomic_inc(&rq->nr_iowait);
	blk_flush_plug(current);
	current->in_iowait = 1;
	schedule();
	current->in_iowait = 0;
	atomic_dec(&rq->nr_iowait);
	delayacct_blkio_end();
}
EXPORT_SYMBOL(io_schedule);

long __sched io_schedule_timeout(long timeout)
{
	struct rq *rq = raw_rq();
	long ret;

	delayacct_blkio_start();
	atomic_inc(&rq->nr_iowait);
	blk_flush_plug(current);
	current->in_iowait = 1;
	ret = schedule_timeout(timeout);
	current->in_iowait = 0;
	atomic_dec(&rq->nr_iowait);
	delayacct_blkio_end();
	return ret;
}

/**
 * sys_sched_get_priority_max - return maximum RT priority.
 * @policy: scheduling class.
 *
 * Return: On success, this syscall returns the maximum
 * rt_priority that can be used by a given scheduling class.
 * On failure, a negative error code is returned.
 */
SYSCALL_DEFINE1(sched_get_priority_max, int, policy)
{
	int ret = -EINVAL;

	switch (policy) {
	case SCHED_FIFO:
	case SCHED_RR:
		ret = MAX_USER_RT_PRIO-1;
		break;
	case SCHED_DEADLINE:
	case SCHED_NORMAL:
	case SCHED_BATCH:
	case SCHED_IDLE:
		ret = 0;
		break;
	}
	return ret;
}

/**
 * sys_sched_get_priority_min - return minimum RT priority.
 * @policy: scheduling class.
 *
 * Return: On success, this syscall returns the minimum
 * rt_priority that can be used by a given scheduling class.
 * On failure, a negative error code is returned.
 */
SYSCALL_DEFINE1(sched_get_priority_min, int, policy)
{
	int ret = -EINVAL;

	switch (policy) {
	case SCHED_FIFO:
	case SCHED_RR:
		ret = 1;
		break;
	case SCHED_DEADLINE:
	case SCHED_NORMAL:
	case SCHED_BATCH:
	case SCHED_IDLE:
		ret = 0;
	}
	return ret;
}

/**
 * sys_sched_rr_get_interval - return the default timeslice of a process.
 * @pid: pid of the process.
 * @interval: userspace pointer to the timeslice value.
 *
 * this syscall writes the default timeslice value of a given process
 * into the user-space timespec buffer. A value of '0' means infinity.
 *
 * Return: On success, 0 and the timeslice is in @interval. Otherwise,
 * an error code.
 */
SYSCALL_DEFINE2(sched_rr_get_interval, pid_t, pid,
		struct timespec __user *, interval)
{
	struct task_struct *p;
	unsigned int time_slice;
	unsigned long flags;
	struct rq *rq;
	int retval;
	struct timespec t;

	if (pid < 0)
		return -EINVAL;

	retval = -ESRCH;
	rcu_read_lock();
	p = find_process_by_pid(pid);
	if (!p)
		goto out_unlock;

	retval = security_task_getscheduler(p);
	if (retval)
		goto out_unlock;

	rq = task_rq_lock(p, &flags);
	time_slice = 0;
	if (p->sched_class->get_rr_interval)
		time_slice = p->sched_class->get_rr_interval(rq, p);
	task_rq_unlock(rq, p, &flags);

	rcu_read_unlock();
	jiffies_to_timespec(time_slice, &t);
	retval = copy_to_user(interval, &t, sizeof(t)) ? -EFAULT : 0;
	return retval;

out_unlock:
	rcu_read_unlock();
	return retval;
}

static const char stat_nam[] = TASK_STATE_TO_CHAR_STR;

void sched_show_task(struct task_struct *p)
{
	unsigned long free = 0;
	int ppid;
	unsigned state;

	state = p->state ? __ffs(p->state) + 1 : 0;
	printk(KERN_INFO "%-15.15s %c", p->comm,
		state < sizeof(stat_nam) - 1 ? stat_nam[state] : '?');
#if BITS_PER_LONG == 32
	if (state == TASK_RUNNING)
		printk(KERN_CONT " running  ");
	else
		printk(KERN_CONT " %08lx ", thread_saved_pc(p));
#else
	if (state == TASK_RUNNING)
		printk(KERN_CONT "  running task    ");
	else
		printk(KERN_CONT " %016lx ", thread_saved_pc(p));
#endif
#ifdef CONFIG_DEBUG_STACK_USAGE
	free = stack_not_used(p);
#endif
	rcu_read_lock();
	ppid = task_pid_nr(rcu_dereference(p->real_parent));
	rcu_read_unlock();
	printk(KERN_CONT "%5lu %5d %6d 0x%08lx\n", free,
		task_pid_nr(p), ppid,
		(unsigned long)task_thread_info(p)->flags);

	print_worker_info(KERN_INFO, p);
	show_stack(p, NULL);
}

void show_state_filter(unsigned long state_filter)
{
	struct task_struct *g, *p;

#if BITS_PER_LONG == 32
	printk(KERN_INFO
		"  task                PC stack   pid father\n");
#else
	printk(KERN_INFO
		"  task                        PC stack   pid father\n");
#endif
	rcu_read_lock();
	for_each_process_thread(g, p) {
		/*
		 * reset the NMI-timeout, listing all files on a slow
		 * console might take a lot of time:
		 */
		touch_nmi_watchdog();
		if (!state_filter || (p->state & state_filter))
			sched_show_task(p);
	}

	touch_all_softlockup_watchdogs();

#ifdef CONFIG_SCHED_DEBUG
	sysrq_sched_debug_show();
#endif
	rcu_read_unlock();
	/*
	 * Only show locks if all tasks are dumped:
	 */
	if (!state_filter)
		debug_show_all_locks();
}

void init_idle_bootup_task(struct task_struct *idle)
{
	idle->sched_class = &idle_sched_class;
}

/**
 * init_idle - set up an idle thread for a given CPU
 * @idle: task in question
 * @cpu: cpu the idle task belongs to
 *
 * NOTE: this function does not set the idle thread's NEED_RESCHED
 * flag, to make booting more robust.
 */
void init_idle(struct task_struct *idle, int cpu)
{
	struct rq *rq = cpu_rq(cpu);
	unsigned long flags;

	raw_spin_lock_irqsave(&idle->pi_lock, flags);
	raw_spin_lock(&rq->lock);

	__sched_fork(0, idle);
	idle->state = TASK_RUNNING;
	idle->se.exec_start = sched_clock();

	do_set_cpus_allowed(idle, cpumask_of(cpu));
	/*
	 * We're having a chicken and egg problem, even though we are
	 * holding rq->lock, the cpu isn't yet set to this cpu so the
	 * lockdep check in task_group() will fail.
	 *
	 * Similar case to sched_fork(). / Alternatively we could
	 * use task_rq_lock() here and obtain the other rq->lock.
	 *
	 * Silence PROVE_RCU
	 */
	rcu_read_lock();
	__set_task_cpu(idle, cpu);
	rcu_read_unlock();

	rq->curr = rq->idle = idle;
	idle->on_rq = TASK_ON_RQ_QUEUED;
#if defined(CONFIG_SMP)
	idle->on_cpu = 1;
#endif
	raw_spin_unlock(&rq->lock);
	raw_spin_unlock_irqrestore(&idle->pi_lock, flags);

	/* Set the preempt count _outside_ the spinlocks! */
	init_idle_preempt_count(idle, cpu);

	/*
	 * The idle tasks have their own, simple scheduling class:
	 */
	idle->sched_class = &idle_sched_class;
	ftrace_graph_init_idle_task(idle, cpu);
	vtime_init_idle(idle, cpu);
#if defined(CONFIG_SMP)
	sprintf(idle->comm, "%s/%d", INIT_TASK_COMM, cpu);
#endif
}

#ifdef CONFIG_SMP

#ifdef CONFIG_NUMA_BALANCING
/* Migrate current task p to target_cpu */
int migrate_task_to(struct task_struct *p, int target_cpu)
{
	struct migration_arg arg = { p, target_cpu };
	int curr_cpu = task_cpu(p);

	if (curr_cpu == target_cpu)
		return 0;

	if (!cpumask_test_cpu(target_cpu, tsk_cpus_allowed(p)))
		return -EINVAL;

	/* TODO: This is not properly updating schedstats */

	trace_sched_move_numa(p, curr_cpu, target_cpu);
	return stop_one_cpu(curr_cpu, migration_cpu_stop, &arg);
}

/*
 * Requeue a task on a given node and accurately track the number of NUMA
 * tasks on the runqueues
 */
void sched_setnuma(struct task_struct *p, int nid)
{
	struct rq *rq;
	unsigned long flags;
	bool queued, running;

	rq = task_rq_lock(p, &flags);
	queued = task_on_rq_queued(p);
	running = task_current(rq, p);

	if (queued)
		dequeue_task(rq, p, 0);
	if (running)
		put_prev_task(rq, p);

	p->numa_preferred_nid = nid;

	if (running)
		p->sched_class->set_curr_task(rq);
	if (queued)
		enqueue_task(rq, p, 0);
	task_rq_unlock(rq, p, &flags);
}
#endif /* CONFIG_NUMA_BALANCING */

#ifdef CONFIG_HOTPLUG_CPU
/*
 * Ensures that the idle task is using init_mm right before its cpu goes
 * offline.
 */
void idle_task_exit(void)
{
	struct mm_struct *mm = current->active_mm;

	BUG_ON(cpu_online(smp_processor_id()));

	if (mm != &init_mm) {
		switch_mm(mm, &init_mm, current);
		finish_arch_post_lock_switch();
	}
	mmdrop(mm);
}

/*
 * Since this CPU is going 'away' for a while, fold any nr_active delta
 * we might have. Assumes we're called after migrate_tasks() so that the
 * nr_active count is stable.
 *
 * Also see the comment "Global load-average calculations".
 */
static void calc_load_migrate(struct rq *rq)
{
	long delta = calc_load_fold_active(rq);
	if (delta)
		atomic_long_add(delta, &calc_load_tasks);
}

static void put_prev_task_fake(struct rq *rq, struct task_struct *prev)
{
}

static const struct sched_class fake_sched_class = {
	.put_prev_task = put_prev_task_fake,
};

static struct task_struct fake_task = {
	/*
	 * Avoid pull_{rt,dl}_task()
	 */
	.prio = MAX_PRIO + 1,
	.sched_class = &fake_sched_class,
};

/*
 * Migrate all tasks from the rq, sleeping tasks will be migrated by
 * try_to_wake_up()->select_task_rq().
 *
 * Called with rq->lock held even though we'er in stop_machine() and
 * there's no concurrency possible, we hold the required locks anyway
 * because of lock validation efforts.
 */
static void migrate_tasks(unsigned int dead_cpu)
{
	struct rq *rq = cpu_rq(dead_cpu);
	struct task_struct *next, *stop = rq->stop;
	int dest_cpu;

	/*
	 * Fudge the rq selection such that the below task selection loop
	 * doesn't get stuck on the currently eligible stop task.
	 *
	 * We're currently inside stop_machine() and the rq is either stuck
	 * in the stop_machine_cpu_stop() loop, or we're executing this code,
	 * either way we should never end up calling schedule() until we're
	 * done here.
	 */
	rq->stop = NULL;

	/*
	 * put_prev_task() and pick_next_task() sched
	 * class method both need to have an up-to-date
	 * value of rq->clock[_task]
	 */
	update_rq_clock(rq);

	for ( ; ; ) {
		/*
		 * There's this thread running, bail when that's the only
		 * remaining thread.
		 */
		if (rq->nr_running == 1)
			break;

		next = pick_next_task(rq, &fake_task);
		BUG_ON(!next);
		next->sched_class->put_prev_task(rq, next);

		/* Find suitable destination for @next, with force if needed. */
		dest_cpu = select_fallback_rq(dead_cpu, next);
		raw_spin_unlock(&rq->lock);

		__migrate_task(next, dead_cpu, dest_cpu);

		raw_spin_lock(&rq->lock);
	}

	rq->stop = stop;
}
#endif /* CONFIG_HOTPLUG_CPU */

#if defined(CONFIG_SCHED_DEBUG) && defined(CONFIG_SYSCTL)

static struct ctl_table sd_ctl_dir[] = {
	{
		.procname	= "sched_domain",
		.mode		= 0555,
	},
	{}
};

static struct ctl_table sd_ctl_root[] = {
	{
		.procname	= "kernel",
		.mode		= 0555,
		.child		= sd_ctl_dir,
	},
	{}
};

static struct ctl_table *sd_alloc_ctl_entry(int n)
{
	struct ctl_table *entry =
		kcalloc(n, sizeof(struct ctl_table), GFP_KERNEL);

	return entry;
}

static void sd_free_ctl_entry(struct ctl_table **tablep)
{
	struct ctl_table *entry;

	/*
	 * In the intermediate directories, both the child directory and
	 * procname are dynamically allocated and could fail but the mode
	 * will always be set. In the lowest directory the names are
	 * static strings and all have proc handlers.
	 */
	for (entry = *tablep; entry->mode; entry++) {
		if (entry->child)
			sd_free_ctl_entry(&entry->child);
		if (entry->proc_handler == NULL)
			kfree(entry->procname);
	}

	kfree(*tablep);
	*tablep = NULL;
}

static int min_load_idx = 0;
static int max_load_idx = CPU_LOAD_IDX_MAX-1;

static void
set_table_entry(struct ctl_table *entry,
		const char *procname, void *data, int maxlen,
		umode_t mode, proc_handler *proc_handler,
		bool load_idx)
{
	entry->procname = procname;
	entry->data = data;
	entry->maxlen = maxlen;
	entry->mode = mode;
	entry->proc_handler = proc_handler;

	if (load_idx) {
		entry->extra1 = &min_load_idx;
		entry->extra2 = &max_load_idx;
	}
}

static struct ctl_table *
sd_alloc_ctl_energy_table(struct sched_group_energy *sge)
{
	struct ctl_table *table = sd_alloc_ctl_entry(5);

	if (table == NULL)
		return NULL;

	set_table_entry(&table[0], "nr_idle_states", &sge->nr_idle_states,
			sizeof(int), 0644, proc_dointvec_minmax, false);
	set_table_entry(&table[1], "idle_states", &sge->idle_states[0].power,
			sge->nr_idle_states*sizeof(struct idle_state), 0644,
			proc_doulongvec_minmax, false);
	set_table_entry(&table[2], "nr_cap_states", &sge->nr_cap_states,
			sizeof(int), 0644, proc_dointvec_minmax, false);
	set_table_entry(&table[3], "cap_states", &sge->cap_states[0].cap,
			sge->nr_cap_states*sizeof(struct capacity_state), 0644,
			proc_doulongvec_minmax, false);

	return table;
}

static struct ctl_table *
sd_alloc_ctl_group_table(struct sched_group *sg)
{
	struct ctl_table *table = sd_alloc_ctl_entry(2);

	if (table == NULL)
		return NULL;

	table->procname = kstrdup("energy", GFP_KERNEL);
	table->mode = 0555;
	table->child = sd_alloc_ctl_energy_table((struct sched_group_energy *)sg->sge);

	return table;
}

static struct ctl_table *
sd_alloc_ctl_domain_table(struct sched_domain *sd)
{
	struct ctl_table *table;
	unsigned int nr_entries = 14;

	int i = 0;
	struct sched_group *sg = sd->groups;

	if (sg->sge) {
		int nr_sgs = 0;

		do {} while (nr_sgs++, sg = sg->next, sg != sd->groups);

		nr_entries += nr_sgs;
	}

	table = sd_alloc_ctl_entry(nr_entries);

	if (table == NULL)
		return NULL;

	set_table_entry(&table[0], "min_interval", &sd->min_interval,
		sizeof(long), 0644, proc_doulongvec_minmax, false);
	set_table_entry(&table[1], "max_interval", &sd->max_interval,
		sizeof(long), 0644, proc_doulongvec_minmax, false);
	set_table_entry(&table[2], "busy_idx", &sd->busy_idx,
		sizeof(int), 0644, proc_dointvec_minmax, true);
	set_table_entry(&table[3], "idle_idx", &sd->idle_idx,
		sizeof(int), 0644, proc_dointvec_minmax, true);
	set_table_entry(&table[4], "newidle_idx", &sd->newidle_idx,
		sizeof(int), 0644, proc_dointvec_minmax, true);
	set_table_entry(&table[5], "wake_idx", &sd->wake_idx,
		sizeof(int), 0644, proc_dointvec_minmax, true);
	set_table_entry(&table[6], "forkexec_idx", &sd->forkexec_idx,
		sizeof(int), 0644, proc_dointvec_minmax, true);
	set_table_entry(&table[7], "busy_factor", &sd->busy_factor,
		sizeof(int), 0644, proc_dointvec_minmax, false);
	set_table_entry(&table[8], "imbalance_pct", &sd->imbalance_pct,
		sizeof(int), 0644, proc_dointvec_minmax, false);
	set_table_entry(&table[9], "cache_nice_tries",
		&sd->cache_nice_tries,
		sizeof(int), 0644, proc_dointvec_minmax, false);
	set_table_entry(&table[10], "flags", &sd->flags,
		sizeof(int), 0644, proc_dointvec_minmax, false);
	set_table_entry(&table[11], "max_newidle_lb_cost",
		&sd->max_newidle_lb_cost,
		sizeof(long), 0644, proc_doulongvec_minmax, false);
	set_table_entry(&table[12], "name", sd->name,
		CORENAME_MAX_SIZE, 0444, proc_dostring, false);
	sg = sd->groups;
	if (sg->sge) {
		char buf[32];
		struct ctl_table *entry = &table[13];

		do {
			snprintf(buf, 32, "group%d", i);
			entry->procname = kstrdup(buf, GFP_KERNEL);
			entry->mode = 0555;
			entry->child = sd_alloc_ctl_group_table(sg);
		} while (entry++, i++, sg = sg->next, sg != sd->groups);
	}
	/* &table[nr_entries-1] is terminator */

	return table;
}

static struct ctl_table *sd_alloc_ctl_cpu_table(int cpu)
{
	struct ctl_table *entry, *table;
	struct sched_domain *sd;
	int domain_num = 0, i;
	char buf[32];

	for_each_domain(cpu, sd)
		domain_num++;
	entry = table = sd_alloc_ctl_entry(domain_num + 1);
	if (table == NULL)
		return NULL;

	i = 0;
	for_each_domain(cpu, sd) {
		snprintf(buf, 32, "domain%d", i);
		entry->procname = kstrdup(buf, GFP_KERNEL);
		entry->mode = 0555;
		entry->child = sd_alloc_ctl_domain_table(sd);
		entry++;
		i++;
	}
	return table;
}

static struct ctl_table_header *sd_sysctl_header;
static void register_sched_domain_sysctl(void)
{
	int i, cpu_num = num_possible_cpus();
	struct ctl_table *entry = sd_alloc_ctl_entry(cpu_num + 1);
	char buf[32];

	WARN_ON(sd_ctl_dir[0].child);
	sd_ctl_dir[0].child = entry;

	if (entry == NULL)
		return;

	for_each_possible_cpu(i) {
		snprintf(buf, 32, "cpu%d", i);
		entry->procname = kstrdup(buf, GFP_KERNEL);
		entry->mode = 0555;
		entry->child = sd_alloc_ctl_cpu_table(i);
		entry++;
	}

	WARN_ON(sd_sysctl_header);
	sd_sysctl_header = register_sysctl_table(sd_ctl_root);
}

/* may be called multiple times per register */
static void unregister_sched_domain_sysctl(void)
{
	if (sd_sysctl_header)
		unregister_sysctl_table(sd_sysctl_header);
	sd_sysctl_header = NULL;
	if (sd_ctl_dir[0].child)
		sd_free_ctl_entry(&sd_ctl_dir[0].child);
}
#else
static void register_sched_domain_sysctl(void)
{
}
static void unregister_sched_domain_sysctl(void)
{
}
#endif /* CONFIG_SCHED_DEBUG && CONFIG_SYSCTL */

static void set_rq_online(struct rq *rq)
{
	if (!rq->online) {
		const struct sched_class *class;

		cpumask_set_cpu(rq->cpu, rq->rd->online);
		rq->online = 1;

		for_each_class(class) {
			if (class->rq_online)
				class->rq_online(rq);
		}
	}
}

static void set_rq_offline(struct rq *rq)
{
	if (rq->online) {
		const struct sched_class *class;

		for_each_class(class) {
			if (class->rq_offline)
				class->rq_offline(rq);
		}

		cpumask_clear_cpu(rq->cpu, rq->rd->online);
		rq->online = 0;
	}
}

/*
 * migration_call - callback that gets triggered when a CPU is added.
 * Here we can start up the necessary migration thread for the new CPU.
 */
static int
migration_call(struct notifier_block *nfb, unsigned long action, void *hcpu)
{
	int cpu = (long)hcpu;
	unsigned long flags;
	struct rq *rq = cpu_rq(cpu);

	switch (action & ~CPU_TASKS_FROZEN) {

	case CPU_UP_PREPARE:
		rq->calc_load_update = calc_load_update;
		break;

	case CPU_ONLINE:
		/* Update our root-domain */
		raw_spin_lock_irqsave(&rq->lock, flags);
		if (rq->rd) {
			BUG_ON(!cpumask_test_cpu(cpu, rq->rd->span));

			set_rq_online(rq);
		}
		raw_spin_unlock_irqrestore(&rq->lock, flags);
		break;

#ifdef CONFIG_HOTPLUG_CPU
	case CPU_DYING:
		sched_ttwu_pending();
		/* Update our root-domain */
		raw_spin_lock_irqsave(&rq->lock, flags);
		if (rq->rd) {
			BUG_ON(!cpumask_test_cpu(cpu, rq->rd->span));
			set_rq_offline(rq);
		}
		migrate_tasks(cpu);
		BUG_ON(rq->nr_running != 1); /* the migration thread */
		raw_spin_unlock_irqrestore(&rq->lock, flags);
		break;

	case CPU_DEAD:
		calc_load_migrate(rq);
		break;
#endif
	}

	update_max_interval();

	return NOTIFY_OK;
}

/*
 * Register at high priority so that task migration (migrate_all_tasks)
 * happens before everything else.  This has to be lower priority than
 * the notifier in the perf_event subsystem, though.
 */
static struct notifier_block migration_notifier = {
	.notifier_call = migration_call,
	.priority = CPU_PRI_MIGRATION,
};

static void __cpuinit set_cpu_rq_start_time(void)
{
	int cpu = smp_processor_id();
	struct rq *rq = cpu_rq(cpu);
	rq->age_stamp = sched_clock_cpu(cpu);
}

static int sched_cpu_active(struct notifier_block *nfb,
				      unsigned long action, void *hcpu)
{
	switch (action & ~CPU_TASKS_FROZEN) {
	case CPU_STARTING:
		set_cpu_rq_start_time();
		return NOTIFY_OK;
	case CPU_ONLINE:
		/*
		 * At this point a starting CPU has marked itself as online via
		 * set_cpu_online(). But it might not yet have marked itself
		 * as active, which is essential from here on.
		 *
		 * Thus, fall-through and help the starting CPU along.
		 */
	case CPU_DOWN_FAILED:
		set_cpu_active((long)hcpu, true);
		return NOTIFY_OK;
	default:
		return NOTIFY_DONE;
	}
}

static int sched_cpu_inactive(struct notifier_block *nfb,
					unsigned long action, void *hcpu)
{
	unsigned long flags;
	long cpu = (long)hcpu;
	struct dl_bw *dl_b;

	switch (action & ~CPU_TASKS_FROZEN) {
	case CPU_DOWN_PREPARE:
		set_cpu_active(cpu, false);

		/* explicitly allow suspend */
		if (!(action & CPU_TASKS_FROZEN)) {
			bool overflow;
			int cpus;

			rcu_read_lock_sched();
			dl_b = dl_bw_of(cpu);

			raw_spin_lock_irqsave(&dl_b->lock, flags);
			cpus = dl_bw_cpus(cpu);
			overflow = __dl_overflow(dl_b, cpus, 0, 0);
			raw_spin_unlock_irqrestore(&dl_b->lock, flags);

			rcu_read_unlock_sched();

			if (overflow)
				return notifier_from_errno(-EBUSY);
		}
		return NOTIFY_OK;
	}

	return NOTIFY_DONE;
}

static int __init migration_init(void)
{
	void *cpu = (void *)(long)smp_processor_id();
	int err;

	/* Initialize migration for the boot CPU */
	err = migration_call(&migration_notifier, CPU_UP_PREPARE, cpu);
	BUG_ON(err == NOTIFY_BAD);
	migration_call(&migration_notifier, CPU_ONLINE, cpu);
	register_cpu_notifier(&migration_notifier);

	/* Register cpu active notifiers */
	cpu_notifier(sched_cpu_active, CPU_PRI_SCHED_ACTIVE);
	cpu_notifier(sched_cpu_inactive, CPU_PRI_SCHED_INACTIVE);

	return 0;
}
early_initcall(migration_init);

static cpumask_var_t sched_domains_tmpmask; /* sched_domains_mutex */

#ifdef CONFIG_SCHED_DEBUG

static __read_mostly int sched_debug_enabled;

static int __init sched_debug_setup(char *str)
{
	sched_debug_enabled = 1;

	return 0;
}
early_param("sched_debug", sched_debug_setup);

static inline bool sched_debug(void)
{
	return sched_debug_enabled;
}

static int sched_domain_debug_one(struct sched_domain *sd, int cpu, int level,
				  struct cpumask *groupmask)
{
	struct sched_group *group = sd->groups;
	char str[256];

	cpulist_scnprintf(str, sizeof(str), sched_domain_span(sd));
	cpumask_clear(groupmask);

	printk(KERN_DEBUG "%*s domain %d: ", level, "", level);

	if (!(sd->flags & SD_LOAD_BALANCE)) {
		printk("does not load-balance\n");
		if (sd->parent)
			printk(KERN_ERR "ERROR: !SD_LOAD_BALANCE domain"
					" has parent");
		return -1;
	}

	printk(KERN_CONT "span %s level %s\n", str, sd->name);

	if (!cpumask_test_cpu(cpu, sched_domain_span(sd))) {
		printk(KERN_ERR "ERROR: domain->span does not contain "
				"CPU%d\n", cpu);
	}
	if (!cpumask_test_cpu(cpu, sched_group_cpus(group))) {
		printk(KERN_ERR "ERROR: domain->groups does not contain"
				" CPU%d\n", cpu);
	}

	printk(KERN_DEBUG "%*s groups:", level + 1, "");
	do {
		if (!group) {
			printk("\n");
			printk(KERN_ERR "ERROR: group is NULL\n");
			break;
		}

		if (!cpumask_weight(sched_group_cpus(group))) {
			printk(KERN_CONT "\n");
			printk(KERN_ERR "ERROR: empty group\n");
			break;
		}

		if (!(sd->flags & SD_OVERLAP) &&
		    cpumask_intersects(groupmask, sched_group_cpus(group))) {
			printk(KERN_CONT "\n");
			printk(KERN_ERR "ERROR: repeated CPUs\n");
			break;
		}

		cpumask_or(groupmask, groupmask, sched_group_cpus(group));

		cpulist_scnprintf(str, sizeof(str), sched_group_cpus(group));

		printk(KERN_CONT " %s", str);
		if (group->sgc->capacity != SCHED_CAPACITY_SCALE) {
			printk(KERN_CONT " (cpu_capacity = %lu)",
				group->sgc->capacity);
		}

		group = group->next;
	} while (group != sd->groups);
	printk(KERN_CONT "\n");

	if (!cpumask_equal(sched_domain_span(sd), groupmask))
		printk(KERN_ERR "ERROR: groups don't span domain->span\n");

	if (sd->parent &&
	    !cpumask_subset(groupmask, sched_domain_span(sd->parent)))
		printk(KERN_ERR "ERROR: parent span is not a superset "
			"of domain->span\n");
	return 0;
}

static void sched_domain_debug(struct sched_domain *sd, int cpu)
{
	int level = 0;

	if (!sched_debug_enabled)
		return;

	if (!sd) {
		printk(KERN_DEBUG "CPU%d attaching NULL sched-domain.\n", cpu);
		return;
	}

	printk(KERN_DEBUG "CPU%d attaching sched-domain:\n", cpu);

	for (;;) {
		if (sched_domain_debug_one(sd, cpu, level, sched_domains_tmpmask))
			break;
		level++;
		sd = sd->parent;
		if (!sd)
			break;
	}
}
#else /* !CONFIG_SCHED_DEBUG */
# define sched_domain_debug(sd, cpu) do { } while (0)
static inline bool sched_debug(void)
{
	return false;
}
#endif /* CONFIG_SCHED_DEBUG */

static int sd_degenerate(struct sched_domain *sd)
{
	if (cpumask_weight(sched_domain_span(sd)) == 1)
		return 1;

	/* Following flags need at least 2 groups */
	if (sd->flags & (SD_LOAD_BALANCE |
			 SD_BALANCE_NEWIDLE |
			 SD_BALANCE_FORK |
			 SD_BALANCE_EXEC |
			 SD_SHARE_CPUCAPACITY |
			 SD_SHARE_PKG_RESOURCES |
			 SD_SHARE_POWERDOMAIN |
			 SD_SHARE_CAP_STATES)) {
		if (sd->groups != sd->groups->next)
			return 0;
	}

	/* Following flags don't use groups */
	if (sd->flags & (SD_WAKE_AFFINE))
		return 0;

	return 1;
}

static int
sd_parent_degenerate(struct sched_domain *sd, struct sched_domain *parent)
{
	unsigned long cflags = sd->flags, pflags = parent->flags;

	if (sd_degenerate(parent))
		return 1;

	if (!cpumask_equal(sched_domain_span(sd), sched_domain_span(parent)))
		return 0;

	/* Flags needing groups don't count if only 1 group in parent */
	if (parent->groups == parent->groups->next) {
		pflags &= ~(SD_LOAD_BALANCE |
				SD_BALANCE_NEWIDLE |
				SD_BALANCE_FORK |
				SD_BALANCE_EXEC |
				SD_SHARE_CPUCAPACITY |
				SD_SHARE_PKG_RESOURCES |
				SD_PREFER_SIBLING |
				SD_SHARE_POWERDOMAIN |
				SD_SHARE_CAP_STATES);
		if (nr_node_ids == 1)
			pflags &= ~SD_SERIALIZE;
	}
	if (~cflags & pflags)
		return 0;

	return 1;
}

static void free_rootdomain(struct rcu_head *rcu)
{
	struct root_domain *rd = container_of(rcu, struct root_domain, rcu);

	cpupri_cleanup(&rd->cpupri);
	cpudl_cleanup(&rd->cpudl);
	free_cpumask_var(rd->dlo_mask);
	free_cpumask_var(rd->rto_mask);
	free_cpumask_var(rd->online);
	free_cpumask_var(rd->span);
	kfree(rd);
}

static void rq_attach_root(struct rq *rq, struct root_domain *rd)
{
	struct root_domain *old_rd = NULL;
	unsigned long flags;

	raw_spin_lock_irqsave(&rq->lock, flags);

	if (rq->rd) {
		old_rd = rq->rd;

		if (cpumask_test_cpu(rq->cpu, old_rd->online))
			set_rq_offline(rq);

		cpumask_clear_cpu(rq->cpu, old_rd->span);

		/*
		 * If we dont want to free the old_rd yet then
		 * set old_rd to NULL to skip the freeing later
		 * in this function:
		 */
		if (!atomic_dec_and_test(&old_rd->refcount))
			old_rd = NULL;
	}

	atomic_inc(&rd->refcount);
	rq->rd = rd;

	cpumask_set_cpu(rq->cpu, rd->span);
	if (cpumask_test_cpu(rq->cpu, cpu_active_mask))
		set_rq_online(rq);

	raw_spin_unlock_irqrestore(&rq->lock, flags);

	if (old_rd)
		call_rcu_sched(&old_rd->rcu, free_rootdomain);
}

static int init_rootdomain(struct root_domain *rd)
{
	memset(rd, 0, sizeof(*rd));

	if (!alloc_cpumask_var(&rd->span, GFP_KERNEL))
		goto out;
	if (!alloc_cpumask_var(&rd->online, GFP_KERNEL))
		goto free_span;
	if (!alloc_cpumask_var(&rd->dlo_mask, GFP_KERNEL))
		goto free_online;
	if (!alloc_cpumask_var(&rd->rto_mask, GFP_KERNEL))
		goto free_dlo_mask;

	init_dl_bw(&rd->dl_bw);
	if (cpudl_init(&rd->cpudl) != 0)
		goto free_dlo_mask;

	if (cpupri_init(&rd->cpupri) != 0)
		goto free_rto_mask;

	init_max_cpu_capacity(&rd->max_cpu_capacity);
	return 0;

free_rto_mask:
	free_cpumask_var(rd->rto_mask);
free_dlo_mask:
	free_cpumask_var(rd->dlo_mask);
free_online:
	free_cpumask_var(rd->online);
free_span:
	free_cpumask_var(rd->span);
out:
	return -ENOMEM;
}

/*
 * By default the system creates a single root-domain with all cpus as
 * members (mimicking the global state we have today).
 */
struct root_domain def_root_domain;

static void init_defrootdomain(void)
{
	init_rootdomain(&def_root_domain);

	atomic_set(&def_root_domain.refcount, 1);
}

static struct root_domain *alloc_rootdomain(void)
{
	struct root_domain *rd;

	rd = kmalloc(sizeof(*rd), GFP_KERNEL);
	if (!rd)
		return NULL;

	if (init_rootdomain(rd) != 0) {
		kfree(rd);
		return NULL;
	}

	return rd;
}

static void free_sched_groups(struct sched_group *sg, int free_sgc)
{
	struct sched_group *tmp, *first;

	if (!sg)
		return;

	first = sg;
	do {
		tmp = sg->next;

		if (free_sgc && atomic_dec_and_test(&sg->sgc->ref))
			kfree(sg->sgc);

		kfree(sg);
		sg = tmp;
	} while (sg != first);
}

static void free_sched_domain(struct rcu_head *rcu)
{
	struct sched_domain *sd = container_of(rcu, struct sched_domain, rcu);

	/*
	 * If its an overlapping domain it has private groups, iterate and
	 * nuke them all.
	 */
	if (sd->flags & SD_OVERLAP) {
		free_sched_groups(sd->groups, 1);
	} else if (atomic_dec_and_test(&sd->groups->ref)) {
		kfree(sd->groups->sgc);
		kfree(sd->groups);
	}
	kfree(sd);
}

static void destroy_sched_domain(struct sched_domain *sd, int cpu)
{
	call_rcu(&sd->rcu, free_sched_domain);
}

static void destroy_sched_domains(struct sched_domain *sd, int cpu)
{
	for (; sd; sd = sd->parent)
		destroy_sched_domain(sd, cpu);
}

/*
 * Keep a special pointer to the highest sched_domain that has
 * SD_SHARE_PKG_RESOURCE set (Last Level Cache Domain) for this
 * allows us to avoid some pointer chasing select_idle_sibling().
 *
 * Also keep a unique ID per domain (we use the first cpu number in
 * the cpumask of the domain), this allows us to quickly tell if
 * two cpus are in the same cache domain, see cpus_share_cache().
 */
DEFINE_PER_CPU(struct sched_domain *, sd_llc);
DEFINE_PER_CPU(int, sd_llc_size);
DEFINE_PER_CPU(int, sd_llc_id);
DEFINE_PER_CPU(struct sched_domain *, sd_numa);
DEFINE_PER_CPU(struct sched_domain *, sd_busy);
DEFINE_PER_CPU(struct sched_domain *, sd_asym);
DEFINE_PER_CPU(struct sched_domain *, sd_ea);
DEFINE_PER_CPU(struct sched_domain *, sd_scs);

static void update_top_cache_domain(int cpu)
{
	struct sched_domain *sd;
	struct sched_domain *busy_sd = NULL, *ea_sd = NULL;
	int id = cpu;
	int size = 1;

	sd = highest_flag_domain(cpu, SD_SHARE_PKG_RESOURCES);
	if (sd) {
		id = cpumask_first(sched_domain_span(sd));
		size = cpumask_weight(sched_domain_span(sd));
		busy_sd = sd->parent; /* sd_busy */
	}
	rcu_assign_pointer(per_cpu(sd_busy, cpu), busy_sd);

	rcu_assign_pointer(per_cpu(sd_llc, cpu), sd);
	per_cpu(sd_llc_size, cpu) = size;
	per_cpu(sd_llc_id, cpu) = id;

	sd = lowest_flag_domain(cpu, SD_NUMA);
	rcu_assign_pointer(per_cpu(sd_numa, cpu), sd);

	sd = highest_flag_domain(cpu, SD_ASYM_PACKING);
	rcu_assign_pointer(per_cpu(sd_asym, cpu), sd);

	for_each_domain(cpu, sd) {
		if (sd->groups->sge)
			ea_sd = sd;
		else
			break;
	}
	rcu_assign_pointer(per_cpu(sd_ea, cpu), ea_sd);

	sd = highest_flag_domain(cpu, SD_SHARE_CAP_STATES);
	rcu_assign_pointer(per_cpu(sd_scs, cpu), sd);
}

/*
 * Attach the domain 'sd' to 'cpu' as its base domain. Callers must
 * hold the hotplug lock.
 */
static void
cpu_attach_domain(struct sched_domain *sd, struct root_domain *rd, int cpu)
{
	struct rq *rq = cpu_rq(cpu);
	struct sched_domain *tmp;

	/* Remove the sched domains which do not contribute to scheduling. */
	for (tmp = sd; tmp; ) {
		struct sched_domain *parent = tmp->parent;
		if (!parent)
			break;

		if (sd_parent_degenerate(tmp, parent)) {
			tmp->parent = parent->parent;
			if (parent->parent)
				parent->parent->child = tmp;
			/*
			 * Transfer SD_PREFER_SIBLING down in case of a
			 * degenerate parent; the spans match for this
			 * so the property transfers.
			 */
			if (parent->flags & SD_PREFER_SIBLING)
				tmp->flags |= SD_PREFER_SIBLING;
			destroy_sched_domain(parent, cpu);
		} else
			tmp = tmp->parent;
	}

	if (sd && sd_degenerate(sd)) {
		tmp = sd;
		sd = sd->parent;
		destroy_sched_domain(tmp, cpu);
		if (sd)
			sd->child = NULL;
	}

	sched_domain_debug(sd, cpu);

	rq_attach_root(rq, rd);
	tmp = rq->sd;
	rcu_assign_pointer(rq->sd, sd);
	destroy_sched_domains(tmp, cpu);

	update_top_cache_domain(cpu);
}

/* cpus with isolated domains */
static cpumask_var_t cpu_isolated_map;

/* Setup the mask of cpus configured for isolated domains */
static int __init isolated_cpu_setup(char *str)
{
	alloc_bootmem_cpumask_var(&cpu_isolated_map);
	cpulist_parse(str, cpu_isolated_map);
	return 1;
}

__setup("isolcpus=", isolated_cpu_setup);

struct s_data {
	struct sched_domain ** __percpu sd;
	struct root_domain	*rd;
};

enum s_alloc {
	sa_rootdomain,
	sa_sd,
	sa_sd_storage,
	sa_none,
};

/*
 * Build an iteration mask that can exclude certain CPUs from the upwards
 * domain traversal.
 *
 * Asymmetric node setups can result in situations where the domain tree is of
 * unequal depth, make sure to skip domains that already cover the entire
 * range.
 *
 * In that case build_sched_domains() will have terminated the iteration early
 * and our sibling sd spans will be empty. Domains should always include the
 * cpu they're built on, so check that.
 *
 */
static void build_group_mask(struct sched_domain *sd, struct sched_group *sg)
{
	const struct cpumask *span = sched_domain_span(sd);
	struct sd_data *sdd = sd->private;
	struct sched_domain *sibling;
	int i;

	for_each_cpu(i, span) {
		sibling = *per_cpu_ptr(sdd->sd, i);
		if (!cpumask_test_cpu(i, sched_domain_span(sibling)))
			continue;

		cpumask_set_cpu(i, sched_group_mask(sg));
	}
}

/*
 * Return the canonical balance cpu for this group, this is the first cpu
 * of this group that's also in the iteration mask.
 */
int group_balance_cpu(struct sched_group *sg)
{
	return cpumask_first_and(sched_group_cpus(sg), sched_group_mask(sg));
}

static int
build_overlap_sched_groups(struct sched_domain *sd, int cpu)
{
	struct sched_group *first = NULL, *last = NULL, *groups = NULL, *sg;
	const struct cpumask *span = sched_domain_span(sd);
	struct cpumask *covered = sched_domains_tmpmask;
	struct sd_data *sdd = sd->private;
	struct sched_domain *sibling;
	int i;

	cpumask_clear(covered);

	for_each_cpu(i, span) {
		struct cpumask *sg_span;

		if (cpumask_test_cpu(i, covered))
			continue;

		sibling = *per_cpu_ptr(sdd->sd, i);

		/* See the comment near build_group_mask(). */
		if (!cpumask_test_cpu(i, sched_domain_span(sibling)))
			continue;

		sg = kzalloc_node(sizeof(struct sched_group) + cpumask_size(),
				GFP_KERNEL, cpu_to_node(cpu));

		if (!sg)
			goto fail;

		sg_span = sched_group_cpus(sg);
		if (sibling->child)
			cpumask_copy(sg_span, sched_domain_span(sibling->child));
		else
			cpumask_set_cpu(i, sg_span);

		cpumask_or(covered, covered, sg_span);

		sg->sgc = *per_cpu_ptr(sdd->sgc, i);
		if (atomic_inc_return(&sg->sgc->ref) == 1)
			build_group_mask(sd, sg);

		/*
		 * Initialize sgc->capacity such that even if we mess up the
		 * domains and no possible iteration will get us here, we won't
		 * die on a /0 trap.
		 */
		sg->sgc->capacity = SCHED_CAPACITY_SCALE * cpumask_weight(sg_span);
		sg->sgc->max_capacity = SCHED_CAPACITY_SCALE;

		/*
		 * Make sure the first group of this domain contains the
		 * canonical balance cpu. Otherwise the sched_domain iteration
		 * breaks. See update_sg_lb_stats().
		 */
		if ((!groups && cpumask_test_cpu(cpu, sg_span)) ||
		    group_balance_cpu(sg) == cpu)
			groups = sg;

		if (!first)
			first = sg;
		if (last)
			last->next = sg;
		last = sg;
		last->next = first;
	}
	sd->groups = groups;

	return 0;

fail:
	free_sched_groups(first, 0);

	return -ENOMEM;
}

static int get_group(int cpu, struct sd_data *sdd, struct sched_group **sg)
{
	struct sched_domain *sd = *per_cpu_ptr(sdd->sd, cpu);
	struct sched_domain *child = sd->child;

	if (child)
		cpu = cpumask_first(sched_domain_span(child));

	if (sg) {
		*sg = *per_cpu_ptr(sdd->sg, cpu);
		(*sg)->sgc = *per_cpu_ptr(sdd->sgc, cpu);
		atomic_set(&(*sg)->sgc->ref, 1); /* for claim_allocations */
	}

	return cpu;
}

/*
 * build_sched_groups will build a circular linked list of the groups
 * covered by the given span, and will set each group's ->cpumask correctly,
 * and ->cpu_capacity to 0.
 *
 * Assumes the sched_domain tree is fully constructed
 */
static int
build_sched_groups(struct sched_domain *sd, int cpu)
{
	struct sched_group *first = NULL, *last = NULL;
	struct sd_data *sdd = sd->private;
	const struct cpumask *span = sched_domain_span(sd);
	struct cpumask *covered;
	int i;

	get_group(cpu, sdd, &sd->groups);
	atomic_inc(&sd->groups->ref);

	if (cpu != cpumask_first(span))
		return 0;

	lockdep_assert_held(&sched_domains_mutex);
	covered = sched_domains_tmpmask;

	cpumask_clear(covered);

	for_each_cpu(i, span) {
		struct sched_group *sg;
		int group, j;

		if (cpumask_test_cpu(i, covered))
			continue;

		group = get_group(i, sdd, &sg);
		cpumask_setall(sched_group_mask(sg));

		for_each_cpu(j, span) {
			if (get_group(j, sdd, NULL) != group)
				continue;

			cpumask_set_cpu(j, covered);
			cpumask_set_cpu(j, sched_group_cpus(sg));
		}

		if (!first)
			first = sg;
		if (last)
			last->next = sg;
		last = sg;
	}
	last->next = first;

	return 0;
}

/*
 * Initialize sched groups cpu_capacity.
 *
 * cpu_capacity indicates the capacity of sched group, which is used while
 * distributing the load between different sched groups in a sched domain.
 * Typically cpu_capacity for all the groups in a sched domain will be same
 * unless there are asymmetries in the topology. If there are asymmetries,
 * group having more cpu_capacity will pickup more load compared to the
 * group having less cpu_capacity.
 */
static void init_sched_groups_capacity(int cpu, struct sched_domain *sd)
{
	struct sched_group *sg = sd->groups;

	WARN_ON(!sg);

	do {
		sg->group_weight = cpumask_weight(sched_group_cpus(sg));
		sg = sg->next;
	} while (sg != sd->groups);

	if (cpu != group_balance_cpu(sg))
		return;

	update_group_capacity(sd, cpu);
	atomic_set(&sg->sgc->nr_busy_cpus, sg->group_weight);
}

/*
 * Check that the per-cpu provided sd energy data is consistent for all cpus
 * within the mask.
 */
static inline void check_sched_energy_data(int cpu, sched_domain_energy_f fn,
					   const struct cpumask *cpumask)
{
	const struct sched_group_energy * const sge = fn(cpu);
	struct cpumask mask;
	int i;

	if (cpumask_weight(cpumask) <= 1)
		return;

	cpumask_xor(&mask, cpumask, get_cpu_mask(cpu));

	for_each_cpu(i, &mask) {
		const struct sched_group_energy * const e = fn(i);
		int y;

		BUG_ON(e->nr_idle_states != sge->nr_idle_states);

		for (y = 0; y < (e->nr_idle_states); y++) {
			BUG_ON(e->idle_states[y].power !=
					sge->idle_states[y].power);
		}

		BUG_ON(e->nr_cap_states != sge->nr_cap_states);

		for (y = 0; y < (e->nr_cap_states); y++) {
			BUG_ON(e->cap_states[y].cap != sge->cap_states[y].cap);
			BUG_ON(e->cap_states[y].power !=
					sge->cap_states[y].power);
		}
	}
}

static void init_sched_energy(int cpu, struct sched_domain *sd,
			      sched_domain_energy_f fn)
{
	if (!(fn && fn(cpu)))
		return;

	if (cpu != group_balance_cpu(sd->groups))
		return;

	if (sd->child && !sd->child->groups->sge) {
		pr_err("BUG: EAS setup broken for CPU%d\n", cpu);
#ifdef CONFIG_SCHED_DEBUG
		pr_err("     energy data on %s but not on %s domain\n",
			sd->name, sd->child->name);
#endif
		return;
	}

	check_sched_energy_data(cpu, fn, sched_group_cpus(sd->groups));

	sd->groups->sge = fn(cpu);
}

/*
 * Initializers for schedule domains
 * Non-inlined to reduce accumulated stack pressure in build_sched_domains()
 */

static int default_relax_domain_level = -1;
int sched_domain_level_max;

static int __init setup_relax_domain_level(char *str)
{
	if (kstrtoint(str, 0, &default_relax_domain_level))
		pr_warn("Unable to set relax_domain_level\n");

	return 1;
}
__setup("relax_domain_level=", setup_relax_domain_level);

static void set_domain_attribute(struct sched_domain *sd,
				 struct sched_domain_attr *attr)
{
	int request;

	if (!attr || attr->relax_domain_level < 0) {
		if (default_relax_domain_level < 0)
			return;
		else
			request = default_relax_domain_level;
	} else
		request = attr->relax_domain_level;
	if (request < sd->level) {
		/* turn off idle balance on this domain */
		sd->flags &= ~(SD_BALANCE_WAKE|SD_BALANCE_NEWIDLE);
	} else {
		/* turn on idle balance on this domain */
		sd->flags |= (SD_BALANCE_WAKE|SD_BALANCE_NEWIDLE);
	}
}

static void __sdt_free(const struct cpumask *cpu_map);
static int __sdt_alloc(const struct cpumask *cpu_map);

static void __free_domain_allocs(struct s_data *d, enum s_alloc what,
				 const struct cpumask *cpu_map)
{
	switch (what) {
	case sa_rootdomain:
		if (!atomic_read(&d->rd->refcount))
			free_rootdomain(&d->rd->rcu); /* fall through */
	case sa_sd:
		free_percpu(d->sd); /* fall through */
	case sa_sd_storage:
		__sdt_free(cpu_map); /* fall through */
	case sa_none:
		break;
	}
}

static enum s_alloc __visit_domain_allocation_hell(struct s_data *d,
						   const struct cpumask *cpu_map)
{
	memset(d, 0, sizeof(*d));

	if (__sdt_alloc(cpu_map))
		return sa_sd_storage;
	d->sd = alloc_percpu(struct sched_domain *);
	if (!d->sd)
		return sa_sd_storage;
	d->rd = alloc_rootdomain();
	if (!d->rd)
		return sa_sd;
	return sa_rootdomain;
}

/*
 * NULL the sd_data elements we've used to build the sched_domain and
 * sched_group structure so that the subsequent __free_domain_allocs()
 * will not free the data we're using.
 */
static void claim_allocations(int cpu, struct sched_domain *sd)
{
	struct sd_data *sdd = sd->private;

	WARN_ON_ONCE(*per_cpu_ptr(sdd->sd, cpu) != sd);
	*per_cpu_ptr(sdd->sd, cpu) = NULL;

	if (atomic_read(&(*per_cpu_ptr(sdd->sg, cpu))->ref))
		*per_cpu_ptr(sdd->sg, cpu) = NULL;

	if (atomic_read(&(*per_cpu_ptr(sdd->sgc, cpu))->ref))
		*per_cpu_ptr(sdd->sgc, cpu) = NULL;
}

#ifdef CONFIG_NUMA
static int sched_domains_numa_levels;
static int *sched_domains_numa_distance;
static struct cpumask ***sched_domains_numa_masks;
static int sched_domains_curr_level;
#endif

/*
 * SD_flags allowed in topology descriptions.
 *
 * SD_SHARE_CPUCAPACITY      - describes SMT topologies
 * SD_SHARE_PKG_RESOURCES - describes shared caches
 * SD_NUMA                - describes NUMA topologies
 * SD_SHARE_POWERDOMAIN   - describes shared power domain
 * SD_SHARE_CAP_STATES    - describes shared capacity states
 *
 * Odd one out:
 * SD_ASYM_PACKING        - describes SMT quirks
 */
#define TOPOLOGY_SD_FLAGS		\
	(SD_SHARE_CPUCAPACITY |		\
	 SD_SHARE_PKG_RESOURCES |	\
	 SD_NUMA |			\
	 SD_ASYM_PACKING |		\
	 SD_SHARE_POWERDOMAIN |		\
	 SD_SHARE_CAP_STATES)

static struct sched_domain *
sd_init(struct sched_domain_topology_level *tl, int cpu)
{
	struct sched_domain *sd = *per_cpu_ptr(tl->data.sd, cpu);
	int sd_weight, sd_flags = 0;

#ifdef CONFIG_NUMA
	/*
	 * Ugly hack to pass state to sd_numa_mask()...
	 */
	sched_domains_curr_level = tl->numa_level;
#endif

	sd_weight = cpumask_weight(tl->mask(cpu));

	if (tl->sd_flags)
		sd_flags = (*tl->sd_flags)();
	if (WARN_ONCE(sd_flags & ~TOPOLOGY_SD_FLAGS,
			"wrong sd_flags in topology description\n"))
		sd_flags &= ~TOPOLOGY_SD_FLAGS;

	*sd = (struct sched_domain){
		.min_interval		= sd_weight,
		.max_interval		= 2*sd_weight,
		.busy_factor		= 32,
		.imbalance_pct		= 125,

		.cache_nice_tries	= 0,
		.busy_idx		= 0,
		.idle_idx		= 0,
		.newidle_idx		= 0,
		.wake_idx		= 0,
		.forkexec_idx		= 0,

		.flags			= 1*SD_LOAD_BALANCE
					| 1*SD_BALANCE_NEWIDLE
					| 1*SD_BALANCE_EXEC
					| 1*SD_BALANCE_FORK
					| 0*SD_BALANCE_WAKE
					| 1*SD_WAKE_AFFINE
					| 0*SD_SHARE_CPUCAPACITY
					| 0*SD_SHARE_PKG_RESOURCES
					| 0*SD_SERIALIZE
					| 0*SD_PREFER_SIBLING
					| 0*SD_NUMA
					| sd_flags
					,

		.last_balance		= jiffies,
		.balance_interval	= sd_weight,
		.smt_gain		= 0,
		.max_newidle_lb_cost	= 0,
		.next_decay_max_lb_cost	= jiffies,
#ifdef CONFIG_SCHED_DEBUG
		.name			= tl->name,
#endif
	};

	/*
	 * Convert topological properties into behaviour.
	 */

	if (sd->flags & SD_SHARE_CPUCAPACITY) {
		sd->flags |= SD_PREFER_SIBLING;
		sd->imbalance_pct = 110;
		sd->smt_gain = 1178; /* ~15% */

	} else if (sd->flags & SD_SHARE_PKG_RESOURCES) {
		sd->imbalance_pct = 117;
		sd->cache_nice_tries = 1;
		sd->busy_idx = 2;

#ifdef CONFIG_NUMA
	} else if (sd->flags & SD_NUMA) {
		sd->cache_nice_tries = 2;
		sd->busy_idx = 3;
		sd->idle_idx = 2;

		sd->flags |= SD_SERIALIZE;
		if (sched_domains_numa_distance[tl->numa_level] > RECLAIM_DISTANCE) {
			sd->flags &= ~(SD_BALANCE_EXEC |
				       SD_BALANCE_FORK |
				       SD_WAKE_AFFINE);
		}

#endif
	} else {
		sd->flags |= SD_PREFER_SIBLING;
		sd->cache_nice_tries = 1;
		sd->busy_idx = 2;
		sd->idle_idx = 1;
	}

	sd->private = &tl->data;

	return sd;
}

/*
 * Topology list, bottom-up.
 */
static struct sched_domain_topology_level default_topology[] = {
#ifdef CONFIG_SCHED_SMT
	{ cpu_smt_mask, cpu_smt_flags, SD_INIT_NAME(SMT) },
#endif
#ifdef CONFIG_SCHED_MC
	{ cpu_coregroup_mask, cpu_core_flags, SD_INIT_NAME(MC) },
#endif
	{ cpu_cpu_mask, SD_INIT_NAME(DIE) },
	{ NULL, },
};

struct sched_domain_topology_level *sched_domain_topology = default_topology;

#define for_each_sd_topology(tl)			\
	for (tl = sched_domain_topology; tl->mask; tl++)

void set_sched_topology(struct sched_domain_topology_level *tl)
{
	sched_domain_topology = tl;
}

#ifdef CONFIG_NUMA

static const struct cpumask *sd_numa_mask(int cpu)
{
	return sched_domains_numa_masks[sched_domains_curr_level][cpu_to_node(cpu)];
}

static void sched_numa_warn(const char *str)
{
	static int done = false;
	int i,j;

	if (done)
		return;

	done = true;

	printk(KERN_WARNING "ERROR: %s\n\n", str);

	for (i = 0; i < nr_node_ids; i++) {
		printk(KERN_WARNING "  ");
		for (j = 0; j < nr_node_ids; j++)
			printk(KERN_CONT "%02d ", node_distance(i,j));
		printk(KERN_CONT "\n");
	}
	printk(KERN_WARNING "\n");
}

static bool find_numa_distance(int distance)
{
	int i;

	if (distance == node_distance(0, 0))
		return true;

	for (i = 0; i < sched_domains_numa_levels; i++) {
		if (sched_domains_numa_distance[i] == distance)
			return true;
	}

	return false;
}

static void sched_init_numa(void)
{
	int next_distance, curr_distance = node_distance(0, 0);
	struct sched_domain_topology_level *tl;
	int level = 0;
	int i, j, k;

	sched_domains_numa_distance = kzalloc(sizeof(int) * nr_node_ids, GFP_KERNEL);
	if (!sched_domains_numa_distance)
		return;

	/*
	 * O(nr_nodes^2) deduplicating selection sort -- in order to find the
	 * unique distances in the node_distance() table.
	 *
	 * Assumes node_distance(0,j) includes all distances in
	 * node_distance(i,j) in order to avoid cubic time.
	 */
	next_distance = curr_distance;
	for (i = 0; i < nr_node_ids; i++) {
		for (j = 0; j < nr_node_ids; j++) {
			for (k = 0; k < nr_node_ids; k++) {
				int distance = node_distance(i, k);

				if (distance > curr_distance &&
				    (distance < next_distance ||
				     next_distance == curr_distance))
					next_distance = distance;

				/*
				 * While not a strong assumption it would be nice to know
				 * about cases where if node A is connected to B, B is not
				 * equally connected to A.
				 */
				if (sched_debug() && node_distance(k, i) != distance)
					sched_numa_warn("Node-distance not symmetric");

				if (sched_debug() && i && !find_numa_distance(distance))
					sched_numa_warn("Node-0 not representative");
			}
			if (next_distance != curr_distance) {
				sched_domains_numa_distance[level++] = next_distance;
				sched_domains_numa_levels = level;
				curr_distance = next_distance;
			} else break;
		}

		/*
		 * In case of sched_debug() we verify the above assumption.
		 */
		if (!sched_debug())
			break;
	}

	if (!level)
		return;

	/*
	 * 'level' contains the number of unique distances, excluding the
	 * identity distance node_distance(i,i).
	 *
	 * The sched_domains_numa_distance[] array includes the actual distance
	 * numbers.
	 */

	/*
	 * Here, we should temporarily reset sched_domains_numa_levels to 0.
	 * If it fails to allocate memory for array sched_domains_numa_masks[][],
	 * the array will contain less then 'level' members. This could be
	 * dangerous when we use it to iterate array sched_domains_numa_masks[][]
	 * in other functions.
	 *
	 * We reset it to 'level' at the end of this function.
	 */
	sched_domains_numa_levels = 0;

	sched_domains_numa_masks = kzalloc(sizeof(void *) * level, GFP_KERNEL);
	if (!sched_domains_numa_masks)
		return;

	/*
	 * Now for each level, construct a mask per node which contains all
	 * cpus of nodes that are that many hops away from us.
	 */
	for (i = 0; i < level; i++) {
		sched_domains_numa_masks[i] =
			kzalloc(nr_node_ids * sizeof(void *), GFP_KERNEL);
		if (!sched_domains_numa_masks[i])
			return;

		for (j = 0; j < nr_node_ids; j++) {
			struct cpumask *mask = kzalloc(cpumask_size(), GFP_KERNEL);
			if (!mask)
				return;

			sched_domains_numa_masks[i][j] = mask;

			for (k = 0; k < nr_node_ids; k++) {
				if (node_distance(j, k) > sched_domains_numa_distance[i])
					continue;

				cpumask_or(mask, mask, cpumask_of_node(k));
			}
		}
	}

	/* Compute default topology size */
	for (i = 0; sched_domain_topology[i].mask; i++);

	tl = kzalloc((i + level + 1) *
			sizeof(struct sched_domain_topology_level), GFP_KERNEL);
	if (!tl)
		return;

	/*
	 * Copy the default topology bits..
	 */
	for (i = 0; sched_domain_topology[i].mask; i++)
		tl[i] = sched_domain_topology[i];

	/*
	 * .. and append 'j' levels of NUMA goodness.
	 */
	for (j = 0; j < level; i++, j++) {
		tl[i] = (struct sched_domain_topology_level){
			.mask = sd_numa_mask,
			.sd_flags = cpu_numa_flags,
			.flags = SDTL_OVERLAP,
			.numa_level = j,
			SD_INIT_NAME(NUMA)
		};
	}

	sched_domain_topology = tl;

	sched_domains_numa_levels = level;
}

static void sched_domains_numa_masks_set(int cpu)
{
	int i, j;
	int node = cpu_to_node(cpu);

	for (i = 0; i < sched_domains_numa_levels; i++) {
		for (j = 0; j < nr_node_ids; j++) {
			if (node_distance(j, node) <= sched_domains_numa_distance[i])
				cpumask_set_cpu(cpu, sched_domains_numa_masks[i][j]);
		}
	}
}

static void sched_domains_numa_masks_clear(int cpu)
{
	int i, j;
	for (i = 0; i < sched_domains_numa_levels; i++) {
		for (j = 0; j < nr_node_ids; j++)
			cpumask_clear_cpu(cpu, sched_domains_numa_masks[i][j]);
	}
}

/*
 * Update sched_domains_numa_masks[level][node] array when new cpus
 * are onlined.
 */
static int sched_domains_numa_masks_update(struct notifier_block *nfb,
					   unsigned long action,
					   void *hcpu)
{
	int cpu = (long)hcpu;

	switch (action & ~CPU_TASKS_FROZEN) {
	case CPU_ONLINE:
		sched_domains_numa_masks_set(cpu);
		break;

	case CPU_DEAD:
		sched_domains_numa_masks_clear(cpu);
		break;

	default:
		return NOTIFY_DONE;
	}

	return NOTIFY_OK;
}
#else
static inline void sched_init_numa(void)
{
}

static int sched_domains_numa_masks_update(struct notifier_block *nfb,
					   unsigned long action,
					   void *hcpu)
{
	return 0;
}
#endif /* CONFIG_NUMA */

static int __sdt_alloc(const struct cpumask *cpu_map)
{
	struct sched_domain_topology_level *tl;
	int j;

	for_each_sd_topology(tl) {
		struct sd_data *sdd = &tl->data;

		sdd->sd = alloc_percpu(struct sched_domain *);
		if (!sdd->sd)
			return -ENOMEM;

		sdd->sg = alloc_percpu(struct sched_group *);
		if (!sdd->sg)
			return -ENOMEM;

		sdd->sgc = alloc_percpu(struct sched_group_capacity *);
		if (!sdd->sgc)
			return -ENOMEM;

		for_each_cpu(j, cpu_map) {
			struct sched_domain *sd;
			struct sched_group *sg;
			struct sched_group_capacity *sgc;

			sd = kzalloc_node(sizeof(struct sched_domain) + cpumask_size(),
					GFP_KERNEL, cpu_to_node(j));
			if (!sd)
				return -ENOMEM;

			*per_cpu_ptr(sdd->sd, j) = sd;

			sg = kzalloc_node(sizeof(struct sched_group) + cpumask_size(),
					GFP_KERNEL, cpu_to_node(j));
			if (!sg)
				return -ENOMEM;

			sg->next = sg;

			*per_cpu_ptr(sdd->sg, j) = sg;

			sgc = kzalloc_node(sizeof(struct sched_group_capacity) + cpumask_size(),
					GFP_KERNEL, cpu_to_node(j));
			if (!sgc)
				return -ENOMEM;

			*per_cpu_ptr(sdd->sgc, j) = sgc;
		}
	}

	return 0;
}

static void __sdt_free(const struct cpumask *cpu_map)
{
	struct sched_domain_topology_level *tl;
	int j;

	for_each_sd_topology(tl) {
		struct sd_data *sdd = &tl->data;

		for_each_cpu(j, cpu_map) {
			struct sched_domain *sd;

			if (sdd->sd) {
				sd = *per_cpu_ptr(sdd->sd, j);
				if (sd && (sd->flags & SD_OVERLAP))
					free_sched_groups(sd->groups, 0);
				kfree(*per_cpu_ptr(sdd->sd, j));
			}

			if (sdd->sg)
				kfree(*per_cpu_ptr(sdd->sg, j));
			if (sdd->sgc)
				kfree(*per_cpu_ptr(sdd->sgc, j));
		}
		free_percpu(sdd->sd);
		sdd->sd = NULL;
		free_percpu(sdd->sg);
		sdd->sg = NULL;
		free_percpu(sdd->sgc);
		sdd->sgc = NULL;
	}
}

struct sched_domain *build_sched_domain(struct sched_domain_topology_level *tl,
		const struct cpumask *cpu_map, struct sched_domain_attr *attr,
		struct sched_domain *child, int cpu)
{
	struct sched_domain *sd = sd_init(tl, cpu);
	if (!sd)
		return child;

	cpumask_and(sched_domain_span(sd), cpu_map, tl->mask(cpu));
	if (child) {
		sd->level = child->level + 1;
		sched_domain_level_max = max(sched_domain_level_max, sd->level);
		child->parent = sd;
		sd->child = child;

		if (!cpumask_subset(sched_domain_span(child),
				    sched_domain_span(sd))) {
			pr_err("BUG: arch topology borken\n");
#ifdef CONFIG_SCHED_DEBUG
			pr_err("     the %s domain not a subset of the %s domain\n",
					child->name, sd->name);
#endif
			/* Fixup, ensure @sd has at least @child cpus. */
			cpumask_or(sched_domain_span(sd),
				   sched_domain_span(sd),
				   sched_domain_span(child));
		}

	}
	set_domain_attribute(sd, attr);

	return sd;
}

/*
 * Build sched domains for a given set of cpus and attach the sched domains
 * to the individual cpus
 */
static int build_sched_domains(const struct cpumask *cpu_map,
			       struct sched_domain_attr *attr)
{
	enum s_alloc alloc_state;
	struct sched_domain *sd;
	struct s_data d;
	struct rq *rq = NULL;
	int i, ret = -ENOMEM;

	alloc_state = __visit_domain_allocation_hell(&d, cpu_map);
	if (alloc_state != sa_rootdomain)
		goto error;

	/* Set up domains for cpus specified by the cpu_map. */
	for_each_cpu(i, cpu_map) {
		struct sched_domain_topology_level *tl;

		sd = NULL;
		for_each_sd_topology(tl) {
			sd = build_sched_domain(tl, cpu_map, attr, sd, i);
			if (tl == sched_domain_topology)
				*per_cpu_ptr(d.sd, i) = sd;
			if (tl->flags & SDTL_OVERLAP || sched_feat(FORCE_SD_OVERLAP))
				sd->flags |= SD_OVERLAP;
			if (cpumask_equal(cpu_map, sched_domain_span(sd)))
				break;
		}
	}

	/* Build the groups for the domains */
	for_each_cpu(i, cpu_map) {
		for (sd = *per_cpu_ptr(d.sd, i); sd; sd = sd->parent) {
			sd->span_weight = cpumask_weight(sched_domain_span(sd));
			if (sd->flags & SD_OVERLAP) {
				if (build_overlap_sched_groups(sd, i))
					goto error;
			} else {
				if (build_sched_groups(sd, i))
					goto error;
			}
		}
	}

	/* Calculate CPU capacity for physical packages and nodes */
	for (i = nr_cpumask_bits-1; i >= 0; i--) {
		struct sched_domain_topology_level *tl = sched_domain_topology;

		if (!cpumask_test_cpu(i, cpu_map))
			continue;

		for (sd = *per_cpu_ptr(d.sd, i); sd; sd = sd->parent, tl++) {
			init_sched_energy(i, sd, tl->energy);
			claim_allocations(i, sd);
			init_sched_groups_capacity(i, sd);
		}
	}

	/* Attach the domains */
	rcu_read_lock();
	for_each_cpu(i, cpu_map) {
		rq = cpu_rq(i);
		sd = *per_cpu_ptr(d.sd, i);
		cpu_attach_domain(sd, d.rd, i);
	}
	rcu_read_unlock();

	ret = 0;
error:
	__free_domain_allocs(&d, alloc_state, cpu_map);
	return ret;
}

static cpumask_var_t *doms_cur;	/* current sched domains */
static int ndoms_cur;		/* number of sched domains in 'doms_cur' */
static struct sched_domain_attr *dattr_cur;
				/* attribues of custom domains in 'doms_cur' */

/*
 * Special case: If a kmalloc of a doms_cur partition (array of
 * cpumask) fails, then fallback to a single sched domain,
 * as determined by the single cpumask fallback_doms.
 */
static cpumask_var_t fallback_doms;

/*
 * arch_update_cpu_topology lets virtualized architectures update the
 * cpu core maps. It is supposed to return 1 if the topology changed
 * or 0 if it stayed the same.
 */
int __weak arch_update_cpu_topology(void)
{
	return 0;
}

cpumask_var_t *alloc_sched_domains(unsigned int ndoms)
{
	int i;
	cpumask_var_t *doms;

	doms = kmalloc(sizeof(*doms) * ndoms, GFP_KERNEL);
	if (!doms)
		return NULL;
	for (i = 0; i < ndoms; i++) {
		if (!alloc_cpumask_var(&doms[i], GFP_KERNEL)) {
			free_sched_domains(doms, i);
			return NULL;
		}
	}
	return doms;
}

void free_sched_domains(cpumask_var_t doms[], unsigned int ndoms)
{
	unsigned int i;
	for (i = 0; i < ndoms; i++)
		free_cpumask_var(doms[i]);
	kfree(doms);
}

/*
 * Set up scheduler domains and groups. Callers must hold the hotplug lock.
 * For now this just excludes isolated cpus, but could be used to
 * exclude other special cases in the future.
 */
static int init_sched_domains(const struct cpumask *cpu_map)
{
	int err;

	arch_update_cpu_topology();
	ndoms_cur = 1;
	doms_cur = alloc_sched_domains(ndoms_cur);
	if (!doms_cur)
		doms_cur = &fallback_doms;
	cpumask_andnot(doms_cur[0], cpu_map, cpu_isolated_map);
	err = build_sched_domains(doms_cur[0], NULL);
	register_sched_domain_sysctl();

	return err;
}

/*
 * Detach sched domains from a group of cpus specified in cpu_map
 * These cpus will now be attached to the NULL domain
 */
static void detach_destroy_domains(const struct cpumask *cpu_map)
{
	int i;

	rcu_read_lock();
	for_each_cpu(i, cpu_map)
		cpu_attach_domain(NULL, &def_root_domain, i);
	rcu_read_unlock();
}

/* handle null as "default" */
static int dattrs_equal(struct sched_domain_attr *cur, int idx_cur,
			struct sched_domain_attr *new, int idx_new)
{
	struct sched_domain_attr tmp;

	/* fast path */
	if (!new && !cur)
		return 1;

	tmp = SD_ATTR_INIT;
	return !memcmp(cur ? (cur + idx_cur) : &tmp,
			new ? (new + idx_new) : &tmp,
			sizeof(struct sched_domain_attr));
}

/*
 * Partition sched domains as specified by the 'ndoms_new'
 * cpumasks in the array doms_new[] of cpumasks. This compares
 * doms_new[] to the current sched domain partitioning, doms_cur[].
 * It destroys each deleted domain and builds each new domain.
 *
 * 'doms_new' is an array of cpumask_var_t's of length 'ndoms_new'.
 * The masks don't intersect (don't overlap.) We should setup one
 * sched domain for each mask. CPUs not in any of the cpumasks will
 * not be load balanced. If the same cpumask appears both in the
 * current 'doms_cur' domains and in the new 'doms_new', we can leave
 * it as it is.
 *
 * The passed in 'doms_new' should be allocated using
 * alloc_sched_domains.  This routine takes ownership of it and will
 * free_sched_domains it when done with it. If the caller failed the
 * alloc call, then it can pass in doms_new == NULL && ndoms_new == 1,
 * and partition_sched_domains() will fallback to the single partition
 * 'fallback_doms', it also forces the domains to be rebuilt.
 *
 * If doms_new == NULL it will be replaced with cpu_online_mask.
 * ndoms_new == 0 is a special case for destroying existing domains,
 * and it will not create the default domain.
 *
 * Call with hotplug lock held
 */
void partition_sched_domains(int ndoms_new, cpumask_var_t doms_new[],
			     struct sched_domain_attr *dattr_new)
{
	int i, j, n;
	int new_topology;

	mutex_lock(&sched_domains_mutex);

	/* always unregister in case we don't destroy any domains */
	unregister_sched_domain_sysctl();

	/* Let architecture update cpu core mappings. */
	new_topology = arch_update_cpu_topology();

	n = doms_new ? ndoms_new : 0;

	/* Destroy deleted domains */
	for (i = 0; i < ndoms_cur; i++) {
		for (j = 0; j < n && !new_topology; j++) {
			if (cpumask_equal(doms_cur[i], doms_new[j])
			    && dattrs_equal(dattr_cur, i, dattr_new, j))
				goto match1;
		}
		/* no match - a current sched domain not in new doms_new[] */
		detach_destroy_domains(doms_cur[i]);
match1:
		;
	}

	n = ndoms_cur;
	if (doms_new == NULL) {
		n = 0;
		doms_new = &fallback_doms;
		cpumask_andnot(doms_new[0], cpu_active_mask, cpu_isolated_map);
		WARN_ON_ONCE(dattr_new);
	}

	/* Build new domains */
	for (i = 0; i < ndoms_new; i++) {
		for (j = 0; j < n && !new_topology; j++) {
			if (cpumask_equal(doms_new[i], doms_cur[j])
			    && dattrs_equal(dattr_new, i, dattr_cur, j))
				goto match2;
		}
		/* no match - add a new doms_new */
		build_sched_domains(doms_new[i], dattr_new ? dattr_new + i : NULL);
match2:
		;
	}

	/* Remember the new sched domains */
	if (doms_cur != &fallback_doms)
		free_sched_domains(doms_cur, ndoms_cur);
	kfree(dattr_cur);	/* kfree(NULL) is safe */
	doms_cur = doms_new;
	dattr_cur = dattr_new;
	ndoms_cur = ndoms_new;

	register_sched_domain_sysctl();

	mutex_unlock(&sched_domains_mutex);
}

static int num_cpus_frozen;	/* used to mark begin/end of suspend/resume */

/*
 * Update cpusets according to cpu_active mask.  If cpusets are
 * disabled, cpuset_update_active_cpus() becomes a simple wrapper
 * around partition_sched_domains().
 *
 * If we come here as part of a suspend/resume, don't touch cpusets because we
 * want to restore it back to its original state upon resume anyway.
 */
static int cpuset_cpu_active(struct notifier_block *nfb, unsigned long action,
			     void *hcpu)
{
	switch (action) {
	case CPU_ONLINE_FROZEN:
	case CPU_DOWN_FAILED_FROZEN:

		/*
		 * num_cpus_frozen tracks how many CPUs are involved in suspend
		 * resume sequence. As long as this is not the last online
		 * operation in the resume sequence, just build a single sched
		 * domain, ignoring cpusets.
		 */
		num_cpus_frozen--;
		if (likely(num_cpus_frozen)) {
			partition_sched_domains(1, NULL, NULL);
			break;
		}

		/*
		 * This is the last CPU online operation. So fall through and
		 * restore the original sched domains by considering the
		 * cpuset configurations.
		 */

	case CPU_ONLINE:
	case CPU_DOWN_FAILED:
		cpuset_update_active_cpus(true);
		break;
	default:
		return NOTIFY_DONE;
	}
	return NOTIFY_OK;
}

static int cpuset_cpu_inactive(struct notifier_block *nfb, unsigned long action,
			       void *hcpu)
{
	switch (action) {
	case CPU_DOWN_PREPARE:
		cpuset_update_active_cpus(false);
		break;
	case CPU_DOWN_PREPARE_FROZEN:
		num_cpus_frozen++;
		partition_sched_domains(1, NULL, NULL);
		break;
	default:
		return NOTIFY_DONE;
	}
	return NOTIFY_OK;
}

void __init sched_init_smp(void)
{
	cpumask_var_t non_isolated_cpus;

	alloc_cpumask_var(&non_isolated_cpus, GFP_KERNEL);
	alloc_cpumask_var(&fallback_doms, GFP_KERNEL);

	sched_init_numa();

	/*
	 * There's no userspace yet to cause hotplug operations; hence all the
	 * cpu masks are stable and all blatant races in the below code cannot
	 * happen.
	 */
	mutex_lock(&sched_domains_mutex);
	init_sched_domains(cpu_active_mask);
	cpumask_andnot(non_isolated_cpus, cpu_possible_mask, cpu_isolated_map);
	if (cpumask_empty(non_isolated_cpus))
		cpumask_set_cpu(smp_processor_id(), non_isolated_cpus);
	mutex_unlock(&sched_domains_mutex);

	hotcpu_notifier(sched_domains_numa_masks_update, CPU_PRI_SCHED_ACTIVE);
	hotcpu_notifier(cpuset_cpu_active, CPU_PRI_CPUSET_ACTIVE);
	hotcpu_notifier(cpuset_cpu_inactive, CPU_PRI_CPUSET_INACTIVE);

	init_hrtick();

	/* Move init over to a non-isolated CPU */
	if (set_cpus_allowed_ptr(current, non_isolated_cpus) < 0)
		BUG();
	sched_init_granularity();
	free_cpumask_var(non_isolated_cpus);

	init_sched_rt_class();
	init_sched_dl_class();
}
#else
void __init sched_init_smp(void)
{
	sched_init_granularity();
}
#endif /* CONFIG_SMP */

const_debug unsigned int sysctl_timer_migration = 1;

int in_sched_functions(unsigned long addr)
{
	return in_lock_functions(addr) ||
		(addr >= (unsigned long)__sched_text_start
		&& addr < (unsigned long)__sched_text_end);
}

#ifdef CONFIG_CGROUP_SCHED
/*
 * Default task group.
 * Every task in system belongs to this group at bootup.
 */
struct task_group root_task_group;
LIST_HEAD(task_groups);

/* Cacheline aligned slab cache for task_group */
static struct kmem_cache *task_group_cache __read_mostly;
#endif

DECLARE_PER_CPU(cpumask_var_t, load_balance_mask);

void __init sched_init(void)
{
	int i, j;
	unsigned long alloc_size = 0, ptr;

#ifdef CONFIG_FAIR_GROUP_SCHED
	alloc_size += 2 * nr_cpu_ids * sizeof(void **);
#endif
#ifdef CONFIG_RT_GROUP_SCHED
	alloc_size += 2 * nr_cpu_ids * sizeof(void **);
#endif
#ifdef CONFIG_CPUMASK_OFFSTACK
	alloc_size += num_possible_cpus() * cpumask_size();
#endif
	if (alloc_size) {
		ptr = (unsigned long)kzalloc(alloc_size, GFP_NOWAIT);

#ifdef CONFIG_FAIR_GROUP_SCHED
		root_task_group.se = (struct sched_entity **)ptr;
		ptr += nr_cpu_ids * sizeof(void **);

		root_task_group.cfs_rq = (struct cfs_rq **)ptr;
		ptr += nr_cpu_ids * sizeof(void **);

#endif /* CONFIG_FAIR_GROUP_SCHED */
#ifdef CONFIG_RT_GROUP_SCHED
		root_task_group.rt_se = (struct sched_rt_entity **)ptr;
		ptr += nr_cpu_ids * sizeof(void **);

		root_task_group.rt_rq = (struct rt_rq **)ptr;
		ptr += nr_cpu_ids * sizeof(void **);

#endif /* CONFIG_RT_GROUP_SCHED */
#ifdef CONFIG_CPUMASK_OFFSTACK
		for_each_possible_cpu(i) {
			per_cpu(load_balance_mask, i) = (void *)ptr;
			ptr += cpumask_size();
		}
#endif /* CONFIG_CPUMASK_OFFSTACK */
	}

	init_rt_bandwidth(&def_rt_bandwidth,
			global_rt_period(), global_rt_runtime());
	init_dl_bandwidth(&def_dl_bandwidth,
			global_rt_period(), global_rt_runtime());

#ifdef CONFIG_SMP
	init_defrootdomain();
#endif

#ifdef CONFIG_RT_GROUP_SCHED
	init_rt_bandwidth(&root_task_group.rt_bandwidth,
			global_rt_period(), global_rt_runtime());
#endif /* CONFIG_RT_GROUP_SCHED */

#ifdef CONFIG_CGROUP_SCHED
	task_group_cache = KMEM_CACHE(task_group, 0);

	list_add(&root_task_group.list, &task_groups);
	INIT_LIST_HEAD(&root_task_group.children);
	INIT_LIST_HEAD(&root_task_group.siblings);
	autogroup_init(&init_task);
#endif /* CONFIG_CGROUP_SCHED */

	for_each_possible_cpu(i) {
		struct rq *rq;

		rq = cpu_rq(i);
		raw_spin_lock_init(&rq->lock);
		rq->nr_running = 0;
		rq->calc_load_active = 0;
		rq->calc_load_update = jiffies + LOAD_FREQ;
		init_cfs_rq(&rq->cfs);
		init_rt_rq(&rq->rt, rq);
		init_dl_rq(&rq->dl, rq);
#ifdef CONFIG_FAIR_GROUP_SCHED
		root_task_group.shares = ROOT_TASK_GROUP_LOAD;
		INIT_LIST_HEAD(&rq->leaf_cfs_rq_list);
		/*
		 * How much cpu bandwidth does root_task_group get?
		 *
		 * In case of task-groups formed thr' the cgroup filesystem, it
		 * gets 100% of the cpu resources in the system. This overall
		 * system cpu resource is divided among the tasks of
		 * root_task_group and its child task-groups in a fair manner,
		 * based on each entity's (task or task-group's) weight
		 * (se->load.weight).
		 *
		 * In other words, if root_task_group has 10 tasks of weight
		 * 1024) and two child groups A0 and A1 (of weight 1024 each),
		 * then A0's share of the cpu resource is:
		 *
		 *	A0's bandwidth = 1024 / (10*1024 + 1024 + 1024) = 8.33%
		 *
		 * We achieve this by letting root_task_group's tasks sit
		 * directly in rq->cfs (i.e root_task_group->se[] = NULL).
		 */
		init_cfs_bandwidth(&root_task_group.cfs_bandwidth);
		init_tg_cfs_entry(&root_task_group, &rq->cfs, NULL, i, NULL);
#endif /* CONFIG_FAIR_GROUP_SCHED */

		rq->rt.rt_runtime = def_rt_bandwidth.rt_runtime;
#ifdef CONFIG_RT_GROUP_SCHED
		init_tg_rt_entry(&root_task_group, &rq->rt, NULL, i, NULL);
#endif

		for (j = 0; j < CPU_LOAD_IDX_MAX; j++)
			rq->cpu_load[j] = 0;

		rq->last_load_update_tick = jiffies;

#ifdef CONFIG_SMP
		rq->sd = NULL;
		rq->rd = NULL;
		rq->cpu_capacity = rq->cpu_capacity_orig = SCHED_CAPACITY_SCALE;
		rq->post_schedule = 0;
		rq->active_balance = 0;
		rq->next_balance = jiffies;
		rq->push_cpu = 0;
		rq->cpu = i;
		rq->online = 0;
		rq->idle_stamp = 0;
		rq->avg_idle = 2*sysctl_sched_migration_cost;
		rq->max_idle_balance_cost = sysctl_sched_migration_cost;
		rq->cstate = 0;
		rq->wakeup_latency = 0;

		INIT_LIST_HEAD(&rq->cfs_tasks);

		rq_attach_root(rq, &def_root_domain);
#ifdef CONFIG_NO_HZ_COMMON
		rq->nohz_flags = 0;
#endif
#ifdef CONFIG_NO_HZ_FULL
		rq->last_sched_tick = 0;
#endif
#endif
		init_rq_hrtick(rq);
		atomic_set(&rq->nr_iowait, 0);
	}

	set_load_weight(&init_task);

#ifdef CONFIG_PREEMPT_NOTIFIERS
	INIT_HLIST_HEAD(&init_task.preempt_notifiers);
#endif

	/*
	 * The boot idle thread does lazy MMU switching as well:
	 */
	atomic_inc(&init_mm.mm_count);
	enter_lazy_tlb(&init_mm, current);

	/*
	 * During early bootup we pretend to be a normal task:
	 */
	current->sched_class = &fair_sched_class;

	/*
	 * Make us the idle thread. Technically, schedule() should not be
	 * called from this thread, however somewhere below it might be,
	 * but because we are the idle thread, we just pick up running again
	 * when this runqueue becomes "idle".
	 */
	init_idle(current, smp_processor_id());

	calc_load_update = jiffies + LOAD_FREQ;

#ifdef CONFIG_SMP
	zalloc_cpumask_var(&sched_domains_tmpmask, GFP_NOWAIT);
	/* May be allocated at isolcpus cmdline parse time */
	if (cpu_isolated_map == NULL)
		zalloc_cpumask_var(&cpu_isolated_map, GFP_NOWAIT);
	idle_thread_set_boot_cpu();
	set_cpu_rq_start_time();
#endif
	init_sched_fair_class();

	scheduler_running = 1;
}

#ifdef CONFIG_DEBUG_ATOMIC_SLEEP
static inline int preempt_count_equals(int preempt_offset)
{
	int nested = (preempt_count() & ~PREEMPT_ACTIVE) + rcu_preempt_depth();

	return (nested == preempt_offset);
}

static int __might_sleep_init_called;
int __init __might_sleep_init(void)
{
	__might_sleep_init_called = 1;
	return 0;
}
early_initcall(__might_sleep_init);

void __might_sleep(const char *file, int line, int preempt_offset)
{
	static unsigned long prev_jiffy;	/* ratelimiting */

	rcu_sleep_check(); /* WARN_ON_ONCE() by default, no rate limit reqd. */
	if ((preempt_count_equals(preempt_offset) && !irqs_disabled() &&
	     !is_idle_task(current)) || oops_in_progress)
		return;
	if (system_state != SYSTEM_RUNNING &&
	    (!__might_sleep_init_called || system_state != SYSTEM_BOOTING))
		return;
	if (time_before(jiffies, prev_jiffy + HZ) && prev_jiffy)
		return;
	prev_jiffy = jiffies;

	printk(KERN_ERR
		"BUG: sleeping function called from invalid context at %s:%d\n",
			file, line);
	printk(KERN_ERR
		"in_atomic(): %d, irqs_disabled(): %d, pid: %d, name: %s\n",
			in_atomic(), irqs_disabled(),
			current->pid, current->comm);

	debug_show_held_locks(current);
	if (irqs_disabled())
		print_irqtrace_events(current);
#ifdef CONFIG_DEBUG_PREEMPT
	if (!preempt_count_equals(preempt_offset)) {
		pr_err("Preemption disabled at:");
		print_ip_sym(current->preempt_disable_ip);
		pr_cont("\n");
	}
#endif
	dump_stack();
}
EXPORT_SYMBOL(__might_sleep);
#endif

#ifdef CONFIG_MAGIC_SYSRQ
static void normalize_task(struct rq *rq, struct task_struct *p)
{
	const struct sched_class *prev_class = p->sched_class;
	struct sched_attr attr = {
		.sched_policy = SCHED_NORMAL,
	};
	int old_prio = p->prio;
	int queued;

	queued = task_on_rq_queued(p);
	if (queued)
		dequeue_task(rq, p, 0);
	__setscheduler(rq, p, &attr, false);
	if (queued) {
		enqueue_task(rq, p, 0);
		resched_curr(rq);
	}

	check_class_changed(rq, p, prev_class, old_prio);
}

void normalize_rt_tasks(void)
{
	struct task_struct *g, *p;
	unsigned long flags;
	struct rq *rq;

	read_lock(&tasklist_lock);
	for_each_process_thread(g, p) {
		/*
		 * Only normalize user tasks:
		 */
		if (p->flags & PF_KTHREAD)
			continue;

		p->se.exec_start		= 0;
#ifdef CONFIG_SCHEDSTATS
		p->se.statistics.wait_start	= 0;
		p->se.statistics.sleep_start	= 0;
		p->se.statistics.block_start	= 0;
#endif

		if (!dl_task(p) && !rt_task(p)) {
			/*
			 * Renice negative nice level userspace
			 * tasks back to 0:
			 */
			if (task_nice(p) < 0)
				set_user_nice(p, 0);
			continue;
		}

		rq = task_rq_lock(p, &flags);
		normalize_task(rq, p);
		task_rq_unlock(rq, p, &flags);
	}
	read_unlock(&tasklist_lock);
}

#endif /* CONFIG_MAGIC_SYSRQ */

#if defined(CONFIG_IA64) || defined(CONFIG_KGDB_KDB)
/*
 * These functions are only useful for the IA64 MCA handling, or kdb.
 *
 * They can only be called when the whole system has been
 * stopped - every CPU needs to be quiescent, and no scheduling
 * activity can take place. Using them for anything else would
 * be a serious bug, and as a result, they aren't even visible
 * under any other configuration.
 */

/**
 * curr_task - return the current task for a given cpu.
 * @cpu: the processor in question.
 *
 * ONLY VALID WHEN THE WHOLE SYSTEM IS STOPPED!
 *
 * Return: The current task for @cpu.
 */
struct task_struct *curr_task(int cpu)
{
	return cpu_curr(cpu);
}

#endif /* defined(CONFIG_IA64) || defined(CONFIG_KGDB_KDB) */

#ifdef CONFIG_IA64
/**
 * set_curr_task - set the current task for a given cpu.
 * @cpu: the processor in question.
 * @p: the task pointer to set.
 *
 * Description: This function must only be used when non-maskable interrupts
 * are serviced on a separate stack. It allows the architecture to switch the
 * notion of the current task on a cpu in a non-blocking manner. This function
 * must be called with all CPU's synchronized, and interrupts disabled, the
 * and caller must save the original value of the current task (see
 * curr_task() above) and restore that value before reenabling interrupts and
 * re-starting the system.
 *
 * ONLY VALID WHEN THE WHOLE SYSTEM IS STOPPED!
 */
void set_curr_task(int cpu, struct task_struct *p)
{
	cpu_curr(cpu) = p;
}

#endif

#ifdef CONFIG_CGROUP_SCHED
/* task_group_lock serializes the addition/removal of task groups */
static DEFINE_SPINLOCK(task_group_lock);

static void free_sched_group(struct task_group *tg)
{
	free_fair_sched_group(tg);
	free_rt_sched_group(tg);
	autogroup_free(tg);
	kmem_cache_free(task_group_cache, tg);
}

/* allocate runqueue etc for a new task group */
struct task_group *sched_create_group(struct task_group *parent)
{
	struct task_group *tg;

	tg = kmem_cache_alloc(task_group_cache, GFP_KERNEL | __GFP_ZERO);
	if (!tg)
		return ERR_PTR(-ENOMEM);

	if (!alloc_fair_sched_group(tg, parent))
		goto err;

	if (!alloc_rt_sched_group(tg, parent))
		goto err;

	return tg;

err:
	free_sched_group(tg);
	return ERR_PTR(-ENOMEM);
}

void sched_online_group(struct task_group *tg, struct task_group *parent)
{
	unsigned long flags;

	spin_lock_irqsave(&task_group_lock, flags);
	list_add_rcu(&tg->list, &task_groups);

	WARN_ON(!parent); /* root should already exist */

	tg->parent = parent;
	INIT_LIST_HEAD(&tg->children);
	list_add_rcu(&tg->siblings, &parent->children);
	spin_unlock_irqrestore(&task_group_lock, flags);
}

/* rcu callback to free various structures associated with a task group */
static void free_sched_group_rcu(struct rcu_head *rhp)
{
	/* now it should be safe to free those cfs_rqs */
	free_sched_group(container_of(rhp, struct task_group, rcu));
}

/* Destroy runqueue etc associated with a task group */
void sched_destroy_group(struct task_group *tg)
{
	/* wait for possible concurrent references to cfs_rqs complete */
	call_rcu(&tg->rcu, free_sched_group_rcu);
}

void sched_offline_group(struct task_group *tg)
{
	unsigned long flags;
	int i;

	/* end participation in shares distribution */
	for_each_possible_cpu(i)
		unregister_fair_sched_group(tg, i);

	spin_lock_irqsave(&task_group_lock, flags);
	list_del_rcu(&tg->list);
	list_del_rcu(&tg->siblings);
	spin_unlock_irqrestore(&task_group_lock, flags);
}

/* change task's runqueue when it moves between groups.
 *	The caller of this function should have put the task in its new group
 *	by now. This function just updates tsk->se.cfs_rq and tsk->se.parent to
 *	reflect its new group.
 */
void sched_move_task(struct task_struct *tsk)
{
	struct task_group *tg;
	int queued, running;
	unsigned long flags;
	struct rq *rq;

	rq = task_rq_lock(tsk, &flags);

	running = task_current(rq, tsk);
	queued = task_on_rq_queued(tsk);

	if (queued)
		dequeue_task(rq, tsk, 0);
	if (unlikely(running))
		put_prev_task(rq, tsk);

	/*
	 * All callers are synchronized by task_rq_lock(); we do not use RCU
	 * which is pointless here. Thus, we pass "true" to task_css_check()
	 * to prevent lockdep warnings.
	 */
	tg = container_of(task_css_check(tsk, cpu_cgrp_id, true),
			  struct task_group, css);
	tg = autogroup_task_group(tsk, tg);
	tsk->sched_task_group = tg;

#ifdef CONFIG_FAIR_GROUP_SCHED
	if (tsk->sched_class->task_move_group)
		tsk->sched_class->task_move_group(tsk);
	else
#endif
		set_task_rq(tsk, task_cpu(tsk));

	if (unlikely(running))
		tsk->sched_class->set_curr_task(rq);
	if (queued)
		enqueue_task(rq, tsk, 0);

	task_rq_unlock(rq, tsk, &flags);
}
#endif /* CONFIG_CGROUP_SCHED */

#ifdef CONFIG_RT_GROUP_SCHED
/*
 * Ensure that the real time constraints are schedulable.
 */
static DEFINE_MUTEX(rt_constraints_mutex);

/* Must be called with tasklist_lock held */
static inline int tg_has_rt_tasks(struct task_group *tg)
{
	struct task_struct *g, *p;

	/*
	 * Autogroups do not have RT tasks; see autogroup_create().
	 */
	if (task_group_is_autogroup(tg))
		return 0;

	for_each_process_thread(g, p) {
		if (rt_task(p) && task_group(p) == tg)
			return 1;
	}

	return 0;
}

struct rt_schedulable_data {
	struct task_group *tg;
	u64 rt_period;
	u64 rt_runtime;
};

static int tg_rt_schedulable(struct task_group *tg, void *data)
{
	struct rt_schedulable_data *d = data;
	struct task_group *child;
	unsigned long total, sum = 0;
	u64 period, runtime;

	period = ktime_to_ns(tg->rt_bandwidth.rt_period);
	runtime = tg->rt_bandwidth.rt_runtime;

	if (tg == d->tg) {
		period = d->rt_period;
		runtime = d->rt_runtime;
	}

	/*
	 * Cannot have more runtime than the period.
	 */
	if (runtime > period && runtime != RUNTIME_INF)
		return -EINVAL;

	/*
	 * Ensure we don't starve existing RT tasks.
	 */
	if (rt_bandwidth_enabled() && !runtime && tg_has_rt_tasks(tg))
		return -EBUSY;

	total = to_ratio(period, runtime);

	/*
	 * Nobody can have more than the global setting allows.
	 */
	if (total > to_ratio(global_rt_period(), global_rt_runtime()))
		return -EINVAL;

	/*
	 * The sum of our children's runtime should not exceed our own.
	 */
	list_for_each_entry_rcu(child, &tg->children, siblings) {
		period = ktime_to_ns(child->rt_bandwidth.rt_period);
		runtime = child->rt_bandwidth.rt_runtime;

		if (child == d->tg) {
			period = d->rt_period;
			runtime = d->rt_runtime;
		}

		sum += to_ratio(period, runtime);
	}

	if (sum > total)
		return -EINVAL;

	return 0;
}

static int __rt_schedulable(struct task_group *tg, u64 period, u64 runtime)
{
	int ret;

	struct rt_schedulable_data data = {
		.tg = tg,
		.rt_period = period,
		.rt_runtime = runtime,
	};

	rcu_read_lock();
	ret = walk_tg_tree(tg_rt_schedulable, tg_nop, &data);
	rcu_read_unlock();

	return ret;
}

static int tg_set_rt_bandwidth(struct task_group *tg,
		u64 rt_period, u64 rt_runtime)
{
	int i, err = 0;

	mutex_lock(&rt_constraints_mutex);
	read_lock(&tasklist_lock);
	err = __rt_schedulable(tg, rt_period, rt_runtime);
	if (err)
		goto unlock;

	raw_spin_lock_irq(&tg->rt_bandwidth.rt_runtime_lock);
	tg->rt_bandwidth.rt_period = ns_to_ktime(rt_period);
	tg->rt_bandwidth.rt_runtime = rt_runtime;

	for_each_possible_cpu(i) {
		struct rt_rq *rt_rq = tg->rt_rq[i];

		raw_spin_lock(&rt_rq->rt_runtime_lock);
		rt_rq->rt_runtime = rt_runtime;
		raw_spin_unlock(&rt_rq->rt_runtime_lock);
	}
	raw_spin_unlock_irq(&tg->rt_bandwidth.rt_runtime_lock);
unlock:
	read_unlock(&tasklist_lock);
	mutex_unlock(&rt_constraints_mutex);

	return err;
}

static int sched_group_set_rt_runtime(struct task_group *tg, long rt_runtime_us)
{
	u64 rt_runtime, rt_period;

	rt_period = ktime_to_ns(tg->rt_bandwidth.rt_period);
	rt_runtime = (u64)rt_runtime_us * NSEC_PER_USEC;
	if (rt_runtime_us < 0)
		rt_runtime = RUNTIME_INF;

	return tg_set_rt_bandwidth(tg, rt_period, rt_runtime);
}

static long sched_group_rt_runtime(struct task_group *tg)
{
	u64 rt_runtime_us;

	if (tg->rt_bandwidth.rt_runtime == RUNTIME_INF)
		return -1;

	rt_runtime_us = tg->rt_bandwidth.rt_runtime;
	do_div(rt_runtime_us, NSEC_PER_USEC);
	return rt_runtime_us;
}

static int sched_group_set_rt_period(struct task_group *tg, long rt_period_us)
{
	u64 rt_runtime, rt_period;

	rt_period = (u64)rt_period_us * NSEC_PER_USEC;
	rt_runtime = tg->rt_bandwidth.rt_runtime;

	if (rt_period == 0)
		return -EINVAL;

	return tg_set_rt_bandwidth(tg, rt_period, rt_runtime);
}

static long sched_group_rt_period(struct task_group *tg)
{
	u64 rt_period_us;

	rt_period_us = ktime_to_ns(tg->rt_bandwidth.rt_period);
	do_div(rt_period_us, NSEC_PER_USEC);
	return rt_period_us;
}
#endif /* CONFIG_RT_GROUP_SCHED */

#ifdef CONFIG_RT_GROUP_SCHED
static int sched_rt_global_constraints(void)
{
	int ret = 0;

	mutex_lock(&rt_constraints_mutex);
	read_lock(&tasklist_lock);
	ret = __rt_schedulable(NULL, 0, 0);
	read_unlock(&tasklist_lock);
	mutex_unlock(&rt_constraints_mutex);

	return ret;
}

static int sched_rt_can_attach(struct task_group *tg, struct task_struct *tsk)
{
	/* Don't accept realtime tasks when there is no way for them to run */
	if (rt_task(tsk) && tg->rt_bandwidth.rt_runtime == 0)
		return 0;

	return 1;
}

#else /* !CONFIG_RT_GROUP_SCHED */
static int sched_rt_global_constraints(void)
{
	unsigned long flags;
	int i, ret = 0;

	raw_spin_lock_irqsave(&def_rt_bandwidth.rt_runtime_lock, flags);
	for_each_possible_cpu(i) {
		struct rt_rq *rt_rq = &cpu_rq(i)->rt;

		raw_spin_lock(&rt_rq->rt_runtime_lock);
		rt_rq->rt_runtime = global_rt_runtime();
		raw_spin_unlock(&rt_rq->rt_runtime_lock);
	}
	raw_spin_unlock_irqrestore(&def_rt_bandwidth.rt_runtime_lock, flags);

	return ret;
}
#endif /* CONFIG_RT_GROUP_SCHED */

static int sched_dl_global_constraints(void)
{
	u64 runtime = global_rt_runtime();
	u64 period = global_rt_period();
	u64 new_bw = to_ratio(period, runtime);
	struct dl_bw *dl_b;
	int cpu, ret = 0;
	unsigned long flags;

	/*
	 * Here we want to check the bandwidth not being set to some
	 * value smaller than the currently allocated bandwidth in
	 * any of the root_domains.
	 *
	 * FIXME: Cycling on all the CPUs is overdoing, but simpler than
	 * cycling on root_domains... Discussion on different/better
	 * solutions is welcome!
	 */
	for_each_possible_cpu(cpu) {
		rcu_read_lock_sched();
		dl_b = dl_bw_of(cpu);

		raw_spin_lock_irqsave(&dl_b->lock, flags);
		if (new_bw < dl_b->total_bw)
			ret = -EBUSY;
		raw_spin_unlock_irqrestore(&dl_b->lock, flags);

		rcu_read_unlock_sched();

		if (ret)
			break;
	}

	return ret;
}

static void sched_dl_do_global(void)
{
	u64 new_bw = -1;
	struct dl_bw *dl_b;
	int cpu;
	unsigned long flags;

	def_dl_bandwidth.dl_period = global_rt_period();
	def_dl_bandwidth.dl_runtime = global_rt_runtime();

	if (global_rt_runtime() != RUNTIME_INF)
		new_bw = to_ratio(global_rt_period(), global_rt_runtime());

	/*
	 * FIXME: As above...
	 */
	for_each_possible_cpu(cpu) {
		rcu_read_lock_sched();
		dl_b = dl_bw_of(cpu);

		raw_spin_lock_irqsave(&dl_b->lock, flags);
		dl_b->bw = new_bw;
		raw_spin_unlock_irqrestore(&dl_b->lock, flags);

		rcu_read_unlock_sched();
	}
}

static int sched_rt_global_validate(void)
{
	if (sysctl_sched_rt_period <= 0)
		return -EINVAL;

	if ((sysctl_sched_rt_runtime != RUNTIME_INF) &&
		(sysctl_sched_rt_runtime > sysctl_sched_rt_period))
		return -EINVAL;

	return 0;
}

static void sched_rt_do_global(void)
{
	def_rt_bandwidth.rt_runtime = global_rt_runtime();
	def_rt_bandwidth.rt_period = ns_to_ktime(global_rt_period());
}

int sched_rt_handler(struct ctl_table *table, int write,
		void __user *buffer, size_t *lenp,
		loff_t *ppos)
{
	int old_period, old_runtime;
	static DEFINE_MUTEX(mutex);
	int ret;

	mutex_lock(&mutex);
	old_period = sysctl_sched_rt_period;
	old_runtime = sysctl_sched_rt_runtime;

	ret = proc_dointvec(table, write, buffer, lenp, ppos);

	if (!ret && write) {
		ret = sched_rt_global_validate();
		if (ret)
			goto undo;

		ret = sched_rt_global_constraints();
		if (ret)
			goto undo;

		ret = sched_dl_global_constraints();
		if (ret)
			goto undo;

		sched_rt_do_global();
		sched_dl_do_global();
	}
	if (0) {
undo:
		sysctl_sched_rt_period = old_period;
		sysctl_sched_rt_runtime = old_runtime;
	}
	mutex_unlock(&mutex);

	return ret;
}

int sched_rr_handler(struct ctl_table *table, int write,
		void __user *buffer, size_t *lenp,
		loff_t *ppos)
{
	int ret;
	static DEFINE_MUTEX(mutex);

	mutex_lock(&mutex);
	ret = proc_dointvec(table, write, buffer, lenp, ppos);
	/* make sure that internally we keep jiffies */
	/* also, writing zero resets timeslice to default */
	if (!ret && write) {
		sched_rr_timeslice = sched_rr_timeslice <= 0 ?
			RR_TIMESLICE : msecs_to_jiffies(sched_rr_timeslice);
	}
	mutex_unlock(&mutex);
	return ret;
}

#ifdef CONFIG_CGROUP_SCHED

static inline struct task_group *css_tg(struct cgroup_subsys_state *css)
{
	return css ? container_of(css, struct task_group, css) : NULL;
}

static struct cgroup_subsys_state *
cpu_cgroup_css_alloc(struct cgroup_subsys_state *parent_css)
{
	struct task_group *parent = css_tg(parent_css);
	struct task_group *tg;

	if (!parent) {
		/* This is early initialization for the top cgroup */
		return &root_task_group.css;
	}

	tg = sched_create_group(parent);
	if (IS_ERR(tg))
		return ERR_PTR(-ENOMEM);

	return &tg->css;
}

static int cpu_cgroup_css_online(struct cgroup_subsys_state *css)
{
	struct task_group *tg = css_tg(css);
	struct task_group *parent = css_tg(css->parent);

	if (parent)
		sched_online_group(tg, parent);
	return 0;
}

static void cpu_cgroup_css_free(struct cgroup_subsys_state *css)
{
	struct task_group *tg = css_tg(css);

	sched_destroy_group(tg);
}

static void cpu_cgroup_css_offline(struct cgroup_subsys_state *css)
{
	struct task_group *tg = css_tg(css);

	sched_offline_group(tg);
}

static void cpu_cgroup_fork(struct task_struct *task)
{
	sched_move_task(task);
}

static int cpu_cgroup_can_attach(struct cgroup_subsys_state *css,
				 struct cgroup_taskset *tset)
{
	struct task_struct *task;

	cgroup_taskset_for_each(task, tset) {
#ifdef CONFIG_RT_GROUP_SCHED
		if (!sched_rt_can_attach(css_tg(css), task))
			return -EINVAL;
#else
		/* We don't support RT-tasks being in separate groups */
		if (task->sched_class != &fair_sched_class)
			return -EINVAL;
#endif
	}
	return 0;
}

static void cpu_cgroup_attach(struct cgroup_subsys_state *css,
			      struct cgroup_taskset *tset)
{
	struct task_struct *task;

	cgroup_taskset_for_each(task, tset)
		sched_move_task(task);
}

static void cpu_cgroup_exit(struct cgroup_subsys_state *css,
			    struct cgroup_subsys_state *old_css,
			    struct task_struct *task)
{
	sched_move_task(task);
}

#ifdef CONFIG_FAIR_GROUP_SCHED
static int cpu_shares_write_u64(struct cgroup_subsys_state *css,
				struct cftype *cftype, u64 shareval)
{
	return sched_group_set_shares(css_tg(css), scale_load(shareval));
}

static u64 cpu_shares_read_u64(struct cgroup_subsys_state *css,
			       struct cftype *cft)
{
	struct task_group *tg = css_tg(css);

	return (u64) scale_load_down(tg->shares);
}

#ifdef CONFIG_CFS_BANDWIDTH
static DEFINE_MUTEX(cfs_constraints_mutex);

const u64 max_cfs_quota_period = 1 * NSEC_PER_SEC; /* 1s */
const u64 min_cfs_quota_period = 1 * NSEC_PER_MSEC; /* 1ms */

static int __cfs_schedulable(struct task_group *tg, u64 period, u64 runtime);

static int tg_set_cfs_bandwidth(struct task_group *tg, u64 period, u64 quota)
{
	int i, ret = 0, runtime_enabled, runtime_was_enabled;
	struct cfs_bandwidth *cfs_b = &tg->cfs_bandwidth;

	if (tg == &root_task_group)
		return -EINVAL;

	/*
	 * Ensure we have at some amount of bandwidth every period.  This is
	 * to prevent reaching a state of large arrears when throttled via
	 * entity_tick() resulting in prolonged exit starvation.
	 */
	if (quota < min_cfs_quota_period || period < min_cfs_quota_period)
		return -EINVAL;

	/*
	 * Likewise, bound things on the otherside by preventing insane quota
	 * periods.  This also allows us to normalize in computing quota
	 * feasibility.
	 */
	if (period > max_cfs_quota_period)
		return -EINVAL;

	/*
	 * Prevent race between setting of cfs_rq->runtime_enabled and
	 * unthrottle_offline_cfs_rqs().
	 */
	get_online_cpus();
	mutex_lock(&cfs_constraints_mutex);
	ret = __cfs_schedulable(tg, period, quota);
	if (ret)
		goto out_unlock;

	runtime_enabled = quota != RUNTIME_INF;
	runtime_was_enabled = cfs_b->quota != RUNTIME_INF;
	/*
	 * If we need to toggle cfs_bandwidth_used, off->on must occur
	 * before making related changes, and on->off must occur afterwards
	 */
	if (runtime_enabled && !runtime_was_enabled)
		cfs_bandwidth_usage_inc();
	raw_spin_lock_irq(&cfs_b->lock);
	cfs_b->period = ns_to_ktime(period);
	cfs_b->quota = quota;

	__refill_cfs_bandwidth_runtime(cfs_b);
	/* restart the period timer (if active) to handle new period expiry */
	if (runtime_enabled && cfs_b->timer_active) {
		/* force a reprogram */
		__start_cfs_bandwidth(cfs_b, true);
	}
	raw_spin_unlock_irq(&cfs_b->lock);

	for_each_online_cpu(i) {
		struct cfs_rq *cfs_rq = tg->cfs_rq[i];
		struct rq *rq = cfs_rq->rq;

		raw_spin_lock_irq(&rq->lock);
		cfs_rq->runtime_enabled = runtime_enabled;
		cfs_rq->runtime_remaining = 0;

		if (cfs_rq->throttled)
			unthrottle_cfs_rq(cfs_rq);
		raw_spin_unlock_irq(&rq->lock);
	}
	if (runtime_was_enabled && !runtime_enabled)
		cfs_bandwidth_usage_dec();
out_unlock:
	mutex_unlock(&cfs_constraints_mutex);
	put_online_cpus();

	return ret;
}

int tg_set_cfs_quota(struct task_group *tg, long cfs_quota_us)
{
	u64 quota, period;

	period = ktime_to_ns(tg->cfs_bandwidth.period);
	if (cfs_quota_us < 0)
		quota = RUNTIME_INF;
	else
		quota = (u64)cfs_quota_us * NSEC_PER_USEC;

	return tg_set_cfs_bandwidth(tg, period, quota);
}

long tg_get_cfs_quota(struct task_group *tg)
{
	u64 quota_us;

	if (tg->cfs_bandwidth.quota == RUNTIME_INF)
		return -1;

	quota_us = tg->cfs_bandwidth.quota;
	do_div(quota_us, NSEC_PER_USEC);

	return quota_us;
}

int tg_set_cfs_period(struct task_group *tg, long cfs_period_us)
{
	u64 quota, period;

	period = (u64)cfs_period_us * NSEC_PER_USEC;
	quota = tg->cfs_bandwidth.quota;

	return tg_set_cfs_bandwidth(tg, period, quota);
}

long tg_get_cfs_period(struct task_group *tg)
{
	u64 cfs_period_us;

	cfs_period_us = ktime_to_ns(tg->cfs_bandwidth.period);
	do_div(cfs_period_us, NSEC_PER_USEC);

	return cfs_period_us;
}

static s64 cpu_cfs_quota_read_s64(struct cgroup_subsys_state *css,
				  struct cftype *cft)
{
	return tg_get_cfs_quota(css_tg(css));
}

static int cpu_cfs_quota_write_s64(struct cgroup_subsys_state *css,
				   struct cftype *cftype, s64 cfs_quota_us)
{
	return tg_set_cfs_quota(css_tg(css), cfs_quota_us);
}

static u64 cpu_cfs_period_read_u64(struct cgroup_subsys_state *css,
				   struct cftype *cft)
{
	return tg_get_cfs_period(css_tg(css));
}

static int cpu_cfs_period_write_u64(struct cgroup_subsys_state *css,
				    struct cftype *cftype, u64 cfs_period_us)
{
	return tg_set_cfs_period(css_tg(css), cfs_period_us);
}

struct cfs_schedulable_data {
	struct task_group *tg;
	u64 period, quota;
};

/*
 * normalize group quota/period to be quota/max_period
 * note: units are usecs
 */
static u64 normalize_cfs_quota(struct task_group *tg,
			       struct cfs_schedulable_data *d)
{
	u64 quota, period;

	if (tg == d->tg) {
		period = d->period;
		quota = d->quota;
	} else {
		period = tg_get_cfs_period(tg);
		quota = tg_get_cfs_quota(tg);
	}

	/* note: these should typically be equivalent */
	if (quota == RUNTIME_INF || quota == -1)
		return RUNTIME_INF;

	return to_ratio(period, quota);
}

static int tg_cfs_schedulable_down(struct task_group *tg, void *data)
{
	struct cfs_schedulable_data *d = data;
	struct cfs_bandwidth *cfs_b = &tg->cfs_bandwidth;
	s64 quota = 0, parent_quota = -1;

	if (!tg->parent) {
		quota = RUNTIME_INF;
	} else {
		struct cfs_bandwidth *parent_b = &tg->parent->cfs_bandwidth;

		quota = normalize_cfs_quota(tg, d);
		parent_quota = parent_b->hierarchical_quota;

		/*
		 * ensure max(child_quota) <= parent_quota, inherit when no
		 * limit is set
		 */
		if (quota == RUNTIME_INF)
			quota = parent_quota;
		else if (parent_quota != RUNTIME_INF && quota > parent_quota)
			return -EINVAL;
	}
	cfs_b->hierarchical_quota = quota;

	return 0;
}

static int __cfs_schedulable(struct task_group *tg, u64 period, u64 quota)
{
	int ret;
	struct cfs_schedulable_data data = {
		.tg = tg,
		.period = period,
		.quota = quota,
	};

	if (quota != RUNTIME_INF) {
		do_div(data.period, NSEC_PER_USEC);
		do_div(data.quota, NSEC_PER_USEC);
	}

	rcu_read_lock();
	ret = walk_tg_tree(tg_cfs_schedulable_down, tg_nop, &data);
	rcu_read_unlock();

	return ret;
}

static int cpu_stats_show(struct seq_file *sf, void *v)
{
	struct task_group *tg = css_tg(seq_css(sf));
	struct cfs_bandwidth *cfs_b = &tg->cfs_bandwidth;

	seq_printf(sf, "nr_periods %d\n", cfs_b->nr_periods);
	seq_printf(sf, "nr_throttled %d\n", cfs_b->nr_throttled);
	seq_printf(sf, "throttled_time %llu\n", cfs_b->throttled_time);

	return 0;
}
#endif /* CONFIG_CFS_BANDWIDTH */
#endif /* CONFIG_FAIR_GROUP_SCHED */

#ifdef CONFIG_RT_GROUP_SCHED
static int cpu_rt_runtime_write(struct cgroup_subsys_state *css,
				struct cftype *cft, s64 val)
{
	return sched_group_set_rt_runtime(css_tg(css), val);
}

static s64 cpu_rt_runtime_read(struct cgroup_subsys_state *css,
			       struct cftype *cft)
{
	return sched_group_rt_runtime(css_tg(css));
}

static int cpu_rt_period_write_uint(struct cgroup_subsys_state *css,
				    struct cftype *cftype, u64 rt_period_us)
{
	return sched_group_set_rt_period(css_tg(css), rt_period_us);
}

static u64 cpu_rt_period_read_uint(struct cgroup_subsys_state *css,
				   struct cftype *cft)
{
	return sched_group_rt_period(css_tg(css));
}
#endif /* CONFIG_RT_GROUP_SCHED */

static struct cftype cpu_files[] = {
#ifdef CONFIG_FAIR_GROUP_SCHED
	{
		.name = "shares",
		.read_u64 = cpu_shares_read_u64,
		.write_u64 = cpu_shares_write_u64,
	},
#endif
#ifdef CONFIG_CFS_BANDWIDTH
	{
		.name = "cfs_quota_us",
		.read_s64 = cpu_cfs_quota_read_s64,
		.write_s64 = cpu_cfs_quota_write_s64,
	},
	{
		.name = "cfs_period_us",
		.read_u64 = cpu_cfs_period_read_u64,
		.write_u64 = cpu_cfs_period_write_u64,
	},
	{
		.name = "stat",
		.seq_show = cpu_stats_show,
	},
#endif
#ifdef CONFIG_RT_GROUP_SCHED
	{
		.name = "rt_runtime_us",
		.read_s64 = cpu_rt_runtime_read,
		.write_s64 = cpu_rt_runtime_write,
	},
	{
		.name = "rt_period_us",
		.read_u64 = cpu_rt_period_read_uint,
		.write_u64 = cpu_rt_period_write_uint,
	},
#endif
	{ }	/* terminate */
};

struct cgroup_subsys cpu_cgrp_subsys = {
	.css_alloc	= cpu_cgroup_css_alloc,
	.css_free	= cpu_cgroup_css_free,
	.css_online	= cpu_cgroup_css_online,
	.css_offline	= cpu_cgroup_css_offline,
	.fork		= cpu_cgroup_fork,
	.can_attach	= cpu_cgroup_can_attach,
	.attach		= cpu_cgroup_attach,
	.allow_attach   = subsys_cgroup_allow_attach,
	.exit		= cpu_cgroup_exit,
	.legacy_cftypes	= cpu_files,
	.early_init	= 1,
};

#endif	/* CONFIG_CGROUP_SCHED */

void dump_cpu_task(int cpu)
{
	pr_info("Task dump for CPU %d:\n", cpu);
	sched_show_task(cpu_curr(cpu));
}<|MERGE_RESOLUTION|>--- conflicted
+++ resolved
@@ -778,8 +778,6 @@
 	}
 }
 
-#ifdef CONFIG_SCHED_HMP
-
 /*
  * Note C-state for (idle) cpus.
  *
@@ -797,30 +795,6 @@
 	rq->wakeup_energy = wakeup_energy;
 	rq->wakeup_latency = wakeup_latency;
 }
-<<<<<<< HEAD
-=======
-
-/*
- * Note D-state for (idle) cluster.
- *
- * @dstate = dstate index, 0 -> active state
- * @wakeup_energy = energy spent in waking up cluster
- * @wakeup_latency = latency to wakeup from cluster
- *
- */
-void sched_set_cluster_dstate(const cpumask_t *cluster_cpus, int dstate,
-			int wakeup_energy, int wakeup_latency)
-{
-	struct sched_cluster *cluster =
-		cpu_rq(cpumask_first(cluster_cpus))->cluster;
-	cluster->dstate = dstate;
-	cluster->dstate_wakeup_energy = wakeup_energy;
-	cluster->dstate_wakeup_latency = wakeup_latency;
-}
-
-#endif /* CONFIG_SCHED_HMP */
-
->>>>>>> aac7b344
 #endif /* CONFIG_SMP */
 
 #if defined(CONFIG_RT_GROUP_SCHED) || (defined(CONFIG_FAIR_GROUP_SCHED) && \
@@ -1326,2418 +1300,6 @@
 		p->se.nr_migrations++;
 		perf_sw_event(PERF_COUNT_SW_CPU_MIGRATIONS, 1, NULL, 0);
 	}
-
-<<<<<<< HEAD
-=======
-	first->prev = dst;
-	dst->prev = last;
-	last->next = dst;
-
-	/* Ensure list sanity before making the head visible to all CPUs. */
-	smp_mb();
-	dst->next = first;
-}
-
-static int
-compare_clusters(void *priv, struct list_head *a, struct list_head *b)
-{
-	struct sched_cluster *cluster1, *cluster2;
-	int ret;
-
-	cluster1 = container_of(a, struct sched_cluster, list);
-	cluster2 = container_of(b, struct sched_cluster, list);
-
-	ret = cluster1->max_power_cost > cluster2->max_power_cost ||
-		(cluster1->max_power_cost == cluster2->max_power_cost &&
-		cluster1->max_possible_capacity <
-				cluster2->max_possible_capacity);
-
-	return ret;
-}
-
-static void sort_clusters(void)
-{
-	struct sched_cluster *cluster;
-	struct list_head new_head;
-
-	INIT_LIST_HEAD(&new_head);
-
-	for_each_sched_cluster(cluster) {
-		cluster->max_power_cost = power_cost(cluster_first_cpu(cluster),
-							       max_task_load());
-		cluster->min_power_cost = power_cost(cluster_first_cpu(cluster),
-							       0);
-	}
-
-	move_list(&new_head, &cluster_head, true);
-
-	list_sort(NULL, &new_head, compare_clusters);
-	assign_cluster_ids(&new_head);
-
-	/*
-	 * Ensure cluster ids are visible to all CPUs before making
-	 * cluster_head visible.
-	 */
-	move_list(&cluster_head, &new_head, false);
-}
-
-static void
-insert_cluster(struct sched_cluster *cluster, struct list_head *head)
-{
-	struct sched_cluster *tmp;
-	struct list_head *iter = head;
-
-	list_for_each_entry(tmp, head, list) {
-		if (cluster->max_power_cost < tmp->max_power_cost)
-			break;
-		iter = &tmp->list;
-	}
-
-	list_add(&cluster->list, iter);
-}
-
-static struct sched_cluster *alloc_new_cluster(const struct cpumask *cpus)
-{
-	struct sched_cluster *cluster = NULL;
-
-	cluster = kzalloc(sizeof(struct sched_cluster), GFP_ATOMIC);
-	if (!cluster) {
-		__WARN_printf("Cluster allocation failed. \
-				Possible bad scheduling\n");
-		return NULL;
-	}
-
-	INIT_LIST_HEAD(&cluster->list);
-	cluster->max_power_cost		=	1;
-	cluster->min_power_cost		=	1;
-	cluster->capacity		=	1024;
-	cluster->max_possible_capacity	=	1024;
-	cluster->efficiency		=	1;
-	cluster->load_scale_factor	=	1024;
-	cluster->cur_freq		=	1;
-	cluster->max_freq		=	1;
-	cluster->min_freq		=	1;
-	cluster->max_possible_freq	=	1;
-	cluster->dstate			=	0;
-	cluster->dstate_wakeup_energy	=	0;
-	cluster->dstate_wakeup_latency	=	0;
-	cluster->freq_init_done		=	false;
-
-	cluster->cpus = *cpus;
-	cluster->efficiency = arch_get_cpu_efficiency(cpumask_first(cpus));
-
-	if (cluster->efficiency > max_possible_efficiency)
-		max_possible_efficiency = cluster->efficiency;
-	if (cluster->efficiency < min_possible_efficiency)
-		min_possible_efficiency = cluster->efficiency;
-
-	return cluster;
-}
-
-static void add_cluster(const struct cpumask *cpus, struct list_head *head)
-{
-	struct sched_cluster *cluster = alloc_new_cluster(cpus);
-	int i;
-
-	if (!cluster)
-		return;
-
-	for_each_cpu(i, cpus)
-		cpu_rq(i)->cluster = cluster;
-
-	insert_cluster(cluster, head);
-	set_bit(num_clusters, all_cluster_ids);
-	num_clusters++;
-}
-
-static void update_cluster_topology(void)
-{
-	struct cpumask cpus = *cpu_possible_mask;
-	const struct cpumask *cluster_cpus;
-	struct list_head new_head;
-	int i;
-
-	INIT_LIST_HEAD(&new_head);
-
-	for_each_cpu(i, &cpus) {
-		cluster_cpus = cpu_coregroup_mask(i);
-		cpumask_or(&all_cluster_cpus, &all_cluster_cpus, cluster_cpus);
-		cpumask_andnot(&cpus, &cpus, cluster_cpus);
-		add_cluster(cluster_cpus, &new_head);
-	}
-
-	assign_cluster_ids(&new_head);
-
-	/*
-	 * Ensure cluster ids are visible to all CPUs before making
-	 * cluster_head visible.
-	 */
-	move_list(&cluster_head, &new_head, false);
-}
-
-static void init_clusters(void)
-{
-	bitmap_clear(all_cluster_ids, 0, NR_CPUS);
-	init_cluster.cpus = *cpu_possible_mask;
-	INIT_LIST_HEAD(&cluster_head);
-}
-
-static int __init set_sched_enable_hmp(char *str)
-{
-	int enable_hmp = 0;
-
-	get_option(&str, &enable_hmp);
-
-	sched_enable_hmp = !!enable_hmp;
-
-	return 0;
-}
-
-early_param("sched_enable_hmp", set_sched_enable_hmp);
-
-static int __init set_sched_enable_power_aware(char *str)
-{
-	int enable_power_aware = 0;
-
-	get_option(&str, &enable_power_aware);
-
-	sysctl_sched_enable_power_aware = !!enable_power_aware;
-
-	return 0;
-}
-
-early_param("sched_enable_power_aware", set_sched_enable_power_aware);
-
-static inline int got_boost_kick(void)
-{
-	int cpu = smp_processor_id();
-	struct rq *rq = cpu_rq(cpu);
-
-	return test_bit(BOOST_KICK, &rq->hmp_flags);
-}
-
-static inline void clear_boost_kick(int cpu)
-{
-	struct rq *rq = cpu_rq(cpu);
-
-	clear_bit(BOOST_KICK, &rq->hmp_flags);
-}
-
-void boost_kick(int cpu)
-{
-	struct rq *rq = cpu_rq(cpu);
-
-	if (!test_and_set_bit(BOOST_KICK, &rq->hmp_flags))
-		smp_send_reschedule(cpu);
-}
-
-/* Clear any HMP scheduler related requests pending from or on cpu */
-static inline void clear_hmp_request(int cpu)
-{
-	struct rq *rq = cpu_rq(cpu);
-	unsigned long flags;
-
-	clear_boost_kick(cpu);
-	clear_reserved(cpu);
-	if (rq->push_task) {
-		raw_spin_lock_irqsave(&rq->lock, flags);
-		if (rq->push_task) {
-			clear_reserved(rq->push_cpu);
-			put_task_struct(rq->push_task);
-			rq->push_task = NULL;
-		}
-		rq->active_balance = 0;
-		raw_spin_unlock_irqrestore(&rq->lock, flags);
-	}
-}
-
-int sched_set_static_cpu_pwr_cost(int cpu, unsigned int cost)
-{
-	struct rq *rq = cpu_rq(cpu);
-
-	rq->static_cpu_pwr_cost = cost;
-	return 0;
-}
-
-unsigned int sched_get_static_cpu_pwr_cost(int cpu)
-{
-	return cpu_rq(cpu)->static_cpu_pwr_cost;
-}
-
-int sched_set_static_cluster_pwr_cost(int cpu, unsigned int cost)
-{
-	struct sched_cluster *cluster = cpu_rq(cpu)->cluster;
-
-	cluster->static_cluster_pwr_cost = cost;
-	return 0;
-}
-
-unsigned int sched_get_static_cluster_pwr_cost(int cpu)
-{
-	return cpu_rq(cpu)->cluster->static_cluster_pwr_cost;
-}
-
-#else
-
-static inline int got_boost_kick(void)
-{
-	return 0;
-}
-
-static inline void clear_boost_kick(int cpu) { }
-
-static inline void clear_hmp_request(int cpu) { }
-
-static inline void update_cluster_topology(void) {}
-
-#endif	/* CONFIG_SCHED_HMP */
-
-#if defined(CONFIG_SCHED_HMP)
-
-/*
- * sched_window_stats_policy, sched_account_wait_time, sched_ravg_hist_size,
- * sched_migration_fixup, sched_freq_account_wait_time have a 'sysctl' copy
- * associated with them. This is required for atomic update of those variables
- * when being modifed via sysctl interface.
- *
- * IMPORTANT: Initialize both copies to same value!!
- */
-
-/*
- * Tasks that are runnable continuously for a period greather than
- * sysctl_early_detection_duration can be flagged early as potential
- * high load tasks.
- */
-__read_mostly unsigned int sysctl_early_detection_duration = 9500000;
-
-static __read_mostly unsigned int sched_ravg_hist_size = 5;
-__read_mostly unsigned int sysctl_sched_ravg_hist_size = 5;
-
-static __read_mostly unsigned int sched_window_stats_policy =
-	 WINDOW_STATS_MAX_RECENT_AVG;
-__read_mostly unsigned int sysctl_sched_window_stats_policy =
-	WINDOW_STATS_MAX_RECENT_AVG;
-
-static __read_mostly unsigned int sched_account_wait_time = 1;
-__read_mostly unsigned int sysctl_sched_account_wait_time = 1;
-
-__read_mostly unsigned int sysctl_sched_cpu_high_irqload = (10 * NSEC_PER_MSEC);
-
-unsigned int __read_mostly sysctl_sched_enable_colocation = 1;
-
-/*
- * Enable colocation for all threads in a process. The children
- * inherits the group id from the parent.
- */
-unsigned int __read_mostly sysctl_sched_enable_thread_grouping = 0;
-
-#ifdef CONFIG_SCHED_FREQ_INPUT
-
-__read_mostly unsigned int sysctl_sched_new_task_windows = 5;
-
-static __read_mostly unsigned int sched_migration_fixup = 1;
-__read_mostly unsigned int sysctl_sched_migration_fixup = 1;
-
-static __read_mostly unsigned int sched_freq_account_wait_time;
-__read_mostly unsigned int sysctl_sched_freq_account_wait_time;
-
-/*
- * For increase, send notification if
- *      freq_required - cur_freq > sysctl_sched_freq_inc_notify
- */
-__read_mostly int sysctl_sched_freq_inc_notify = 10 * 1024 * 1024; /* + 10GHz */
-
-/*
- * For decrease, send notification if
- *      cur_freq - freq_required > sysctl_sched_freq_dec_notify
- */
-__read_mostly int sysctl_sched_freq_dec_notify = 10 * 1024 * 1024; /* - 10GHz */
-
-static __read_mostly unsigned int sched_io_is_busy;
-
-__read_mostly unsigned int sysctl_sched_pred_alert_freq = 10 * 1024 * 1024;
-
-#endif	/* CONFIG_SCHED_FREQ_INPUT */
-
-/* 1 -> use PELT based load stats, 0 -> use window-based load stats */
-unsigned int __read_mostly sched_use_pelt;
-
-/*
- * Maximum possible frequency across all cpus. Task demand and cpu
- * capacity (cpu_power) metrics are scaled in reference to it.
- */
-unsigned int max_possible_freq = 1;
-
-/*
- * Minimum possible max_freq across all cpus. This will be same as
- * max_possible_freq on homogeneous systems and could be different from
- * max_possible_freq on heterogenous systems. min_max_freq is used to derive
- * capacity (cpu_power) of cpus.
- */
-unsigned int min_max_freq = 1;
-
-unsigned int max_capacity = 1024; /* max(rq->capacity) */
-unsigned int min_capacity = 1024; /* min(rq->capacity) */
-unsigned int max_possible_capacity = 1024; /* max(rq->max_possible_capacity) */
-unsigned int
-min_max_possible_capacity = 1024; /* min(rq->max_possible_capacity) */
-
-/* Window size (in ns) */
-__read_mostly unsigned int sched_ravg_window = 10000000;
-
-/* Min window size (in ns) = 10ms */
-#define MIN_SCHED_RAVG_WINDOW 10000000
-
-/* Max window size (in ns) = 1s */
-#define MAX_SCHED_RAVG_WINDOW 1000000000
-
-/* Temporarily disable window-stats activity on all cpus */
-unsigned int __read_mostly sched_disable_window_stats;
-
-/*
- * Major task runtime. If a task runs for more than sched_major_task_runtime
- * in a window, it's considered to be generating majority of workload
- * for this window. Prediction could be adjusted for such tasks.
- */
-#ifdef CONFIG_SCHED_FREQ_INPUT
-__read_mostly unsigned int sched_major_task_runtime = 10000000;
-#endif
-
-static unsigned int sync_cpu;
-
-#define EXITING_TASK_MARKER	0xdeaddead
-
-static inline int exiting_task(struct task_struct *p)
-{
-	return (p->ravg.sum_history[0] == EXITING_TASK_MARKER);
-}
-
-static int __init set_sched_ravg_window(char *str)
-{
-	get_option(&str, &sched_ravg_window);
-
-	sched_use_pelt = (sched_ravg_window < MIN_SCHED_RAVG_WINDOW ||
-				sched_ravg_window > MAX_SCHED_RAVG_WINDOW);
-
-	return 0;
-}
-
-early_param("sched_ravg_window", set_sched_ravg_window);
-
-static inline void
-update_window_start(struct rq *rq, u64 wallclock)
-{
-	s64 delta;
-	int nr_windows;
-
-	delta = wallclock - rq->window_start;
-	BUG_ON(delta < 0);
-	if (delta < sched_ravg_window)
-		return;
-
-	nr_windows = div64_u64(delta, sched_ravg_window);
-	rq->window_start += (u64)nr_windows * (u64)sched_ravg_window;
-}
-
-static inline u64 scale_exec_time(u64 delta, struct rq *rq)
-{
-	int cpu = cpu_of(rq);
-	unsigned int cur_freq = cpu_cur_freq(cpu);
-	int sf;
-
-	if (unlikely(cur_freq > max_possible_freq))
-		cur_freq = max_possible_freq;
-
-	/* round up div64 */
-	delta = div64_u64(delta * cur_freq + max_possible_freq - 1,
-			  max_possible_freq);
-
-	sf = DIV_ROUND_UP(cpu_efficiency(cpu) * 1024, max_possible_efficiency);
-
-	delta *= sf;
-	delta >>= 10;
-
-	return delta;
-}
-
-#ifdef CONFIG_SCHED_FREQ_INPUT
-
-static inline int cpu_is_waiting_on_io(struct rq *rq)
-{
-	if (!sched_io_is_busy)
-		return 0;
-
-	return atomic_read(&rq->nr_iowait);
-}
-
-/* Does freq_required sufficiently exceed or fall behind cur_freq? */
-static inline int
-nearly_same_freq(unsigned int cur_freq, unsigned int freq_required)
-{
-	int delta = freq_required - cur_freq;
-
-	if (freq_required > cur_freq)
-		return delta < sysctl_sched_freq_inc_notify;
-
-	delta = -delta;
-
-	return delta < sysctl_sched_freq_dec_notify;
-}
-
-/* Convert busy time to frequency equivalent */
-static inline unsigned int load_to_freq(struct rq *rq, u64 load)
-{
-	unsigned int freq;
-
-	load = scale_load_to_cpu(load, cpu_of(rq));
-	load *= 128;
-	load = div64_u64(load, max_task_load());
-
-	freq = load * cpu_max_possible_freq(cpu_of(rq));
-	freq /= 128;
-
-	return freq;
-}
-
-/* Should scheduler alert governor for changing frequency? */
-static int send_notification(struct rq *rq, int check_pred)
-{
-	unsigned int cur_freq, freq_required;
-	unsigned long flags;
-	int rc = 0;
-
-	if (!sched_enable_hmp)
-		return 0;
-
-	if (check_pred) {
-		u64 prev = rq->old_busy_time;
-		u64 predicted = rq->hmp_stats.pred_demands_sum;
-
-		if (rq->cluster->cur_freq == rq->cluster->max_freq)
-			return 0;
-
-		prev = max(prev, rq->old_estimated_time);
-		if (prev > predicted)
-			return 0;
-
-		cur_freq = load_to_freq(rq, prev);
-		freq_required = load_to_freq(rq, predicted);
-
-		if (freq_required < cur_freq + sysctl_sched_pred_alert_freq)
-			return 0;
-	} else {
-		cur_freq = load_to_freq(rq, rq->old_busy_time);
-		freq_required = load_to_freq(rq, rq->prev_runnable_sum);
-
-		if (nearly_same_freq(cur_freq, freq_required))
-			return 0;
-	}
-
-	raw_spin_lock_irqsave(&rq->lock, flags);
-	if (!rq->notifier_sent) {
-		rq->notifier_sent = 1;
-		rc = 1;
-	}
-	raw_spin_unlock_irqrestore(&rq->lock, flags);
-
-	return rc;
-}
-
-/* Alert governor if there is a need to change frequency */
-void check_for_freq_change(struct rq *rq, bool check_pred)
-{
-	int cpu = cpu_of(rq);
-
-	if (!send_notification(rq, check_pred))
-		return;
-
-	trace_sched_freq_alert(cpu, check_pred, rq->old_busy_time,
-			rq->prev_runnable_sum, rq->old_estimated_time,
-			rq->hmp_stats.pred_demands_sum);
-
-	atomic_notifier_call_chain(
-		&load_alert_notifier_head, 0,
-		(void *)(long)cpu);
-}
-
-static int account_busy_for_cpu_time(struct rq *rq, struct task_struct *p,
-				     u64 irqtime, int event)
-{
-	if (is_idle_task(p)) {
-		/* TASK_WAKE && TASK_MIGRATE is not possible on idle task! */
-		if (event == PICK_NEXT_TASK)
-			return 0;
-
-		/* PUT_PREV_TASK, TASK_UPDATE && IRQ_UPDATE are left */
-		return irqtime || cpu_is_waiting_on_io(rq);
-	}
-
-	if (event == TASK_WAKE)
-		return 0;
-
-	if (event == PUT_PREV_TASK || event == IRQ_UPDATE ||
-					 event == TASK_UPDATE)
-		return 1;
-
-	/* Only TASK_MIGRATE && PICK_NEXT_TASK left */
-	return sched_freq_account_wait_time;
-}
-
-static inline int
-heavy_task_wakeup(struct task_struct *p, struct rq *rq, int event)
-{
-	u32 task_demand = p->ravg.demand;
-
-	if (!sched_heavy_task || event != TASK_WAKE ||
-	    task_demand < sched_heavy_task || exiting_task(p))
-		return 0;
-
-	if (p->ravg.mark_start > rq->window_start)
-		return 0;
-
-	/* has a full window elapsed since task slept? */
-	return (rq->window_start - p->ravg.mark_start > sched_ravg_window);
-}
-
-static inline bool is_new_task(struct task_struct *p)
-{
-	return p->ravg.active_windows < sysctl_sched_new_task_windows;
-}
-
-#define INC_STEP 8
-#define DEC_STEP 2
-#define CONSISTENT_THRES 16
-#define INC_STEP_BIG 16
-/*
- * bucket_increase - update the count of all buckets
- *
- * @buckets: array of buckets tracking busy time of a task
- * @idx: the index of bucket to be incremented
- *
- * Each time a complete window finishes, count of bucket that runtime
- * falls in (@idx) is incremented. Counts of all other buckets are
- * decayed. The rate of increase and decay could be different based
- * on current count in the bucket.
- */
-static inline void bucket_increase(u8 *buckets, int idx)
-{
-	int i, step;
-
-	for (i = 0; i < NUM_BUSY_BUCKETS; i++) {
-		if (idx != i) {
-			if (buckets[i] > DEC_STEP)
-				buckets[i] -= DEC_STEP;
-			else
-				buckets[i] = 0;
-		} else {
-			step = buckets[i] >= CONSISTENT_THRES ?
-						INC_STEP_BIG : INC_STEP;
-			if (buckets[i] > U8_MAX - step)
-				buckets[i] = U8_MAX;
-			else
-				buckets[i] += step;
-		}
-	}
-}
-
-static inline int busy_to_bucket(u32 normalized_rt)
-{
-	int bidx;
-
-	bidx = mult_frac(normalized_rt, NUM_BUSY_BUCKETS, max_task_load());
-	bidx = min(bidx, NUM_BUSY_BUCKETS - 1);
-
-	/*
-	 * Combine lowest two buckets. The lowest frequency falls into
-	 * 2nd bucket and thus keep predicting lowest bucket is not
-	 * useful.
-	 */
-	if (!bidx)
-		bidx++;
-
-	return bidx;
-}
-
-static inline u64
-scale_load_to_freq(u64 load, unsigned int src_freq, unsigned int dst_freq)
-{
-	return div64_u64(load * (u64)src_freq, (u64)dst_freq);
-}
-
-#define HEAVY_TASK_SKIP 2
-#define HEAVY_TASK_SKIP_LIMIT 4
-/*
- * get_pred_busy - calculate predicted demand for a task on runqueue
- *
- * @rq: runqueue of task p
- * @p: task whose prediction is being updated
- * @start: starting bucket. returned prediction should not be lower than
- *         this bucket.
- * @runtime: runtime of the task. returned prediction should not be lower
- *           than this runtime.
- * Note: @start can be derived from @runtime. It's passed in only to
- * avoid duplicated calculation in some cases.
- *
- * A new predicted busy time is returned for task @p based on @runtime
- * passed in. The function searches through buckets that represent busy
- * time equal to or bigger than @runtime and attempts to find the bucket to
- * to use for prediction. Once found, it searches through historical busy
- * time and returns the latest that falls into the bucket. If no such busy
- * time exists, it returns the medium of that bucket.
- */
-static u32 get_pred_busy(struct rq *rq, struct task_struct *p,
-				int start, u32 runtime)
-{
-	int i;
-	u8 *buckets = p->ravg.busy_buckets;
-	u32 *hist = p->ravg.sum_history;
-	u32 dmin, dmax;
-	u64 cur_freq_runtime = 0;
-	int first = NUM_BUSY_BUCKETS, final, skip_to;
-	u32 ret = runtime;
-
-	/* skip prediction for new tasks due to lack of history */
-	if (unlikely(is_new_task(p)))
-		goto out;
-
-	/* find minimal bucket index to pick */
-	for (i = start; i < NUM_BUSY_BUCKETS; i++) {
-		if (buckets[i]) {
-			first = i;
-			break;
-		}
-	}
-	/* if no higher buckets are filled, predict runtime */
-	if (first >= NUM_BUSY_BUCKETS)
-		goto out;
-
-	/* compute the bucket for prediction */
-	final = first;
-	if (first < HEAVY_TASK_SKIP_LIMIT) {
-		/* compute runtime at current CPU frequency */
-		cur_freq_runtime = mult_frac(runtime, max_possible_efficiency,
-					     rq->cluster->efficiency);
-		cur_freq_runtime = scale_load_to_freq(cur_freq_runtime,
-				max_possible_freq, rq->cluster->cur_freq);
-		/*
-		 * if the task runs for majority of the window, try to
-		 * pick higher buckets.
-		 */
-		if (cur_freq_runtime >= sched_major_task_runtime) {
-			int next = NUM_BUSY_BUCKETS;
-			/*
-			 * if there is a higher bucket that's consistently
-			 * hit, don't jump beyond that.
-			 */
-			for (i = start + 1; i <= HEAVY_TASK_SKIP_LIMIT &&
-			     i < NUM_BUSY_BUCKETS; i++) {
-				if (buckets[i] > CONSISTENT_THRES) {
-					next = i;
-					break;
-				}
-			}
-			skip_to = min(next, start + HEAVY_TASK_SKIP);
-			/* don't jump beyond HEAVY_TASK_SKIP_LIMIT */
-			skip_to = min(HEAVY_TASK_SKIP_LIMIT, skip_to);
-			/* don't go below first non-empty bucket, if any */
-			final = max(first, skip_to);
-		}
-	}
-
-	/* determine demand range for the predicted bucket */
-	if (final < 2) {
-		/* lowest two buckets are combined */
-		dmin = 0;
-		final = 1;
-	} else {
-		dmin = mult_frac(final, max_task_load(), NUM_BUSY_BUCKETS);
-	}
-	dmax = mult_frac(final + 1, max_task_load(), NUM_BUSY_BUCKETS);
-
-	/*
-	 * search through runtime history and return first runtime that falls
-	 * into the range of predicted bucket.
-	 */
-	for (i = 0; i < sched_ravg_hist_size; i++) {
-		if (hist[i] >= dmin && hist[i] < dmax) {
-			ret = hist[i];
-			break;
-		}
-	}
-	/* no historical runtime within bucket found, use average of the bin */
-	if (ret < dmin)
-		ret = (dmin + dmax) / 2;
-	/*
-	 * when updating in middle of a window, runtime could be higher
-	 * than all recorded history. Always predict at least runtime.
-	 */
-	ret = max(runtime, ret);
-out:
-	trace_sched_update_pred_demand(rq, p, runtime,
-		mult_frac((unsigned int)cur_freq_runtime, 100,
-			  sched_ravg_window), ret);
-	return ret;
-}
-
-static inline u32 calc_pred_demand(struct rq *rq, struct task_struct *p)
-{
-	if (p->ravg.pred_demand >= p->ravg.curr_window)
-		return p->ravg.pred_demand;
-
-	return get_pred_busy(rq, p, busy_to_bucket(p->ravg.curr_window),
-			     p->ravg.curr_window);
-}
-
-/*
- * predictive demand of a task is calculated at the window roll-over.
- * if the task current window busy time exceeds the predicted
- * demand, update it here to reflect the task needs.
- */
-void update_task_pred_demand(struct rq *rq, struct task_struct *p, int event)
-{
-	u32 new, old;
-
-	if (is_idle_task(p) || exiting_task(p))
-		return;
-
-	if (event != PUT_PREV_TASK && event != TASK_UPDATE &&
-			(!sched_freq_account_wait_time ||
-			 (event != TASK_MIGRATE &&
-			 event != PICK_NEXT_TASK)))
-		return;
-
-	new = calc_pred_demand(rq, p);
-	old = p->ravg.pred_demand;
-
-	if (old >= new)
-		return;
-
-	if (task_on_rq_queued(p) && (!task_has_dl_policy(p) ||
-				!p->dl.dl_throttled))
-		p->sched_class->fixup_hmp_sched_stats(rq, p,
-				p->ravg.demand,
-				new);
-
-	p->ravg.pred_demand = new;
-}
-
-/*
- * Account cpu activity in its busy time counters (rq->curr/prev_runnable_sum)
- */
-static void update_cpu_busy_time(struct task_struct *p, struct rq *rq,
-	     int event, u64 wallclock, u64 irqtime)
-{
-	int new_window, nr_full_windows = 0;
-	int p_is_curr_task = (p == rq->curr);
-	u64 mark_start = p->ravg.mark_start;
-	u64 window_start = rq->window_start;
-	u32 window_size = sched_ravg_window;
-	u64 delta;
-	bool new_task;
-
-	new_window = mark_start < window_start;
-	if (new_window) {
-		nr_full_windows = div64_u64((window_start - mark_start),
-						window_size);
-		if (p->ravg.active_windows < USHRT_MAX)
-			p->ravg.active_windows++;
-	}
-
-	new_task = is_new_task(p);
-
-	/* Handle per-task window rollover. We don't care about the idle
-	 * task or exiting tasks. */
-	if (new_window && !is_idle_task(p) && !exiting_task(p)) {
-		u32 curr_window = 0;
-
-		if (!nr_full_windows)
-			curr_window = p->ravg.curr_window;
-
-		p->ravg.prev_window = curr_window;
-		p->ravg.curr_window = 0;
-	}
-
-	if (!account_busy_for_cpu_time(rq, p, irqtime, event)) {
-		/* account_busy_for_cpu_time() = 0, so no update to the
-		 * task's current window needs to be made. This could be
-		 * for example
-		 *
-		 *   - a wakeup event on a task within the current
-		 *     window (!new_window below, no action required),
-		 *   - switching to a new task from idle (PICK_NEXT_TASK)
-		 *     in a new window where irqtime is 0 and we aren't
-		 *     waiting on IO */
-
-		if (!new_window)
-			return;
-
-		/* A new window has started. The RQ demand must be rolled
-		 * over if p is the current task. */
-		if (p_is_curr_task) {
-			u64 prev_sum = 0, nt_prev_sum = 0;
-
-			/* p is either idle task or an exiting task */
-			if (!nr_full_windows) {
-				prev_sum = rq->curr_runnable_sum;
-				nt_prev_sum = rq->nt_curr_runnable_sum;
-			}
-
-			rq->prev_runnable_sum = prev_sum;
-			rq->curr_runnable_sum = 0;
-			rq->nt_prev_runnable_sum = nt_prev_sum;
-			rq->nt_curr_runnable_sum = 0;
-
-		} else if (heavy_task_wakeup(p, rq, event)) {
-			/* A new window has started. If p is a waking
-			 * heavy task its prev_window contribution is faked
-			 * to be its window-based demand. Note that this can
-			 * introduce phantom load into the system depending
-			 * on the window policy and task behavior. This feature
-			 * can be controlled via the sched_heavy_task
-			 * tunable. */
-			p->ravg.prev_window = p->ravg.demand;
-			rq->prev_runnable_sum += p->ravg.demand;
-			if (new_task)
-				rq->nt_prev_runnable_sum += p->ravg.demand;
-		}
-
-		return;
-	}
-
-	if (!new_window) {
-		/* account_busy_for_cpu_time() = 1 so busy time needs
-		 * to be accounted to the current window. No rollover
-		 * since we didn't start a new window. An example of this is
-		 * when a task starts execution and then sleeps within the
-		 * same window. */
-
-		if (!irqtime || !is_idle_task(p) || cpu_is_waiting_on_io(rq))
-			delta = wallclock - mark_start;
-		else
-			delta = irqtime;
-		delta = scale_exec_time(delta, rq);
-		rq->curr_runnable_sum += delta;
-		if (new_task)
-			rq->nt_curr_runnable_sum += delta;
-		if (!is_idle_task(p) && !exiting_task(p))
-			p->ravg.curr_window += delta;
-
-		return;
-	}
-
-	if (!p_is_curr_task) {
-		/* account_busy_for_cpu_time() = 1 so busy time needs
-		 * to be accounted to the current window. A new window
-		 * has also started, but p is not the current task, so the
-		 * window is not rolled over - just split up and account
-		 * as necessary into curr and prev. The window is only
-		 * rolled over when a new window is processed for the current
-		 * task.
-		 *
-		 * Irqtime can't be accounted by a task that isn't the
-		 * currently running task. */
-
-		if (!nr_full_windows) {
-			/* A full window hasn't elapsed, account partial
-			 * contribution to previous completed window. */
-			delta = scale_exec_time(window_start - mark_start, rq);
-			if (!exiting_task(p))
-				p->ravg.prev_window += delta;
-		} else {
-			/* Since at least one full window has elapsed,
-			 * the contribution to the previous window is the
-			 * full window (window_size). */
-			delta = scale_exec_time(window_size, rq);
-			if (!exiting_task(p))
-				p->ravg.prev_window = delta;
-		}
-		rq->prev_runnable_sum += delta;
-		if (new_task)
-			rq->nt_prev_runnable_sum += delta;
-
-		/* Account piece of busy time in the current window. */
-		delta = scale_exec_time(wallclock - window_start, rq);
-		rq->curr_runnable_sum += delta;
-		if (new_task)
-			rq->nt_curr_runnable_sum += delta;
-		if (!exiting_task(p))
-			p->ravg.curr_window = delta;
-
-		return;
-	}
-
-	if (!irqtime || !is_idle_task(p) || cpu_is_waiting_on_io(rq)) {
-		/* account_busy_for_cpu_time() = 1 so busy time needs
-		 * to be accounted to the current window. A new window
-		 * has started and p is the current task so rollover is
-		 * needed. If any of these three above conditions are true
-		 * then this busy time can't be accounted as irqtime.
-		 *
-		 * Busy time for the idle task or exiting tasks need not
-		 * be accounted.
-		 *
-		 * An example of this would be a task that starts execution
-		 * and then sleeps once a new window has begun. */
-
-		if (!nr_full_windows) {
-			/* A full window hasn't elapsed, account partial
-			 * contribution to previous completed window. */
-			delta = scale_exec_time(window_start - mark_start, rq);
-			if (!is_idle_task(p) && !exiting_task(p))
-				p->ravg.prev_window += delta;
-
-			rq->nt_prev_runnable_sum = rq->nt_curr_runnable_sum;
-			if (new_task)
-				rq->nt_prev_runnable_sum += delta;
-
-			delta += rq->curr_runnable_sum;
-		} else {
-			/* Since at least one full window has elapsed,
-			 * the contribution to the previous window is the
-			 * full window (window_size). */
-			delta = scale_exec_time(window_size, rq);
-			if (!is_idle_task(p) && !exiting_task(p))
-				p->ravg.prev_window = delta;
-
-			if (new_task)
-				rq->nt_prev_runnable_sum = delta;
-			else
-				rq->nt_prev_runnable_sum = 0;
-		}
-		/*
-		 * Rollover for normal runnable sum is done here by overwriting
-		 * the values in prev_runnable_sum and curr_runnable_sum.
-		 * Rollover for new task runnable sum has completed by previous
-		 * if-else statement.
-		 */
-		rq->prev_runnable_sum = delta;
-
-		/* Account piece of busy time in the current window. */
-		delta = scale_exec_time(wallclock - window_start, rq);
-		rq->curr_runnable_sum = delta;
-		if (new_task)
-			rq->nt_curr_runnable_sum = delta;
-		else
-			rq->nt_curr_runnable_sum = 0;
-		if (!is_idle_task(p) && !exiting_task(p))
-			p->ravg.curr_window = delta;
-
-		return;
-	}
-
-	if (irqtime) {
-		/* account_busy_for_cpu_time() = 1 so busy time needs
-		 * to be accounted to the current window. A new window
-		 * has started and p is the current task so rollover is
-		 * needed. The current task must be the idle task because
-		 * irqtime is not accounted for any other task.
-		 *
-		 * Irqtime will be accounted each time we process IRQ activity
-		 * after a period of idleness, so we know the IRQ busy time
-		 * started at wallclock - irqtime. */
-
-		BUG_ON(!is_idle_task(p));
-		mark_start = wallclock - irqtime;
-
-		/* Roll window over. If IRQ busy time was just in the current
-		 * window then that is all that need be accounted. */
-		rq->prev_runnable_sum = rq->curr_runnable_sum;
-		rq->nt_prev_runnable_sum = rq->nt_curr_runnable_sum;
-		rq->nt_curr_runnable_sum = 0;
-		if (mark_start > window_start) {
-			rq->curr_runnable_sum = scale_exec_time(irqtime, rq);
-			return;
-		}
-
-		/* The IRQ busy time spanned multiple windows. Process the
-		 * busy time preceding the current window start first. */
-		delta = window_start - mark_start;
-		if (delta > window_size)
-			delta = window_size;
-		delta = scale_exec_time(delta, rq);
-		rq->prev_runnable_sum += delta;
-
-		/* Process the remaining IRQ busy time in the current window. */
-		delta = wallclock - window_start;
-		rq->curr_runnable_sum = scale_exec_time(delta, rq);
-
-		return;
-	}
-
-	BUG();
-}
-
-u32 __weak get_freq_max_load(int cpu, u32 freq)
-{
-	/* 100% by default */
-	return 100;
-}
-
-DEFINE_PER_CPU(struct freq_max_load *, freq_max_load);
-static DEFINE_SPINLOCK(freq_max_load_lock);
-
-int sched_update_freq_max_load(const cpumask_t *cpumask)
-{
-	int i, cpu, ret;
-	unsigned int freq;
-	struct cpu_pstate_pwr *costs;
-	struct cpu_pwr_stats *per_cpu_info = get_cpu_pwr_stats();
-	struct freq_max_load *max_load, *old_max_load;
-	struct freq_max_load_entry *entry;
-	u64 max_demand_capacity, max_demand;
-	unsigned long flags;
-	u32 hfreq;
-	int hpct;
-
-	if (!per_cpu_info || !sysctl_sched_enable_power_aware)
-		return 0;
-
-	spin_lock_irqsave(&freq_max_load_lock, flags);
-	max_demand_capacity = div64_u64(max_task_load(), max_possible_capacity);
-	for_each_cpu(cpu, cpumask) {
-		if (!per_cpu_info[cpu].ptable) {
-			ret = -EINVAL;
-			goto fail;
-		}
-
-		old_max_load = rcu_dereference(per_cpu(freq_max_load, cpu));
-
-		/*
-		 * allocate len + 1 and leave the last power cost as 0 for
-		 * power_cost() can stop iterating index when
-		 * per_cpu_info[cpu].len > len of max_load due to race between
-		 * cpu power stats update and get_cpu_pwr_stats().
-		 */
-		max_load = kzalloc(sizeof(struct freq_max_load) +
-				   sizeof(struct freq_max_load_entry) *
-				   (per_cpu_info[cpu].len + 1), GFP_ATOMIC);
-		if (unlikely(!max_load)) {
-			ret = -ENOMEM;
-			goto fail;
-		}
-
-		max_load->length = per_cpu_info[cpu].len;
-
-		max_demand = max_demand_capacity *
-			     cpu_max_possible_capacity(cpu);
-
-		i = 0;
-		costs = per_cpu_info[cpu].ptable;
-		while (costs[i].freq) {
-			entry = &max_load->freqs[i];
-			freq = costs[i].freq;
-			hpct = get_freq_max_load(cpu, freq);
-			if (hpct <= 0 && hpct > 100)
-				hpct = 100;
-			hfreq = div64_u64((u64)freq * hpct , 100);
-			entry->hdemand =
-			    div64_u64(max_demand * hfreq,
-				      cpu_max_possible_freq(cpu));
-			i++;
-		}
-
-		rcu_assign_pointer(per_cpu(freq_max_load, cpu), max_load);
-		if (old_max_load)
-			kfree_rcu(old_max_load, rcu);
-	}
-
-	spin_unlock_irqrestore(&freq_max_load_lock, flags);
-	return 0;
-
-fail:
-	for_each_cpu(cpu, cpumask) {
-		max_load = rcu_dereference(per_cpu(freq_max_load, cpu));
-		if (max_load) {
-			rcu_assign_pointer(per_cpu(freq_max_load, cpu), NULL);
-			kfree_rcu(max_load, rcu);
-		}
-	}
-
-	spin_unlock_irqrestore(&freq_max_load_lock, flags);
-	return ret;
-}
-
-static inline u32 predict_and_update_buckets(struct rq *rq,
-			struct task_struct *p, u32 runtime) {
-
-	int bidx;
-	u32 pred_demand;
-
-	bidx = busy_to_bucket(runtime);
-	pred_demand = get_pred_busy(rq, p, bidx, runtime);
-	bucket_increase(p->ravg.busy_buckets, bidx);
-
-	return pred_demand;
-}
-#define assign_ravg_pred_demand(x) (p->ravg.pred_demand = x)
-
-#else	/* CONFIG_SCHED_FREQ_INPUT */
-
-static inline void
-update_task_pred_demand(struct rq *rq, struct task_struct *p, int event)
-{
-}
-
-static inline void update_cpu_busy_time(struct task_struct *p, struct rq *rq,
-	     int event, u64 wallclock, u64 irqtime)
-{
-}
-
-static inline u32 predict_and_update_buckets(struct rq *rq,
-			struct task_struct *p, u32 runtime)
-{
-	return 0;
-}
-#define assign_ravg_pred_demand(x)
-
-#endif	/* CONFIG_SCHED_FREQ_INPUT */
-
-static int account_busy_for_task_demand(struct task_struct *p, int event)
-{
-	/* No need to bother updating task demand for exiting tasks
-	 * or the idle task. */
-	if (exiting_task(p) || is_idle_task(p))
-		return 0;
-
-	/* When a task is waking up it is completing a segment of non-busy
-	 * time. Likewise, if wait time is not treated as busy time, then
-	 * when a task begins to run or is migrated, it is not running and
-	 * is completing a segment of non-busy time. */
-	if (event == TASK_WAKE || (!sched_account_wait_time &&
-			 (event == PICK_NEXT_TASK || event == TASK_MIGRATE)))
-		return 0;
-
-	return 1;
-}
-
-/*
- * Called when new window is starting for a task, to record cpu usage over
- * recently concluded window(s). Normally 'samples' should be 1. It can be > 1
- * when, say, a real-time task runs without preemption for several windows at a
- * stretch.
- */
-static void update_history(struct rq *rq, struct task_struct *p,
-			 u32 runtime, int samples, int event)
-{
-	u32 *hist = &p->ravg.sum_history[0];
-	int ridx, widx;
-	u32 max = 0, avg, demand, pred_demand;
-	u64 sum = 0;
-
-	/* Ignore windows where task had no activity */
-	if (!runtime || is_idle_task(p) || exiting_task(p) || !samples)
-			goto done;
-
-	/* Push new 'runtime' value onto stack */
-	widx = sched_ravg_hist_size - 1;
-	ridx = widx - samples;
-	for (; ridx >= 0; --widx, --ridx) {
-		hist[widx] = hist[ridx];
-		sum += hist[widx];
-		if (hist[widx] > max)
-			max = hist[widx];
-	}
-
-	for (widx = 0; widx < samples && widx < sched_ravg_hist_size; widx++) {
-		hist[widx] = runtime;
-		sum += hist[widx];
-		if (hist[widx] > max)
-			max = hist[widx];
-	}
-
-	p->ravg.sum = 0;
-
-	if (sched_window_stats_policy == WINDOW_STATS_RECENT) {
-		demand = runtime;
-	} else if (sched_window_stats_policy == WINDOW_STATS_MAX) {
-		demand = max;
-	} else {
-		avg = div64_u64(sum, sched_ravg_hist_size);
-		if (sched_window_stats_policy == WINDOW_STATS_AVG)
-			demand = avg;
-		else
-			demand = max(avg, runtime);
-	}
-	pred_demand = predict_and_update_buckets(rq, p, runtime);
-
-	/*
-	 * A throttled deadline sched class task gets dequeued without
-	 * changing p->on_rq. Since the dequeue decrements hmp stats
-	 * avoid decrementing it here again.
-	 */
-	if (task_on_rq_queued(p) && (!task_has_dl_policy(p) ||
-						!p->dl.dl_throttled))
-		p->sched_class->fixup_hmp_sched_stats(rq, p, demand,
-						      pred_demand);
-
-	p->ravg.demand = demand;
-	assign_ravg_pred_demand(pred_demand);
-
-done:
-	trace_sched_update_history(rq, p, runtime, samples, event);
-}
-
-static void add_to_task_demand(struct rq *rq, struct task_struct *p,
-				u64 delta)
-{
-	delta = scale_exec_time(delta, rq);
-	p->ravg.sum += delta;
-	if (unlikely(p->ravg.sum > sched_ravg_window))
-		p->ravg.sum = sched_ravg_window;
-}
-
-/*
- * Account cpu demand of task and/or update task's cpu demand history
- *
- * ms = p->ravg.mark_start;
- * wc = wallclock
- * ws = rq->window_start
- *
- * Three possibilities:
- *
- *	a) Task event is contained within one window.
- *		window_start < mark_start < wallclock
- *
- *		ws   ms  wc
- *		|    |   |
- *		V    V   V
- *		|---------------|
- *
- *	In this case, p->ravg.sum is updated *iff* event is appropriate
- *	(ex: event == PUT_PREV_TASK)
- *
- *	b) Task event spans two windows.
- *		mark_start < window_start < wallclock
- *
- *		ms   ws   wc
- *		|    |    |
- *		V    V    V
- *		-----|-------------------
- *
- *	In this case, p->ravg.sum is updated with (ws - ms) *iff* event
- *	is appropriate, then a new window sample is recorded followed
- *	by p->ravg.sum being set to (wc - ws) *iff* event is appropriate.
- *
- *	c) Task event spans more than two windows.
- *
- *		ms ws_tmp			   ws  wc
- *		|  |				   |   |
- *		V  V				   V   V
- *		---|-------|-------|-------|-------|------
- *		   |				   |
- *		   |<------ nr_full_windows ------>|
- *
- *	In this case, p->ravg.sum is updated with (ws_tmp - ms) first *iff*
- *	event is appropriate, window sample of p->ravg.sum is recorded,
- *	'nr_full_window' samples of window_size is also recorded *iff*
- *	event is appropriate and finally p->ravg.sum is set to (wc - ws)
- *	*iff* event is appropriate.
- *
- * IMPORTANT : Leave p->ravg.mark_start unchanged, as update_cpu_busy_time()
- * depends on it!
- */
-static void update_task_demand(struct task_struct *p, struct rq *rq,
-	     int event, u64 wallclock)
-{
-	u64 mark_start = p->ravg.mark_start;
-	u64 delta, window_start = rq->window_start;
-	int new_window, nr_full_windows;
-	u32 window_size = sched_ravg_window;
-
-	new_window = mark_start < window_start;
-	if (!account_busy_for_task_demand(p, event)) {
-		if (new_window)
-			/* If the time accounted isn't being accounted as
-			 * busy time, and a new window started, only the
-			 * previous window need be closed out with the
-			 * pre-existing demand. Multiple windows may have
-			 * elapsed, but since empty windows are dropped,
-			 * it is not necessary to account those. */
-			update_history(rq, p, p->ravg.sum, 1, event);
-		return;
-	}
-
-	if (!new_window) {
-		/* The simple case - busy time contained within the existing
-		 * window. */
-		add_to_task_demand(rq, p, wallclock - mark_start);
-		return;
-	}
-
-	/* Busy time spans at least two windows. Temporarily rewind
-	 * window_start to first window boundary after mark_start. */
-	delta = window_start - mark_start;
-	nr_full_windows = div64_u64(delta, window_size);
-	window_start -= (u64)nr_full_windows * (u64)window_size;
-
-	/* Process (window_start - mark_start) first */
-	add_to_task_demand(rq, p, window_start - mark_start);
-
-	/* Push new sample(s) into task's demand history */
-	update_history(rq, p, p->ravg.sum, 1, event);
-	if (nr_full_windows)
-		update_history(rq, p, scale_exec_time(window_size, rq),
-			       nr_full_windows, event);
-
-	/* Roll window_start back to current to process any remainder
-	 * in current window. */
-	window_start += (u64)nr_full_windows * (u64)window_size;
-
-	/* Process (wallclock - window_start) next */
-	mark_start = window_start;
-	add_to_task_demand(rq, p, wallclock - mark_start);
-}
-
-/* Reflect task activity on its demand and cpu's busy time statistics */
-static void update_task_ravg(struct task_struct *p, struct rq *rq,
-	     int event, u64 wallclock, u64 irqtime)
-{
-	if (sched_use_pelt || !rq->window_start || sched_disable_window_stats)
-		return;
-
-	lockdep_assert_held(&rq->lock);
-
-	update_window_start(rq, wallclock);
-
-	if (!p->ravg.mark_start)
-		goto done;
-
-	update_task_demand(p, rq, event, wallclock);
-	update_cpu_busy_time(p, rq, event, wallclock, irqtime);
-	update_task_pred_demand(rq, p, event);
-done:
-	trace_sched_update_task_ravg(p, rq, event, wallclock, irqtime);
-
-	p->ravg.mark_start = wallclock;
-}
-
-void sched_account_irqtime(int cpu, struct task_struct *curr,
-				 u64 delta, u64 wallclock)
-{
-	struct rq *rq = cpu_rq(cpu);
-	unsigned long flags, nr_windows;
-	u64 cur_jiffies_ts;
-
-	raw_spin_lock_irqsave(&rq->lock, flags);
-
-	/*
-	 * cputime (wallclock) uses sched_clock so use the same here for
-	 * consistency.
-	 */
-	delta += sched_clock() - wallclock;
-	cur_jiffies_ts = get_jiffies_64();
-
-	if (is_idle_task(curr))
-		update_task_ravg(curr, rq, IRQ_UPDATE, sched_ktime_clock(),
-				 delta);
-
-	nr_windows = cur_jiffies_ts - rq->irqload_ts;
-
-	if (nr_windows) {
-		if (nr_windows < 10) {
-			/* Decay CPU's irqload by 3/4 for each window. */
-			rq->avg_irqload *= (3 * nr_windows);
-			rq->avg_irqload = div64_u64(rq->avg_irqload,
-						    4 * nr_windows);
-		} else {
-			rq->avg_irqload = 0;
-		}
-		rq->avg_irqload += rq->cur_irqload;
-		rq->cur_irqload = 0;
-	}
-
-	rq->cur_irqload += delta;
-	rq->irqload_ts = cur_jiffies_ts;
-	raw_spin_unlock_irqrestore(&rq->lock, flags);
-}
-
-static void reset_task_stats(struct task_struct *p)
-{
-	u32 sum = 0;
-
-	if (exiting_task(p))
-		sum = EXITING_TASK_MARKER;
-
-	memset(&p->ravg, 0, sizeof(struct ravg));
-	/* Retain EXITING_TASK marker */
-	p->ravg.sum_history[0] = sum;
-}
-
-static inline void mark_task_starting(struct task_struct *p)
-{
-	u64 wallclock;
-	struct rq *rq = task_rq(p);
-
-	if (!rq->window_start || sched_disable_window_stats) {
-		reset_task_stats(p);
-		return;
-	}
-
-	wallclock = sched_ktime_clock();
-	p->ravg.mark_start = p->last_wake_ts = wallclock;
-	p->last_switch_out_ts = 0;
-}
-
-static inline void set_window_start(struct rq *rq)
-{
-	int cpu = cpu_of(rq);
-	struct rq *sync_rq = cpu_rq(sync_cpu);
-
-	if (rq->window_start || !sched_enable_hmp)
-		return;
-
-	if (cpu == sync_cpu) {
-		rq->window_start = sched_ktime_clock();
-	} else {
-		raw_spin_unlock(&rq->lock);
-		double_rq_lock(rq, sync_rq);
-		rq->window_start = cpu_rq(sync_cpu)->window_start;
-#ifdef CONFIG_SCHED_FREQ_INPUT
-		rq->curr_runnable_sum = rq->prev_runnable_sum = 0;
-		rq->nt_curr_runnable_sum = rq->nt_prev_runnable_sum = 0;
-#endif
-		raw_spin_unlock(&sync_rq->lock);
-	}
-
-	rq->curr->ravg.mark_start = rq->window_start;
-}
-
-static inline void migrate_sync_cpu(int cpu)
-{
-	if (cpu == sync_cpu)
-		sync_cpu = smp_processor_id();
-}
-
-static void reset_all_task_stats(void)
-{
-	struct task_struct *g, *p;
-
-	read_lock(&tasklist_lock);
-	do_each_thread(g, p) {
-		reset_task_stats(p);
-	}  while_each_thread(g, p);
-	read_unlock(&tasklist_lock);
-}
-
-/*
- * sched_exit() - Set EXITING_TASK_MARKER in task's ravg.demand field
- *
- * Stop accounting (exiting) task's future cpu usage
- *
- * We need this so that reset_all_windows_stats() can function correctly.
- * reset_all_window_stats() depends on do_each_thread/for_each_thread task
- * iterators to reset *all* task's statistics. Exiting tasks however become
- * invisible to those iterators. sched_exit() is called on a exiting task prior
- * to being removed from task_list, which will let reset_all_window_stats()
- * function correctly.
- */
-void sched_exit(struct task_struct *p)
-{
-	unsigned long flags;
-	int cpu = get_cpu();
-	struct rq *rq = cpu_rq(cpu);
-	u64 wallclock;
-
-	sched_set_group_id(p, 0);
-
-	raw_spin_lock_irqsave(&rq->lock, flags);
-	/* rq->curr == p */
-	wallclock = sched_ktime_clock();
-	update_task_ravg(rq->curr, rq, TASK_UPDATE, wallclock, 0);
-	dequeue_task(rq, p, 0);
-	reset_task_stats(p);
-	p->ravg.mark_start = wallclock;
-	p->ravg.sum_history[0] = EXITING_TASK_MARKER;
-	enqueue_task(rq, p, 0);
-	clear_ed_task(p, rq);
-	raw_spin_unlock_irqrestore(&rq->lock, flags);
-
-	put_cpu();
-}
-
-static void disable_window_stats(void)
-{
-	unsigned long flags;
-	int i;
-
-	local_irq_save(flags);
-	for_each_possible_cpu(i)
-		raw_spin_lock(&cpu_rq(i)->lock);
-
-	sched_disable_window_stats = 1;
-
-	for_each_possible_cpu(i)
-		raw_spin_unlock(&cpu_rq(i)->lock);
-
-	local_irq_restore(flags);
-}
-
-/* Called with all cpu's rq->lock held */
-static void enable_window_stats(void)
-{
-	sched_disable_window_stats = 0;
-
-}
-
-enum reset_reason_code {
-	WINDOW_CHANGE,
-	POLICY_CHANGE,
-	ACCOUNT_WAIT_TIME_CHANGE,
-	HIST_SIZE_CHANGE,
-	MIGRATION_FIXUP_CHANGE,
-	FREQ_ACCOUNT_WAIT_TIME_CHANGE
-};
-
-const char *sched_window_reset_reasons[] = {
-	"WINDOW_CHANGE",
-	"POLICY_CHANGE",
-	"ACCOUNT_WAIT_TIME_CHANGE",
-	"HIST_SIZE_CHANGE",
-	"MIGRATION_FIXUP_CHANGE",
-	"FREQ_ACCOUNT_WAIT_TIME_CHANGE"};
-
-/* Called with IRQs enabled */
-void reset_all_window_stats(u64 window_start, unsigned int window_size)
-{
-	int cpu;
-	unsigned long flags;
-	u64 start_ts = sched_ktime_clock();
-	int reason = WINDOW_CHANGE;
-	unsigned int old = 0, new = 0;
-
-	disable_window_stats();
-
-	reset_all_task_stats();
-
-	local_irq_save(flags);
-
-	for_each_possible_cpu(cpu) {
-		struct rq *rq = cpu_rq(cpu);
-		raw_spin_lock(&rq->lock);
-	}
-
-	if (window_size) {
-		sched_ravg_window = window_size * TICK_NSEC;
-		set_hmp_defaults();
-	}
-
-	enable_window_stats();
-
-	for_each_possible_cpu(cpu) {
-		struct rq *rq = cpu_rq(cpu);
-
-		if (window_start)
-			rq->window_start = window_start;
-#ifdef CONFIG_SCHED_FREQ_INPUT
-		rq->curr_runnable_sum = rq->prev_runnable_sum = 0;
-		rq->nt_curr_runnable_sum = rq->nt_prev_runnable_sum = 0;
-#endif
-		reset_cpu_hmp_stats(cpu, 1);
-	}
-
-	if (sched_window_stats_policy != sysctl_sched_window_stats_policy) {
-		reason = POLICY_CHANGE;
-		old = sched_window_stats_policy;
-		new = sysctl_sched_window_stats_policy;
-		sched_window_stats_policy = sysctl_sched_window_stats_policy;
-	} else if (sched_account_wait_time != sysctl_sched_account_wait_time) {
-		reason = ACCOUNT_WAIT_TIME_CHANGE;
-		old = sched_account_wait_time;
-		new = sysctl_sched_account_wait_time;
-		sched_account_wait_time = sysctl_sched_account_wait_time;
-	} else if (sched_ravg_hist_size != sysctl_sched_ravg_hist_size) {
-		reason = HIST_SIZE_CHANGE;
-		old = sched_ravg_hist_size;
-		new = sysctl_sched_ravg_hist_size;
-		sched_ravg_hist_size = sysctl_sched_ravg_hist_size;
-	}
-#ifdef CONFIG_SCHED_FREQ_INPUT
-	else if (sched_migration_fixup != sysctl_sched_migration_fixup) {
-		reason = MIGRATION_FIXUP_CHANGE;
-		old = sched_migration_fixup;
-		new = sysctl_sched_migration_fixup;
-		sched_migration_fixup = sysctl_sched_migration_fixup;
-	} else if (sched_freq_account_wait_time !=
-					sysctl_sched_freq_account_wait_time) {
-		reason = FREQ_ACCOUNT_WAIT_TIME_CHANGE;
-		old = sched_freq_account_wait_time;
-		new = sysctl_sched_freq_account_wait_time;
-		sched_freq_account_wait_time =
-				 sysctl_sched_freq_account_wait_time;
-	}
-#endif
-
-	for_each_possible_cpu(cpu) {
-		struct rq *rq = cpu_rq(cpu);
-		raw_spin_unlock(&rq->lock);
-	}
-
-	local_irq_restore(flags);
-
-	trace_sched_reset_all_window_stats(window_start, window_size,
-		sched_ktime_clock() - start_ts, reason, old, new);
-}
-
-#ifdef CONFIG_SCHED_FREQ_INPUT
-
-void sched_get_cpus_busy(struct sched_load *busy,
-			 const struct cpumask *query_cpus)
-{
-	unsigned long flags;
-	struct rq *rq;
-	const int cpus = cpumask_weight(query_cpus);
-	u64 load[cpus], nload[cpus];
-	u64 pload[cpus];
-	unsigned int cur_freq[cpus], max_freq[cpus];
-	int notifier_sent[cpus];
-	int early_detection[cpus];
-	int cpu, i = 0;
-	unsigned int window_size;
-
-	if (unlikely(cpus == 0))
-		return;
-
-	/*
-	 * This function could be called in timer context, and the
-	 * current task may have been executing for a long time. Ensure
-	 * that the window stats are current by doing an update.
-	 */
-	local_irq_save(flags);
-	for_each_cpu(cpu, query_cpus)
-		raw_spin_lock(&cpu_rq(cpu)->lock);
-
-	window_size = sched_ravg_window;
-
-	for_each_cpu(cpu, query_cpus) {
-		rq = cpu_rq(cpu);
-
-		update_task_ravg(rq->curr, rq, TASK_UPDATE,
-				 sched_ktime_clock(), 0);
-		load[i] = rq->old_busy_time = rq->prev_runnable_sum;
-		nload[i] = rq->nt_prev_runnable_sum;
-		pload[i] = rq->hmp_stats.pred_demands_sum;
-		rq->old_estimated_time = pload[i];
-		/*
-		 * Scale load in reference to cluster max_possible_freq.
-		 *
-		 * Note that scale_load_to_cpu() scales load in reference to
-		 * the cluster max_freq.
-		 */
-		load[i] = scale_load_to_cpu(load[i], cpu);
-		nload[i] = scale_load_to_cpu(nload[i], cpu);
-		pload[i] = scale_load_to_cpu(pload[i], cpu);
-
-		notifier_sent[i] = rq->notifier_sent;
-		early_detection[i] = (rq->ed_task != NULL);
-		rq->notifier_sent = 0;
-		cur_freq[i] = cpu_cur_freq(cpu);
-		max_freq[i] = cpu_max_freq(cpu);
-		i++;
-	}
-
-	for_each_cpu(cpu, query_cpus)
-		raw_spin_unlock(&(cpu_rq(cpu))->lock);
-	local_irq_restore(flags);
-
-	i = 0;
-	for_each_cpu(cpu, query_cpus) {
-		rq = cpu_rq(cpu);
-
-		if (early_detection[i]) {
-			busy[i].prev_load = div64_u64(sched_ravg_window,
-							NSEC_PER_USEC);
-			busy[i].new_task_load = 0;
-			goto exit_early;
-		}
-
-		if (!notifier_sent[i]) {
-			load[i] = scale_load_to_freq(load[i], max_freq[i],
-						     cur_freq[i]);
-			nload[i] = scale_load_to_freq(nload[i], max_freq[i],
-						      cur_freq[i]);
-			if (load[i] > window_size)
-				load[i] = window_size;
-			if (nload[i] > window_size)
-				nload[i] = window_size;
-
-			load[i] = scale_load_to_freq(load[i], cur_freq[i],
-						    cpu_max_possible_freq(cpu));
-			nload[i] = scale_load_to_freq(nload[i], cur_freq[i],
-						    cpu_max_possible_freq(cpu));
-		} else {
-			load[i] = scale_load_to_freq(load[i], max_freq[i],
-						    cpu_max_possible_freq(cpu));
-			nload[i] = scale_load_to_freq(nload[i], max_freq[i],
-						    cpu_max_possible_freq(cpu));
-		}
-		pload[i] = scale_load_to_freq(pload[i], max_freq[i],
-					     rq->cluster->max_possible_freq);
-
-		busy[i].prev_load = div64_u64(load[i], NSEC_PER_USEC);
-		busy[i].new_task_load = div64_u64(nload[i], NSEC_PER_USEC);
-		busy[i].predicted_load = div64_u64(pload[i], NSEC_PER_USEC);
-
-exit_early:
-		trace_sched_get_busy(cpu, busy[i].prev_load,
-				     busy[i].new_task_load,
-				     busy[i].predicted_load,
-				     early_detection[i]);
-		i++;
-	}
-}
-
-unsigned long sched_get_busy(int cpu)
-{
-	struct cpumask query_cpu = CPU_MASK_NONE;
-	struct sched_load busy;
-
-	cpumask_set_cpu(cpu, &query_cpu);
-	sched_get_cpus_busy(&busy, &query_cpu);
-
-	return busy.prev_load;
-}
-
-void sched_set_io_is_busy(int val)
-{
-	sched_io_is_busy = val;
-}
-
-int sched_set_window(u64 window_start, unsigned int window_size)
-{
-	u64 now, cur_jiffies, jiffy_ktime_ns;
-	s64 ws;
-	unsigned long flags;
-
-	if (sched_use_pelt ||
-		 (window_size * TICK_NSEC <  MIN_SCHED_RAVG_WINDOW))
-			return -EINVAL;
-
-	mutex_lock(&policy_mutex);
-
-	/*
-	 * Get a consistent view of ktime, jiffies, and the time
-	 * since the last jiffy (based on last_jiffies_update).
-	 */
-	local_irq_save(flags);
-	cur_jiffies = jiffy_to_ktime_ns(&now, &jiffy_ktime_ns);
-	local_irq_restore(flags);
-
-	/* translate window_start from jiffies to nanoseconds */
-	ws = (window_start - cur_jiffies); /* jiffy difference */
-	ws *= TICK_NSEC;
-	ws += jiffy_ktime_ns;
-
-	/* roll back calculated window start so that it is in
-	 * the past (window stats must have a current window) */
-	while (ws > now)
-		ws -= (window_size * TICK_NSEC);
-
-	BUG_ON(sched_ktime_clock() < ws);
-
-	reset_all_window_stats(ws, window_size);
-
-	sched_update_freq_max_load(cpu_possible_mask);
-
-	mutex_unlock(&policy_mutex);
-
-	return 0;
-}
-
-static void fixup_busy_time(struct task_struct *p, int new_cpu)
-{
-	struct rq *src_rq = task_rq(p);
-	struct rq *dest_rq = cpu_rq(new_cpu);
-	u64 wallclock;
-	bool new_task;
-
-	if (!sched_enable_hmp || !sched_migration_fixup ||
-		 (!p->on_rq && p->state != TASK_WAKING))
-			return;
-
-	if (exiting_task(p)) {
-		clear_ed_task(p, src_rq);
-		return;
-	}
-
-	if (p->state == TASK_WAKING)
-		double_rq_lock(src_rq, dest_rq);
-
-	if (sched_disable_window_stats)
-		goto done;
-
-	wallclock = sched_ktime_clock();
-
-	update_task_ravg(task_rq(p)->curr, task_rq(p),
-			 TASK_UPDATE,
-			 wallclock, 0);
-	update_task_ravg(dest_rq->curr, dest_rq,
-			 TASK_UPDATE, wallclock, 0);
-
-	update_task_ravg(p, task_rq(p), TASK_MIGRATE,
-			 wallclock, 0);
-
-	new_task = is_new_task(p);
-
-	if (p->ravg.curr_window) {
-		src_rq->curr_runnable_sum -= p->ravg.curr_window;
-		dest_rq->curr_runnable_sum += p->ravg.curr_window;
-		if (new_task) {
-			src_rq->nt_curr_runnable_sum -= p->ravg.curr_window;
-			dest_rq->nt_curr_runnable_sum += p->ravg.curr_window;
-		}
-	}
-
-	if (p->ravg.prev_window) {
-		src_rq->prev_runnable_sum -= p->ravg.prev_window;
-		dest_rq->prev_runnable_sum += p->ravg.prev_window;
-		if (new_task) {
-			src_rq->nt_prev_runnable_sum -= p->ravg.prev_window;
-			dest_rq->nt_prev_runnable_sum += p->ravg.prev_window;
-		}
-	}
-
-	if (p == src_rq->ed_task) {
-		src_rq->ed_task = NULL;
-		if (!dest_rq->ed_task)
-			dest_rq->ed_task = p;
-	}
-
-	BUG_ON((s64)src_rq->prev_runnable_sum < 0);
-	BUG_ON((s64)src_rq->curr_runnable_sum < 0);
-	BUG_ON((s64)src_rq->nt_prev_runnable_sum < 0);
-	BUG_ON((s64)src_rq->nt_curr_runnable_sum < 0);
-
-	trace_sched_migration_update_sum(src_rq, p);
-	trace_sched_migration_update_sum(dest_rq, p);
-
-done:
-	if (p->state == TASK_WAKING)
-		double_rq_unlock(src_rq, dest_rq);
-}
-
-#else
-
-static inline void fixup_busy_time(struct task_struct *p, int new_cpu) { }
-
-static inline int
-heavy_task_wakeup(struct task_struct *p, struct rq *rq, int event)
-{
-	return 0;
-}
-
-#endif	/* CONFIG_SCHED_FREQ_INPUT */
-
-#define sched_up_down_migrate_auto_update 1
-static void check_for_up_down_migrate_update(const struct cpumask *cpus)
-{
-	int i = cpumask_first(cpus);
-
-	if (!sched_up_down_migrate_auto_update)
-		return;
-
-	if (cpu_max_possible_capacity(i) == max_possible_capacity)
-		return;
-
-	if (cpu_max_possible_freq(i) == cpu_max_freq(i))
-		up_down_migrate_scale_factor = 1024;
-	else
-		up_down_migrate_scale_factor = (1024 *
-				 cpu_max_possible_freq(i)) / cpu_max_freq(i);
-
-	update_up_down_migrate();
-}
-
-static LIST_HEAD(related_thread_groups);
-static DEFINE_RWLOCK(related_thread_group_lock);
-static int nr_related_thread_groups;
-
-/* Return cluster which can offer required capacity for group */
-static struct sched_cluster *
-best_cluster(struct related_thread_group *grp, u64 total_demand)
-{
-	struct sched_cluster *cluster = NULL;
-
-	for_each_sched_cluster(cluster) {
-		if (group_will_fit(cluster, grp, total_demand))
-			return cluster;
-	}
-
-	return NULL;
-}
-
-static void _set_preferred_cluster(struct related_thread_group *grp)
-{
-	struct task_struct *p;
-	u64 combined_demand = 0;
-
-	if (!sysctl_sched_enable_colocation) {
-		grp->last_update = sched_ktime_clock();
-		grp->preferred_cluster = NULL;
-		return;
-	}
-
-	/*
-	 * wakeup of two or more related tasks could race with each other and
-	 * could result in multiple calls to _set_preferred_cluster being issued
-	 * at same time. Avoid overhead in such cases of rechecking preferred
-	 * cluster
-	 */
-	if (sched_ktime_clock() - grp->last_update < sched_ravg_window / 10)
-		return;
-
-	list_for_each_entry(p, &grp->tasks, grp_list)
-		combined_demand += p->ravg.demand;
-
-	grp->preferred_cluster = best_cluster(grp, combined_demand);
-	grp->last_update = sched_ktime_clock();
-	trace_sched_set_preferred_cluster(grp, combined_demand);
-}
-
-static void set_preferred_cluster(struct related_thread_group *grp)
-{
-	raw_spin_lock(&grp->lock);
-	_set_preferred_cluster(grp);
-	raw_spin_unlock(&grp->lock);
-}
-
-struct related_thread_group *alloc_related_thread_group(int group_id)
-{
-	struct related_thread_group *grp;
-
-	grp = kzalloc(sizeof(*grp), GFP_KERNEL);
-	if (!grp)
-		return ERR_PTR(-ENOMEM);
-
-	grp->id = group_id;
-	INIT_LIST_HEAD(&grp->tasks);
-	INIT_LIST_HEAD(&grp->list);
-	raw_spin_lock_init(&grp->lock);
-
-	return grp;
-}
-
-struct related_thread_group *lookup_related_thread_group(unsigned int group_id)
-{
-	struct related_thread_group *grp;
-
-	list_for_each_entry(grp, &related_thread_groups, list) {
-		if (grp->id == group_id)
-			return grp;
-	}
-
-	return NULL;
-}
-
-static void remove_task_from_group(struct task_struct *p)
-{
-	struct related_thread_group *grp = p->grp;
-	struct rq *rq;
-	int empty_group = 1;
-
-	raw_spin_lock(&grp->lock);
-
-	rq = __task_rq_lock(p);
-	list_del_init(&p->grp_list);
-	rcu_assign_pointer(p->grp, NULL);
-	__task_rq_unlock(rq);
-
-	if (!list_empty(&grp->tasks)) {
-		empty_group = 0;
-		_set_preferred_cluster(grp);
-	}
-
-	raw_spin_unlock(&grp->lock);
-
-	if (empty_group) {
-		list_del(&grp->list);
-		nr_related_thread_groups--;
-		/* See comments before preferred_cluster() */
-		kfree_rcu(grp, rcu);
-	}
-}
-
-static int
-add_task_to_group(struct task_struct *p, struct related_thread_group *grp)
-{
-	struct rq *rq;
-
-	raw_spin_lock(&grp->lock);
-
-	/*
-	 * Change p->grp under rq->lock. Will prevent races with read-side
-	 * reference of p->grp in various hot-paths
-	 */
-	rq = __task_rq_lock(p);
-	rcu_assign_pointer(p->grp, grp);
-	list_add(&p->grp_list, &grp->tasks);
-	__task_rq_unlock(rq);
-
-	_set_preferred_cluster(grp);
-
-	raw_spin_unlock(&grp->lock);
-
-	return 0;
-}
-
-static void add_new_task_to_grp(struct task_struct *new)
-{
-	unsigned long flags;
-	struct related_thread_group *grp;
-	struct task_struct *parent;
-
-	if (!sysctl_sched_enable_thread_grouping)
-		return;
-
-	if (thread_group_leader(new))
-		return;
-
-	parent = new->group_leader;
-
-	/*
-	 * The parent's pi_lock is required here to protect race
-	 * against the parent task being removed from the
-	 * group.
-	 */
-	raw_spin_lock_irqsave(&parent->pi_lock, flags);
-
-	/* protected by pi_lock. */
-	grp = task_related_thread_group(parent);
-	if (!grp) {
-		raw_spin_unlock_irqrestore(&parent->pi_lock, flags);
-		return;
-	}
-	raw_spin_lock(&grp->lock);
-	raw_spin_unlock_irqrestore(&parent->pi_lock, flags);
-
-	rcu_assign_pointer(new->grp, grp);
-	list_add(&new->grp_list, &grp->tasks);
-
-	raw_spin_unlock(&grp->lock);
-}
-
-int sched_set_group_id(struct task_struct *p, unsigned int group_id)
-{
-	int rc = 0, destroy = 0;
-	unsigned long flags;
-	struct related_thread_group *grp = NULL, *new = NULL;
-
-redo:
-	raw_spin_lock_irqsave(&p->pi_lock, flags);
-
-	if ((current != p && p->flags & PF_EXITING) ||
-			(!p->grp && !group_id) ||
-			(p->grp && p->grp->id == group_id))
-		goto done;
-
-	write_lock(&related_thread_group_lock);
-
-	if (!group_id) {
-		remove_task_from_group(p);
-		write_unlock(&related_thread_group_lock);
-		goto done;
-	}
-
-	if (p->grp && p->grp->id != group_id)
-		remove_task_from_group(p);
-
-	grp = lookup_related_thread_group(group_id);
-	if (!grp && !new) {
-		/* New group */
-		write_unlock(&related_thread_group_lock);
-		raw_spin_unlock_irqrestore(&p->pi_lock, flags);
-		new = alloc_related_thread_group(group_id);
-		if (IS_ERR(new))
-			return -ENOMEM;
-		destroy = 1;
-		/* Rerun checks (like task exiting), since we dropped pi_lock */
-		goto redo;
-	} else if (!grp && new) {
-		/* New group - use object allocated before */
-		destroy = 0;
-		nr_related_thread_groups++;
-		list_add(&new->list, &related_thread_groups);
-		grp = new;
-	}
-
-	BUG_ON(!grp);
-	rc = add_task_to_group(p, grp);
-	write_unlock(&related_thread_group_lock);
-done:
-	raw_spin_unlock_irqrestore(&p->pi_lock, flags);
-
-	if (destroy)
-		kfree(new);
-
-	return rc;
-}
-
-unsigned int sched_get_group_id(struct task_struct *p)
-{
-	unsigned int group_id;
-	struct related_thread_group *grp;
-
-	rcu_read_lock();
-	grp = task_related_thread_group(p);
-	group_id = grp ? grp->id : 0;
-	rcu_read_unlock();
-
-	return group_id;
-}
-
-static int cpufreq_notifier_policy(struct notifier_block *nb,
-		unsigned long val, void *data)
-{
-	struct cpufreq_policy *policy = (struct cpufreq_policy *)data;
-	struct sched_cluster *cluster = NULL;
-	struct cpumask policy_cluster = *policy->related_cpus;
-	unsigned int orig_max_freq = 0;
-	int i, j, update_capacity = 0;
-
-	if (val != CPUFREQ_NOTIFY && val != CPUFREQ_REMOVE_POLICY &&
-						val != CPUFREQ_CREATE_POLICY)
-		return 0;
-
-	if (val == CPUFREQ_REMOVE_POLICY || val == CPUFREQ_CREATE_POLICY) {
-		update_min_max_capacity();
-		return 0;
-	}
-
-	max_possible_freq = max(max_possible_freq, policy->cpuinfo.max_freq);
-	if (min_max_freq == 1)
-		min_max_freq = UINT_MAX;
-	min_max_freq = min(min_max_freq, policy->cpuinfo.max_freq);
-	BUG_ON(!min_max_freq);
-	BUG_ON(!policy->max);
-
-	for_each_cpu(i, &policy_cluster) {
-		cluster = cpu_rq(i)->cluster;
-		cpumask_andnot(&policy_cluster, &policy_cluster,
-						&cluster->cpus);
-
-		orig_max_freq = cluster->max_freq;
-		cluster->min_freq = policy->min;
-		cluster->max_freq = policy->max;
-		cluster->cur_freq = policy->cur;
-
-		if (!cluster->freq_init_done) {
-			mutex_lock(&cluster_lock);
-			for_each_cpu(j, &cluster->cpus)
-				cpumask_copy(&cpu_rq(j)->freq_domain_cpumask,
-						policy->related_cpus);
-			cluster->max_possible_freq = policy->cpuinfo.max_freq;
-			cluster->max_possible_capacity =
-				compute_max_possible_capacity(cluster);
-			cluster->freq_init_done = true;
-
-			sort_clusters();
-			update_all_clusters_stats();
-			mutex_unlock(&cluster_lock);
-			continue;
-		}
-
-		update_capacity += (orig_max_freq != policy->max);
-	}
-
-	if (!update_capacity)
-		return 0;
-
-	policy_cluster = *policy->related_cpus;
-	pre_big_task_count_change(cpu_possible_mask);
-
-	for_each_cpu(i, &policy_cluster) {
-		cluster = cpu_rq(i)->cluster;
-		cpumask_andnot(&policy_cluster, &policy_cluster,
-						&cluster->cpus);
-		cluster->capacity = compute_capacity(cluster);
-		cluster->load_scale_factor = compute_load_scale_factor(cluster);
-	}
-
-	__update_min_max_capacity();
-
-	check_for_up_down_migrate_update(policy->related_cpus);
-	post_big_task_count_change(cpu_possible_mask);
-
-	return 0;
-}
-
-static int cpufreq_notifier_trans(struct notifier_block *nb,
-		unsigned long val, void *data)
-{
-	struct cpufreq_freqs *freq = (struct cpufreq_freqs *)data;
-	unsigned int cpu = freq->cpu, new_freq = freq->new;
-	unsigned long flags;
-	struct sched_cluster *cluster;
-	struct cpumask policy_cpus = cpu_rq(cpu)->freq_domain_cpumask;
-	int i, j;
-
-	if (val != CPUFREQ_POSTCHANGE)
-		return 0;
-
-	BUG_ON(!new_freq);
-
-	if (cpu_cur_freq(cpu) == new_freq)
-		return 0;
-
-	for_each_cpu(i, &policy_cpus) {
-		cluster = cpu_rq(i)->cluster;
-
-		for_each_cpu(j, &cluster->cpus) {
-			struct rq *rq = cpu_rq(j);
-
-			raw_spin_lock_irqsave(&rq->lock, flags);
-			update_task_ravg(rq->curr, rq, TASK_UPDATE,
-						sched_ktime_clock(), 0);
-			raw_spin_unlock_irqrestore(&rq->lock, flags);
-		}
-
-		cluster->cur_freq = new_freq;
-		cpumask_andnot(&policy_cpus, &policy_cpus, &cluster->cpus);
-	}
-
-	return 0;
-}
-
-static int pwr_stats_ready_notifier(struct notifier_block *nb,
-				    unsigned long cpu, void *data)
-{
-	cpumask_t mask = CPU_MASK_NONE;
-
-	cpumask_set_cpu(cpu, &mask);
-	sched_update_freq_max_load(&mask);
-
-	mutex_lock(&cluster_lock);
-	sort_clusters();
-	mutex_unlock(&cluster_lock);
-
-	return 0;
-}
-
-static struct notifier_block notifier_policy_block = {
-	.notifier_call = cpufreq_notifier_policy
-};
-
-static struct notifier_block notifier_trans_block = {
-	.notifier_call = cpufreq_notifier_trans
-};
-
-static struct notifier_block notifier_pwr_stats_ready = {
-	.notifier_call = pwr_stats_ready_notifier
-};
-
-int __weak register_cpu_pwr_stats_ready_notifier(struct notifier_block *nb)
-{
-	return -EINVAL;
-}
-
-static int register_sched_callback(void)
-{
-	int ret;
-
-	if (!sched_enable_hmp)
-		return 0;
-
-	ret = cpufreq_register_notifier(&notifier_policy_block,
-						CPUFREQ_POLICY_NOTIFIER);
-
-	if (!ret)
-		ret = cpufreq_register_notifier(&notifier_trans_block,
-						CPUFREQ_TRANSITION_NOTIFIER);
-
-	register_cpu_pwr_stats_ready_notifier(&notifier_pwr_stats_ready);
-
-	return 0;
-}
-
-/*
- * cpufreq callbacks can be registered at core_initcall or later time.
- * Any registration done prior to that is "forgotten" by cpufreq. See
- * initialization of variable init_cpufreq_transition_notifier_list_called
- * for further information.
- */
-core_initcall(register_sched_callback);
-
-static inline int update_preferred_cluster(struct related_thread_group *grp,
-		struct task_struct *p, u32 old_load)
-{
-	u32 new_load = task_load(p);
-
-	if (!grp)
-		return 0;
-
-	/*
-	 * Update if task's load has changed significantly or a complete window
-	 * has passed since we last updated preference
-	 */
-	if (abs(new_load - old_load) > sched_ravg_window / 4 ||
-		sched_ktime_clock() - grp->last_update > sched_ravg_window)
-		return 1;
-
-	return 0;
-}
-
-#else	/* CONFIG_SCHED_HMP */
-
-static inline void fixup_busy_time(struct task_struct *p, int new_cpu) { }
-
-static inline int
-heavy_task_wakeup(struct task_struct *p, struct rq *rq, int event)
-{
-	return 0;
-}
-
-static inline void
-update_task_ravg(struct task_struct *p, struct rq *rq,
-			 int event, u64 wallclock, u64 irqtime)
-{
-}
-
-static inline void mark_task_starting(struct task_struct *p) {}
-
-static inline void set_window_start(struct rq *rq) {}
-
-static inline void migrate_sync_cpu(int cpu) {}
-
-#endif	/* CONFIG_SCHED_HMP */
-
-#ifdef CONFIG_SMP
-void set_task_cpu(struct task_struct *p, unsigned int new_cpu)
-{
-#ifdef CONFIG_SCHED_DEBUG
-	/*
-	 * We should never call set_task_cpu() on a blocked task,
-	 * ttwu() will sort out the placement.
-	 */
-	WARN_ON_ONCE(p->state != TASK_RUNNING && p->state != TASK_WAKING &&
-			!(task_preempt_count(p) & PREEMPT_ACTIVE));
-
-#ifdef CONFIG_LOCKDEP
-	/*
-	 * The caller should hold either p->pi_lock or rq->lock, when changing
-	 * a task's CPU. ->pi_lock for waking tasks, rq->lock for runnable tasks.
-	 *
-	 * sched_move_task() holds both and thus holding either pins the cgroup,
-	 * see task_group().
-	 *
-	 * Furthermore, all task_rq users should acquire both locks, see
-	 * task_rq_lock().
-	 */
-	WARN_ON_ONCE(debug_locks && !(lockdep_is_held(&p->pi_lock) ||
-				      lockdep_is_held(&task_rq(p)->lock)));
-#endif
-#endif
-
-	trace_sched_migrate_task(p, new_cpu, pct_task_load(p));
-
-	if (task_cpu(p) != new_cpu) {
-		if (p->sched_class->migrate_task_rq)
-			p->sched_class->migrate_task_rq(p, new_cpu);
-		p->se.nr_migrations++;
-		perf_sw_event(PERF_COUNT_SW_CPU_MIGRATIONS, 1, NULL, 0);
-
-		fixup_busy_time(p, new_cpu);
-	}
-
->>>>>>> aac7b344
 	__set_task_cpu(p, new_cpu);
 }
 
@@ -4787,13 +2349,8 @@
 	struct rq *rq;
 
 	raw_spin_lock_irqsave(&p->pi_lock, flags);
-<<<<<<< HEAD
 	/* Initialize new task's runnable average */
 	init_entity_runnable_average(&p->se);
-=======
-	init_new_task_load(p);
-	add_new_task_to_grp(p);
->>>>>>> aac7b344
 #ifdef CONFIG_SMP
 	/*
 	 * Fork balancing, do it here and not earlier because:
