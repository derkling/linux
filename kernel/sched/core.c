/*
 *  kernel/sched/core.c
 *
 *  Kernel scheduler and related syscalls
 *
 *  Copyright (C) 1991-2002  Linus Torvalds
 *
 *  1996-12-23  Modified by Dave Grothe to fix bugs in semaphores and
 *		make semaphores SMP safe
 *  1998-11-19	Implemented schedule_timeout() and related stuff
 *		by Andrea Arcangeli
 *  2002-01-04	New ultra-scalable O(1) scheduler by Ingo Molnar:
 *		hybrid priority-list and round-robin design with
 *		an array-switch method of distributing timeslices
 *		and per-CPU runqueues.  Cleanups and useful suggestions
 *		by Davide Libenzi, preemptible kernel bits by Robert Love.
 *  2003-09-03	Interactivity tuning by Con Kolivas.
 *  2004-04-02	Scheduler domains code by Nick Piggin
 *  2007-04-15  Work begun on replacing all interactivity tuning with a
 *              fair scheduling design by Con Kolivas.
 *  2007-05-05  Load balancing (smp-nice) and other improvements
 *              by Peter Williams
 *  2007-05-06  Interactivity improvements to CFS by Mike Galbraith
 *  2007-07-01  Group scheduling enhancements by Srivatsa Vaddagiri
 *  2007-11-29  RT balancing improvements by Steven Rostedt, Gregory Haskins,
 *              Thomas Gleixner, Mike Kravetz
 */

#include <linux/mm.h>
#include <linux/module.h>
#include <linux/nmi.h>
#include <linux/init.h>
#include <linux/uaccess.h>
#include <linux/highmem.h>
#include <asm/mmu_context.h>
#include <linux/interrupt.h>
#include <linux/capability.h>
#include <linux/completion.h>
#include <linux/kernel_stat.h>
#include <linux/debug_locks.h>
#include <linux/perf_event.h>
#include <linux/security.h>
#include <linux/notifier.h>
#include <linux/profile.h>
#include <linux/freezer.h>
#include <linux/vmalloc.h>
#include <linux/blkdev.h>
#include <linux/delay.h>
#include <linux/pid_namespace.h>
#include <linux/smp.h>
#include <linux/threads.h>
#include <linux/timer.h>
#include <linux/rcupdate.h>
#include <linux/cpu.h>
#include <linux/cpuset.h>
#include <linux/percpu.h>
#include <linux/proc_fs.h>
#include <linux/seq_file.h>
#include <linux/sysctl.h>
#include <linux/syscalls.h>
#include <linux/times.h>
#include <linux/tsacct_kern.h>
#include <linux/kprobes.h>
#include <linux/delayacct.h>
#include <linux/unistd.h>
#include <linux/pagemap.h>
#include <linux/hrtimer.h>
#include <linux/tick.h>
#include <linux/debugfs.h>
#include <linux/ctype.h>
#include <linux/ftrace.h>
#include <linux/slab.h>
#include <linux/init_task.h>
#include <linux/binfmts.h>
#include <linux/context_tracking.h>
#include <linux/compiler.h>

#include <asm/switch_to.h>
#include <asm/tlb.h>
#include <asm/irq_regs.h>
#include <asm/mutex.h>
#ifdef CONFIG_PARAVIRT
#include <asm/paravirt.h>
#endif

#include "sched.h"
#include "../workqueue_internal.h"
#include "../smpboot.h"

#define CREATE_TRACE_POINTS
#include <trace/events/sched.h>
#include "walt.h"

DEFINE_MUTEX(sched_domains_mutex);
DEFINE_PER_CPU_SHARED_ALIGNED(struct rq, runqueues);

static void update_rq_clock_task(struct rq *rq, s64 delta);

void update_rq_clock(struct rq *rq)
{
	s64 delta;

	lockdep_assert_held(&rq->lock);

	if (rq->clock_skip_update & RQCF_ACT_SKIP)
		return;

	delta = sched_clock_cpu(cpu_of(rq)) - rq->clock;
	if (delta < 0)
		return;
	rq->clock += delta;
	update_rq_clock_task(rq, delta);
}

/*
 * Debugging: various feature bits
 */

#define SCHED_FEAT(name, enabled)	\
	(1UL << __SCHED_FEAT_##name) * enabled |

const_debug unsigned int sysctl_sched_features =
#include "features.h"
	0;

#undef SCHED_FEAT

#ifdef CONFIG_SCHED_DEBUG
#define SCHED_FEAT(name, enabled)	\
	#name ,

static const char * const sched_feat_names[] = {
#include "features.h"
};

#undef SCHED_FEAT

static int sched_feat_show(struct seq_file *m, void *v)
{
	int i;

	for (i = 0; i < __SCHED_FEAT_NR; i++) {
		if (!(sysctl_sched_features & (1UL << i)))
			seq_puts(m, "NO_");
		seq_printf(m, "%s ", sched_feat_names[i]);
	}
	seq_puts(m, "\n");

	return 0;
}

#ifdef HAVE_JUMP_LABEL

#define jump_label_key__true  STATIC_KEY_INIT_TRUE
#define jump_label_key__false STATIC_KEY_INIT_FALSE

#define SCHED_FEAT(name, enabled)	\
	jump_label_key__##enabled ,

struct static_key sched_feat_keys[__SCHED_FEAT_NR] = {
#include "features.h"
};

#undef SCHED_FEAT

static void sched_feat_disable(int i)
{
	static_key_disable(&sched_feat_keys[i]);
}

static void sched_feat_enable(int i)
{
	static_key_enable(&sched_feat_keys[i]);
}
#else
static void sched_feat_disable(int i) { };
static void sched_feat_enable(int i) { };
#endif /* HAVE_JUMP_LABEL */

static int sched_feat_set(char *cmp)
{
	int i;
	int neg = 0;

	if (strncmp(cmp, "NO_", 3) == 0) {
		neg = 1;
		cmp += 3;
	}

	for (i = 0; i < __SCHED_FEAT_NR; i++) {
		if (strcmp(cmp, sched_feat_names[i]) == 0) {
			if (neg) {
				sysctl_sched_features &= ~(1UL << i);
				sched_feat_disable(i);
			} else {
				sysctl_sched_features |= (1UL << i);
				sched_feat_enable(i);
			}
			break;
		}
	}

	return i;
}

static ssize_t
sched_feat_write(struct file *filp, const char __user *ubuf,
		size_t cnt, loff_t *ppos)
{
	char buf[64];
	char *cmp;
	int i;
	struct inode *inode;

	if (cnt > 63)
		cnt = 63;

	if (copy_from_user(&buf, ubuf, cnt))
		return -EFAULT;

	buf[cnt] = 0;
	cmp = strstrip(buf);

	/* Ensure the static_key remains in a consistent state */
	inode = file_inode(filp);
	mutex_lock(&inode->i_mutex);
	i = sched_feat_set(cmp);
	mutex_unlock(&inode->i_mutex);
	if (i == __SCHED_FEAT_NR)
		return -EINVAL;

	*ppos += cnt;

	return cnt;
}

static int sched_feat_open(struct inode *inode, struct file *filp)
{
	return single_open(filp, sched_feat_show, NULL);
}

static const struct file_operations sched_feat_fops = {
	.open		= sched_feat_open,
	.write		= sched_feat_write,
	.read		= seq_read,
	.llseek		= seq_lseek,
	.release	= single_release,
};

static __init int sched_init_debug(void)
{
	debugfs_create_file("sched_features", 0644, NULL, NULL,
			&sched_feat_fops);

	return 0;
}
late_initcall(sched_init_debug);
#endif /* CONFIG_SCHED_DEBUG */

/*
 * Number of tasks to iterate in a single balance run.
 * Limited because this is done with IRQs disabled.
 */
const_debug unsigned int sysctl_sched_nr_migrate = 32;

/*
 * period over which we average the RT time consumption, measured
 * in ms.
 *
 * default: 1s
 */
const_debug unsigned int sysctl_sched_time_avg = MSEC_PER_SEC;

/*
 * period over which we measure -rt task cpu usage in us.
 * default: 1s
 */
unsigned int sysctl_sched_rt_period = 1000000;

__read_mostly int scheduler_running;

/*
 * part of the period that we allow rt tasks to run in us.
 * default: 0.95s
 */
int sysctl_sched_rt_runtime = 950000;

/* cpus with isolated domains */
cpumask_var_t cpu_isolated_map;

struct rq *
lock_rq_of(struct task_struct *p, unsigned long *flags)
{
	return task_rq_lock(p, flags);
}

void
unlock_rq_of(struct rq *rq, struct task_struct *p, unsigned long *flags)
{
	task_rq_unlock(rq, p, flags);
}

/*
 * this_rq_lock - lock this runqueue and disable interrupts.
 */
static struct rq *this_rq_lock(void)
	__acquires(rq->lock)
{
	struct rq *rq;

	local_irq_disable();
	rq = this_rq();
	raw_spin_lock(&rq->lock);

	return rq;
}

#ifdef CONFIG_SCHED_HRTICK
/*
 * Use HR-timers to deliver accurate preemption points.
 */

static void hrtick_clear(struct rq *rq)
{
	if (hrtimer_active(&rq->hrtick_timer))
		hrtimer_cancel(&rq->hrtick_timer);
}

/*
 * High-resolution timer tick.
 * Runs from hardirq context with interrupts disabled.
 */
static enum hrtimer_restart hrtick(struct hrtimer *timer)
{
	struct rq *rq = container_of(timer, struct rq, hrtick_timer);

	WARN_ON_ONCE(cpu_of(rq) != smp_processor_id());

	raw_spin_lock(&rq->lock);
	update_rq_clock(rq);
	rq->curr->sched_class->task_tick(rq, rq->curr, 1);
	raw_spin_unlock(&rq->lock);

	return HRTIMER_NORESTART;
}

#ifdef CONFIG_SMP

static void __hrtick_restart(struct rq *rq)
{
	struct hrtimer *timer = &rq->hrtick_timer;

	hrtimer_start_expires(timer, HRTIMER_MODE_ABS_PINNED);
}

/*
 * called from hardirq (IPI) context
 */
static void __hrtick_start(void *arg)
{
	struct rq *rq = arg;

	raw_spin_lock(&rq->lock);
	__hrtick_restart(rq);
	rq->hrtick_csd_pending = 0;
	raw_spin_unlock(&rq->lock);
}

/*
 * Called to set the hrtick timer state.
 *
 * called with rq->lock held and irqs disabled
 */
void hrtick_start(struct rq *rq, u64 delay)
{
	struct hrtimer *timer = &rq->hrtick_timer;
	ktime_t time;
	s64 delta;

	/*
	 * Don't schedule slices shorter than 10000ns, that just
	 * doesn't make sense and can cause timer DoS.
	 */
	delta = max_t(s64, delay, 10000LL);
	time = ktime_add_ns(timer->base->get_time(), delta);

	hrtimer_set_expires(timer, time);

	if (rq == this_rq()) {
		__hrtick_restart(rq);
	} else if (!rq->hrtick_csd_pending) {
		smp_call_function_single_async(cpu_of(rq), &rq->hrtick_csd);
		rq->hrtick_csd_pending = 1;
	}
}

static int
hotplug_hrtick(struct notifier_block *nfb, unsigned long action, void *hcpu)
{
	int cpu = (int)(long)hcpu;

	switch (action) {
	case CPU_UP_CANCELED:
	case CPU_UP_CANCELED_FROZEN:
	case CPU_DOWN_PREPARE:
	case CPU_DOWN_PREPARE_FROZEN:
	case CPU_DEAD:
	case CPU_DEAD_FROZEN:
		hrtick_clear(cpu_rq(cpu));
		return NOTIFY_OK;
	}

	return NOTIFY_DONE;
}

static __init void init_hrtick(void)
{
	hotcpu_notifier(hotplug_hrtick, 0);
}
#else
/*
 * Called to set the hrtick timer state.
 *
 * called with rq->lock held and irqs disabled
 */
void hrtick_start(struct rq *rq, u64 delay)
{
	/*
	 * Don't schedule slices shorter than 10000ns, that just
	 * doesn't make sense. Rely on vruntime for fairness.
	 */
	delay = max_t(u64, delay, 10000LL);
	hrtimer_start(&rq->hrtick_timer, ns_to_ktime(delay),
		      HRTIMER_MODE_REL_PINNED);
}

static inline void init_hrtick(void)
{
}
#endif /* CONFIG_SMP */

static void init_rq_hrtick(struct rq *rq)
{
#ifdef CONFIG_SMP
	rq->hrtick_csd_pending = 0;

	rq->hrtick_csd.flags = 0;
	rq->hrtick_csd.func = __hrtick_start;
	rq->hrtick_csd.info = rq;
#endif

	hrtimer_init(&rq->hrtick_timer, CLOCK_MONOTONIC, HRTIMER_MODE_REL);
	rq->hrtick_timer.function = hrtick;
}
#else	/* CONFIG_SCHED_HRTICK */
static inline void hrtick_clear(struct rq *rq)
{
}

static inline void init_rq_hrtick(struct rq *rq)
{
}

static inline void init_hrtick(void)
{
}
#endif	/* CONFIG_SCHED_HRTICK */

/*
 * cmpxchg based fetch_or, macro so it works for different integer types
 */
#define fetch_or(ptr, val)						\
({	typeof(*(ptr)) __old, __val = *(ptr);				\
 	for (;;) {							\
 		__old = cmpxchg((ptr), __val, __val | (val));		\
 		if (__old == __val)					\
 			break;						\
 		__val = __old;						\
 	}								\
 	__old;								\
})

#if defined(CONFIG_SMP) && defined(TIF_POLLING_NRFLAG)
/*
 * Atomically set TIF_NEED_RESCHED and test for TIF_POLLING_NRFLAG,
 * this avoids any races wrt polling state changes and thereby avoids
 * spurious IPIs.
 */
static bool set_nr_and_not_polling(struct task_struct *p)
{
	struct thread_info *ti = task_thread_info(p);
	return !(fetch_or(&ti->flags, _TIF_NEED_RESCHED) & _TIF_POLLING_NRFLAG);
}

/*
 * Atomically set TIF_NEED_RESCHED if TIF_POLLING_NRFLAG is set.
 *
 * If this returns true, then the idle task promises to call
 * sched_ttwu_pending() and reschedule soon.
 */
static bool set_nr_if_polling(struct task_struct *p)
{
	struct thread_info *ti = task_thread_info(p);
	typeof(ti->flags) old, val = READ_ONCE(ti->flags);

	for (;;) {
		if (!(val & _TIF_POLLING_NRFLAG))
			return false;
		if (val & _TIF_NEED_RESCHED)
			return true;
		old = cmpxchg(&ti->flags, val, val | _TIF_NEED_RESCHED);
		if (old == val)
			break;
		val = old;
	}
	return true;
}

#else
static bool set_nr_and_not_polling(struct task_struct *p)
{
	set_tsk_need_resched(p);
	return true;
}

#ifdef CONFIG_SMP
static bool set_nr_if_polling(struct task_struct *p)
{
	return false;
}
#endif
#endif

void wake_q_add(struct wake_q_head *head, struct task_struct *task)
{
	struct wake_q_node *node = &task->wake_q;

	/*
	 * Atomically grab the task, if ->wake_q is !nil already it means
	 * its already queued (either by us or someone else) and will get the
	 * wakeup due to that.
	 *
	 * This cmpxchg() implies a full barrier, which pairs with the write
	 * barrier implied by the wakeup in wake_up_list().
	 */
	if (cmpxchg(&node->next, NULL, WAKE_Q_TAIL))
		return;

	get_task_struct(task);

	/*
	 * The head is context local, there can be no concurrency.
	 */
	*head->lastp = node;
	head->lastp = &node->next;
}

void wake_up_q(struct wake_q_head *head)
{
	struct wake_q_node *node = head->first;

	while (node != WAKE_Q_TAIL) {
		struct task_struct *task;

		task = container_of(node, struct task_struct, wake_q);
		BUG_ON(!task);
		/* task can safely be re-inserted now */
		node = node->next;
		task->wake_q.next = NULL;

		/*
		 * wake_up_process() implies a wmb() to pair with the queueing
		 * in wake_q_add() so as not to miss wakeups.
		 */
		wake_up_process(task);
		put_task_struct(task);
	}
}

/*
 * resched_curr - mark rq's current task 'to be rescheduled now'.
 *
 * On UP this means the setting of the need_resched flag, on SMP it
 * might also involve a cross-CPU call to trigger the scheduler on
 * the target CPU.
 */
void resched_curr(struct rq *rq)
{
	struct task_struct *curr = rq->curr;
	int cpu;

	lockdep_assert_held(&rq->lock);

	if (test_tsk_need_resched(curr))
		return;

	cpu = cpu_of(rq);

	if (cpu == smp_processor_id()) {
		set_tsk_need_resched(curr);
		set_preempt_need_resched();
		return;
	}

	if (set_nr_and_not_polling(curr))
		smp_send_reschedule(cpu);
	else
		trace_sched_wake_idle_without_ipi(cpu);
}

void resched_cpu(int cpu)
{
	struct rq *rq = cpu_rq(cpu);
	unsigned long flags;

	if (!raw_spin_trylock_irqsave(&rq->lock, flags))
		return;
	resched_curr(rq);
	raw_spin_unlock_irqrestore(&rq->lock, flags);
}

#ifdef CONFIG_SMP
#ifdef CONFIG_NO_HZ_COMMON
/*
 * In the semi idle case, use the nearest busy cpu for migrating timers
 * from an idle cpu.  This is good for power-savings.
 *
 * We don't do similar optimization for completely idle system, as
 * selecting an idle cpu will add more delays to the timers than intended
 * (as that cpu's timer base may not be uptodate wrt jiffies etc).
 */
int get_nohz_timer_target(void)
{
	int i, cpu = smp_processor_id();
	struct sched_domain *sd;

	if (!idle_cpu(cpu) && is_housekeeping_cpu(cpu))
		return cpu;

	rcu_read_lock();
	for_each_domain(cpu, sd) {
		for_each_cpu(i, sched_domain_span(sd)) {
			if (!idle_cpu(i) && is_housekeeping_cpu(cpu)) {
				cpu = i;
				goto unlock;
			}
		}
	}

	if (!is_housekeeping_cpu(cpu))
		cpu = housekeeping_any_cpu();
unlock:
	rcu_read_unlock();
	return cpu;
}
/*
 * When add_timer_on() enqueues a timer into the timer wheel of an
 * idle CPU then this timer might expire before the next timer event
 * which is scheduled to wake up that CPU. In case of a completely
 * idle system the next event might even be infinite time into the
 * future. wake_up_idle_cpu() ensures that the CPU is woken up and
 * leaves the inner idle loop so the newly added timer is taken into
 * account when the CPU goes back to idle and evaluates the timer
 * wheel for the next timer event.
 */
static void wake_up_idle_cpu(int cpu)
{
	struct rq *rq = cpu_rq(cpu);

	if (cpu == smp_processor_id())
		return;

	if (set_nr_and_not_polling(rq->idle))
		smp_send_reschedule(cpu);
	else
		trace_sched_wake_idle_without_ipi(cpu);
}

static bool wake_up_full_nohz_cpu(int cpu)
{
	/*
	 * We just need the target to call irq_exit() and re-evaluate
	 * the next tick. The nohz full kick at least implies that.
	 * If needed we can still optimize that later with an
	 * empty IRQ.
	 */
	if (tick_nohz_full_cpu(cpu)) {
		if (cpu != smp_processor_id() ||
		    tick_nohz_tick_stopped())
			tick_nohz_full_kick_cpu(cpu);
		return true;
	}

	return false;
}

void wake_up_nohz_cpu(int cpu)
{
	if (!wake_up_full_nohz_cpu(cpu))
		wake_up_idle_cpu(cpu);
}

static inline bool got_nohz_idle_kick(void)
{
	int cpu = smp_processor_id();

	if (!test_bit(NOHZ_BALANCE_KICK, nohz_flags(cpu)))
		return false;

	if (idle_cpu(cpu) && !need_resched())
		return true;

	/*
	 * We can't run Idle Load Balance on this CPU for this time so we
	 * cancel it and clear NOHZ_BALANCE_KICK
	 */
	clear_bit(NOHZ_BALANCE_KICK, nohz_flags(cpu));
	return false;
}

#else /* CONFIG_NO_HZ_COMMON */

static inline bool got_nohz_idle_kick(void)
{
	return false;
}

#endif /* CONFIG_NO_HZ_COMMON */

#ifdef CONFIG_NO_HZ_FULL
bool sched_can_stop_tick(void)
{
	/*
	 * FIFO realtime policy runs the highest priority task. Other runnable
	 * tasks are of a lower priority. The scheduler tick does nothing.
	 */
	if (current->policy == SCHED_FIFO)
		return true;

	/*
	 * Round-robin realtime tasks time slice with other tasks at the same
	 * realtime priority. Is this task the only one at this priority?
	 */
	if (current->policy == SCHED_RR) {
		struct sched_rt_entity *rt_se = &current->rt;

		return rt_se->run_list.prev == rt_se->run_list.next;
	}

	/*
	 * More than one running task need preemption.
	 * nr_running update is assumed to be visible
	 * after IPI is sent from wakers.
	 */
	if (this_rq()->nr_running > 1)
		return false;

	return true;
}
#endif /* CONFIG_NO_HZ_FULL */

void sched_avg_update(struct rq *rq)
{
	s64 period = sched_avg_period();

	while ((s64)(rq_clock(rq) - rq->age_stamp) > period) {
		/*
		 * Inline assembly required to prevent the compiler
		 * optimising this loop into a divmod call.
		 * See __iter_div_u64_rem() for another example of this.
		 */
		asm("" : "+rm" (rq->age_stamp));
		rq->age_stamp += period;
		rq->rt_avg /= 2;
	}
}

#endif /* CONFIG_SMP */

#if defined(CONFIG_RT_GROUP_SCHED) || (defined(CONFIG_FAIR_GROUP_SCHED) && \
			(defined(CONFIG_SMP) || defined(CONFIG_CFS_BANDWIDTH)))
/*
 * Iterate task_group tree rooted at *from, calling @down when first entering a
 * node and @up when leaving it for the final time.
 *
 * Caller must hold rcu_lock or sufficient equivalent.
 */
int walk_tg_tree_from(struct task_group *from,
			     tg_visitor down, tg_visitor up, void *data)
{
	struct task_group *parent, *child;
	int ret;

	parent = from;

down:
	ret = (*down)(parent, data);
	if (ret)
		goto out;
	list_for_each_entry_rcu(child, &parent->children, siblings) {
		parent = child;
		goto down;

up:
		continue;
	}
	ret = (*up)(parent, data);
	if (ret || parent == from)
		goto out;

	child = parent;
	parent = parent->parent;
	if (parent)
		goto up;
out:
	return ret;
}

int tg_nop(struct task_group *tg, void *data)
{
	return 0;
}
#endif

static void set_load_weight(struct task_struct *p)
{
	int prio = p->static_prio - MAX_RT_PRIO;
	struct load_weight *load = &p->se.load;

	/*
	 * SCHED_IDLE tasks get minimal weight:
	 */
	if (idle_policy(p->policy)) {
		load->weight = scale_load(WEIGHT_IDLEPRIO);
		load->inv_weight = WMULT_IDLEPRIO;
		return;
	}

	load->weight = scale_load(prio_to_weight[prio]);
	load->inv_weight = prio_to_wmult[prio];
}

static inline void enqueue_task(struct rq *rq, struct task_struct *p, int flags)
{
	update_rq_clock(rq);
	if (!(flags & ENQUEUE_RESTORE))
		sched_info_queued(rq, p);
	p->sched_class->enqueue_task(rq, p, flags);
}

static inline void dequeue_task(struct rq *rq, struct task_struct *p, int flags)
{
	update_rq_clock(rq);
	if (!(flags & DEQUEUE_SAVE))
		sched_info_dequeued(rq, p);
	p->sched_class->dequeue_task(rq, p, flags);
}

void activate_task(struct rq *rq, struct task_struct *p, int flags)
{
	if (task_contributes_to_load(p))
		rq->nr_uninterruptible--;

	enqueue_task(rq, p, flags);
}

void deactivate_task(struct rq *rq, struct task_struct *p, int flags)
{
	if (task_contributes_to_load(p))
		rq->nr_uninterruptible++;

	dequeue_task(rq, p, flags);
}

static void update_rq_clock_task(struct rq *rq, s64 delta)
{
/*
 * In theory, the compile should just see 0 here, and optimize out the call
 * to sched_rt_avg_update. But I don't trust it...
 */
#if defined(CONFIG_IRQ_TIME_ACCOUNTING) || defined(CONFIG_PARAVIRT_TIME_ACCOUNTING)
	s64 steal = 0, irq_delta = 0;
#endif
#ifdef CONFIG_IRQ_TIME_ACCOUNTING
	irq_delta = irq_time_read(cpu_of(rq)) - rq->prev_irq_time;

	/*
	 * Since irq_time is only updated on {soft,}irq_exit, we might run into
	 * this case when a previous update_rq_clock() happened inside a
	 * {soft,}irq region.
	 *
	 * When this happens, we stop ->clock_task and only update the
	 * prev_irq_time stamp to account for the part that fit, so that a next
	 * update will consume the rest. This ensures ->clock_task is
	 * monotonic.
	 *
	 * It does however cause some slight miss-attribution of {soft,}irq
	 * time, a more accurate solution would be to update the irq_time using
	 * the current rq->clock timestamp, except that would require using
	 * atomic ops.
	 */
	if (irq_delta > delta)
		irq_delta = delta;

	rq->prev_irq_time += irq_delta;
	delta -= irq_delta;
#endif
#ifdef CONFIG_PARAVIRT_TIME_ACCOUNTING
	if (static_key_false((&paravirt_steal_rq_enabled))) {
		steal = paravirt_steal_clock(cpu_of(rq));
		steal -= rq->prev_steal_time_rq;

		if (unlikely(steal > delta))
			steal = delta;

		rq->prev_steal_time_rq += steal;
		delta -= steal;
	}
#endif

	rq->clock_task += delta;

#if defined(CONFIG_IRQ_TIME_ACCOUNTING) || defined(CONFIG_PARAVIRT_TIME_ACCOUNTING)
	if ((irq_delta + steal) && sched_feat(NONTASK_CAPACITY))
		sched_rt_avg_update(rq, irq_delta + steal);
#endif
}

void sched_set_stop_task(int cpu, struct task_struct *stop)
{
	struct sched_param param = { .sched_priority = MAX_RT_PRIO - 1 };
	struct task_struct *old_stop = cpu_rq(cpu)->stop;

	if (stop) {
		/*
		 * Make it appear like a SCHED_FIFO task, its something
		 * userspace knows about and won't get confused about.
		 *
		 * Also, it will make PI more or less work without too
		 * much confusion -- but then, stop work should not
		 * rely on PI working anyway.
		 */
		sched_setscheduler_nocheck(stop, SCHED_FIFO, &param);

		stop->sched_class = &stop_sched_class;
	}

	cpu_rq(cpu)->stop = stop;

	if (old_stop) {
		/*
		 * Reset it back to a normal scheduling class so that
		 * it can die in pieces.
		 */
		old_stop->sched_class = &rt_sched_class;
	}
}

/*
 * __normal_prio - return the priority that is based on the static prio
 */
static inline int __normal_prio(struct task_struct *p)
{
	return p->static_prio;
}

/*
 * Calculate the expected normal priority: i.e. priority
 * without taking RT-inheritance into account. Might be
 * boosted by interactivity modifiers. Changes upon fork,
 * setprio syscalls, and whenever the interactivity
 * estimator recalculates.
 */
static inline int normal_prio(struct task_struct *p)
{
	int prio;

	if (task_has_dl_policy(p))
		prio = MAX_DL_PRIO-1;
	else if (task_has_rt_policy(p))
		prio = MAX_RT_PRIO-1 - p->rt_priority;
	else
		prio = __normal_prio(p);
	return prio;
}

/*
 * Calculate the current priority, i.e. the priority
 * taken into account by the scheduler. This value might
 * be boosted by RT tasks, or might be boosted by
 * interactivity modifiers. Will be RT if the task got
 * RT-boosted. If not then it returns p->normal_prio.
 */
static int effective_prio(struct task_struct *p)
{
	p->normal_prio = normal_prio(p);
	/*
	 * If we are RT tasks or we were boosted to RT priority,
	 * keep the priority unchanged. Otherwise, update priority
	 * to the normal priority:
	 */
	if (!rt_prio(p->prio))
		return p->normal_prio;
	return p->prio;
}

/**
 * task_curr - is this task currently executing on a CPU?
 * @p: the task in question.
 *
 * Return: 1 if the task is currently executing. 0 otherwise.
 */
inline int task_curr(const struct task_struct *p)
{
	return cpu_curr(task_cpu(p)) == p;
}

/*
 * switched_from, switched_to and prio_changed must _NOT_ drop rq->lock,
 * use the balance_callback list if you want balancing.
 *
 * this means any call to check_class_changed() must be followed by a call to
 * balance_callback().
 */
static inline void check_class_changed(struct rq *rq, struct task_struct *p,
				       const struct sched_class *prev_class,
				       int oldprio)
{
	if (prev_class != p->sched_class) {
		if (prev_class->switched_from)
			prev_class->switched_from(rq, p);

		p->sched_class->switched_to(rq, p);
	} else if (oldprio != p->prio || dl_task(p))
		p->sched_class->prio_changed(rq, p, oldprio);
}

void check_preempt_curr(struct rq *rq, struct task_struct *p, int flags)
{
	const struct sched_class *class;

	if (p->sched_class == rq->curr->sched_class) {
		rq->curr->sched_class->check_preempt_curr(rq, p, flags);
	} else {
		for_each_class(class) {
			if (class == rq->curr->sched_class)
				break;
			if (class == p->sched_class) {
				resched_curr(rq);
				break;
			}
		}
	}

	/*
	 * A queue event has occurred, and we're going to schedule.  In
	 * this case, we can save a useless back to back clock update.
	 */
	if (task_on_rq_queued(rq->curr) && test_tsk_need_resched(rq->curr))
		rq_clock_skip_update(rq, true);
}

#ifdef CONFIG_SMP
/*
 * This is how migration works:
 *
 * 1) we invoke migration_cpu_stop() on the target CPU using
 *    stop_one_cpu().
 * 2) stopper starts to run (implicitly forcing the migrated thread
 *    off the CPU)
 * 3) it checks whether the migrated task is still in the wrong runqueue.
 * 4) if it's in the wrong runqueue then the migration thread removes
 *    it and puts it into the right queue.
 * 5) stopper completes and stop_one_cpu() returns and the migration
 *    is done.
 */

/*
 * move_queued_task - move a queued task to new rq.
 *
 * Returns (locked) new rq. Old rq's lock is released.
 */
static struct rq *move_queued_task(struct rq *rq, struct task_struct *p, int new_cpu)
{
	lockdep_assert_held(&rq->lock);

	dequeue_task(rq, p, 0);
	p->on_rq = TASK_ON_RQ_MIGRATING;
	double_lock_balance(rq, cpu_rq(new_cpu));
	set_task_cpu(p, new_cpu);
	double_unlock_balance(rq, cpu_rq(new_cpu));
	raw_spin_unlock(&rq->lock);

	rq = cpu_rq(new_cpu);

	raw_spin_lock(&rq->lock);
	BUG_ON(task_cpu(p) != new_cpu);
	p->on_rq = TASK_ON_RQ_QUEUED;
	enqueue_task(rq, p, 0);
	check_preempt_curr(rq, p, 0);

	return rq;
}

struct migration_arg {
	struct task_struct *task;
	int dest_cpu;
};

/*
 * Move (not current) task off this cpu, onto dest cpu. We're doing
 * this because either it can't run here any more (set_cpus_allowed()
 * away from this CPU, or CPU going down), or because we're
 * attempting to rebalance this task on exec (sched_exec).
 *
 * So we race with normal scheduler movements, but that's OK, as long
 * as the task is no longer on this CPU.
 */
static struct rq *__migrate_task(struct rq *rq, struct task_struct *p, int dest_cpu)
{
	if (unlikely(!cpu_active(dest_cpu)))
		return rq;

	/* Affinity changed (again). */
	if (!cpumask_test_cpu(dest_cpu, tsk_cpus_allowed(p)))
		return rq;

	rq = move_queued_task(rq, p, dest_cpu);

	return rq;
}

/*
 * migration_cpu_stop - this will be executed by a highprio stopper thread
 * and performs thread migration by bumping thread off CPU then
 * 'pushing' onto another runqueue.
 */
static int migration_cpu_stop(void *data)
{
	struct migration_arg *arg = data;
	struct task_struct *p = arg->task;
	struct rq *rq = this_rq();

	/*
	 * The original target cpu might have gone down and we might
	 * be on another cpu but it doesn't matter.
	 */
	local_irq_disable();
	/*
	 * We need to explicitly wake pending tasks before running
	 * __migrate_task() such that we will not miss enforcing cpus_allowed
	 * during wakeups, see set_cpus_allowed_ptr()'s TASK_WAKING test.
	 */
	sched_ttwu_pending();

	raw_spin_lock(&p->pi_lock);
	raw_spin_lock(&rq->lock);
	/*
	 * If task_rq(p) != rq, it cannot be migrated here, because we're
	 * holding rq->lock, if p->on_rq == 0 it cannot get enqueued because
	 * we're holding p->pi_lock.
	 */
	if (task_rq(p) == rq && task_on_rq_queued(p))
		rq = __migrate_task(rq, p, arg->dest_cpu);
	raw_spin_unlock(&rq->lock);
	raw_spin_unlock(&p->pi_lock);

	local_irq_enable();
	return 0;
}

/*
 * sched_class::set_cpus_allowed must do the below, but is not required to
 * actually call this function.
 */
void set_cpus_allowed_common(struct task_struct *p, const struct cpumask *new_mask)
{
	cpumask_copy(&p->cpus_allowed, new_mask);
	p->nr_cpus_allowed = cpumask_weight(new_mask);
}

void do_set_cpus_allowed(struct task_struct *p, const struct cpumask *new_mask)
{
	struct rq *rq = task_rq(p);
	bool queued, running;

	lockdep_assert_held(&p->pi_lock);

	queued = task_on_rq_queued(p);
	running = task_current(rq, p);

	if (queued) {
		/*
		 * Because __kthread_bind() calls this on blocked tasks without
		 * holding rq->lock.
		 */
		lockdep_assert_held(&rq->lock);
		dequeue_task(rq, p, DEQUEUE_SAVE);
	}
	if (running)
		put_prev_task(rq, p);

	p->sched_class->set_cpus_allowed(p, new_mask);

	if (running)
		p->sched_class->set_curr_task(rq);
	if (queued)
		enqueue_task(rq, p, ENQUEUE_RESTORE);
}

/*
 * Change a given task's CPU affinity. Migrate the thread to a
 * proper CPU and schedule it away if the CPU it's executing on
 * is removed from the allowed bitmask.
 *
 * NOTE: the caller must have a valid reference to the task, the
 * task must not exit() & deallocate itself prematurely. The
 * call is not atomic; no spinlocks may be held.
 */
static int __set_cpus_allowed_ptr(struct task_struct *p,
				  const struct cpumask *new_mask, bool check)
{
	unsigned long flags;
	struct rq *rq;
	unsigned int dest_cpu;
	int ret = 0;

	rq = task_rq_lock(p, &flags);

	/*
	 * Must re-check here, to close a race against __kthread_bind(),
	 * sched_setaffinity() is not guaranteed to observe the flag.
	 */
	if (check && (p->flags & PF_NO_SETAFFINITY)) {
		ret = -EINVAL;
		goto out;
	}

	if (cpumask_equal(&p->cpus_allowed, new_mask))
		goto out;

	if (!cpumask_intersects(new_mask, cpu_active_mask)) {
		ret = -EINVAL;
		goto out;
	}

	do_set_cpus_allowed(p, new_mask);

	/* Can the task run on the task's current CPU? If so, we're done */
	if (cpumask_test_cpu(task_cpu(p), new_mask))
		goto out;

	dest_cpu = cpumask_any_and(cpu_active_mask, new_mask);
	if (task_running(rq, p) || p->state == TASK_WAKING) {
		struct migration_arg arg = { p, dest_cpu };
		/* Need help from migration thread: drop lock and wait. */
		task_rq_unlock(rq, p, &flags);
		stop_one_cpu(cpu_of(rq), migration_cpu_stop, &arg);
		tlb_migrate_finish(p->mm);
		return 0;
	} else if (task_on_rq_queued(p)) {
		/*
		 * OK, since we're going to drop the lock immediately
		 * afterwards anyway.
		 */
		lockdep_unpin_lock(&rq->lock);
		rq = move_queued_task(rq, p, dest_cpu);
		lockdep_pin_lock(&rq->lock);
	}
out:
	task_rq_unlock(rq, p, &flags);

	return ret;
}

int set_cpus_allowed_ptr(struct task_struct *p, const struct cpumask *new_mask)
{
	return __set_cpus_allowed_ptr(p, new_mask, false);
}
EXPORT_SYMBOL_GPL(set_cpus_allowed_ptr);

void set_task_cpu(struct task_struct *p, unsigned int new_cpu)
{
#ifdef CONFIG_SCHED_DEBUG
	/*
	 * We should never call set_task_cpu() on a blocked task,
	 * ttwu() will sort out the placement.
	 */
	WARN_ON_ONCE(p->state != TASK_RUNNING && p->state != TASK_WAKING &&
			!p->on_rq);

#ifdef CONFIG_LOCKDEP
	/*
	 * The caller should hold either p->pi_lock or rq->lock, when changing
	 * a task's CPU. ->pi_lock for waking tasks, rq->lock for runnable tasks.
	 *
	 * sched_move_task() holds both and thus holding either pins the cgroup,
	 * see task_group().
	 *
	 * Furthermore, all task_rq users should acquire both locks, see
	 * task_rq_lock().
	 */
	WARN_ON_ONCE(debug_locks && !(lockdep_is_held(&p->pi_lock) ||
				      lockdep_is_held(&task_rq(p)->lock)));
#endif
#endif

	trace_sched_migrate_task(p, new_cpu);

	if (task_cpu(p) != new_cpu) {
		if (p->sched_class->migrate_task_rq)
			p->sched_class->migrate_task_rq(p);
		p->se.nr_migrations++;
		perf_event_task_migrate(p);

		walt_fixup_busy_time(p, new_cpu);
	}

	__set_task_cpu(p, new_cpu);
}

static void __migrate_swap_task(struct task_struct *p, int cpu)
{
	if (task_on_rq_queued(p)) {
		struct rq *src_rq, *dst_rq;

		src_rq = task_rq(p);
		dst_rq = cpu_rq(cpu);

		deactivate_task(src_rq, p, 0);
		set_task_cpu(p, cpu);
		activate_task(dst_rq, p, 0);
		check_preempt_curr(dst_rq, p, 0);
	} else {
		/*
		 * Task isn't running anymore; make it appear like we migrated
		 * it before it went to sleep. This means on wakeup we make the
		 * previous cpu our targer instead of where it really is.
		 */
		p->wake_cpu = cpu;
	}
}

struct migration_swap_arg {
	struct task_struct *src_task, *dst_task;
	int src_cpu, dst_cpu;
};

static int migrate_swap_stop(void *data)
{
	struct migration_swap_arg *arg = data;
	struct rq *src_rq, *dst_rq;
	int ret = -EAGAIN;

	if (!cpu_active(arg->src_cpu) || !cpu_active(arg->dst_cpu))
		return -EAGAIN;

	src_rq = cpu_rq(arg->src_cpu);
	dst_rq = cpu_rq(arg->dst_cpu);

	double_raw_lock(&arg->src_task->pi_lock,
			&arg->dst_task->pi_lock);
	double_rq_lock(src_rq, dst_rq);

	if (task_cpu(arg->dst_task) != arg->dst_cpu)
		goto unlock;

	if (task_cpu(arg->src_task) != arg->src_cpu)
		goto unlock;

	if (!cpumask_test_cpu(arg->dst_cpu, tsk_cpus_allowed(arg->src_task)))
		goto unlock;

	if (!cpumask_test_cpu(arg->src_cpu, tsk_cpus_allowed(arg->dst_task)))
		goto unlock;

	__migrate_swap_task(arg->src_task, arg->dst_cpu);
	__migrate_swap_task(arg->dst_task, arg->src_cpu);

	ret = 0;

unlock:
	double_rq_unlock(src_rq, dst_rq);
	raw_spin_unlock(&arg->dst_task->pi_lock);
	raw_spin_unlock(&arg->src_task->pi_lock);

	return ret;
}

/*
 * Cross migrate two tasks
 */
int migrate_swap(struct task_struct *cur, struct task_struct *p)
{
	struct migration_swap_arg arg;
	int ret = -EINVAL;

	arg = (struct migration_swap_arg){
		.src_task = cur,
		.src_cpu = task_cpu(cur),
		.dst_task = p,
		.dst_cpu = task_cpu(p),
	};

	if (arg.src_cpu == arg.dst_cpu)
		goto out;

	/*
	 * These three tests are all lockless; this is OK since all of them
	 * will be re-checked with proper locks held further down the line.
	 */
	if (!cpu_active(arg.src_cpu) || !cpu_active(arg.dst_cpu))
		goto out;

	if (!cpumask_test_cpu(arg.dst_cpu, tsk_cpus_allowed(arg.src_task)))
		goto out;

	if (!cpumask_test_cpu(arg.src_cpu, tsk_cpus_allowed(arg.dst_task)))
		goto out;

	trace_sched_swap_numa(cur, arg.src_cpu, p, arg.dst_cpu);
	ret = stop_two_cpus(arg.dst_cpu, arg.src_cpu, migrate_swap_stop, &arg);

out:
	return ret;
}

/*
 * wait_task_inactive - wait for a thread to unschedule.
 *
 * If @match_state is nonzero, it's the @p->state value just checked and
 * not expected to change.  If it changes, i.e. @p might have woken up,
 * then return zero.  When we succeed in waiting for @p to be off its CPU,
 * we return a positive number (its total switch count).  If a second call
 * a short while later returns the same number, the caller can be sure that
 * @p has remained unscheduled the whole time.
 *
 * The caller must ensure that the task *will* unschedule sometime soon,
 * else this function might spin for a *long* time. This function can't
 * be called with interrupts off, or it may introduce deadlock with
 * smp_call_function() if an IPI is sent by the same process we are
 * waiting to become inactive.
 */
unsigned long wait_task_inactive(struct task_struct *p, long match_state)
{
	unsigned long flags;
	int running, queued;
	unsigned long ncsw;
	struct rq *rq;

	for (;;) {
		/*
		 * We do the initial early heuristics without holding
		 * any task-queue locks at all. We'll only try to get
		 * the runqueue lock when things look like they will
		 * work out!
		 */
		rq = task_rq(p);

		/*
		 * If the task is actively running on another CPU
		 * still, just relax and busy-wait without holding
		 * any locks.
		 *
		 * NOTE! Since we don't hold any locks, it's not
		 * even sure that "rq" stays as the right runqueue!
		 * But we don't care, since "task_running()" will
		 * return false if the runqueue has changed and p
		 * is actually now running somewhere else!
		 */
		while (task_running(rq, p)) {
			if (match_state && unlikely(p->state != match_state))
				return 0;
			cpu_relax();
		}

		/*
		 * Ok, time to look more closely! We need the rq
		 * lock now, to be *sure*. If we're wrong, we'll
		 * just go back and repeat.
		 */
		rq = task_rq_lock(p, &flags);
		trace_sched_wait_task(p);
		running = task_running(rq, p);
		queued = task_on_rq_queued(p);
		ncsw = 0;
		if (!match_state || p->state == match_state)
			ncsw = p->nvcsw | LONG_MIN; /* sets MSB */
		task_rq_unlock(rq, p, &flags);

		/*
		 * If it changed from the expected state, bail out now.
		 */
		if (unlikely(!ncsw))
			break;

		/*
		 * Was it really running after all now that we
		 * checked with the proper locks actually held?
		 *
		 * Oops. Go back and try again..
		 */
		if (unlikely(running)) {
			cpu_relax();
			continue;
		}

		/*
		 * It's not enough that it's not actively running,
		 * it must be off the runqueue _entirely_, and not
		 * preempted!
		 *
		 * So if it was still runnable (but just not actively
		 * running right now), it's preempted, and we should
		 * yield - it could be a while.
		 */
		if (unlikely(queued)) {
			ktime_t to = ktime_set(0, NSEC_PER_SEC/HZ);

			set_current_state(TASK_UNINTERRUPTIBLE);
			schedule_hrtimeout(&to, HRTIMER_MODE_REL);
			continue;
		}

		/*
		 * Ahh, all good. It wasn't running, and it wasn't
		 * runnable, which means that it will never become
		 * running in the future either. We're all done!
		 */
		break;
	}

	return ncsw;
}

/***
 * kick_process - kick a running thread to enter/exit the kernel
 * @p: the to-be-kicked thread
 *
 * Cause a process which is running on another CPU to enter
 * kernel-mode, without any delay. (to get signals handled.)
 *
 * NOTE: this function doesn't have to take the runqueue lock,
 * because all it wants to ensure is that the remote task enters
 * the kernel. If the IPI races and the task has been migrated
 * to another CPU then no harm is done and the purpose has been
 * achieved as well.
 */
void kick_process(struct task_struct *p)
{
	int cpu;

	preempt_disable();
	cpu = task_cpu(p);
	if ((cpu != smp_processor_id()) && task_curr(p))
		smp_send_reschedule(cpu);
	preempt_enable();
}
EXPORT_SYMBOL_GPL(kick_process);

/*
 * ->cpus_allowed is protected by both rq->lock and p->pi_lock
 */
static int select_fallback_rq(int cpu, struct task_struct *p)
{
	int nid = cpu_to_node(cpu);
	const struct cpumask *nodemask = NULL;
	enum { cpuset, possible, fail } state = cpuset;
	int dest_cpu;

	/*
	 * If the node that the cpu is on has been offlined, cpu_to_node()
	 * will return -1. There is no cpu on the node, and we should
	 * select the cpu on the other node.
	 */
	if (nid != -1) {
		nodemask = cpumask_of_node(nid);

		/* Look for allowed, online CPU in same node. */
		for_each_cpu(dest_cpu, nodemask) {
			if (!cpu_online(dest_cpu))
				continue;
			if (!cpu_active(dest_cpu))
				continue;
			if (cpumask_test_cpu(dest_cpu, tsk_cpus_allowed(p)))
				return dest_cpu;
		}
	}

	for (;;) {
		/* Any allowed, online CPU? */
		for_each_cpu(dest_cpu, tsk_cpus_allowed(p)) {
			if (!cpu_online(dest_cpu))
				continue;
			if (!cpu_active(dest_cpu))
				continue;
			goto out;
		}

		/* No more Mr. Nice Guy. */
		switch (state) {
		case cpuset:
			if (IS_ENABLED(CONFIG_CPUSETS)) {
				cpuset_cpus_allowed_fallback(p);
				state = possible;
				break;
			}
			/* fall-through */
		case possible:
			do_set_cpus_allowed(p, cpu_possible_mask);
			state = fail;
			break;

		case fail:
			BUG();
			break;
		}
	}

out:
	if (state != cpuset) {
		/*
		 * Don't tell them about moving exiting tasks or
		 * kernel threads (both mm NULL), since they never
		 * leave kernel.
		 */
		if (p->mm && printk_ratelimit()) {
			printk_deferred("process %d (%s) no longer affine to cpu%d\n",
					task_pid_nr(p), p->comm, cpu);
		}
	}

	return dest_cpu;
}

/*
 * The caller (fork, wakeup) owns p->pi_lock, ->cpus_allowed is stable.
 */
static inline
int select_task_rq(struct task_struct *p, int cpu, int sd_flags, int wake_flags)
{
	lockdep_assert_held(&p->pi_lock);

	if (p->nr_cpus_allowed > 1)
		cpu = p->sched_class->select_task_rq(p, cpu, sd_flags, wake_flags);

	/*
	 * In order not to call set_task_cpu() on a blocking task we need
	 * to rely on ttwu() to place the task on a valid ->cpus_allowed
	 * cpu.
	 *
	 * Since this is common to all placement strategies, this lives here.
	 *
	 * [ this allows ->select_task() to simply return task_cpu(p) and
	 *   not worry about this generic constraint ]
	 */
	if (unlikely(!cpumask_test_cpu(cpu, tsk_cpus_allowed(p)) ||
		     !cpu_online(cpu)))
		cpu = select_fallback_rq(task_cpu(p), p);

	return cpu;
}

static void update_avg(u64 *avg, u64 sample)
{
	s64 diff = sample - *avg;
	*avg += diff >> 3;
}

#else

static inline int __set_cpus_allowed_ptr(struct task_struct *p,
					 const struct cpumask *new_mask, bool check)
{
	return set_cpus_allowed_ptr(p, new_mask);
}

#endif /* CONFIG_SMP */

static void
ttwu_stat(struct task_struct *p, int cpu, int wake_flags)
{
#ifdef CONFIG_SCHEDSTATS
	struct rq *rq = this_rq();

#ifdef CONFIG_SMP
	int this_cpu = smp_processor_id();

	if (cpu == this_cpu) {
		schedstat_inc(rq, ttwu_local);
		schedstat_inc(p, se.statistics.nr_wakeups_local);
	} else {
		struct sched_domain *sd;

		schedstat_inc(p, se.statistics.nr_wakeups_remote);
		rcu_read_lock();
		for_each_domain(this_cpu, sd) {
			if (cpumask_test_cpu(cpu, sched_domain_span(sd))) {
				schedstat_inc(sd, ttwu_wake_remote);
				break;
			}
		}
		rcu_read_unlock();
	}

	if (wake_flags & WF_MIGRATED)
		schedstat_inc(p, se.statistics.nr_wakeups_migrate);

#endif /* CONFIG_SMP */

	schedstat_inc(rq, ttwu_count);
	schedstat_inc(p, se.statistics.nr_wakeups);

	if (wake_flags & WF_SYNC)
		schedstat_inc(p, se.statistics.nr_wakeups_sync);

#endif /* CONFIG_SCHEDSTATS */
}

static inline void ttwu_activate(struct rq *rq, struct task_struct *p, int en_flags)
{
	activate_task(rq, p, en_flags);
	p->on_rq = TASK_ON_RQ_QUEUED;

	/* if a worker is waking up, notify workqueue */
	if (p->flags & PF_WQ_WORKER)
		wq_worker_waking_up(p, cpu_of(rq));
}

/*
 * Mark the task runnable and perform wakeup-preemption.
 */
static void
ttwu_do_wakeup(struct rq *rq, struct task_struct *p, int wake_flags)
{
	check_preempt_curr(rq, p, wake_flags);
	p->state = TASK_RUNNING;
	trace_sched_wakeup(p);

#ifdef CONFIG_SMP
	if (p->sched_class->task_woken) {
		/*
		 * Our task @p is fully woken up and running; so its safe to
		 * drop the rq->lock, hereafter rq is only used for statistics.
		 */
		lockdep_unpin_lock(&rq->lock);
		p->sched_class->task_woken(rq, p);
		lockdep_pin_lock(&rq->lock);
	}

	if (rq->idle_stamp) {
		u64 delta = rq_clock(rq) - rq->idle_stamp;
		u64 max = 2*rq->max_idle_balance_cost;

		update_avg(&rq->avg_idle, delta);

		if (rq->avg_idle > max)
			rq->avg_idle = max;

		rq->idle_stamp = 0;
	}
#endif
}

static void
ttwu_do_activate(struct rq *rq, struct task_struct *p, int wake_flags)
{
	lockdep_assert_held(&rq->lock);

#ifdef CONFIG_SMP
	if (p->sched_contributes_to_load)
		rq->nr_uninterruptible--;
#endif

	ttwu_activate(rq, p, ENQUEUE_WAKEUP | ENQUEUE_WAKING);
	ttwu_do_wakeup(rq, p, wake_flags);
}

/*
 * Called in case the task @p isn't fully descheduled from its runqueue,
 * in this case we must do a remote wakeup. Its a 'light' wakeup though,
 * since all we need to do is flip p->state to TASK_RUNNING, since
 * the task is still ->on_rq.
 */
static int ttwu_remote(struct task_struct *p, int wake_flags)
{
	struct rq *rq;
	int ret = 0;

	rq = __task_rq_lock(p);
	if (task_on_rq_queued(p)) {
		/* check_preempt_curr() may use rq clock */
		update_rq_clock(rq);
		ttwu_do_wakeup(rq, p, wake_flags);
		ret = 1;
	}
	__task_rq_unlock(rq);

	return ret;
}

#ifdef CONFIG_SMP
void sched_ttwu_pending(void)
{
	struct rq *rq = this_rq();
	struct llist_node *llist = llist_del_all(&rq->wake_list);
	struct task_struct *p;
	unsigned long flags;

	if (!llist)
		return;

	raw_spin_lock_irqsave(&rq->lock, flags);
	lockdep_pin_lock(&rq->lock);

	while (llist) {
		p = llist_entry(llist, struct task_struct, wake_entry);
		llist = llist_next(llist);
		ttwu_do_activate(rq, p, 0);
	}

	lockdep_unpin_lock(&rq->lock);
	raw_spin_unlock_irqrestore(&rq->lock, flags);
}

void scheduler_ipi(void)
{
	/*
	 * Fold TIF_NEED_RESCHED into the preempt_count; anybody setting
	 * TIF_NEED_RESCHED remotely (for the first time) will also send
	 * this IPI.
	 */
	preempt_fold_need_resched();

	if (llist_empty(&this_rq()->wake_list) && !got_nohz_idle_kick())
		return;

	/*
	 * Not all reschedule IPI handlers call irq_enter/irq_exit, since
	 * traditionally all their work was done from the interrupt return
	 * path. Now that we actually do some work, we need to make sure
	 * we do call them.
	 *
	 * Some archs already do call them, luckily irq_enter/exit nest
	 * properly.
	 *
	 * Arguably we should visit all archs and update all handlers,
	 * however a fair share of IPIs are still resched only so this would
	 * somewhat pessimize the simple resched case.
	 */
	irq_enter();
	sched_ttwu_pending();

	/*
	 * Check if someone kicked us for doing the nohz idle load balance.
	 */
	if (unlikely(got_nohz_idle_kick())) {
		this_rq()->idle_balance = 1;
		raise_softirq_irqoff(SCHED_SOFTIRQ);
	}
	irq_exit();
}

static void ttwu_queue_remote(struct task_struct *p, int cpu)
{
	struct rq *rq = cpu_rq(cpu);

	if (llist_add(&p->wake_entry, &cpu_rq(cpu)->wake_list)) {
		if (!set_nr_if_polling(rq->idle))
			smp_send_reschedule(cpu);
		else
			trace_sched_wake_idle_without_ipi(cpu);
	}
}

void wake_up_if_idle(int cpu)
{
	struct rq *rq = cpu_rq(cpu);
	unsigned long flags;

	rcu_read_lock();

	if (!is_idle_task(rcu_dereference(rq->curr)))
		goto out;

	if (set_nr_if_polling(rq->idle)) {
		trace_sched_wake_idle_without_ipi(cpu);
	} else {
		raw_spin_lock_irqsave(&rq->lock, flags);
		if (is_idle_task(rq->curr))
			smp_send_reschedule(cpu);
		/* Else cpu is not in idle, do nothing here */
		raw_spin_unlock_irqrestore(&rq->lock, flags);
	}

out:
	rcu_read_unlock();
}

bool cpus_share_cache(int this_cpu, int that_cpu)
{
	return per_cpu(sd_llc_id, this_cpu) == per_cpu(sd_llc_id, that_cpu);
}
#endif /* CONFIG_SMP */

static void ttwu_queue(struct task_struct *p, int cpu)
{
	struct rq *rq = cpu_rq(cpu);

#if defined(CONFIG_SMP)
	if (sched_feat(TTWU_QUEUE) && !cpus_share_cache(smp_processor_id(), cpu)) {
		sched_clock_cpu(cpu); /* sync clocks x-cpu */
		ttwu_queue_remote(p, cpu);
		return;
	}
#endif

	raw_spin_lock(&rq->lock);
	lockdep_pin_lock(&rq->lock);
	ttwu_do_activate(rq, p, 0);
	lockdep_unpin_lock(&rq->lock);
	raw_spin_unlock(&rq->lock);
}

/**
 * try_to_wake_up - wake up a thread
 * @p: the thread to be awakened
 * @state: the mask of task states that can be woken
 * @wake_flags: wake modifier flags (WF_*)
 *
 * Put it on the run-queue if it's not already there. The "current"
 * thread is always on the run-queue (except when the actual
 * re-schedule is in progress), and as such you're allowed to do
 * the simpler "current->state = TASK_RUNNING" to mark yourself
 * runnable without the overhead of this.
 *
 * Return: %true if @p was woken up, %false if it was already running.
 * or @state didn't match @p's state.
 */
static int
try_to_wake_up(struct task_struct *p, unsigned int state, int wake_flags)
{
	unsigned long flags;
	int cpu, success = 0;
#ifdef CONFIG_SMP
	struct rq *rq;
	u64 wallclock;
#endif

	/*
	 * If we are going to wake up a thread waiting for CONDITION we
	 * need to ensure that CONDITION=1 done by the caller can not be
	 * reordered with p->state check below. This pairs with mb() in
	 * set_current_state() the waiting thread does.
	 */
	smp_mb__before_spinlock();
	raw_spin_lock_irqsave(&p->pi_lock, flags);
	if (!(p->state & state))
		goto out;

	trace_sched_waking(p);

	success = 1; /* we're going to change ->state */
	cpu = task_cpu(p);

	if (p->on_rq && ttwu_remote(p, wake_flags))
		goto stat;

#ifdef CONFIG_SMP
	/*
	 * Ensure we load p->on_cpu _after_ p->on_rq, otherwise it would be
	 * possible to, falsely, observe p->on_cpu == 0.
	 *
	 * One must be running (->on_cpu == 1) in order to remove oneself
	 * from the runqueue.
	 *
	 *  [S] ->on_cpu = 1;	[L] ->on_rq
	 *      UNLOCK rq->lock
	 *			RMB
	 *      LOCK   rq->lock
	 *  [S] ->on_rq = 0;    [L] ->on_cpu
	 *
	 * Pairs with the full barrier implied in the UNLOCK+LOCK on rq->lock
	 * from the consecutive calls to schedule(); the first switching to our
	 * task, the second putting it to sleep.
	 */
	smp_rmb();

	/*
	 * If the owning (remote) cpu is still in the middle of schedule() with
	 * this task as prev, wait until its done referencing the task.
	 */
	while (p->on_cpu)
		cpu_relax();
	/*
	 * Combined with the control dependency above, we have an effective
	 * smp_load_acquire() without the need for full barriers.
	 *
	 * Pairs with the smp_store_release() in finish_lock_switch().
	 *
	 * This ensures that tasks getting woken will be fully ordered against
	 * their previous state and preserve Program Order.
	 */
	smp_rmb();

	rq = cpu_rq(task_cpu(p));

	raw_spin_lock(&rq->lock);
	wallclock = walt_ktime_clock();
	walt_update_task_ravg(rq->curr, rq, TASK_UPDATE, wallclock, 0);
	walt_update_task_ravg(p, rq, TASK_WAKE, wallclock, 0);
	raw_spin_unlock(&rq->lock);

	p->sched_contributes_to_load = !!task_contributes_to_load(p);
	p->state = TASK_WAKING;

	if (p->sched_class->task_waking)
		p->sched_class->task_waking(p);

	cpu = select_task_rq(p, p->wake_cpu, SD_BALANCE_WAKE, wake_flags);

	if (task_cpu(p) != cpu) {
		wake_flags |= WF_MIGRATED;
		set_task_cpu(p, cpu);
	}

#endif /* CONFIG_SMP */

	ttwu_queue(p, cpu);
stat:
	ttwu_stat(p, cpu, wake_flags);
out:
	raw_spin_unlock_irqrestore(&p->pi_lock, flags);

	return success;
}

/**
 * try_to_wake_up_local - try to wake up a local task with rq lock held
 * @p: the thread to be awakened
 *
 * Put @p on the run-queue if it's not already there. The caller must
 * ensure that this_rq() is locked, @p is bound to this_rq() and not
 * the current task.
 */
static void try_to_wake_up_local(struct task_struct *p)
{
	struct rq *rq = task_rq(p);

	if (WARN_ON_ONCE(rq != this_rq()) ||
	    WARN_ON_ONCE(p == current))
		return;

	lockdep_assert_held(&rq->lock);

	if (!raw_spin_trylock(&p->pi_lock)) {
		/*
		 * This is OK, because current is on_cpu, which avoids it being
		 * picked for load-balance and preemption/IRQs are still
		 * disabled avoiding further scheduler activity on it and we've
		 * not yet picked a replacement task.
		 */
		lockdep_unpin_lock(&rq->lock);
		raw_spin_unlock(&rq->lock);
		raw_spin_lock(&p->pi_lock);
		raw_spin_lock(&rq->lock);
		lockdep_pin_lock(&rq->lock);
	}

	if (!(p->state & TASK_NORMAL))
		goto out;

	trace_sched_waking(p);

	if (!task_on_rq_queued(p)) {
		u64 wallclock = walt_ktime_clock();

		walt_update_task_ravg(rq->curr, rq, TASK_UPDATE, wallclock, 0);
		walt_update_task_ravg(p, rq, TASK_WAKE, wallclock, 0);
		ttwu_activate(rq, p, ENQUEUE_WAKEUP);
	}

	ttwu_do_wakeup(rq, p, 0);
	ttwu_stat(p, smp_processor_id(), 0);
out:
	raw_spin_unlock(&p->pi_lock);
}

/**
 * wake_up_process - Wake up a specific process
 * @p: The process to be woken up.
 *
 * Attempt to wake up the nominated process and move it to the set of runnable
 * processes.
 *
 * Return: 1 if the process was woken up, 0 if it was already running.
 *
 * It may be assumed that this function implies a write memory barrier before
 * changing the task state if and only if any tasks are woken up.
 */
int wake_up_process(struct task_struct *p)
{
	return try_to_wake_up(p, TASK_NORMAL, 0);
}
EXPORT_SYMBOL(wake_up_process);

int wake_up_state(struct task_struct *p, unsigned int state)
{
	return try_to_wake_up(p, state, 0);
}

/*
 * This function clears the sched_dl_entity static params.
 */
void __dl_clear_params(struct task_struct *p)
{
	struct sched_dl_entity *dl_se = &p->dl;

	dl_se->dl_runtime = 0;
	dl_se->dl_deadline = 0;
	dl_se->dl_period = 0;
	dl_se->flags = 0;
	dl_se->dl_bw = 0;

	dl_se->dl_throttled = 0;
	dl_se->dl_new = 1;
	dl_se->dl_yielded = 0;
}

/*
 * Perform scheduler related setup for a newly forked process p.
 * p is forked by current.
 *
 * __sched_fork() is basic setup used by init_idle() too:
 */
static void __sched_fork(unsigned long clone_flags, struct task_struct *p)
{
	p->on_rq			= 0;

	p->se.on_rq			= 0;
	p->se.exec_start		= 0;
	p->se.sum_exec_runtime		= 0;
	p->se.prev_sum_exec_runtime	= 0;
	p->se.nr_migrations		= 0;
	p->se.vruntime			= 0;
	INIT_LIST_HEAD(&p->se.group_node);
	walt_init_new_task_load(p);

#ifdef CONFIG_SCHEDSTATS
	memset(&p->se.statistics, 0, sizeof(p->se.statistics));
#endif

	RB_CLEAR_NODE(&p->dl.rb_node);
	init_dl_task_timer(&p->dl);
	__dl_clear_params(p);

	INIT_LIST_HEAD(&p->rt.run_list);

#ifdef CONFIG_PREEMPT_NOTIFIERS
	INIT_HLIST_HEAD(&p->preempt_notifiers);
#endif

#ifdef CONFIG_NUMA_BALANCING
	if (p->mm && atomic_read(&p->mm->mm_users) == 1) {
		p->mm->numa_next_scan = jiffies + msecs_to_jiffies(sysctl_numa_balancing_scan_delay);
		p->mm->numa_scan_seq = 0;
	}

	if (clone_flags & CLONE_VM)
		p->numa_preferred_nid = current->numa_preferred_nid;
	else
		p->numa_preferred_nid = -1;

	p->node_stamp = 0ULL;
	p->numa_scan_seq = p->mm ? p->mm->numa_scan_seq : 0;
	p->numa_scan_period = sysctl_numa_balancing_scan_delay;
	p->numa_work.next = &p->numa_work;
	p->numa_faults = NULL;
	p->last_task_numa_placement = 0;
	p->last_sum_exec_runtime = 0;

	p->numa_group = NULL;
#endif /* CONFIG_NUMA_BALANCING */
}

DEFINE_STATIC_KEY_FALSE(sched_numa_balancing);

#ifdef CONFIG_NUMA_BALANCING

void set_numabalancing_state(bool enabled)
{
	if (enabled)
		static_branch_enable(&sched_numa_balancing);
	else
		static_branch_disable(&sched_numa_balancing);
}

#ifdef CONFIG_PROC_SYSCTL
int sysctl_numa_balancing(struct ctl_table *table, int write,
			 void __user *buffer, size_t *lenp, loff_t *ppos)
{
	struct ctl_table t;
	int err;
	int state = static_branch_likely(&sched_numa_balancing);

	if (write && !capable(CAP_SYS_ADMIN))
		return -EPERM;

	t = *table;
	t.data = &state;
	err = proc_dointvec_minmax(&t, write, buffer, lenp, ppos);
	if (err < 0)
		return err;
	if (write)
		set_numabalancing_state(state);
	return err;
}
#endif
#endif

/*
 * fork()/clone()-time setup:
 */
int sched_fork(unsigned long clone_flags, struct task_struct *p)
{
	unsigned long flags;
	int cpu = get_cpu();

	__sched_fork(clone_flags, p);
	/*
	 * We mark the process as running here. This guarantees that
	 * nobody will actually run it, and a signal or other external
	 * event cannot wake it up and insert it on the runqueue either.
	 */
	p->state = TASK_RUNNING;

	/*
	 * Make sure we do not leak PI boosting priority to the child.
	 */
	p->prio = current->normal_prio;

	/*
	 * Revert to default priority/policy on fork if requested.
	 */
	if (unlikely(p->sched_reset_on_fork)) {
		if (task_has_dl_policy(p) || task_has_rt_policy(p)) {
			p->policy = SCHED_NORMAL;
			p->static_prio = NICE_TO_PRIO(0);
			p->rt_priority = 0;
		} else if (PRIO_TO_NICE(p->static_prio) < 0)
			p->static_prio = NICE_TO_PRIO(0);

		p->prio = p->normal_prio = __normal_prio(p);
		set_load_weight(p);

		/*
		 * We don't need the reset flag anymore after the fork. It has
		 * fulfilled its duty:
		 */
		p->sched_reset_on_fork = 0;
	}

	if (dl_prio(p->prio)) {
		put_cpu();
		return -EAGAIN;
	} else if (rt_prio(p->prio)) {
		p->sched_class = &rt_sched_class;
	} else {
		p->sched_class = &fair_sched_class;
	}

	if (p->sched_class->task_fork)
		p->sched_class->task_fork(p);

	/*
	 * The child is not yet in the pid-hash so no cgroup attach races,
	 * and the cgroup is pinned to this child due to cgroup_fork()
	 * is ran before sched_fork().
	 *
	 * Silence PROVE_RCU.
	 */
	raw_spin_lock_irqsave(&p->pi_lock, flags);
	set_task_cpu(p, cpu);
	raw_spin_unlock_irqrestore(&p->pi_lock, flags);

#ifdef CONFIG_SCHED_INFO
	if (likely(sched_info_on()))
		memset(&p->sched_info, 0, sizeof(p->sched_info));
#endif
#if defined(CONFIG_SMP)
	p->on_cpu = 0;
#endif
	init_task_preempt_count(p);
#ifdef CONFIG_SMP
	plist_node_init(&p->pushable_tasks, MAX_PRIO);
	RB_CLEAR_NODE(&p->pushable_dl_tasks);
#endif

	put_cpu();
	return 0;
}

unsigned long to_ratio(u64 period, u64 runtime)
{
	if (runtime == RUNTIME_INF)
		return 1ULL << 20;

	/*
	 * Doing this here saves a lot of checks in all
	 * the calling paths, and returning zero seems
	 * safe for them anyway.
	 */
	if (period == 0)
		return 0;

	return div64_u64(runtime << 20, period);
}

#ifdef CONFIG_SMP
inline struct dl_bw *dl_bw_of(int i)
{
	RCU_LOCKDEP_WARN(!rcu_read_lock_sched_held(),
			 "sched RCU must be held");
	return &cpu_rq(i)->rd->dl_bw;
}

static inline int dl_bw_cpus(int i)
{
	struct root_domain *rd = cpu_rq(i)->rd;
	int cpus = 0;

	RCU_LOCKDEP_WARN(!rcu_read_lock_sched_held(),
			 "sched RCU must be held");
	for_each_cpu_and(i, rd->span, cpu_active_mask)
		cpus++;

	return cpus;
}
#else
inline struct dl_bw *dl_bw_of(int i)
{
	return &cpu_rq(i)->dl.dl_bw;
}

static inline int dl_bw_cpus(int i)
{
	return 1;
}
#endif

/*
 * We must be sure that accepting a new task (or allowing changing the
 * parameters of an existing one) is consistent with the bandwidth
 * constraints. If yes, this function also accordingly updates the currently
 * allocated bandwidth to reflect the new situation.
 *
 * This function is called while holding p's rq->lock.
 *
 * XXX we should delay bw change until the task's 0-lag point, see
 * __setparam_dl().
 */
static int dl_overflow(struct task_struct *p, int policy,
		       const struct sched_attr *attr)
{

	struct dl_bw *dl_b = dl_bw_of(task_cpu(p));
	u64 period = attr->sched_period ?: attr->sched_deadline;
	u64 runtime = attr->sched_runtime;
	u64 new_bw = dl_policy(policy) ? to_ratio(period, runtime) : 0;
	int cpus, err = -1;

	if (new_bw == p->dl.dl_bw)
		return 0;

	/*
	 * Either if a task, enters, leave, or stays -deadline but changes
	 * its parameters, we may need to update accordingly the total
	 * allocated bandwidth of the container.
	 */
	raw_spin_lock(&dl_b->lock);
	cpus = dl_bw_cpus(task_cpu(p));
	if (dl_policy(policy) && !task_has_dl_policy(p) &&
	    !__dl_overflow(dl_b, cpus, 0, new_bw)) {
		__dl_add(dl_b, new_bw);
		err = 0;
	} else if (dl_policy(policy) && task_has_dl_policy(p) &&
		   !__dl_overflow(dl_b, cpus, p->dl.dl_bw, new_bw)) {
		__dl_clear(dl_b, p->dl.dl_bw);
		__dl_add(dl_b, new_bw);
		err = 0;
	} else if (!dl_policy(policy) && task_has_dl_policy(p)) {
		__dl_clear(dl_b, p->dl.dl_bw);
		err = 0;
	}
	raw_spin_unlock(&dl_b->lock);

	return err;
}

extern void init_dl_bw(struct dl_bw *dl_b);

/*
 * wake_up_new_task - wake up a newly created task for the first time.
 *
 * This function will do some initial scheduler statistics housekeeping
 * that must be done for every newly created context, then puts the task
 * on the runqueue and wakes it.
 */
void wake_up_new_task(struct task_struct *p)
{
	unsigned long flags;
	struct rq *rq;

	raw_spin_lock_irqsave(&p->pi_lock, flags);

	walt_init_new_task_load(p);

	/* Initialize new task's runnable average */
	init_entity_runnable_average(&p->se);
#ifdef CONFIG_SMP
	/*
	 * Fork balancing, do it here and not earlier because:
	 *  - cpus_allowed can change in the fork path
	 *  - any previously selected cpu might disappear through hotplug
	 */
	set_task_cpu(p, select_task_rq(p, task_cpu(p), SD_BALANCE_FORK, 0));
#endif

	rq = __task_rq_lock(p);
	walt_mark_task_starting(p);
	activate_task(rq, p, ENQUEUE_WAKEUP_NEW);
	p->on_rq = TASK_ON_RQ_QUEUED;
	trace_sched_wakeup_new(p);
	check_preempt_curr(rq, p, WF_FORK);
#ifdef CONFIG_SMP
	if (p->sched_class->task_woken) {
		/*
		 * Nothing relies on rq->lock after this, so its fine to
		 * drop it.
		 */
		lockdep_unpin_lock(&rq->lock);
		p->sched_class->task_woken(rq, p);
		lockdep_pin_lock(&rq->lock);
	}
#endif
	task_rq_unlock(rq, p, &flags);
}

#ifdef CONFIG_PREEMPT_NOTIFIERS

static struct static_key preempt_notifier_key = STATIC_KEY_INIT_FALSE;

void preempt_notifier_inc(void)
{
	static_key_slow_inc(&preempt_notifier_key);
}
EXPORT_SYMBOL_GPL(preempt_notifier_inc);

void preempt_notifier_dec(void)
{
	static_key_slow_dec(&preempt_notifier_key);
}
EXPORT_SYMBOL_GPL(preempt_notifier_dec);

/**
 * preempt_notifier_register - tell me when current is being preempted & rescheduled
 * @notifier: notifier struct to register
 */
void preempt_notifier_register(struct preempt_notifier *notifier)
{
	if (!static_key_false(&preempt_notifier_key))
		WARN(1, "registering preempt_notifier while notifiers disabled\n");

	hlist_add_head(&notifier->link, &current->preempt_notifiers);
}
EXPORT_SYMBOL_GPL(preempt_notifier_register);

/**
 * preempt_notifier_unregister - no longer interested in preemption notifications
 * @notifier: notifier struct to unregister
 *
 * This is *not* safe to call from within a preemption notifier.
 */
void preempt_notifier_unregister(struct preempt_notifier *notifier)
{
	hlist_del(&notifier->link);
}
EXPORT_SYMBOL_GPL(preempt_notifier_unregister);

static void __fire_sched_in_preempt_notifiers(struct task_struct *curr)
{
	struct preempt_notifier *notifier;

	hlist_for_each_entry(notifier, &curr->preempt_notifiers, link)
		notifier->ops->sched_in(notifier, raw_smp_processor_id());
}

static __always_inline void fire_sched_in_preempt_notifiers(struct task_struct *curr)
{
	if (static_key_false(&preempt_notifier_key))
		__fire_sched_in_preempt_notifiers(curr);
}

static void
__fire_sched_out_preempt_notifiers(struct task_struct *curr,
				   struct task_struct *next)
{
	struct preempt_notifier *notifier;

	hlist_for_each_entry(notifier, &curr->preempt_notifiers, link)
		notifier->ops->sched_out(notifier, next);
}

static __always_inline void
fire_sched_out_preempt_notifiers(struct task_struct *curr,
				 struct task_struct *next)
{
	if (static_key_false(&preempt_notifier_key))
		__fire_sched_out_preempt_notifiers(curr, next);
}

#else /* !CONFIG_PREEMPT_NOTIFIERS */

static inline void fire_sched_in_preempt_notifiers(struct task_struct *curr)
{
}

static inline void
fire_sched_out_preempt_notifiers(struct task_struct *curr,
				 struct task_struct *next)
{
}

#endif /* CONFIG_PREEMPT_NOTIFIERS */

/**
 * prepare_task_switch - prepare to switch tasks
 * @rq: the runqueue preparing to switch
 * @prev: the current task that is being switched out
 * @next: the task we are going to switch to.
 *
 * This is called with the rq lock held and interrupts off. It must
 * be paired with a subsequent finish_task_switch after the context
 * switch.
 *
 * prepare_task_switch sets up locking and calls architecture specific
 * hooks.
 */
static inline void
prepare_task_switch(struct rq *rq, struct task_struct *prev,
		    struct task_struct *next)
{
	sched_info_switch(rq, prev, next);
	perf_event_task_sched_out(prev, next);
	fire_sched_out_preempt_notifiers(prev, next);
	prepare_lock_switch(rq, next);
	prepare_arch_switch(next);
}

/**
 * finish_task_switch - clean up after a task-switch
 * @prev: the thread we just switched away from.
 *
 * finish_task_switch must be called after the context switch, paired
 * with a prepare_task_switch call before the context switch.
 * finish_task_switch will reconcile locking set up by prepare_task_switch,
 * and do any other architecture-specific cleanup actions.
 *
 * Note that we may have delayed dropping an mm in context_switch(). If
 * so, we finish that here outside of the runqueue lock. (Doing it
 * with the lock held can cause deadlocks; see schedule() for
 * details.)
 *
 * The context switch have flipped the stack from under us and restored the
 * local variables which were saved when this task called schedule() in the
 * past. prev == current is still correct but we need to recalculate this_rq
 * because prev may have moved to another CPU.
 */
static struct rq *finish_task_switch(struct task_struct *prev)
	__releases(rq->lock)
{
	struct rq *rq = this_rq();
	struct mm_struct *mm = rq->prev_mm;
	long prev_state;

	/*
	 * The previous task will have left us with a preempt_count of 2
	 * because it left us after:
	 *
	 *	schedule()
	 *	  preempt_disable();			// 1
	 *	  __schedule()
	 *	    raw_spin_lock_irq(&rq->lock)	// 2
	 *
	 * Also, see FORK_PREEMPT_COUNT.
	 */
	if (WARN_ONCE(preempt_count() != 2*PREEMPT_DISABLE_OFFSET,
		      "corrupted preempt_count: %s/%d/0x%x\n",
		      current->comm, current->pid, preempt_count()))
		preempt_count_set(FORK_PREEMPT_COUNT);

	rq->prev_mm = NULL;

	/*
	 * A task struct has one reference for the use as "current".
	 * If a task dies, then it sets TASK_DEAD in tsk->state and calls
	 * schedule one last time. The schedule call will never return, and
	 * the scheduled task must drop that reference.
	 *
	 * We must observe prev->state before clearing prev->on_cpu (in
	 * finish_lock_switch), otherwise a concurrent wakeup can get prev
	 * running on another CPU and we could rave with its RUNNING -> DEAD
	 * transition, resulting in a double drop.
	 */
	prev_state = prev->state;
	vtime_task_switch(prev);
	perf_event_task_sched_in(prev, current);
	finish_lock_switch(rq, prev);
	finish_arch_post_lock_switch();

	fire_sched_in_preempt_notifiers(current);
	if (mm)
		mmdrop(mm);
	if (unlikely(prev_state == TASK_DEAD)) {
		if (prev->sched_class->task_dead)
			prev->sched_class->task_dead(prev);

		/*
		 * Remove function-return probe instances associated with this
		 * task and put them back on the free list.
		 */
		kprobe_flush_task(prev);
		put_task_struct(prev);
	}

	tick_nohz_task_switch();
	return rq;
}

#ifdef CONFIG_SMP

/* rq->lock is NOT held, but preemption is disabled */
static void __balance_callback(struct rq *rq)
{
	struct callback_head *head, *next;
	void (*func)(struct rq *rq);
	unsigned long flags;

	raw_spin_lock_irqsave(&rq->lock, flags);
	head = rq->balance_callback;
	rq->balance_callback = NULL;
	while (head) {
		func = (void (*)(struct rq *))head->func;
		next = head->next;
		head->next = NULL;
		head = next;

		func(rq);
	}
	raw_spin_unlock_irqrestore(&rq->lock, flags);
}

static inline void balance_callback(struct rq *rq)
{
	if (unlikely(rq->balance_callback))
		__balance_callback(rq);
}

#else

static inline void balance_callback(struct rq *rq)
{
}

#endif

/**
 * schedule_tail - first thing a freshly forked thread must call.
 * @prev: the thread we just switched away from.
 */
asmlinkage __visible void schedule_tail(struct task_struct *prev)
	__releases(rq->lock)
{
	struct rq *rq;

	/*
	 * New tasks start with FORK_PREEMPT_COUNT, see there and
	 * finish_task_switch() for details.
	 *
	 * finish_task_switch() will drop rq->lock() and lower preempt_count
	 * and the preempt_enable() will end up enabling preemption (on
	 * PREEMPT_COUNT kernels).
	 */

	rq = finish_task_switch(prev);
	balance_callback(rq);
	preempt_enable();

	if (current->set_child_tid)
		put_user(task_pid_vnr(current), current->set_child_tid);
}

/*
 * context_switch - switch to the new MM and the new thread's register state.
 */
static inline struct rq *
context_switch(struct rq *rq, struct task_struct *prev,
	       struct task_struct *next)
{
	struct mm_struct *mm, *oldmm;

	prepare_task_switch(rq, prev, next);

	mm = next->mm;
	oldmm = prev->active_mm;
	/*
	 * For paravirt, this is coupled with an exit in switch_to to
	 * combine the page table reload and the switch backend into
	 * one hypercall.
	 */
	arch_start_context_switch(prev);

	if (!mm) {
		next->active_mm = oldmm;
		atomic_inc(&oldmm->mm_count);
		enter_lazy_tlb(oldmm, next);
	} else
		switch_mm(oldmm, mm, next);

	if (!prev->mm) {
		prev->active_mm = NULL;
		rq->prev_mm = oldmm;
	}
	/*
	 * Since the runqueue lock will be released by the next
	 * task (which is an invalid locking op but in the case
	 * of the scheduler it's an obvious special-case), so we
	 * do an early lockdep release here:
	 */
	lockdep_unpin_lock(&rq->lock);
	spin_release(&rq->lock.dep_map, 1, _THIS_IP_);

	/* Here we just switch the register state and the stack. */
	switch_to(prev, next, prev);
	barrier();

	return finish_task_switch(prev);
}

/*
 * nr_running and nr_context_switches:
 *
 * externally visible scheduler statistics: current number of runnable
 * threads, total number of context switches performed since bootup.
 */
unsigned long nr_running(void)
{
	unsigned long i, sum = 0;

	for_each_online_cpu(i)
		sum += cpu_rq(i)->nr_running;

	return sum;
}

/*
 * Check if only the current task is running on the cpu.
 *
 * Caution: this function does not check that the caller has disabled
 * preemption, thus the result might have a time-of-check-to-time-of-use
 * race.  The caller is responsible to use it correctly, for example:
 *
 * - from a non-preemptable section (of course)
 *
 * - from a thread that is bound to a single CPU
 *
 * - in a loop with very short iterations (e.g. a polling loop)
 */
bool single_task_running(void)
{
	return raw_rq()->nr_running == 1;
}
EXPORT_SYMBOL(single_task_running);

unsigned long long nr_context_switches(void)
{
	int i;
	unsigned long long sum = 0;

	for_each_possible_cpu(i)
		sum += cpu_rq(i)->nr_switches;

	return sum;
}

unsigned long nr_iowait(void)
{
	unsigned long i, sum = 0;

	for_each_possible_cpu(i)
		sum += atomic_read(&cpu_rq(i)->nr_iowait);

	return sum;
}

unsigned long nr_iowait_cpu(int cpu)
{
	struct rq *this = cpu_rq(cpu);
	return atomic_read(&this->nr_iowait);
}

#ifdef CONFIG_CPU_QUIET
u64 nr_running_integral(unsigned int cpu)
{
	unsigned int seqcnt;
	u64 integral;
	struct rq *q;

	if (cpu >= nr_cpu_ids)
		return 0;

	q = cpu_rq(cpu);

	/*
	 * Update average to avoid reading stalled value if there were
	 * no run-queue changes for a long time. On the other hand if
	 * the changes are happening right now, just read current value
	 * directly.
	 */

	seqcnt = read_seqcount_begin(&q->ave_seqcnt);
	integral = do_nr_running_integral(q);
	if (read_seqcount_retry(&q->ave_seqcnt, seqcnt)) {
		read_seqcount_begin(&q->ave_seqcnt);
		integral = q->nr_running_integral;
	}

	return integral;
}
#endif

void get_iowait_load(unsigned long *nr_waiters, unsigned long *load)
{
	struct rq *rq = this_rq();
	*nr_waiters = atomic_read(&rq->nr_iowait);
	*load = rq->load.weight;
}

#ifdef CONFIG_SMP

/*
 * sched_exec - execve() is a valuable balancing opportunity, because at
 * this point the task has the smallest effective memory and cache footprint.
 */
void sched_exec(void)
{
	struct task_struct *p = current;
	unsigned long flags;
	int dest_cpu;

	raw_spin_lock_irqsave(&p->pi_lock, flags);
	dest_cpu = p->sched_class->select_task_rq(p, task_cpu(p), SD_BALANCE_EXEC, 0);
	if (dest_cpu == smp_processor_id())
		goto unlock;

	if (likely(cpu_active(dest_cpu))) {
		struct migration_arg arg = { p, dest_cpu };

		raw_spin_unlock_irqrestore(&p->pi_lock, flags);
		stop_one_cpu(task_cpu(p), migration_cpu_stop, &arg);
		return;
	}
unlock:
	raw_spin_unlock_irqrestore(&p->pi_lock, flags);
}

#endif

DEFINE_PER_CPU(struct kernel_stat, kstat);
DEFINE_PER_CPU(struct kernel_cpustat, kernel_cpustat);

EXPORT_PER_CPU_SYMBOL(kstat);
EXPORT_PER_CPU_SYMBOL(kernel_cpustat);

/*
 * Return accounted runtime for the task.
 * In case the task is currently running, return the runtime plus current's
 * pending runtime that have not been accounted yet.
 */
unsigned long long task_sched_runtime(struct task_struct *p)
{
	unsigned long flags;
	struct rq *rq;
	u64 ns;

#if defined(CONFIG_64BIT) && defined(CONFIG_SMP)
	/*
	 * 64-bit doesn't need locks to atomically read a 64bit value.
	 * So we have a optimization chance when the task's delta_exec is 0.
	 * Reading ->on_cpu is racy, but this is ok.
	 *
	 * If we race with it leaving cpu, we'll take a lock. So we're correct.
	 * If we race with it entering cpu, unaccounted time is 0. This is
	 * indistinguishable from the read occurring a few cycles earlier.
	 * If we see ->on_cpu without ->on_rq, the task is leaving, and has
	 * been accounted, so we're correct here as well.
	 */
	if (!p->on_cpu || !task_on_rq_queued(p))
		return p->se.sum_exec_runtime;
#endif

	rq = task_rq_lock(p, &flags);
	/*
	 * Must be ->curr _and_ ->on_rq.  If dequeued, we would
	 * project cycles that may never be accounted to this
	 * thread, breaking clock_gettime().
	 */
	if (task_current(rq, p) && task_on_rq_queued(p)) {
		update_rq_clock(rq);
		p->sched_class->update_curr(rq);
	}
	ns = p->se.sum_exec_runtime;
	task_rq_unlock(rq, p, &flags);

	return ns;
}

#ifdef CONFIG_CPU_FREQ_GOV_SCHED

static inline
unsigned long add_capacity_margin(unsigned long cpu_capacity)
{
	cpu_capacity  = cpu_capacity * capacity_margin;
	cpu_capacity /= SCHED_CAPACITY_SCALE;
	return cpu_capacity;
}

static inline
unsigned long sum_capacity_reqs(unsigned long cfs_cap,
				struct sched_capacity_reqs *scr)
{
	unsigned long total = add_capacity_margin(cfs_cap + scr->rt);
	return total += scr->dl;
}

static void sched_freq_tick_pelt(int cpu)
{
	unsigned long cpu_utilization = capacity_max;
	unsigned long capacity_curr = capacity_curr_of(cpu);
	struct sched_capacity_reqs *scr;

	scr = &per_cpu(cpu_sched_capacity_reqs, cpu);
	if (sum_capacity_reqs(cpu_utilization, scr) < capacity_curr)
		return;

	/*
	 * To make free room for a task that is building up its "real"
	 * utilization and to harm its performance the least, request
	 * a jump to a higher OPP as soon as the margin of free capacity
	 * is impacted (specified by capacity_margin).
	 */
	set_cfs_cpu_capacity(cpu, true, cpu_utilization);
}

#ifdef CONFIG_SCHED_WALT
static void sched_freq_tick_walt(int cpu)
{
	unsigned long cpu_utilization = cpu_util(cpu);
	unsigned long capacity_curr = capacity_curr_of(cpu);

	if (walt_disabled || !sysctl_sched_use_walt_cpu_util)
		return sched_freq_tick_pelt(cpu);

	/*
	 * Add a margin to the WALT utilization.
	 * NOTE: WALT tracks a single CPU signal for all the scheduling
	 * classes, thus this margin is going to be added to the DL class as
	 * well, which is something we do not do in sched_freq_tick_pelt case.
	 */
	cpu_utilization = add_capacity_margin(cpu_utilization);
	if (cpu_utilization <= capacity_curr)
		return;

	/*
	 * It is likely that the load is growing so we
	 * keep the added margin in our request as an
	 * extra boost.
	 */
	set_cfs_cpu_capacity(cpu, true, cpu_utilization);

}
#define _sched_freq_tick(cpu) sched_freq_tick_walt(cpu)
#else
#define _sched_freq_tick(cpu) sched_freq_tick_pelt(cpu)
#endif /* CONFIG_SCHED_WALT */

static void sched_freq_tick(int cpu)
{
	unsigned long capacity_orig, capacity_curr;

	if (!sched_freq())
		return;

	capacity_orig = capacity_orig_of(cpu);
	capacity_curr = capacity_curr_of(cpu);
	if (capacity_curr == capacity_orig)
		return;

	_sched_freq_tick(cpu);
}
#else
static inline void sched_freq_tick(int cpu) { }
#endif /* CONFIG_CPU_FREQ_GOV_SCHED */

/*
 * This function gets called by the timer code, with HZ frequency.
 * We call it with interrupts disabled.
 */
void scheduler_tick(void)
{
	int cpu = smp_processor_id();
	struct rq *rq = cpu_rq(cpu);
	struct task_struct *curr = rq->curr;

	sched_clock_tick();

	raw_spin_lock(&rq->lock);
	walt_set_window_start(rq);
	update_rq_clock(rq);
	curr->sched_class->task_tick(rq, curr, 0);
	update_cpu_load_active(rq);
	walt_update_task_ravg(rq->curr, rq, TASK_UPDATE,
			walt_ktime_clock(), 0);
	calc_global_load_tick(rq);
	sched_freq_tick(cpu);
	raw_spin_unlock(&rq->lock);

	perf_event_task_tick();

#ifdef CONFIG_SMP
	rq->idle_balance = idle_cpu(cpu);
	trigger_load_balance(rq);
#endif
	rq_last_tick_reset(rq);
}

#ifdef CONFIG_NO_HZ_FULL
/**
 * scheduler_tick_max_deferment
 *
 * Keep at least one tick per second when a single
 * active task is running because the scheduler doesn't
 * yet completely support full dynticks environment.
 *
 * This makes sure that uptime, CFS vruntime, load
 * balancing, etc... continue to move forward, even
 * with a very low granularity.
 *
 * Return: Maximum deferment in nanoseconds.
 */
u64 scheduler_tick_max_deferment(void)
{
	struct rq *rq = this_rq();
	unsigned long next, now = READ_ONCE(jiffies);

	next = rq->last_sched_tick + HZ;

	if (time_before_eq(next, now))
		return 0;

	return jiffies_to_nsecs(next - now);
}
#endif

notrace unsigned long get_parent_ip(unsigned long addr)
{
	if (in_lock_functions(addr)) {
		addr = CALLER_ADDR2;
		if (in_lock_functions(addr))
			addr = CALLER_ADDR3;
	}
	return addr;
}

#if defined(CONFIG_PREEMPT) && (defined(CONFIG_DEBUG_PREEMPT) || \
				defined(CONFIG_PREEMPT_TRACER))

void preempt_count_add(int val)
{
#ifdef CONFIG_DEBUG_PREEMPT
	/*
	 * Underflow?
	 */
	if (DEBUG_LOCKS_WARN_ON((preempt_count() < 0)))
		return;
#endif
	__preempt_count_add(val);
#ifdef CONFIG_DEBUG_PREEMPT
	/*
	 * Spinlock count overflowing soon?
	 */
	DEBUG_LOCKS_WARN_ON((preempt_count() & PREEMPT_MASK) >=
				PREEMPT_MASK - 10);
#endif
	if (preempt_count() == val) {
		unsigned long ip = get_parent_ip(CALLER_ADDR1);
#ifdef CONFIG_DEBUG_PREEMPT
		current->preempt_disable_ip = ip;
#endif
		trace_preempt_off(CALLER_ADDR0, ip);
	}
}
EXPORT_SYMBOL(preempt_count_add);
NOKPROBE_SYMBOL(preempt_count_add);

void preempt_count_sub(int val)
{
#ifdef CONFIG_DEBUG_PREEMPT
	/*
	 * Underflow?
	 */
	if (DEBUG_LOCKS_WARN_ON(val > preempt_count()))
		return;
	/*
	 * Is the spinlock portion underflowing?
	 */
	if (DEBUG_LOCKS_WARN_ON((val < PREEMPT_MASK) &&
			!(preempt_count() & PREEMPT_MASK)))
		return;
#endif

	if (preempt_count() == val)
		trace_preempt_on(CALLER_ADDR0, get_parent_ip(CALLER_ADDR1));
	__preempt_count_sub(val);
}
EXPORT_SYMBOL(preempt_count_sub);
NOKPROBE_SYMBOL(preempt_count_sub);

#endif

/*
 * Print scheduling while atomic bug:
 */
static noinline void __schedule_bug(struct task_struct *prev)
{
	/* Save this before calling printk(), since that will clobber it */
	unsigned long preempt_disable_ip = get_preempt_disable_ip(current);

	if (oops_in_progress)
		return;

	printk(KERN_ERR "BUG: scheduling while atomic: %s/%d/0x%08x\n",
		prev->comm, prev->pid, preempt_count());

	debug_show_held_locks(prev);
	print_modules();
	if (irqs_disabled())
		print_irqtrace_events(prev);
	if (IS_ENABLED(CONFIG_DEBUG_PREEMPT)
	    && in_atomic_preempt_off()) {
		pr_err("Preemption disabled at:");
		print_ip_sym(preempt_disable_ip);
		pr_cont("\n");
	}
<<<<<<< HEAD
=======
#ifdef CONFIG_PANIC_ON_SCHED_BUG
	BUG();
>>>>>>> 3f4fd04e
#endif
	dump_stack();
	add_taint(TAINT_WARN, LOCKDEP_STILL_OK);
}

/*
 * Various schedule()-time debugging checks and statistics:
 */
static inline void schedule_debug(struct task_struct *prev)
{
#ifdef CONFIG_SCHED_STACK_END_CHECK
	if (task_stack_end_corrupted(prev))
		panic("corrupted stack end detected inside scheduler\n");
#endif

	if (unlikely(in_atomic_preempt_off())) {
		__schedule_bug(prev);
		preempt_count_set(PREEMPT_DISABLED);
	}
	rcu_sleep_check();

	profile_hit(SCHED_PROFILING, __builtin_return_address(0));

	schedstat_inc(this_rq(), sched_count);
}

/*
 * Pick up the highest-prio task:
 */
static inline struct task_struct *
pick_next_task(struct rq *rq, struct task_struct *prev)
{
	const struct sched_class *class = &fair_sched_class;
	struct task_struct *p;

	/*
	 * Optimization: we know that if all tasks are in
	 * the fair class we can call that function directly:
	 */
	if (likely(prev->sched_class == class &&
		   rq->nr_running == rq->cfs.h_nr_running)) {
		p = fair_sched_class.pick_next_task(rq, prev);
		if (unlikely(p == RETRY_TASK))
			goto again;

		/* assumes fair_sched_class->next == idle_sched_class */
		if (unlikely(!p))
			p = idle_sched_class.pick_next_task(rq, prev);

		return p;
	}

again:
	for_each_class(class) {
		p = class->pick_next_task(rq, prev);
		if (p) {
			if (unlikely(p == RETRY_TASK))
				goto again;
			return p;
		}
	}

	BUG(); /* the idle class will always have a runnable task */
}

/*
 * __schedule() is the main scheduler function.
 *
 * The main means of driving the scheduler and thus entering this function are:
 *
 *   1. Explicit blocking: mutex, semaphore, waitqueue, etc.
 *
 *   2. TIF_NEED_RESCHED flag is checked on interrupt and userspace return
 *      paths. For example, see arch/x86/entry_64.S.
 *
 *      To drive preemption between tasks, the scheduler sets the flag in timer
 *      interrupt handler scheduler_tick().
 *
 *   3. Wakeups don't really cause entry into schedule(). They add a
 *      task to the run-queue and that's it.
 *
 *      Now, if the new task added to the run-queue preempts the current
 *      task, then the wakeup sets TIF_NEED_RESCHED and schedule() gets
 *      called on the nearest possible occasion:
 *
 *       - If the kernel is preemptible (CONFIG_PREEMPT=y):
 *
 *         - in syscall or exception context, at the next outmost
 *           preempt_enable(). (this might be as soon as the wake_up()'s
 *           spin_unlock()!)
 *
 *         - in IRQ context, return from interrupt-handler to
 *           preemptible context
 *
 *       - If the kernel is not preemptible (CONFIG_PREEMPT is not set)
 *         then at the next:
 *
 *          - cond_resched() call
 *          - explicit schedule() call
 *          - return from syscall or exception to user-space
 *          - return from interrupt-handler to user-space
 *
 * WARNING: must be called with preemption disabled!
 */
static void __sched notrace __schedule(bool preempt)
{
	struct task_struct *prev, *next;
	unsigned long *switch_count;
	struct rq *rq;
	int cpu;
	u64 wallclock;

	cpu = smp_processor_id();
	rq = cpu_rq(cpu);
	rcu_note_context_switch();
	prev = rq->curr;

	/*
	 * do_exit() calls schedule() with preemption disabled as an exception;
	 * however we must fix that up, otherwise the next task will see an
	 * inconsistent (higher) preempt count.
	 *
	 * It also avoids the below schedule_debug() test from complaining
	 * about this.
	 */
	if (unlikely(prev->state == TASK_DEAD))
		preempt_enable_no_resched_notrace();

	schedule_debug(prev);

	if (sched_feat(HRTICK))
		hrtick_clear(rq);

	/*
	 * Make sure that signal_pending_state()->signal_pending() below
	 * can't be reordered with __set_current_state(TASK_INTERRUPTIBLE)
	 * done by the caller to avoid the race with signal_wake_up().
	 */
	smp_mb__before_spinlock();
	raw_spin_lock_irq(&rq->lock);
	lockdep_pin_lock(&rq->lock);

	rq->clock_skip_update <<= 1; /* promote REQ to ACT */

	switch_count = &prev->nivcsw;
	if (!preempt && prev->state) {
		if (unlikely(signal_pending_state(prev->state, prev))) {
			prev->state = TASK_RUNNING;
		} else {
			deactivate_task(rq, prev, DEQUEUE_SLEEP);
			prev->on_rq = 0;

			/*
			 * If a worker went to sleep, notify and ask workqueue
			 * whether it wants to wake up a task to maintain
			 * concurrency.
			 */
			if (prev->flags & PF_WQ_WORKER) {
				struct task_struct *to_wakeup;

				to_wakeup = wq_worker_sleeping(prev, cpu);
				if (to_wakeup)
					try_to_wake_up_local(to_wakeup);
			}
		}
		switch_count = &prev->nvcsw;
	}

	if (task_on_rq_queued(prev))
		update_rq_clock(rq);

	next = pick_next_task(rq, prev);
	wallclock = walt_ktime_clock();
	walt_update_task_ravg(prev, rq, PUT_PREV_TASK, wallclock, 0);
	walt_update_task_ravg(next, rq, PICK_NEXT_TASK, wallclock, 0);
	clear_tsk_need_resched(prev);
	clear_preempt_need_resched();
	rq->clock_skip_update = 0;

	if (likely(prev != next)) {
		rq->nr_switches++;
		rq->curr = next;
		++*switch_count;

		trace_sched_switch(preempt, prev, next);
		rq = context_switch(rq, prev, next); /* unlocks the rq */
		cpu = cpu_of(rq);
	} else {
		lockdep_unpin_lock(&rq->lock);
		raw_spin_unlock_irq(&rq->lock);
	}

	balance_callback(rq);
}

static inline void sched_submit_work(struct task_struct *tsk)
{
	if (!tsk->state || tsk_is_pi_blocked(tsk))
		return;
	/*
	 * If we are going to sleep and we have plugged IO queued,
	 * make sure to submit it to avoid deadlocks.
	 */
	if (blk_needs_flush_plug(tsk))
		blk_schedule_flush_plug(tsk);
}

asmlinkage __visible void __sched schedule(void)
{
	struct task_struct *tsk = current;

	sched_submit_work(tsk);
	do {
		preempt_disable();
		__schedule(false);
		sched_preempt_enable_no_resched();
	} while (need_resched());
}
EXPORT_SYMBOL(schedule);

#ifdef CONFIG_CONTEXT_TRACKING
asmlinkage __visible void __sched schedule_user(void)
{
	/*
	 * If we come here after a random call to set_need_resched(),
	 * or we have been woken up remotely but the IPI has not yet arrived,
	 * we haven't yet exited the RCU idle mode. Do it here manually until
	 * we find a better solution.
	 *
	 * NB: There are buggy callers of this function.  Ideally we
	 * should warn if prev_state != CONTEXT_USER, but that will trigger
	 * too frequently to make sense yet.
	 */
	enum ctx_state prev_state = exception_enter();
	schedule();
	exception_exit(prev_state);
}
#endif

/**
 * schedule_preempt_disabled - called with preemption disabled
 *
 * Returns with preemption disabled. Note: preempt_count must be 1
 */
void __sched schedule_preempt_disabled(void)
{
	sched_preempt_enable_no_resched();
	schedule();
	preempt_disable();
}

static void __sched notrace preempt_schedule_common(void)
{
	do {
		preempt_disable_notrace();
		__schedule(true);
		preempt_enable_no_resched_notrace();

		/*
		 * Check again in case we missed a preemption opportunity
		 * between schedule and now.
		 */
	} while (need_resched());
}

#ifdef CONFIG_PREEMPT
/*
 * this is the entry point to schedule() from in-kernel preemption
 * off of preempt_enable. Kernel preemptions off return from interrupt
 * occur there and call schedule directly.
 */
asmlinkage __visible void __sched notrace preempt_schedule(void)
{
	/*
	 * If there is a non-zero preempt_count or interrupts are disabled,
	 * we do not want to preempt the current task. Just return..
	 */
	if (likely(!preemptible()))
		return;

	preempt_schedule_common();
}
NOKPROBE_SYMBOL(preempt_schedule);
EXPORT_SYMBOL(preempt_schedule);

/**
 * preempt_schedule_notrace - preempt_schedule called by tracing
 *
 * The tracing infrastructure uses preempt_enable_notrace to prevent
 * recursion and tracing preempt enabling caused by the tracing
 * infrastructure itself. But as tracing can happen in areas coming
 * from userspace or just about to enter userspace, a preempt enable
 * can occur before user_exit() is called. This will cause the scheduler
 * to be called when the system is still in usermode.
 *
 * To prevent this, the preempt_enable_notrace will use this function
 * instead of preempt_schedule() to exit user context if needed before
 * calling the scheduler.
 */
asmlinkage __visible void __sched notrace preempt_schedule_notrace(void)
{
	enum ctx_state prev_ctx;

	if (likely(!preemptible()))
		return;

	do {
		preempt_disable_notrace();
		/*
		 * Needs preempt disabled in case user_exit() is traced
		 * and the tracer calls preempt_enable_notrace() causing
		 * an infinite recursion.
		 */
		prev_ctx = exception_enter();
		__schedule(true);
		exception_exit(prev_ctx);

		preempt_enable_no_resched_notrace();
	} while (need_resched());
}
EXPORT_SYMBOL_GPL(preempt_schedule_notrace);

#endif /* CONFIG_PREEMPT */

/*
 * this is the entry point to schedule() from kernel preemption
 * off of irq context.
 * Note, that this is called and return with irqs disabled. This will
 * protect us against recursive calling from irq.
 */
asmlinkage __visible void __sched preempt_schedule_irq(void)
{
	enum ctx_state prev_state;

	/* Catch callers which need to be fixed */
	BUG_ON(preempt_count() || !irqs_disabled());

	prev_state = exception_enter();

	do {
		preempt_disable();
		local_irq_enable();
		__schedule(true);
		local_irq_disable();
		sched_preempt_enable_no_resched();
	} while (need_resched());

	exception_exit(prev_state);
}

int default_wake_function(wait_queue_t *curr, unsigned mode, int wake_flags,
			  void *key)
{
	return try_to_wake_up(curr->private, mode, wake_flags);
}
EXPORT_SYMBOL(default_wake_function);

#ifdef CONFIG_RT_MUTEXES

/*
 * rt_mutex_setprio - set the current priority of a task
 * @p: task
 * @prio: prio value (kernel-internal form)
 *
 * This function changes the 'effective' priority of a task. It does
 * not touch ->normal_prio like __setscheduler().
 *
 * Used by the rt_mutex code to implement priority inheritance
 * logic. Call site only calls if the priority of the task changed.
 */
void rt_mutex_setprio(struct task_struct *p, int prio)
{
	int oldprio, queued, running, enqueue_flag = ENQUEUE_RESTORE;
	struct rq *rq;
	const struct sched_class *prev_class;

	BUG_ON(prio > MAX_PRIO);

	rq = __task_rq_lock(p);

	/*
	 * Idle task boosting is a nono in general. There is one
	 * exception, when PREEMPT_RT and NOHZ is active:
	 *
	 * The idle task calls get_next_timer_interrupt() and holds
	 * the timer wheel base->lock on the CPU and another CPU wants
	 * to access the timer (probably to cancel it). We can safely
	 * ignore the boosting request, as the idle CPU runs this code
	 * with interrupts disabled and will complete the lock
	 * protected section without being interrupted. So there is no
	 * real need to boost.
	 */
	if (unlikely(p == rq->idle)) {
		WARN_ON(p != rq->curr);
		WARN_ON(p->pi_blocked_on);
		goto out_unlock;
	}

	trace_sched_pi_setprio(p, prio);
	oldprio = p->prio;
	prev_class = p->sched_class;
	queued = task_on_rq_queued(p);
	running = task_current(rq, p);
	if (queued)
		dequeue_task(rq, p, DEQUEUE_SAVE);
	if (running)
		put_prev_task(rq, p);

	/*
	 * Boosting condition are:
	 * 1. -rt task is running and holds mutex A
	 *      --> -dl task blocks on mutex A
	 *
	 * 2. -dl task is running and holds mutex A
	 *      --> -dl task blocks on mutex A and could preempt the
	 *          running task
	 */
	if (dl_prio(prio)) {
		struct task_struct *pi_task = rt_mutex_get_top_task(p);
		if (!dl_prio(p->normal_prio) ||
		    (pi_task && dl_entity_preempt(&pi_task->dl, &p->dl))) {
			p->dl.dl_boosted = 1;
			enqueue_flag |= ENQUEUE_REPLENISH;
		} else
			p->dl.dl_boosted = 0;
		p->sched_class = &dl_sched_class;
	} else if (rt_prio(prio)) {
		if (dl_prio(oldprio))
			p->dl.dl_boosted = 0;
		if (oldprio < prio)
			enqueue_flag |= ENQUEUE_HEAD;
		p->sched_class = &rt_sched_class;
	} else {
		if (dl_prio(oldprio))
			p->dl.dl_boosted = 0;
		if (rt_prio(oldprio))
			p->rt.timeout = 0;
		p->sched_class = &fair_sched_class;
	}

	p->prio = prio;

	if (running)
		p->sched_class->set_curr_task(rq);
	if (queued)
		enqueue_task(rq, p, enqueue_flag);

	check_class_changed(rq, p, prev_class, oldprio);
out_unlock:
	preempt_disable(); /* avoid rq from going away on us */
	__task_rq_unlock(rq);

	balance_callback(rq);
	preempt_enable();
}
#endif

void set_user_nice(struct task_struct *p, long nice)
{
	int old_prio, delta, queued;
	unsigned long flags;
	struct rq *rq;

	if (task_nice(p) == nice || nice < MIN_NICE || nice > MAX_NICE)
		return;
	/*
	 * We have to be careful, if called from sys_setpriority(),
	 * the task might be in the middle of scheduling on another CPU.
	 */
	rq = task_rq_lock(p, &flags);
	/*
	 * The RT priorities are set via sched_setscheduler(), but we still
	 * allow the 'normal' nice value to be set - but as expected
	 * it wont have any effect on scheduling until the task is
	 * SCHED_DEADLINE, SCHED_FIFO or SCHED_RR:
	 */
	if (task_has_dl_policy(p) || task_has_rt_policy(p)) {
		p->static_prio = NICE_TO_PRIO(nice);
		goto out_unlock;
	}
	queued = task_on_rq_queued(p);
	if (queued)
		dequeue_task(rq, p, DEQUEUE_SAVE);

	p->static_prio = NICE_TO_PRIO(nice);
	set_load_weight(p);
	old_prio = p->prio;
	p->prio = effective_prio(p);
	delta = p->prio - old_prio;

	if (queued) {
		enqueue_task(rq, p, ENQUEUE_RESTORE);
		/*
		 * If the task increased its priority or is running and
		 * lowered its priority, then reschedule its CPU:
		 */
		if (delta < 0 || (delta > 0 && task_running(rq, p)))
			resched_curr(rq);
	}
out_unlock:
	task_rq_unlock(rq, p, &flags);
}
EXPORT_SYMBOL(set_user_nice);

/*
 * can_nice - check if a task can reduce its nice value
 * @p: task
 * @nice: nice value
 */
int can_nice(const struct task_struct *p, const int nice)
{
	/* convert nice value [19,-20] to rlimit style value [1,40] */
	int nice_rlim = nice_to_rlimit(nice);

	return (nice_rlim <= task_rlimit(p, RLIMIT_NICE) ||
		capable(CAP_SYS_NICE));
}

#ifdef __ARCH_WANT_SYS_NICE

/*
 * sys_nice - change the priority of the current process.
 * @increment: priority increment
 *
 * sys_setpriority is a more generic, but much slower function that
 * does similar things.
 */
SYSCALL_DEFINE1(nice, int, increment)
{
	long nice, retval;

	/*
	 * Setpriority might change our priority at the same moment.
	 * We don't have to worry. Conceptually one call occurs first
	 * and we have a single winner.
	 */
	increment = clamp(increment, -NICE_WIDTH, NICE_WIDTH);
	nice = task_nice(current) + increment;

	nice = clamp_val(nice, MIN_NICE, MAX_NICE);
	if (increment < 0 && !can_nice(current, nice))
		return -EPERM;

	retval = security_task_setnice(current, nice);
	if (retval)
		return retval;

	set_user_nice(current, nice);
	return 0;
}

#endif

/**
 * task_prio - return the priority value of a given task.
 * @p: the task in question.
 *
 * Return: The priority value as seen by users in /proc.
 * RT tasks are offset by -200. Normal tasks are centered
 * around 0, value goes from -16 to +15.
 */
int task_prio(const struct task_struct *p)
{
	return p->prio - MAX_RT_PRIO;
}

/**
 * idle_cpu - is a given cpu idle currently?
 * @cpu: the processor in question.
 *
 * Return: 1 if the CPU is currently idle. 0 otherwise.
 */
int idle_cpu(int cpu)
{
	struct rq *rq = cpu_rq(cpu);

	if (rq->curr != rq->idle)
		return 0;

	if (rq->nr_running)
		return 0;

#ifdef CONFIG_SMP
	if (!llist_empty(&rq->wake_list))
		return 0;
#endif

	return 1;
}

/**
 * idle_task - return the idle task for a given cpu.
 * @cpu: the processor in question.
 *
 * Return: The idle task for the cpu @cpu.
 */
struct task_struct *idle_task(int cpu)
{
	return cpu_rq(cpu)->idle;
}

/**
 * find_process_by_pid - find a process with a matching PID value.
 * @pid: the pid in question.
 *
 * The task of @pid, if found. %NULL otherwise.
 */
static struct task_struct *find_process_by_pid(pid_t pid)
{
	return pid ? find_task_by_vpid(pid) : current;
}

/*
 * This function initializes the sched_dl_entity of a newly becoming
 * SCHED_DEADLINE task.
 *
 * Only the static values are considered here, the actual runtime and the
 * absolute deadline will be properly calculated when the task is enqueued
 * for the first time with its new policy.
 */
static void
__setparam_dl(struct task_struct *p, const struct sched_attr *attr)
{
	struct sched_dl_entity *dl_se = &p->dl;

	dl_se->dl_runtime = attr->sched_runtime;
	dl_se->dl_deadline = attr->sched_deadline;
	dl_se->dl_period = attr->sched_period ?: dl_se->dl_deadline;
	dl_se->flags = attr->sched_flags;
	dl_se->dl_bw = to_ratio(dl_se->dl_period, dl_se->dl_runtime);

	/*
	 * Changing the parameters of a task is 'tricky' and we're not doing
	 * the correct thing -- also see task_dead_dl() and switched_from_dl().
	 *
	 * What we SHOULD do is delay the bandwidth release until the 0-lag
	 * point. This would include retaining the task_struct until that time
	 * and change dl_overflow() to not immediately decrement the current
	 * amount.
	 *
	 * Instead we retain the current runtime/deadline and let the new
	 * parameters take effect after the current reservation period lapses.
	 * This is safe (albeit pessimistic) because the 0-lag point is always
	 * before the current scheduling deadline.
	 *
	 * We can still have temporary overloads because we do not delay the
	 * change in bandwidth until that time; so admission control is
	 * not on the safe side. It does however guarantee tasks will never
	 * consume more than promised.
	 */
}

/*
 * sched_setparam() passes in -1 for its policy, to let the functions
 * it calls know not to change it.
 */
#define SETPARAM_POLICY	-1

static void __setscheduler_params(struct task_struct *p,
		const struct sched_attr *attr)
{
	int policy = attr->sched_policy;

	if (policy == SETPARAM_POLICY)
		policy = p->policy;

	p->policy = policy;

	if (dl_policy(policy))
		__setparam_dl(p, attr);
	else if (fair_policy(policy))
		p->static_prio = NICE_TO_PRIO(attr->sched_nice);

	/*
	 * __sched_setscheduler() ensures attr->sched_priority == 0 when
	 * !rt_policy. Always setting this ensures that things like
	 * getparam()/getattr() don't report silly values for !rt tasks.
	 */
	p->rt_priority = attr->sched_priority;
	p->normal_prio = normal_prio(p);
	set_load_weight(p);
}

/* Actually do priority change: must hold pi & rq lock. */
static void __setscheduler(struct rq *rq, struct task_struct *p,
			   const struct sched_attr *attr, bool keep_boost)
{
	__setscheduler_params(p, attr);

	/*
	 * Keep a potential priority boosting if called from
	 * sched_setscheduler().
	 */
	if (keep_boost)
		p->prio = rt_mutex_get_effective_prio(p, normal_prio(p));
	else
		p->prio = normal_prio(p);

	if (dl_prio(p->prio))
		p->sched_class = &dl_sched_class;
	else if (rt_prio(p->prio))
		p->sched_class = &rt_sched_class;
	else
		p->sched_class = &fair_sched_class;
}

static void
__getparam_dl(struct task_struct *p, struct sched_attr *attr)
{
	struct sched_dl_entity *dl_se = &p->dl;

	attr->sched_priority = p->rt_priority;
	attr->sched_runtime = dl_se->dl_runtime;
	attr->sched_deadline = dl_se->dl_deadline;
	attr->sched_period = dl_se->dl_period;
	attr->sched_flags = dl_se->flags;
}

/*
 * This function validates the new parameters of a -deadline task.
 * We ask for the deadline not being zero, and greater or equal
 * than the runtime, as well as the period of being zero or
 * greater than deadline. Furthermore, we have to be sure that
 * user parameters are above the internal resolution of 1us (we
 * check sched_runtime only since it is always the smaller one) and
 * below 2^63 ns (we have to check both sched_deadline and
 * sched_period, as the latter can be zero).
 */
static bool
__checkparam_dl(const struct sched_attr *attr)
{
	/* deadline != 0 */
	if (attr->sched_deadline == 0)
		return false;

	/*
	 * Since we truncate DL_SCALE bits, make sure we're at least
	 * that big.
	 */
	if (attr->sched_runtime < (1ULL << DL_SCALE))
		return false;

	/*
	 * Since we use the MSB for wrap-around and sign issues, make
	 * sure it's not set (mind that period can be equal to zero).
	 */
	if (attr->sched_deadline & (1ULL << 63) ||
	    attr->sched_period & (1ULL << 63))
		return false;

	/* runtime <= deadline <= period (if period != 0) */
	if ((attr->sched_period != 0 &&
	     attr->sched_period < attr->sched_deadline) ||
	    attr->sched_deadline < attr->sched_runtime)
		return false;

	return true;
}

/*
 * check the target process has a UID that matches the current process's
 */
static bool check_same_owner(struct task_struct *p)
{
	const struct cred *cred = current_cred(), *pcred;
	bool match;

	rcu_read_lock();
	pcred = __task_cred(p);
	match = (uid_eq(cred->euid, pcred->euid) ||
		 uid_eq(cred->euid, pcred->uid));
	rcu_read_unlock();
	return match;
}

static bool dl_param_changed(struct task_struct *p,
		const struct sched_attr *attr)
{
	struct sched_dl_entity *dl_se = &p->dl;

	if (dl_se->dl_runtime != attr->sched_runtime ||
		dl_se->dl_deadline != attr->sched_deadline ||
		dl_se->dl_period != attr->sched_period ||
		dl_se->flags != attr->sched_flags)
		return true;

	return false;
}

static int __sched_setscheduler(struct task_struct *p,
				const struct sched_attr *attr,
				bool user, bool pi)
{
	int newprio = dl_policy(attr->sched_policy) ? MAX_DL_PRIO - 1 :
		      MAX_RT_PRIO - 1 - attr->sched_priority;
	int retval, oldprio, oldpolicy = -1, queued, running;
	int new_effective_prio, policy = attr->sched_policy;
	unsigned long flags;
	const struct sched_class *prev_class;
	struct rq *rq;
	int reset_on_fork;

	/* may grab non-irq protected spin_locks */
	BUG_ON(in_interrupt());
recheck:
	/* double check policy once rq lock held */
	if (policy < 0) {
		reset_on_fork = p->sched_reset_on_fork;
		policy = oldpolicy = p->policy;
	} else {
		reset_on_fork = !!(attr->sched_flags & SCHED_FLAG_RESET_ON_FORK);

		if (!valid_policy(policy))
			return -EINVAL;
	}

	if (attr->sched_flags & ~(SCHED_FLAG_RESET_ON_FORK))
		return -EINVAL;

	/*
	 * Valid priorities for SCHED_FIFO and SCHED_RR are
	 * 1..MAX_USER_RT_PRIO-1, valid priority for SCHED_NORMAL,
	 * SCHED_BATCH and SCHED_IDLE is 0.
	 */
	if ((p->mm && attr->sched_priority > MAX_USER_RT_PRIO-1) ||
	    (!p->mm && attr->sched_priority > MAX_RT_PRIO-1))
		return -EINVAL;
	if ((dl_policy(policy) && !__checkparam_dl(attr)) ||
	    (rt_policy(policy) != (attr->sched_priority != 0)))
		return -EINVAL;

	/*
	 * Allow unprivileged RT tasks to decrease priority:
	 */
	if (user && !capable(CAP_SYS_NICE)) {
		if (fair_policy(policy)) {
			if (attr->sched_nice < task_nice(p) &&
			    !can_nice(p, attr->sched_nice))
				return -EPERM;
		}

		if (rt_policy(policy)) {
			unsigned long rlim_rtprio =
					task_rlimit(p, RLIMIT_RTPRIO);

			/* can't set/change the rt policy */
			if (policy != p->policy && !rlim_rtprio)
				return -EPERM;

			/* can't increase priority */
			if (attr->sched_priority > p->rt_priority &&
			    attr->sched_priority > rlim_rtprio)
				return -EPERM;
		}

		 /*
		  * Can't set/change SCHED_DEADLINE policy at all for now
		  * (safest behavior); in the future we would like to allow
		  * unprivileged DL tasks to increase their relative deadline
		  * or reduce their runtime (both ways reducing utilization)
		  */
		if (dl_policy(policy))
			return -EPERM;

		/*
		 * Treat SCHED_IDLE as nice 20. Only allow a switch to
		 * SCHED_NORMAL if the RLIMIT_NICE would normally permit it.
		 */
		if (idle_policy(p->policy) && !idle_policy(policy)) {
			if (!can_nice(p, task_nice(p)))
				return -EPERM;
		}

		/* can't change other user's priorities */
		if (!check_same_owner(p))
			return -EPERM;

		/* Normal users shall not reset the sched_reset_on_fork flag */
		if (p->sched_reset_on_fork && !reset_on_fork)
			return -EPERM;
	}

	if (user) {
		retval = security_task_setscheduler(p);
		if (retval)
			return retval;
	}

	/*
	 * make sure no PI-waiters arrive (or leave) while we are
	 * changing the priority of the task:
	 *
	 * To be able to change p->policy safely, the appropriate
	 * runqueue lock must be held.
	 */
	rq = task_rq_lock(p, &flags);

	/*
	 * Changing the policy of the stop threads its a very bad idea
	 */
	if (p == rq->stop) {
		task_rq_unlock(rq, p, &flags);
		return -EINVAL;
	}

	/*
	 * If not changing anything there's no need to proceed further,
	 * but store a possible modification of reset_on_fork.
	 */
	if (unlikely(policy == p->policy)) {
		if (fair_policy(policy) && attr->sched_nice != task_nice(p))
			goto change;
		if (rt_policy(policy) && attr->sched_priority != p->rt_priority)
			goto change;
		if (dl_policy(policy) && dl_param_changed(p, attr))
			goto change;

		p->sched_reset_on_fork = reset_on_fork;
		task_rq_unlock(rq, p, &flags);
		return 0;
	}
change:

	if (user) {
#ifdef CONFIG_RT_GROUP_SCHED
		/*
		 * Do not allow realtime tasks into groups that have no runtime
		 * assigned.
		 */
		if (rt_bandwidth_enabled() && rt_policy(policy) &&
				task_group(p)->rt_bandwidth.rt_runtime == 0 &&
				!task_group_is_autogroup(task_group(p))) {
			task_rq_unlock(rq, p, &flags);
			return -EPERM;
		}
#endif
#ifdef CONFIG_SMP
		if (dl_bandwidth_enabled() && dl_policy(policy)) {
			cpumask_t *span = rq->rd->span;

			/*
			 * Don't allow tasks with an affinity mask smaller than
			 * the entire root_domain to become SCHED_DEADLINE. We
			 * will also fail if there's no bandwidth available.
			 */
			if (!cpumask_subset(span, &p->cpus_allowed) ||
			    rq->rd->dl_bw.bw == 0) {
				task_rq_unlock(rq, p, &flags);
				return -EPERM;
			}
		}
#endif
	}

	/* recheck policy now with rq lock held */
	if (unlikely(oldpolicy != -1 && oldpolicy != p->policy)) {
		policy = oldpolicy = -1;
		task_rq_unlock(rq, p, &flags);
		goto recheck;
	}

	/*
	 * If setscheduling to SCHED_DEADLINE (or changing the parameters
	 * of a SCHED_DEADLINE task) we need to check if enough bandwidth
	 * is available.
	 */
	if ((dl_policy(policy) || dl_task(p)) && dl_overflow(p, policy, attr)) {
		task_rq_unlock(rq, p, &flags);
		return -EBUSY;
	}

	p->sched_reset_on_fork = reset_on_fork;
	oldprio = p->prio;

	if (pi) {
		/*
		 * Take priority boosted tasks into account. If the new
		 * effective priority is unchanged, we just store the new
		 * normal parameters and do not touch the scheduler class and
		 * the runqueue. This will be done when the task deboost
		 * itself.
		 */
		new_effective_prio = rt_mutex_get_effective_prio(p, newprio);
		if (new_effective_prio == oldprio) {
			__setscheduler_params(p, attr);
			task_rq_unlock(rq, p, &flags);
			return 0;
		}
	}

	queued = task_on_rq_queued(p);
	running = task_current(rq, p);
	if (queued)
		dequeue_task(rq, p, DEQUEUE_SAVE);
	if (running)
		put_prev_task(rq, p);

	prev_class = p->sched_class;
	__setscheduler(rq, p, attr, pi);

	if (running)
		p->sched_class->set_curr_task(rq);
	if (queued) {
		int enqueue_flags = ENQUEUE_RESTORE;
		/*
		 * We enqueue to tail when the priority of a task is
		 * increased (user space view).
		 */
		if (oldprio <= p->prio)
			enqueue_flags |= ENQUEUE_HEAD;

		enqueue_task(rq, p, enqueue_flags);
	}

	check_class_changed(rq, p, prev_class, oldprio);
	preempt_disable(); /* avoid rq from going away on us */
	task_rq_unlock(rq, p, &flags);

	if (pi)
		rt_mutex_adjust_pi(p);

	/*
	 * Run balance callbacks after we've adjusted the PI chain.
	 */
	balance_callback(rq);
	preempt_enable();

	return 0;
}

static int _sched_setscheduler(struct task_struct *p, int policy,
			       const struct sched_param *param, bool check)
{
	struct sched_attr attr = {
		.sched_policy   = policy,
		.sched_priority = param->sched_priority,
		.sched_nice	= PRIO_TO_NICE(p->static_prio),
	};

	/* Fixup the legacy SCHED_RESET_ON_FORK hack. */
	if ((policy != SETPARAM_POLICY) && (policy & SCHED_RESET_ON_FORK)) {
		attr.sched_flags |= SCHED_FLAG_RESET_ON_FORK;
		policy &= ~SCHED_RESET_ON_FORK;
		attr.sched_policy = policy;
	}

	return __sched_setscheduler(p, &attr, check, true);
}
/**
 * sched_setscheduler - change the scheduling policy and/or RT priority of a thread.
 * @p: the task in question.
 * @policy: new policy.
 * @param: structure containing the new RT priority.
 *
 * Return: 0 on success. An error code otherwise.
 *
 * NOTE that the task may be already dead.
 */
int sched_setscheduler(struct task_struct *p, int policy,
		       const struct sched_param *param)
{
	return _sched_setscheduler(p, policy, param, true);
}
EXPORT_SYMBOL_GPL(sched_setscheduler);

int sched_setattr(struct task_struct *p, const struct sched_attr *attr)
{
	return __sched_setscheduler(p, attr, true, true);
}
EXPORT_SYMBOL_GPL(sched_setattr);

/**
 * sched_setscheduler_nocheck - change the scheduling policy and/or RT priority of a thread from kernelspace.
 * @p: the task in question.
 * @policy: new policy.
 * @param: structure containing the new RT priority.
 *
 * Just like sched_setscheduler, only don't bother checking if the
 * current context has permission.  For example, this is needed in
 * stop_machine(): we create temporary high priority worker threads,
 * but our caller might not have that capability.
 *
 * Return: 0 on success. An error code otherwise.
 */
int sched_setscheduler_nocheck(struct task_struct *p, int policy,
			       const struct sched_param *param)
{
	return _sched_setscheduler(p, policy, param, false);
}
EXPORT_SYMBOL_GPL(sched_setscheduler_nocheck);

static int
do_sched_setscheduler(pid_t pid, int policy, struct sched_param __user *param)
{
	struct sched_param lparam;
	struct task_struct *p;
	int retval;

	if (!param || pid < 0)
		return -EINVAL;
	if (copy_from_user(&lparam, param, sizeof(struct sched_param)))
		return -EFAULT;

	rcu_read_lock();
	retval = -ESRCH;
	p = find_process_by_pid(pid);
	if (p != NULL)
		retval = sched_setscheduler(p, policy, &lparam);
	rcu_read_unlock();

	return retval;
}

/*
 * Mimics kernel/events/core.c perf_copy_attr().
 */
static int sched_copy_attr(struct sched_attr __user *uattr,
			   struct sched_attr *attr)
{
	u32 size;
	int ret;

	if (!access_ok(VERIFY_WRITE, uattr, SCHED_ATTR_SIZE_VER0))
		return -EFAULT;

	/*
	 * zero the full structure, so that a short copy will be nice.
	 */
	memset(attr, 0, sizeof(*attr));

	ret = get_user(size, &uattr->size);
	if (ret)
		return ret;

	if (size > PAGE_SIZE)	/* silly large */
		goto err_size;

	if (!size)		/* abi compat */
		size = SCHED_ATTR_SIZE_VER0;

	if (size < SCHED_ATTR_SIZE_VER0)
		goto err_size;

	/*
	 * If we're handed a bigger struct than we know of,
	 * ensure all the unknown bits are 0 - i.e. new
	 * user-space does not rely on any kernel feature
	 * extensions we dont know about yet.
	 */
	if (size > sizeof(*attr)) {
		unsigned char __user *addr;
		unsigned char __user *end;
		unsigned char val;

		addr = (void __user *)uattr + sizeof(*attr);
		end  = (void __user *)uattr + size;

		for (; addr < end; addr++) {
			ret = get_user(val, addr);
			if (ret)
				return ret;
			if (val)
				goto err_size;
		}
		size = sizeof(*attr);
	}

	ret = copy_from_user(attr, uattr, size);
	if (ret)
		return -EFAULT;

	/*
	 * XXX: do we want to be lenient like existing syscalls; or do we want
	 * to be strict and return an error on out-of-bounds values?
	 */
	attr->sched_nice = clamp(attr->sched_nice, MIN_NICE, MAX_NICE);

	return 0;

err_size:
	put_user(sizeof(*attr), &uattr->size);
	return -E2BIG;
}

/**
 * sys_sched_setscheduler - set/change the scheduler policy and RT priority
 * @pid: the pid in question.
 * @policy: new policy.
 * @param: structure containing the new RT priority.
 *
 * Return: 0 on success. An error code otherwise.
 */
SYSCALL_DEFINE3(sched_setscheduler, pid_t, pid, int, policy,
		struct sched_param __user *, param)
{
	/* negative values for policy are not valid */
	if (policy < 0)
		return -EINVAL;

	return do_sched_setscheduler(pid, policy, param);
}

/**
 * sys_sched_setparam - set/change the RT priority of a thread
 * @pid: the pid in question.
 * @param: structure containing the new RT priority.
 *
 * Return: 0 on success. An error code otherwise.
 */
SYSCALL_DEFINE2(sched_setparam, pid_t, pid, struct sched_param __user *, param)
{
	return do_sched_setscheduler(pid, SETPARAM_POLICY, param);
}

/**
 * sys_sched_setattr - same as above, but with extended sched_attr
 * @pid: the pid in question.
 * @uattr: structure containing the extended parameters.
 * @flags: for future extension.
 */
SYSCALL_DEFINE3(sched_setattr, pid_t, pid, struct sched_attr __user *, uattr,
			       unsigned int, flags)
{
	struct sched_attr attr;
	struct task_struct *p;
	int retval;

	if (!uattr || pid < 0 || flags)
		return -EINVAL;

	retval = sched_copy_attr(uattr, &attr);
	if (retval)
		return retval;

	if ((int)attr.sched_policy < 0)
		return -EINVAL;

	rcu_read_lock();
	retval = -ESRCH;
	p = find_process_by_pid(pid);
	if (p != NULL)
		retval = sched_setattr(p, &attr);
	rcu_read_unlock();

	return retval;
}

/**
 * sys_sched_getscheduler - get the policy (scheduling class) of a thread
 * @pid: the pid in question.
 *
 * Return: On success, the policy of the thread. Otherwise, a negative error
 * code.
 */
SYSCALL_DEFINE1(sched_getscheduler, pid_t, pid)
{
	struct task_struct *p;
	int retval;

	if (pid < 0)
		return -EINVAL;

	retval = -ESRCH;
	rcu_read_lock();
	p = find_process_by_pid(pid);
	if (p) {
		retval = security_task_getscheduler(p);
		if (!retval)
			retval = p->policy
				| (p->sched_reset_on_fork ? SCHED_RESET_ON_FORK : 0);
	}
	rcu_read_unlock();
	return retval;
}

/**
 * sys_sched_getparam - get the RT priority of a thread
 * @pid: the pid in question.
 * @param: structure containing the RT priority.
 *
 * Return: On success, 0 and the RT priority is in @param. Otherwise, an error
 * code.
 */
SYSCALL_DEFINE2(sched_getparam, pid_t, pid, struct sched_param __user *, param)
{
	struct sched_param lp = { .sched_priority = 0 };
	struct task_struct *p;
	int retval;

	if (!param || pid < 0)
		return -EINVAL;

	rcu_read_lock();
	p = find_process_by_pid(pid);
	retval = -ESRCH;
	if (!p)
		goto out_unlock;

	retval = security_task_getscheduler(p);
	if (retval)
		goto out_unlock;

	if (task_has_rt_policy(p))
		lp.sched_priority = p->rt_priority;
	rcu_read_unlock();

	/*
	 * This one might sleep, we cannot do it with a spinlock held ...
	 */
	retval = copy_to_user(param, &lp, sizeof(*param)) ? -EFAULT : 0;

	return retval;

out_unlock:
	rcu_read_unlock();
	return retval;
}

static int sched_read_attr(struct sched_attr __user *uattr,
			   struct sched_attr *attr,
			   unsigned int usize)
{
	int ret;

	if (!access_ok(VERIFY_WRITE, uattr, usize))
		return -EFAULT;

	/*
	 * If we're handed a smaller struct than we know of,
	 * ensure all the unknown bits are 0 - i.e. old
	 * user-space does not get uncomplete information.
	 */
	if (usize < sizeof(*attr)) {
		unsigned char *addr;
		unsigned char *end;

		addr = (void *)attr + usize;
		end  = (void *)attr + sizeof(*attr);

		for (; addr < end; addr++) {
			if (*addr)
				return -EFBIG;
		}

		attr->size = usize;
	}

	ret = copy_to_user(uattr, attr, attr->size);
	if (ret)
		return -EFAULT;

	return 0;
}

/**
 * sys_sched_getattr - similar to sched_getparam, but with sched_attr
 * @pid: the pid in question.
 * @uattr: structure containing the extended parameters.
 * @size: sizeof(attr) for fwd/bwd comp.
 * @flags: for future extension.
 */
SYSCALL_DEFINE4(sched_getattr, pid_t, pid, struct sched_attr __user *, uattr,
		unsigned int, size, unsigned int, flags)
{
	struct sched_attr attr = {
		.size = sizeof(struct sched_attr),
	};
	struct task_struct *p;
	int retval;

	if (!uattr || pid < 0 || size > PAGE_SIZE ||
	    size < SCHED_ATTR_SIZE_VER0 || flags)
		return -EINVAL;

	rcu_read_lock();
	p = find_process_by_pid(pid);
	retval = -ESRCH;
	if (!p)
		goto out_unlock;

	retval = security_task_getscheduler(p);
	if (retval)
		goto out_unlock;

	attr.sched_policy = p->policy;
	if (p->sched_reset_on_fork)
		attr.sched_flags |= SCHED_FLAG_RESET_ON_FORK;
	if (task_has_dl_policy(p))
		__getparam_dl(p, &attr);
	else if (task_has_rt_policy(p))
		attr.sched_priority = p->rt_priority;
	else
		attr.sched_nice = task_nice(p);

	rcu_read_unlock();

	retval = sched_read_attr(uattr, &attr, size);
	return retval;

out_unlock:
	rcu_read_unlock();
	return retval;
}

long sched_setaffinity(pid_t pid, const struct cpumask *in_mask)
{
	cpumask_var_t cpus_allowed, new_mask;
	struct task_struct *p;
	int retval;

	rcu_read_lock();

	p = find_process_by_pid(pid);
	if (!p) {
		rcu_read_unlock();
		return -ESRCH;
	}

	/* Prevent p going away */
	get_task_struct(p);
	rcu_read_unlock();

	if (p->flags & PF_NO_SETAFFINITY) {
		retval = -EINVAL;
		goto out_put_task;
	}
	if (!alloc_cpumask_var(&cpus_allowed, GFP_KERNEL)) {
		retval = -ENOMEM;
		goto out_put_task;
	}
	if (!alloc_cpumask_var(&new_mask, GFP_KERNEL)) {
		retval = -ENOMEM;
		goto out_free_cpus_allowed;
	}
	retval = -EPERM;
	if (!check_same_owner(p)) {
		rcu_read_lock();
		if (!ns_capable(__task_cred(p)->user_ns, CAP_SYS_NICE)) {
			rcu_read_unlock();
			goto out_free_new_mask;
		}
		rcu_read_unlock();
	}

	retval = security_task_setscheduler(p);
	if (retval)
		goto out_free_new_mask;


	cpuset_cpus_allowed(p, cpus_allowed);
	cpumask_and(new_mask, in_mask, cpus_allowed);

	/*
	 * Since bandwidth control happens on root_domain basis,
	 * if admission test is enabled, we only admit -deadline
	 * tasks allowed to run on all the CPUs in the task's
	 * root_domain.
	 */
#ifdef CONFIG_SMP
	if (task_has_dl_policy(p) && dl_bandwidth_enabled()) {
		rcu_read_lock();
		if (!cpumask_subset(task_rq(p)->rd->span, new_mask)) {
			retval = -EBUSY;
			rcu_read_unlock();
			goto out_free_new_mask;
		}
		rcu_read_unlock();
	}
#endif
again:
	retval = __set_cpus_allowed_ptr(p, new_mask, true);

	if (!retval) {
		cpuset_cpus_allowed(p, cpus_allowed);
		if (!cpumask_subset(new_mask, cpus_allowed)) {
			/*
			 * We must have raced with a concurrent cpuset
			 * update. Just reset the cpus_allowed to the
			 * cpuset's cpus_allowed
			 */
			cpumask_copy(new_mask, cpus_allowed);
			goto again;
		}
	}
out_free_new_mask:
	free_cpumask_var(new_mask);
out_free_cpus_allowed:
	free_cpumask_var(cpus_allowed);
out_put_task:
	put_task_struct(p);
	return retval;
}

static int get_user_cpu_mask(unsigned long __user *user_mask_ptr, unsigned len,
			     struct cpumask *new_mask)
{
	if (len < cpumask_size())
		cpumask_clear(new_mask);
	else if (len > cpumask_size())
		len = cpumask_size();

	return copy_from_user(new_mask, user_mask_ptr, len) ? -EFAULT : 0;
}

/**
 * sys_sched_setaffinity - set the cpu affinity of a process
 * @pid: pid of the process
 * @len: length in bytes of the bitmask pointed to by user_mask_ptr
 * @user_mask_ptr: user-space pointer to the new cpu mask
 *
 * Return: 0 on success. An error code otherwise.
 */
SYSCALL_DEFINE3(sched_setaffinity, pid_t, pid, unsigned int, len,
		unsigned long __user *, user_mask_ptr)
{
	cpumask_var_t new_mask;
	int retval;

	if (!alloc_cpumask_var(&new_mask, GFP_KERNEL))
		return -ENOMEM;

	retval = get_user_cpu_mask(user_mask_ptr, len, new_mask);
	if (retval == 0)
		retval = sched_setaffinity(pid, new_mask);
	free_cpumask_var(new_mask);
	return retval;
}

long sched_getaffinity(pid_t pid, struct cpumask *mask)
{
	struct task_struct *p;
	unsigned long flags;
	int retval;

	rcu_read_lock();

	retval = -ESRCH;
	p = find_process_by_pid(pid);
	if (!p)
		goto out_unlock;

	retval = security_task_getscheduler(p);
	if (retval)
		goto out_unlock;

	raw_spin_lock_irqsave(&p->pi_lock, flags);
	cpumask_and(mask, &p->cpus_allowed, cpu_active_mask);
	raw_spin_unlock_irqrestore(&p->pi_lock, flags);

out_unlock:
	rcu_read_unlock();

	return retval;
}

/**
 * sys_sched_getaffinity - get the cpu affinity of a process
 * @pid: pid of the process
 * @len: length in bytes of the bitmask pointed to by user_mask_ptr
 * @user_mask_ptr: user-space pointer to hold the current cpu mask
 *
 * Return: 0 on success. An error code otherwise.
 */
SYSCALL_DEFINE3(sched_getaffinity, pid_t, pid, unsigned int, len,
		unsigned long __user *, user_mask_ptr)
{
	int ret;
	cpumask_var_t mask;

	if ((len * BITS_PER_BYTE) < nr_cpu_ids)
		return -EINVAL;
	if (len & (sizeof(unsigned long)-1))
		return -EINVAL;

	if (!alloc_cpumask_var(&mask, GFP_KERNEL))
		return -ENOMEM;

	ret = sched_getaffinity(pid, mask);
	if (ret == 0) {
		size_t retlen = min_t(size_t, len, cpumask_size());

		if (copy_to_user(user_mask_ptr, mask, retlen))
			ret = -EFAULT;
		else
			ret = retlen;
	}
	free_cpumask_var(mask);

	return ret;
}

/**
 * sys_sched_yield - yield the current processor to other threads.
 *
 * This function yields the current CPU to other tasks. If there are no
 * other threads running on this CPU then this function will return.
 *
 * Return: 0.
 */
SYSCALL_DEFINE0(sched_yield)
{
	struct rq *rq = this_rq_lock();

	schedstat_inc(rq, yld_count);
	current->sched_class->yield_task(rq);

	/*
	 * Since we are going to call schedule() anyway, there's
	 * no need to preempt or enable interrupts:
	 */
	__release(rq->lock);
	spin_release(&rq->lock.dep_map, 1, _THIS_IP_);
	do_raw_spin_unlock(&rq->lock);
	sched_preempt_enable_no_resched();

	schedule();

	return 0;
}

int __sched _cond_resched(void)
{
	if (should_resched(0)) {
		preempt_schedule_common();
		return 1;
	}
	return 0;
}
EXPORT_SYMBOL(_cond_resched);

/*
 * __cond_resched_lock() - if a reschedule is pending, drop the given lock,
 * call schedule, and on return reacquire the lock.
 *
 * This works OK both with and without CONFIG_PREEMPT. We do strange low-level
 * operations here to prevent schedule() from being called twice (once via
 * spin_unlock(), once by hand).
 */
int __cond_resched_lock(spinlock_t *lock)
{
	int resched = should_resched(PREEMPT_LOCK_OFFSET);
	int ret = 0;

	lockdep_assert_held(lock);

	if (spin_needbreak(lock) || resched) {
		spin_unlock(lock);
		if (resched)
			preempt_schedule_common();
		else
			cpu_relax();
		ret = 1;
		spin_lock(lock);
	}
	return ret;
}
EXPORT_SYMBOL(__cond_resched_lock);

int __sched __cond_resched_softirq(void)
{
	BUG_ON(!in_softirq());

	if (should_resched(SOFTIRQ_DISABLE_OFFSET)) {
		local_bh_enable();
		preempt_schedule_common();
		local_bh_disable();
		return 1;
	}
	return 0;
}
EXPORT_SYMBOL(__cond_resched_softirq);

/**
 * yield - yield the current processor to other threads.
 *
 * Do not ever use this function, there's a 99% chance you're doing it wrong.
 *
 * The scheduler is at all times free to pick the calling task as the most
 * eligible task to run, if removing the yield() call from your code breaks
 * it, its already broken.
 *
 * Typical broken usage is:
 *
 * while (!event)
 * 	yield();
 *
 * where one assumes that yield() will let 'the other' process run that will
 * make event true. If the current task is a SCHED_FIFO task that will never
 * happen. Never use yield() as a progress guarantee!!
 *
 * If you want to use yield() to wait for something, use wait_event().
 * If you want to use yield() to be 'nice' for others, use cond_resched().
 * If you still want to use yield(), do not!
 */
void __sched yield(void)
{
	set_current_state(TASK_RUNNING);
	sys_sched_yield();
}
EXPORT_SYMBOL(yield);

/**
 * yield_to - yield the current processor to another thread in
 * your thread group, or accelerate that thread toward the
 * processor it's on.
 * @p: target task
 * @preempt: whether task preemption is allowed or not
 *
 * It's the caller's job to ensure that the target task struct
 * can't go away on us before we can do any checks.
 *
 * Return:
 *	true (>0) if we indeed boosted the target task.
 *	false (0) if we failed to boost the target.
 *	-ESRCH if there's no task to yield to.
 */
int __sched yield_to(struct task_struct *p, bool preempt)
{
	struct task_struct *curr = current;
	struct rq *rq, *p_rq;
	unsigned long flags;
	int yielded = 0;

	local_irq_save(flags);
	rq = this_rq();

again:
	p_rq = task_rq(p);
	/*
	 * If we're the only runnable task on the rq and target rq also
	 * has only one task, there's absolutely no point in yielding.
	 */
	if (rq->nr_running == 1 && p_rq->nr_running == 1) {
		yielded = -ESRCH;
		goto out_irq;
	}

	double_rq_lock(rq, p_rq);
	if (task_rq(p) != p_rq) {
		double_rq_unlock(rq, p_rq);
		goto again;
	}

	if (!curr->sched_class->yield_to_task)
		goto out_unlock;

	if (curr->sched_class != p->sched_class)
		goto out_unlock;

	if (task_running(p_rq, p) || p->state)
		goto out_unlock;

	yielded = curr->sched_class->yield_to_task(rq, p, preempt);
	if (yielded) {
		schedstat_inc(rq, yld_count);
		/*
		 * Make p's CPU reschedule; pick_next_entity takes care of
		 * fairness.
		 */
		if (preempt && rq != p_rq)
			resched_curr(p_rq);
	}

out_unlock:
	double_rq_unlock(rq, p_rq);
out_irq:
	local_irq_restore(flags);

	if (yielded > 0)
		schedule();

	return yielded;
}
EXPORT_SYMBOL_GPL(yield_to);

/*
 * This task is about to go to sleep on IO. Increment rq->nr_iowait so
 * that process accounting knows that this is a task in IO wait state.
 */
long __sched io_schedule_timeout(long timeout)
{
	int old_iowait = current->in_iowait;
	struct rq *rq;
	long ret;

	current->in_iowait = 1;
	blk_schedule_flush_plug(current);

	delayacct_blkio_start();
	rq = raw_rq();
	atomic_inc(&rq->nr_iowait);
	ret = schedule_timeout(timeout);
	current->in_iowait = old_iowait;
	atomic_dec(&rq->nr_iowait);
	delayacct_blkio_end();

	return ret;
}
EXPORT_SYMBOL(io_schedule_timeout);

/**
 * sys_sched_get_priority_max - return maximum RT priority.
 * @policy: scheduling class.
 *
 * Return: On success, this syscall returns the maximum
 * rt_priority that can be used by a given scheduling class.
 * On failure, a negative error code is returned.
 */
SYSCALL_DEFINE1(sched_get_priority_max, int, policy)
{
	int ret = -EINVAL;

	switch (policy) {
	case SCHED_FIFO:
	case SCHED_RR:
		ret = MAX_USER_RT_PRIO-1;
		break;
	case SCHED_DEADLINE:
	case SCHED_NORMAL:
	case SCHED_BATCH:
	case SCHED_IDLE:
		ret = 0;
		break;
	}
	return ret;
}

/**
 * sys_sched_get_priority_min - return minimum RT priority.
 * @policy: scheduling class.
 *
 * Return: On success, this syscall returns the minimum
 * rt_priority that can be used by a given scheduling class.
 * On failure, a negative error code is returned.
 */
SYSCALL_DEFINE1(sched_get_priority_min, int, policy)
{
	int ret = -EINVAL;

	switch (policy) {
	case SCHED_FIFO:
	case SCHED_RR:
		ret = 1;
		break;
	case SCHED_DEADLINE:
	case SCHED_NORMAL:
	case SCHED_BATCH:
	case SCHED_IDLE:
		ret = 0;
	}
	return ret;
}

/**
 * sys_sched_rr_get_interval - return the default timeslice of a process.
 * @pid: pid of the process.
 * @interval: userspace pointer to the timeslice value.
 *
 * this syscall writes the default timeslice value of a given process
 * into the user-space timespec buffer. A value of '0' means infinity.
 *
 * Return: On success, 0 and the timeslice is in @interval. Otherwise,
 * an error code.
 */
SYSCALL_DEFINE2(sched_rr_get_interval, pid_t, pid,
		struct timespec __user *, interval)
{
	struct task_struct *p;
	unsigned int time_slice;
	unsigned long flags;
	struct rq *rq;
	int retval;
	struct timespec t;

	if (pid < 0)
		return -EINVAL;

	retval = -ESRCH;
	rcu_read_lock();
	p = find_process_by_pid(pid);
	if (!p)
		goto out_unlock;

	retval = security_task_getscheduler(p);
	if (retval)
		goto out_unlock;

	rq = task_rq_lock(p, &flags);
	time_slice = 0;
	if (p->sched_class->get_rr_interval)
		time_slice = p->sched_class->get_rr_interval(rq, p);
	task_rq_unlock(rq, p, &flags);

	rcu_read_unlock();
	jiffies_to_timespec(time_slice, &t);
	retval = copy_to_user(interval, &t, sizeof(t)) ? -EFAULT : 0;
	return retval;

out_unlock:
	rcu_read_unlock();
	return retval;
}

static const char stat_nam[] = TASK_STATE_TO_CHAR_STR;

void sched_show_task(struct task_struct *p)
{
	unsigned long free = 0;
	int ppid;
	unsigned long state = p->state;

	if (state)
		state = __ffs(state) + 1;
	printk(KERN_INFO "%-15.15s %c", p->comm,
		state < sizeof(stat_nam) - 1 ? stat_nam[state] : '?');
#if BITS_PER_LONG == 32
	if (state == TASK_RUNNING)
		printk(KERN_CONT " running  ");
	else
		printk(KERN_CONT " %08lx ", thread_saved_pc(p));
#else
	if (state == TASK_RUNNING)
		printk(KERN_CONT "  running task    ");
	else
		printk(KERN_CONT " %016lx ", thread_saved_pc(p));
#endif
#ifdef CONFIG_DEBUG_STACK_USAGE
	free = stack_not_used(p);
#endif
	ppid = 0;
	rcu_read_lock();
	if (pid_alive(p))
		ppid = task_pid_nr(rcu_dereference(p->real_parent));
	rcu_read_unlock();
	printk(KERN_CONT "%5lu %5d %6d 0x%08lx\n", free,
		task_pid_nr(p), ppid,
		(unsigned long)task_thread_info(p)->flags);

	print_worker_info(KERN_INFO, p);
	show_stack(p, NULL);
}

void show_state_filter(unsigned long state_filter)
{
	struct task_struct *g, *p;

#if BITS_PER_LONG == 32
	printk(KERN_INFO
		"  task                PC stack   pid father\n");
#else
	printk(KERN_INFO
		"  task                        PC stack   pid father\n");
#endif
	rcu_read_lock();
	for_each_process_thread(g, p) {
		/*
		 * reset the NMI-timeout, listing all files on a slow
		 * console might take a lot of time:
		 */
		touch_nmi_watchdog();
		if (!state_filter || (p->state & state_filter))
			sched_show_task(p);
	}

	touch_all_softlockup_watchdogs();

#ifdef CONFIG_SCHED_DEBUG
	sysrq_sched_debug_show();
#endif
	rcu_read_unlock();
	/*
	 * Only show locks if all tasks are dumped:
	 */
	if (!state_filter)
		debug_show_all_locks();
}

void init_idle_bootup_task(struct task_struct *idle)
{
	idle->sched_class = &idle_sched_class;
}

/**
 * init_idle - set up an idle thread for a given CPU
 * @idle: task in question
 * @cpu: cpu the idle task belongs to
 *
 * NOTE: this function does not set the idle thread's NEED_RESCHED
 * flag, to make booting more robust.
 */
void init_idle(struct task_struct *idle, int cpu)
{
	struct rq *rq = cpu_rq(cpu);
	unsigned long flags;

	raw_spin_lock_irqsave(&idle->pi_lock, flags);
	raw_spin_lock(&rq->lock);

	__sched_fork(0, idle);

	idle->state = TASK_RUNNING;
	idle->se.exec_start = sched_clock();

#ifdef CONFIG_SMP
	/*
	 * Its possible that init_idle() gets called multiple times on a task,
	 * in that case do_set_cpus_allowed() will not do the right thing.
	 *
	 * And since this is boot we can forgo the serialization.
	 */
	set_cpus_allowed_common(idle, cpumask_of(cpu));
#endif
	/*
	 * We're having a chicken and egg problem, even though we are
	 * holding rq->lock, the cpu isn't yet set to this cpu so the
	 * lockdep check in task_group() will fail.
	 *
	 * Similar case to sched_fork(). / Alternatively we could
	 * use task_rq_lock() here and obtain the other rq->lock.
	 *
	 * Silence PROVE_RCU
	 */
	rcu_read_lock();
	__set_task_cpu(idle, cpu);
	rcu_read_unlock();

	rq->curr = rq->idle = idle;
	idle->on_rq = TASK_ON_RQ_QUEUED;
#ifdef CONFIG_SMP
	idle->on_cpu = 1;
#endif
	raw_spin_unlock(&rq->lock);
	raw_spin_unlock_irqrestore(&idle->pi_lock, flags);

	/* Set the preempt count _outside_ the spinlocks! */
	init_idle_preempt_count(idle, cpu);

	/*
	 * The idle tasks have their own, simple scheduling class:
	 */
	idle->sched_class = &idle_sched_class;
	ftrace_graph_init_idle_task(idle, cpu);
	vtime_init_idle(idle, cpu);
#ifdef CONFIG_SMP
	sprintf(idle->comm, "%s/%d", INIT_TASK_COMM, cpu);
#endif
}

int cpuset_cpumask_can_shrink(const struct cpumask *cur,
			      const struct cpumask *trial)
{
	int ret = 1, trial_cpus;
	struct dl_bw *cur_dl_b;
	unsigned long flags;

	if (!cpumask_weight(cur))
		return ret;

	rcu_read_lock_sched();
	cur_dl_b = dl_bw_of(cpumask_any(cur));
	trial_cpus = cpumask_weight(trial);

	raw_spin_lock_irqsave(&cur_dl_b->lock, flags);
	if (cur_dl_b->bw != -1 &&
	    cur_dl_b->bw * trial_cpus < cur_dl_b->total_bw)
		ret = 0;
	raw_spin_unlock_irqrestore(&cur_dl_b->lock, flags);
	rcu_read_unlock_sched();

	return ret;
}

int task_can_attach(struct task_struct *p,
		    const struct cpumask *cs_cpus_allowed)
{
	int ret = 0;

	/*
	 * Kthreads which disallow setaffinity shouldn't be moved
	 * to a new cpuset; we don't want to change their cpu
	 * affinity and isolating such threads by their set of
	 * allowed nodes is unnecessary.  Thus, cpusets are not
	 * applicable for such threads.  This prevents checking for
	 * success of set_cpus_allowed_ptr() on all attached tasks
	 * before cpus_allowed may be changed.
	 */
	if (p->flags & PF_NO_SETAFFINITY) {
		ret = -EINVAL;
		goto out;
	}

#ifdef CONFIG_SMP
	if (dl_task(p) && !cpumask_intersects(task_rq(p)->rd->span,
					      cs_cpus_allowed)) {
		unsigned int dest_cpu = cpumask_any_and(cpu_active_mask,
							cs_cpus_allowed);
		struct dl_bw *dl_b;
		bool overflow;
		int cpus;
		unsigned long flags;

		rcu_read_lock_sched();
		dl_b = dl_bw_of(dest_cpu);
		raw_spin_lock_irqsave(&dl_b->lock, flags);
		cpus = dl_bw_cpus(dest_cpu);
		overflow = __dl_overflow(dl_b, cpus, 0, p->dl.dl_bw);
		if (overflow)
			ret = -EBUSY;
		else {
			/*
			 * We reserve space for this task in the destination
			 * root_domain, as we can't fail after this point.
			 * We will free resources in the source root_domain
			 * later on (see set_cpus_allowed_dl()).
			 */
			__dl_add(dl_b, p->dl.dl_bw);
		}
		raw_spin_unlock_irqrestore(&dl_b->lock, flags);
		rcu_read_unlock_sched();

	}
#endif
out:
	return ret;
}

#ifdef CONFIG_SMP

#ifdef CONFIG_NUMA_BALANCING
/* Migrate current task p to target_cpu */
int migrate_task_to(struct task_struct *p, int target_cpu)
{
	struct migration_arg arg = { p, target_cpu };
	int curr_cpu = task_cpu(p);

	if (curr_cpu == target_cpu)
		return 0;

	if (!cpumask_test_cpu(target_cpu, tsk_cpus_allowed(p)))
		return -EINVAL;

	/* TODO: This is not properly updating schedstats */

	trace_sched_move_numa(p, curr_cpu, target_cpu);
	return stop_one_cpu(curr_cpu, migration_cpu_stop, &arg);
}

/*
 * Requeue a task on a given node and accurately track the number of NUMA
 * tasks on the runqueues
 */
void sched_setnuma(struct task_struct *p, int nid)
{
	struct rq *rq;
	unsigned long flags;
	bool queued, running;

	rq = task_rq_lock(p, &flags);
	queued = task_on_rq_queued(p);
	running = task_current(rq, p);

	if (queued)
		dequeue_task(rq, p, DEQUEUE_SAVE);
	if (running)
		put_prev_task(rq, p);

	p->numa_preferred_nid = nid;

	if (running)
		p->sched_class->set_curr_task(rq);
	if (queued)
		enqueue_task(rq, p, ENQUEUE_RESTORE);
	task_rq_unlock(rq, p, &flags);
}
#endif /* CONFIG_NUMA_BALANCING */

#ifdef CONFIG_HOTPLUG_CPU
/*
 * Ensures that the idle task is using init_mm right before its cpu goes
 * offline.
 */
void idle_task_exit(void)
{
	struct mm_struct *mm = current->active_mm;

	BUG_ON(cpu_online(smp_processor_id()));

	if (mm != &init_mm) {
		switch_mm(mm, &init_mm, current);
		finish_arch_post_lock_switch();
	}
	mmdrop(mm);
}

/*
 * Since this CPU is going 'away' for a while, fold any nr_active delta
 * we might have. Assumes we're called after migrate_tasks() so that the
 * nr_active count is stable.
 *
 * Also see the comment "Global load-average calculations".
 */
static void calc_load_migrate(struct rq *rq)
{
	long delta = calc_load_fold_active(rq);
	if (delta)
		atomic_long_add(delta, &calc_load_tasks);
}

static void put_prev_task_fake(struct rq *rq, struct task_struct *prev)
{
}

static const struct sched_class fake_sched_class = {
	.put_prev_task = put_prev_task_fake,
};

static struct task_struct fake_task = {
	/*
	 * Avoid pull_{rt,dl}_task()
	 */
	.prio = MAX_PRIO + 1,
	.sched_class = &fake_sched_class,
};

/*
 * Migrate all tasks from the rq, sleeping tasks will be migrated by
 * try_to_wake_up()->select_task_rq().
 *
 * Called with rq->lock held even though we'er in stop_machine() and
 * there's no concurrency possible, we hold the required locks anyway
 * because of lock validation efforts.
 */
static void migrate_tasks(struct rq *dead_rq)
{
	struct rq *rq = dead_rq;
	struct task_struct *next, *stop = rq->stop;
	int dest_cpu;

	/*
	 * Fudge the rq selection such that the below task selection loop
	 * doesn't get stuck on the currently eligible stop task.
	 *
	 * We're currently inside stop_machine() and the rq is either stuck
	 * in the stop_machine_cpu_stop() loop, or we're executing this code,
	 * either way we should never end up calling schedule() until we're
	 * done here.
	 */
	rq->stop = NULL;

	/*
	 * put_prev_task() and pick_next_task() sched
	 * class method both need to have an up-to-date
	 * value of rq->clock[_task]
	 */
	update_rq_clock(rq);

	for (;;) {
		/*
		 * There's this thread running, bail when that's the only
		 * remaining thread.
		 */
		if (rq->nr_running == 1)
			break;

		/*
		 * pick_next_task assumes pinned rq->lock.
		 */
		lockdep_pin_lock(&rq->lock);
		next = pick_next_task(rq, &fake_task);
		BUG_ON(!next);
		next->sched_class->put_prev_task(rq, next);

		/*
		 * Rules for changing task_struct::cpus_allowed are holding
		 * both pi_lock and rq->lock, such that holding either
		 * stabilizes the mask.
		 *
		 * Drop rq->lock is not quite as disastrous as it usually is
		 * because !cpu_active at this point, which means load-balance
		 * will not interfere. Also, stop-machine.
		 */
		lockdep_unpin_lock(&rq->lock);
		raw_spin_unlock(&rq->lock);
		raw_spin_lock(&next->pi_lock);
		raw_spin_lock(&rq->lock);

		/*
		 * Since we're inside stop-machine, _nothing_ should have
		 * changed the task, WARN if weird stuff happened, because in
		 * that case the above rq->lock drop is a fail too.
		 */
		if (WARN_ON(task_rq(next) != rq || !task_on_rq_queued(next))) {
			raw_spin_unlock(&next->pi_lock);
			continue;
		}

		/* Find suitable destination for @next, with force if needed. */
		dest_cpu = select_fallback_rq(dead_rq->cpu, next);

		rq = __migrate_task(rq, next, dest_cpu);
		if (rq != dead_rq) {
			raw_spin_unlock(&rq->lock);
			rq = dead_rq;
			raw_spin_lock(&rq->lock);
		}
		raw_spin_unlock(&next->pi_lock);
	}

	rq->stop = stop;
}
#endif /* CONFIG_HOTPLUG_CPU */

#if defined(CONFIG_SCHED_DEBUG) && defined(CONFIG_SYSCTL)

static struct ctl_table sd_ctl_dir[] = {
	{
		.procname	= "sched_domain",
		.mode		= 0555,
	},
	{}
};

static struct ctl_table sd_ctl_root[] = {
	{
		.procname	= "kernel",
		.mode		= 0555,
		.child		= sd_ctl_dir,
	},
	{}
};

static struct ctl_table *sd_alloc_ctl_entry(int n)
{
	struct ctl_table *entry =
		kcalloc(n, sizeof(struct ctl_table), GFP_KERNEL);

	return entry;
}

static void sd_free_ctl_entry(struct ctl_table **tablep)
{
	struct ctl_table *entry;

	/*
	 * In the intermediate directories, both the child directory and
	 * procname are dynamically allocated and could fail but the mode
	 * will always be set. In the lowest directory the names are
	 * static strings and all have proc handlers.
	 */
	for (entry = *tablep; entry->mode; entry++) {
		if (entry->child)
			sd_free_ctl_entry(&entry->child);
		if (entry->proc_handler == NULL)
			kfree(entry->procname);
	}

	kfree(*tablep);
	*tablep = NULL;
}

static int min_load_idx = 0;
static int max_load_idx = CPU_LOAD_IDX_MAX-1;

static void
set_table_entry(struct ctl_table *entry,
		const char *procname, void *data, int maxlen,
		umode_t mode, proc_handler *proc_handler,
		bool load_idx)
{
	entry->procname = procname;
	entry->data = data;
	entry->maxlen = maxlen;
	entry->mode = mode;
	entry->proc_handler = proc_handler;

	if (load_idx) {
		entry->extra1 = &min_load_idx;
		entry->extra2 = &max_load_idx;
	}
}

static struct ctl_table *
sd_alloc_ctl_energy_table(struct sched_group_energy *sge)
{
	struct ctl_table *table = sd_alloc_ctl_entry(5);

	if (table == NULL)
		return NULL;

	set_table_entry(&table[0], "nr_idle_states", &sge->nr_idle_states,
			sizeof(int), 0644, proc_dointvec_minmax, false);
	set_table_entry(&table[1], "idle_states", &sge->idle_states[0].power,
			sge->nr_idle_states*sizeof(struct idle_state), 0644,
			proc_doulongvec_minmax, false);
	set_table_entry(&table[2], "nr_cap_states", &sge->nr_cap_states,
			sizeof(int), 0644, proc_dointvec_minmax, false);
	set_table_entry(&table[3], "cap_states", &sge->cap_states[0].cap,
			sge->nr_cap_states*sizeof(struct capacity_state), 0644,
			proc_doulongvec_minmax, false);

	return table;
}

static struct ctl_table *
sd_alloc_ctl_group_table(struct sched_group *sg)
{
	struct ctl_table *table = sd_alloc_ctl_entry(2);

	if (table == NULL)
		return NULL;

	table->procname = kstrdup("energy", GFP_KERNEL);
	table->mode = 0555;
	table->child = sd_alloc_ctl_energy_table((struct sched_group_energy *)sg->sge);

	return table;
}

static struct ctl_table *
sd_alloc_ctl_domain_table(struct sched_domain *sd)
{
	struct ctl_table *table;
	unsigned int nr_entries = 14;

	int i = 0;
	struct sched_group *sg = sd->groups;

	if (sg->sge) {
		int nr_sgs = 0;

		do {} while (nr_sgs++, sg = sg->next, sg != sd->groups);

		nr_entries += nr_sgs;
	}

	table = sd_alloc_ctl_entry(nr_entries);

	if (table == NULL)
		return NULL;

	set_table_entry(&table[0], "min_interval", &sd->min_interval,
		sizeof(long), 0644, proc_doulongvec_minmax, false);
	set_table_entry(&table[1], "max_interval", &sd->max_interval,
		sizeof(long), 0644, proc_doulongvec_minmax, false);
	set_table_entry(&table[2], "busy_idx", &sd->busy_idx,
		sizeof(int), 0644, proc_dointvec_minmax, true);
	set_table_entry(&table[3], "idle_idx", &sd->idle_idx,
		sizeof(int), 0644, proc_dointvec_minmax, true);
	set_table_entry(&table[4], "newidle_idx", &sd->newidle_idx,
		sizeof(int), 0644, proc_dointvec_minmax, true);
	set_table_entry(&table[5], "wake_idx", &sd->wake_idx,
		sizeof(int), 0644, proc_dointvec_minmax, true);
	set_table_entry(&table[6], "forkexec_idx", &sd->forkexec_idx,
		sizeof(int), 0644, proc_dointvec_minmax, true);
	set_table_entry(&table[7], "busy_factor", &sd->busy_factor,
		sizeof(int), 0644, proc_dointvec_minmax, false);
	set_table_entry(&table[8], "imbalance_pct", &sd->imbalance_pct,
		sizeof(int), 0644, proc_dointvec_minmax, false);
	set_table_entry(&table[9], "cache_nice_tries",
		&sd->cache_nice_tries,
		sizeof(int), 0644, proc_dointvec_minmax, false);
	set_table_entry(&table[10], "flags", &sd->flags,
		sizeof(int), 0644, proc_dointvec_minmax, false);
	set_table_entry(&table[11], "max_newidle_lb_cost",
		&sd->max_newidle_lb_cost,
		sizeof(long), 0644, proc_doulongvec_minmax, false);
	set_table_entry(&table[12], "name", sd->name,
		CORENAME_MAX_SIZE, 0444, proc_dostring, false);
	sg = sd->groups;
	if (sg->sge) {
		char buf[32];
		struct ctl_table *entry = &table[13];

		do {
			snprintf(buf, 32, "group%d", i);
			entry->procname = kstrdup(buf, GFP_KERNEL);
			entry->mode = 0555;
			entry->child = sd_alloc_ctl_group_table(sg);
		} while (entry++, i++, sg = sg->next, sg != sd->groups);
	}
	/* &table[nr_entries-1] is terminator */

	return table;
}

static struct ctl_table *sd_alloc_ctl_cpu_table(int cpu)
{
	struct ctl_table *entry, *table;
	struct sched_domain *sd;
	int domain_num = 0, i;
	char buf[32];

	for_each_domain(cpu, sd)
		domain_num++;
	entry = table = sd_alloc_ctl_entry(domain_num + 1);
	if (table == NULL)
		return NULL;

	i = 0;
	for_each_domain(cpu, sd) {
		snprintf(buf, 32, "domain%d", i);
		entry->procname = kstrdup(buf, GFP_KERNEL);
		entry->mode = 0555;
		entry->child = sd_alloc_ctl_domain_table(sd);
		entry++;
		i++;
	}
	return table;
}

static struct ctl_table_header *sd_sysctl_header;
static void register_sched_domain_sysctl(void)
{
	int i, cpu_num = num_possible_cpus();
	struct ctl_table *entry = sd_alloc_ctl_entry(cpu_num + 1);
	char buf[32];

	WARN_ON(sd_ctl_dir[0].child);
	sd_ctl_dir[0].child = entry;

	if (entry == NULL)
		return;

	for_each_possible_cpu(i) {
		snprintf(buf, 32, "cpu%d", i);
		entry->procname = kstrdup(buf, GFP_KERNEL);
		entry->mode = 0555;
		entry->child = sd_alloc_ctl_cpu_table(i);
		entry++;
	}

	WARN_ON(sd_sysctl_header);
	sd_sysctl_header = register_sysctl_table(sd_ctl_root);
}

/* may be called multiple times per register */
static void unregister_sched_domain_sysctl(void)
{
	unregister_sysctl_table(sd_sysctl_header);
	sd_sysctl_header = NULL;
	if (sd_ctl_dir[0].child)
		sd_free_ctl_entry(&sd_ctl_dir[0].child);
}
#else
static void register_sched_domain_sysctl(void)
{
}
static void unregister_sched_domain_sysctl(void)
{
}
#endif /* CONFIG_SCHED_DEBUG && CONFIG_SYSCTL */

static void set_rq_online(struct rq *rq)
{
	if (!rq->online) {
		const struct sched_class *class;

		cpumask_set_cpu(rq->cpu, rq->rd->online);
		rq->online = 1;

		for_each_class(class) {
			if (class->rq_online)
				class->rq_online(rq);
		}
	}
}

static void set_rq_offline(struct rq *rq)
{
	if (rq->online) {
		const struct sched_class *class;

		for_each_class(class) {
			if (class->rq_offline)
				class->rq_offline(rq);
		}

		cpumask_clear_cpu(rq->cpu, rq->rd->online);
		rq->online = 0;
	}
}

/*
 * migration_call - callback that gets triggered when a CPU is added.
 * Here we can start up the necessary migration thread for the new CPU.
 */
static int
migration_call(struct notifier_block *nfb, unsigned long action, void *hcpu)
{
	int cpu = (long)hcpu;
	unsigned long flags;
	struct rq *rq = cpu_rq(cpu);

	switch (action & ~CPU_TASKS_FROZEN) {

	case CPU_UP_PREPARE:
		raw_spin_lock_irqsave(&rq->lock, flags);
		walt_set_window_start(rq);
		raw_spin_unlock_irqrestore(&rq->lock, flags);
		rq->calc_load_update = calc_load_update;
		break;

	case CPU_ONLINE:
		/* Update our root-domain */
		raw_spin_lock_irqsave(&rq->lock, flags);
		if (rq->rd) {
			BUG_ON(!cpumask_test_cpu(cpu, rq->rd->span));

			set_rq_online(rq);
		}
		raw_spin_unlock_irqrestore(&rq->lock, flags);
		break;

#ifdef CONFIG_HOTPLUG_CPU
	case CPU_DYING:
		sched_ttwu_pending();
		/* Update our root-domain */
		raw_spin_lock_irqsave(&rq->lock, flags);
		walt_migrate_sync_cpu(cpu);
		if (rq->rd) {
			BUG_ON(!cpumask_test_cpu(cpu, rq->rd->span));
			set_rq_offline(rq);
		}
		migrate_tasks(rq);
		BUG_ON(rq->nr_running != 1); /* the migration thread */
		raw_spin_unlock_irqrestore(&rq->lock, flags);
		break;

	case CPU_DEAD:
		calc_load_migrate(rq);
		break;
#endif
	}

	update_max_interval();

	return NOTIFY_OK;
}

/*
 * Register at high priority so that task migration (migrate_all_tasks)
 * happens before everything else.  This has to be lower priority than
 * the notifier in the perf_event subsystem, though.
 */
static struct notifier_block migration_notifier = {
	.notifier_call = migration_call,
	.priority = CPU_PRI_MIGRATION,
};

static void set_cpu_rq_start_time(void)
{
	int cpu = smp_processor_id();
	struct rq *rq = cpu_rq(cpu);
	rq->age_stamp = sched_clock_cpu(cpu);
}

static int sched_cpu_active(struct notifier_block *nfb,
				      unsigned long action, void *hcpu)
{
	int cpu = (long)hcpu;

	switch (action & ~CPU_TASKS_FROZEN) {
	case CPU_STARTING:
		set_cpu_rq_start_time();
		return NOTIFY_OK;

	case CPU_ONLINE:
		/*
		 * At this point a starting CPU has marked itself as online via
		 * set_cpu_online(). But it might not yet have marked itself
		 * as active, which is essential from here on.
		 */
		set_cpu_active(cpu, true);
		stop_machine_unpark(cpu);
		return NOTIFY_OK;

	case CPU_DOWN_FAILED:
		set_cpu_active(cpu, true);
		return NOTIFY_OK;

	default:
		return NOTIFY_DONE;
	}
}

static int sched_cpu_inactive(struct notifier_block *nfb,
					unsigned long action, void *hcpu)
{
	switch (action & ~CPU_TASKS_FROZEN) {
	case CPU_DOWN_PREPARE:
		set_cpu_active((long)hcpu, false);
		return NOTIFY_OK;
	default:
		return NOTIFY_DONE;
	}
}

static int __init migration_init(void)
{
	void *cpu = (void *)(long)smp_processor_id();
	int err;

	/* Initialize migration for the boot CPU */
	err = migration_call(&migration_notifier, CPU_UP_PREPARE, cpu);
	BUG_ON(err == NOTIFY_BAD);
	migration_call(&migration_notifier, CPU_ONLINE, cpu);
	register_cpu_notifier(&migration_notifier);

	/* Register cpu active notifiers */
	cpu_notifier(sched_cpu_active, CPU_PRI_SCHED_ACTIVE);
	cpu_notifier(sched_cpu_inactive, CPU_PRI_SCHED_INACTIVE);

	return 0;
}
early_initcall(migration_init);

static cpumask_var_t sched_domains_tmpmask; /* sched_domains_mutex */

#ifdef CONFIG_SCHED_DEBUG

static __read_mostly int sched_debug_enabled;

static int __init sched_debug_setup(char *str)
{
	sched_debug_enabled = 1;

	return 0;
}
early_param("sched_debug", sched_debug_setup);

static inline bool sched_debug(void)
{
	return sched_debug_enabled;
}

static int sched_domain_debug_one(struct sched_domain *sd, int cpu, int level,
				  struct cpumask *groupmask)
{
	struct sched_group *group = sd->groups;

	cpumask_clear(groupmask);

	printk(KERN_DEBUG "%*s domain %d: ", level, "", level);

	if (!(sd->flags & SD_LOAD_BALANCE)) {
		printk("does not load-balance\n");
		if (sd->parent)
			printk(KERN_ERR "ERROR: !SD_LOAD_BALANCE domain"
					" has parent");
		return -1;
	}

	printk(KERN_CONT "span %*pbl level %s\n",
	       cpumask_pr_args(sched_domain_span(sd)), sd->name);

	if (!cpumask_test_cpu(cpu, sched_domain_span(sd))) {
		printk(KERN_ERR "ERROR: domain->span does not contain "
				"CPU%d\n", cpu);
	}
	if (!cpumask_test_cpu(cpu, sched_group_cpus(group))) {
		printk(KERN_ERR "ERROR: domain->groups does not contain"
				" CPU%d\n", cpu);
	}

	printk(KERN_DEBUG "%*s groups:", level + 1, "");
	do {
		if (!group) {
			printk("\n");
			printk(KERN_ERR "ERROR: group is NULL\n");
			break;
		}

		if (!cpumask_weight(sched_group_cpus(group))) {
			printk(KERN_CONT "\n");
			printk(KERN_ERR "ERROR: empty group\n");
			break;
		}

		if (!(sd->flags & SD_OVERLAP) &&
		    cpumask_intersects(groupmask, sched_group_cpus(group))) {
			printk(KERN_CONT "\n");
			printk(KERN_ERR "ERROR: repeated CPUs\n");
			break;
		}

		cpumask_or(groupmask, groupmask, sched_group_cpus(group));

		printk(KERN_CONT " %*pbl",
		       cpumask_pr_args(sched_group_cpus(group)));
		if (group->sgc->capacity != SCHED_CAPACITY_SCALE) {
			printk(KERN_CONT " (cpu_capacity = %lu)",
				group->sgc->capacity);
		}

		group = group->next;
	} while (group != sd->groups);
	printk(KERN_CONT "\n");

	if (!cpumask_equal(sched_domain_span(sd), groupmask))
		printk(KERN_ERR "ERROR: groups don't span domain->span\n");

	if (sd->parent &&
	    !cpumask_subset(groupmask, sched_domain_span(sd->parent)))
		printk(KERN_ERR "ERROR: parent span is not a superset "
			"of domain->span\n");
	return 0;
}

static void sched_domain_debug(struct sched_domain *sd, int cpu)
{
	int level = 0;

	if (!sched_debug_enabled)
		return;

	if (!sd) {
		printk(KERN_DEBUG "CPU%d attaching NULL sched-domain.\n", cpu);
		return;
	}

	printk(KERN_DEBUG "CPU%d attaching sched-domain:\n", cpu);

	for (;;) {
		if (sched_domain_debug_one(sd, cpu, level, sched_domains_tmpmask))
			break;
		level++;
		sd = sd->parent;
		if (!sd)
			break;
	}
}
#else /* !CONFIG_SCHED_DEBUG */
# define sched_domain_debug(sd, cpu) do { } while (0)
static inline bool sched_debug(void)
{
	return false;
}
#endif /* CONFIG_SCHED_DEBUG */

static int sd_degenerate(struct sched_domain *sd)
{
	if (cpumask_weight(sched_domain_span(sd)) == 1)
		return 1;

	/* Following flags need at least 2 groups */
	if (sd->flags & (SD_LOAD_BALANCE |
			 SD_BALANCE_NEWIDLE |
			 SD_BALANCE_FORK |
			 SD_BALANCE_EXEC |
			 SD_SHARE_CPUCAPACITY |
			 SD_SHARE_PKG_RESOURCES |
			 SD_SHARE_POWERDOMAIN |
			 SD_SHARE_CAP_STATES)) {
		if (sd->groups != sd->groups->next)
			return 0;
	}

	/* Following flags don't use groups */
	if (sd->flags & (SD_WAKE_AFFINE))
		return 0;

	return 1;
}

static int
sd_parent_degenerate(struct sched_domain *sd, struct sched_domain *parent)
{
	unsigned long cflags = sd->flags, pflags = parent->flags;

	if (sd_degenerate(parent))
		return 1;

	if (!cpumask_equal(sched_domain_span(sd), sched_domain_span(parent)))
		return 0;

	/* Flags needing groups don't count if only 1 group in parent */
	if (parent->groups == parent->groups->next) {
		pflags &= ~(SD_LOAD_BALANCE |
				SD_BALANCE_NEWIDLE |
				SD_BALANCE_FORK |
				SD_BALANCE_EXEC |
				SD_SHARE_CPUCAPACITY |
				SD_SHARE_PKG_RESOURCES |
				SD_PREFER_SIBLING |
				SD_SHARE_POWERDOMAIN |
				SD_SHARE_CAP_STATES);
		if (nr_node_ids == 1)
			pflags &= ~SD_SERIALIZE;
	}
	if (~cflags & pflags)
		return 0;

	return 1;
}

static void free_rootdomain(struct rcu_head *rcu)
{
	struct root_domain *rd = container_of(rcu, struct root_domain, rcu);

	cpupri_cleanup(&rd->cpupri);
	cpudl_cleanup(&rd->cpudl);
	free_cpumask_var(rd->dlo_mask);
	free_cpumask_var(rd->rto_mask);
	free_cpumask_var(rd->online);
	free_cpumask_var(rd->span);
	kfree(rd);
}

static void rq_attach_root(struct rq *rq, struct root_domain *rd)
{
	struct root_domain *old_rd = NULL;
	unsigned long flags;

	raw_spin_lock_irqsave(&rq->lock, flags);

	if (rq->rd) {
		old_rd = rq->rd;

		if (cpumask_test_cpu(rq->cpu, old_rd->online))
			set_rq_offline(rq);

		cpumask_clear_cpu(rq->cpu, old_rd->span);

		/*
		 * If we dont want to free the old_rd yet then
		 * set old_rd to NULL to skip the freeing later
		 * in this function:
		 */
		if (!atomic_dec_and_test(&old_rd->refcount))
			old_rd = NULL;
	}

	atomic_inc(&rd->refcount);
	rq->rd = rd;

	cpumask_set_cpu(rq->cpu, rd->span);
	if (cpumask_test_cpu(rq->cpu, cpu_active_mask))
		set_rq_online(rq);

	raw_spin_unlock_irqrestore(&rq->lock, flags);

	if (old_rd)
		call_rcu_sched(&old_rd->rcu, free_rootdomain);
}

static int init_rootdomain(struct root_domain *rd)
{
	memset(rd, 0, sizeof(*rd));

	if (!zalloc_cpumask_var(&rd->span, GFP_KERNEL))
		goto out;
	if (!zalloc_cpumask_var(&rd->online, GFP_KERNEL))
		goto free_span;
	if (!zalloc_cpumask_var(&rd->dlo_mask, GFP_KERNEL))
		goto free_online;
	if (!zalloc_cpumask_var(&rd->rto_mask, GFP_KERNEL))
		goto free_dlo_mask;

	init_dl_bw(&rd->dl_bw);
	if (cpudl_init(&rd->cpudl) != 0)
		goto free_dlo_mask;

	if (cpupri_init(&rd->cpupri) != 0)
		goto free_rto_mask;

	init_max_cpu_capacity(&rd->max_cpu_capacity);
	return 0;

free_rto_mask:
	free_cpumask_var(rd->rto_mask);
free_dlo_mask:
	free_cpumask_var(rd->dlo_mask);
free_online:
	free_cpumask_var(rd->online);
free_span:
	free_cpumask_var(rd->span);
out:
	return -ENOMEM;
}

/*
 * By default the system creates a single root-domain with all cpus as
 * members (mimicking the global state we have today).
 */
struct root_domain def_root_domain;

static void init_defrootdomain(void)
{
	init_rootdomain(&def_root_domain);

	atomic_set(&def_root_domain.refcount, 1);
}

static struct root_domain *alloc_rootdomain(void)
{
	struct root_domain *rd;

	rd = kmalloc(sizeof(*rd), GFP_KERNEL);
	if (!rd)
		return NULL;

	if (init_rootdomain(rd) != 0) {
		kfree(rd);
		return NULL;
	}

	return rd;
}

static void free_sched_groups(struct sched_group *sg, int free_sgc)
{
	struct sched_group *tmp, *first;

	if (!sg)
		return;

	first = sg;
	do {
		tmp = sg->next;

		if (free_sgc && atomic_dec_and_test(&sg->sgc->ref))
			kfree(sg->sgc);

		kfree(sg);
		sg = tmp;
	} while (sg != first);
}

static void free_sched_domain(struct rcu_head *rcu)
{
	struct sched_domain *sd = container_of(rcu, struct sched_domain, rcu);

	/*
	 * If its an overlapping domain it has private groups, iterate and
	 * nuke them all.
	 */
	if (sd->flags & SD_OVERLAP) {
		free_sched_groups(sd->groups, 1);
	} else if (atomic_dec_and_test(&sd->groups->ref)) {
		kfree(sd->groups->sgc);
		kfree(sd->groups);
	}
	kfree(sd);
}

static void destroy_sched_domain(struct sched_domain *sd, int cpu)
{
	call_rcu(&sd->rcu, free_sched_domain);
}

static void destroy_sched_domains(struct sched_domain *sd, int cpu)
{
	for (; sd; sd = sd->parent)
		destroy_sched_domain(sd, cpu);
}

/*
 * Keep a special pointer to the highest sched_domain that has
 * SD_SHARE_PKG_RESOURCE set (Last Level Cache Domain) for this
 * allows us to avoid some pointer chasing select_idle_sibling().
 *
 * Also keep a unique ID per domain (we use the first cpu number in
 * the cpumask of the domain), this allows us to quickly tell if
 * two cpus are in the same cache domain, see cpus_share_cache().
 */
DEFINE_PER_CPU(struct sched_domain *, sd_llc);
DEFINE_PER_CPU(int, sd_llc_size);
DEFINE_PER_CPU(int, sd_llc_id);
DEFINE_PER_CPU(struct sched_domain *, sd_numa);
DEFINE_PER_CPU(struct sched_domain *, sd_busy);
DEFINE_PER_CPU(struct sched_domain *, sd_asym);
DEFINE_PER_CPU(struct sched_domain *, sd_ea);
DEFINE_PER_CPU(struct sched_domain *, sd_scs);

static void update_top_cache_domain(int cpu)
{
	struct sched_domain *sd;
	struct sched_domain *busy_sd = NULL, *ea_sd = NULL;
	int id = cpu;
	int size = 1;

	sd = highest_flag_domain(cpu, SD_SHARE_PKG_RESOURCES);
	if (sd) {
		id = cpumask_first(sched_domain_span(sd));
		size = cpumask_weight(sched_domain_span(sd));
		busy_sd = sd->parent; /* sd_busy */
	}
	rcu_assign_pointer(per_cpu(sd_busy, cpu), busy_sd);

	rcu_assign_pointer(per_cpu(sd_llc, cpu), sd);
	per_cpu(sd_llc_size, cpu) = size;
	per_cpu(sd_llc_id, cpu) = id;

	sd = lowest_flag_domain(cpu, SD_NUMA);
	rcu_assign_pointer(per_cpu(sd_numa, cpu), sd);

	sd = highest_flag_domain(cpu, SD_ASYM_PACKING);
	rcu_assign_pointer(per_cpu(sd_asym, cpu), sd);

	for_each_domain(cpu, sd) {
		if (sd->groups->sge)
			ea_sd = sd;
		else
			break;
	}
	rcu_assign_pointer(per_cpu(sd_ea, cpu), ea_sd);

	sd = highest_flag_domain(cpu, SD_SHARE_CAP_STATES);
	rcu_assign_pointer(per_cpu(sd_scs, cpu), sd);
}

/*
 * Attach the domain 'sd' to 'cpu' as its base domain. Callers must
 * hold the hotplug lock.
 */
static void
cpu_attach_domain(struct sched_domain *sd, struct root_domain *rd, int cpu)
{
	struct rq *rq = cpu_rq(cpu);
	struct sched_domain *tmp;

	/* Remove the sched domains which do not contribute to scheduling. */
	for (tmp = sd; tmp; ) {
		struct sched_domain *parent = tmp->parent;
		if (!parent)
			break;

		if (sd_parent_degenerate(tmp, parent)) {
			tmp->parent = parent->parent;
			if (parent->parent)
				parent->parent->child = tmp;
			/*
			 * Transfer SD_PREFER_SIBLING down in case of a
			 * degenerate parent; the spans match for this
			 * so the property transfers.
			 */
			if (parent->flags & SD_PREFER_SIBLING)
				tmp->flags |= SD_PREFER_SIBLING;
			destroy_sched_domain(parent, cpu);
		} else
			tmp = tmp->parent;
	}

	if (sd && sd_degenerate(sd)) {
		tmp = sd;
		sd = sd->parent;
		destroy_sched_domain(tmp, cpu);
		if (sd)
			sd->child = NULL;
	}

	sched_domain_debug(sd, cpu);

	rq_attach_root(rq, rd);
	tmp = rq->sd;
	rcu_assign_pointer(rq->sd, sd);
	destroy_sched_domains(tmp, cpu);

	update_top_cache_domain(cpu);
}

/* Setup the mask of cpus configured for isolated domains */
static int __init isolated_cpu_setup(char *str)
{
	alloc_bootmem_cpumask_var(&cpu_isolated_map);
	cpulist_parse(str, cpu_isolated_map);
	return 1;
}

__setup("isolcpus=", isolated_cpu_setup);

struct s_data {
	struct sched_domain ** __percpu sd;
	struct root_domain	*rd;
};

enum s_alloc {
	sa_rootdomain,
	sa_sd,
	sa_sd_storage,
	sa_none,
};

/*
 * Build an iteration mask that can exclude certain CPUs from the upwards
 * domain traversal.
 *
 * Asymmetric node setups can result in situations where the domain tree is of
 * unequal depth, make sure to skip domains that already cover the entire
 * range.
 *
 * In that case build_sched_domains() will have terminated the iteration early
 * and our sibling sd spans will be empty. Domains should always include the
 * cpu they're built on, so check that.
 *
 */
static void build_group_mask(struct sched_domain *sd, struct sched_group *sg)
{
	const struct cpumask *span = sched_domain_span(sd);
	struct sd_data *sdd = sd->private;
	struct sched_domain *sibling;
	int i;

	for_each_cpu(i, span) {
		sibling = *per_cpu_ptr(sdd->sd, i);
		if (!cpumask_test_cpu(i, sched_domain_span(sibling)))
			continue;

		cpumask_set_cpu(i, sched_group_mask(sg));
	}
}

/*
 * Return the canonical balance cpu for this group, this is the first cpu
 * of this group that's also in the iteration mask.
 */
int group_balance_cpu(struct sched_group *sg)
{
	return cpumask_first_and(sched_group_cpus(sg), sched_group_mask(sg));
}

static int
build_overlap_sched_groups(struct sched_domain *sd, int cpu)
{
	struct sched_group *first = NULL, *last = NULL, *groups = NULL, *sg;
	const struct cpumask *span = sched_domain_span(sd);
	struct cpumask *covered = sched_domains_tmpmask;
	struct sd_data *sdd = sd->private;
	struct sched_domain *sibling;
	int i;

	cpumask_clear(covered);

	for_each_cpu(i, span) {
		struct cpumask *sg_span;

		if (cpumask_test_cpu(i, covered))
			continue;

		sibling = *per_cpu_ptr(sdd->sd, i);

		/* See the comment near build_group_mask(). */
		if (!cpumask_test_cpu(i, sched_domain_span(sibling)))
			continue;

		sg = kzalloc_node(sizeof(struct sched_group) + cpumask_size(),
				GFP_KERNEL, cpu_to_node(cpu));

		if (!sg)
			goto fail;

		sg_span = sched_group_cpus(sg);
		if (sibling->child)
			cpumask_copy(sg_span, sched_domain_span(sibling->child));
		else
			cpumask_set_cpu(i, sg_span);

		cpumask_or(covered, covered, sg_span);

		sg->sgc = *per_cpu_ptr(sdd->sgc, i);
		if (atomic_inc_return(&sg->sgc->ref) == 1)
			build_group_mask(sd, sg);

		/*
		 * Initialize sgc->capacity such that even if we mess up the
		 * domains and no possible iteration will get us here, we won't
		 * die on a /0 trap.
		 */
		sg->sgc->capacity = SCHED_CAPACITY_SCALE * cpumask_weight(sg_span);
		sg->sgc->max_capacity = SCHED_CAPACITY_SCALE;

		/*
		 * Make sure the first group of this domain contains the
		 * canonical balance cpu. Otherwise the sched_domain iteration
		 * breaks. See update_sg_lb_stats().
		 */
		if ((!groups && cpumask_test_cpu(cpu, sg_span)) ||
		    group_balance_cpu(sg) == cpu)
			groups = sg;

		if (!first)
			first = sg;
		if (last)
			last->next = sg;
		last = sg;
		last->next = first;
	}
	sd->groups = groups;

	return 0;

fail:
	free_sched_groups(first, 0);

	return -ENOMEM;
}

static int get_group(int cpu, struct sd_data *sdd, struct sched_group **sg)
{
	struct sched_domain *sd = *per_cpu_ptr(sdd->sd, cpu);
	struct sched_domain *child = sd->child;

	if (child)
		cpu = cpumask_first(sched_domain_span(child));

	if (sg) {
		*sg = *per_cpu_ptr(sdd->sg, cpu);
		(*sg)->sgc = *per_cpu_ptr(sdd->sgc, cpu);
		atomic_set(&(*sg)->sgc->ref, 1); /* for claim_allocations */
	}

	return cpu;
}

/*
 * build_sched_groups will build a circular linked list of the groups
 * covered by the given span, and will set each group's ->cpumask correctly,
 * and ->cpu_capacity to 0.
 *
 * Assumes the sched_domain tree is fully constructed
 */
static int
build_sched_groups(struct sched_domain *sd, int cpu)
{
	struct sched_group *first = NULL, *last = NULL;
	struct sd_data *sdd = sd->private;
	const struct cpumask *span = sched_domain_span(sd);
	struct cpumask *covered;
	int i;

	get_group(cpu, sdd, &sd->groups);
	atomic_inc(&sd->groups->ref);

	if (cpu != cpumask_first(span))
		return 0;

	lockdep_assert_held(&sched_domains_mutex);
	covered = sched_domains_tmpmask;

	cpumask_clear(covered);

	for_each_cpu(i, span) {
		struct sched_group *sg;
		int group, j;

		if (cpumask_test_cpu(i, covered))
			continue;

		group = get_group(i, sdd, &sg);
		cpumask_setall(sched_group_mask(sg));

		for_each_cpu(j, span) {
			if (get_group(j, sdd, NULL) != group)
				continue;

			cpumask_set_cpu(j, covered);
			cpumask_set_cpu(j, sched_group_cpus(sg));
		}

		if (!first)
			first = sg;
		if (last)
			last->next = sg;
		last = sg;
	}
	last->next = first;

	return 0;
}

/*
 * Initialize sched groups cpu_capacity.
 *
 * cpu_capacity indicates the capacity of sched group, which is used while
 * distributing the load between different sched groups in a sched domain.
 * Typically cpu_capacity for all the groups in a sched domain will be same
 * unless there are asymmetries in the topology. If there are asymmetries,
 * group having more cpu_capacity will pickup more load compared to the
 * group having less cpu_capacity.
 */
static void init_sched_groups_capacity(int cpu, struct sched_domain *sd)
{
	struct sched_group *sg = sd->groups;

	WARN_ON(!sg);

	do {
		sg->group_weight = cpumask_weight(sched_group_cpus(sg));
		sg = sg->next;
	} while (sg != sd->groups);

	if (cpu != group_balance_cpu(sg))
		return;

	update_group_capacity(sd, cpu);
	atomic_set(&sg->sgc->nr_busy_cpus, sg->group_weight);
}

/*
 * Check that the per-cpu provided sd energy data is consistent for all cpus
 * within the mask.
 */
static inline void check_sched_energy_data(int cpu, sched_domain_energy_f fn,
					   const struct cpumask *cpumask)
{
	const struct sched_group_energy * const sge = fn(cpu);
	struct cpumask mask;
	int i;

	if (cpumask_weight(cpumask) <= 1)
		return;

	cpumask_xor(&mask, cpumask, get_cpu_mask(cpu));

	for_each_cpu(i, &mask) {
		const struct sched_group_energy * const e = fn(i);
		int y;

		BUG_ON(e->nr_idle_states != sge->nr_idle_states);

		for (y = 0; y < (e->nr_idle_states); y++) {
			BUG_ON(e->idle_states[y].power !=
					sge->idle_states[y].power);
		}

		BUG_ON(e->nr_cap_states != sge->nr_cap_states);

		for (y = 0; y < (e->nr_cap_states); y++) {
			BUG_ON(e->cap_states[y].cap != sge->cap_states[y].cap);
			BUG_ON(e->cap_states[y].power !=
					sge->cap_states[y].power);
		}
	}
}

static void init_sched_energy(int cpu, struct sched_domain *sd,
			      sched_domain_energy_f fn)
{
	if (!(fn && fn(cpu)))
		return;

	if (cpu != group_balance_cpu(sd->groups))
		return;

	if (sd->child && !sd->child->groups->sge) {
		pr_err("BUG: EAS setup broken for CPU%d\n", cpu);
#ifdef CONFIG_SCHED_DEBUG
		pr_err("     energy data on %s but not on %s domain\n",
			sd->name, sd->child->name);
#endif
		return;
	}

	check_sched_energy_data(cpu, fn, sched_group_cpus(sd->groups));

	sd->groups->sge = fn(cpu);
}

/*
 * Initializers for schedule domains
 * Non-inlined to reduce accumulated stack pressure in build_sched_domains()
 */

static int default_relax_domain_level = -1;
int sched_domain_level_max;

static int __init setup_relax_domain_level(char *str)
{
	if (kstrtoint(str, 0, &default_relax_domain_level))
		pr_warn("Unable to set relax_domain_level\n");

	return 1;
}
__setup("relax_domain_level=", setup_relax_domain_level);

static void set_domain_attribute(struct sched_domain *sd,
				 struct sched_domain_attr *attr)
{
	int request;

	if (!attr || attr->relax_domain_level < 0) {
		if (default_relax_domain_level < 0)
			return;
		else
			request = default_relax_domain_level;
	} else
		request = attr->relax_domain_level;
	if (request < sd->level) {
		/* turn off idle balance on this domain */
		sd->flags &= ~(SD_BALANCE_WAKE|SD_BALANCE_NEWIDLE);
	} else {
		/* turn on idle balance on this domain */
		sd->flags |= (SD_BALANCE_WAKE|SD_BALANCE_NEWIDLE);
	}
}

static void __sdt_free(const struct cpumask *cpu_map);
static int __sdt_alloc(const struct cpumask *cpu_map);

static void __free_domain_allocs(struct s_data *d, enum s_alloc what,
				 const struct cpumask *cpu_map)
{
	switch (what) {
	case sa_rootdomain:
		if (!atomic_read(&d->rd->refcount))
			free_rootdomain(&d->rd->rcu); /* fall through */
	case sa_sd:
		free_percpu(d->sd); /* fall through */
	case sa_sd_storage:
		__sdt_free(cpu_map); /* fall through */
	case sa_none:
		break;
	}
}

static enum s_alloc __visit_domain_allocation_hell(struct s_data *d,
						   const struct cpumask *cpu_map)
{
	memset(d, 0, sizeof(*d));

	if (__sdt_alloc(cpu_map))
		return sa_sd_storage;
	d->sd = alloc_percpu(struct sched_domain *);
	if (!d->sd)
		return sa_sd_storage;
	d->rd = alloc_rootdomain();
	if (!d->rd)
		return sa_sd;
	return sa_rootdomain;
}

/*
 * NULL the sd_data elements we've used to build the sched_domain and
 * sched_group structure so that the subsequent __free_domain_allocs()
 * will not free the data we're using.
 */
static void claim_allocations(int cpu, struct sched_domain *sd)
{
	struct sd_data *sdd = sd->private;

	WARN_ON_ONCE(*per_cpu_ptr(sdd->sd, cpu) != sd);
	*per_cpu_ptr(sdd->sd, cpu) = NULL;

	if (atomic_read(&(*per_cpu_ptr(sdd->sg, cpu))->ref))
		*per_cpu_ptr(sdd->sg, cpu) = NULL;

	if (atomic_read(&(*per_cpu_ptr(sdd->sgc, cpu))->ref))
		*per_cpu_ptr(sdd->sgc, cpu) = NULL;
}

#ifdef CONFIG_NUMA
static int sched_domains_numa_levels;
enum numa_topology_type sched_numa_topology_type;
static int *sched_domains_numa_distance;
int sched_max_numa_distance;
static struct cpumask ***sched_domains_numa_masks;
static int sched_domains_curr_level;
#endif

/*
 * SD_flags allowed in topology descriptions.
 *
 * SD_SHARE_CPUCAPACITY      - describes SMT topologies
 * SD_SHARE_PKG_RESOURCES - describes shared caches
 * SD_NUMA                - describes NUMA topologies
 * SD_SHARE_POWERDOMAIN   - describes shared power domain
 * SD_SHARE_CAP_STATES    - describes shared capacity states
 *
 * Odd one out:
 * SD_ASYM_PACKING        - describes SMT quirks
 */
#define TOPOLOGY_SD_FLAGS		\
	(SD_SHARE_CPUCAPACITY |		\
	 SD_SHARE_PKG_RESOURCES |	\
	 SD_NUMA |			\
	 SD_ASYM_PACKING |		\
	 SD_SHARE_POWERDOMAIN |		\
	 SD_SHARE_CAP_STATES)

static struct sched_domain *
sd_init(struct sched_domain_topology_level *tl, int cpu)
{
	struct sched_domain *sd = *per_cpu_ptr(tl->data.sd, cpu);
	int sd_weight, sd_flags = 0;

#ifdef CONFIG_NUMA
	/*
	 * Ugly hack to pass state to sd_numa_mask()...
	 */
	sched_domains_curr_level = tl->numa_level;
#endif

	sd_weight = cpumask_weight(tl->mask(cpu));

	if (tl->sd_flags)
		sd_flags = (*tl->sd_flags)();
	if (WARN_ONCE(sd_flags & ~TOPOLOGY_SD_FLAGS,
			"wrong sd_flags in topology description\n"))
		sd_flags &= ~TOPOLOGY_SD_FLAGS;

	*sd = (struct sched_domain){
		.min_interval		= sd_weight,
		.max_interval		= 2*sd_weight,
		.busy_factor		= 32,
		.imbalance_pct		= 125,

		.cache_nice_tries	= 0,
		.busy_idx		= 0,
		.idle_idx		= 0,
		.newidle_idx		= 0,
		.wake_idx		= 0,
		.forkexec_idx		= 0,

		.flags			= 1*SD_LOAD_BALANCE
					| 1*SD_BALANCE_NEWIDLE
					| 1*SD_BALANCE_EXEC
					| 1*SD_BALANCE_FORK
					| 0*SD_BALANCE_WAKE
					| 1*SD_WAKE_AFFINE
					| 0*SD_SHARE_CPUCAPACITY
					| 0*SD_SHARE_PKG_RESOURCES
					| 0*SD_SERIALIZE
					| 0*SD_PREFER_SIBLING
					| 0*SD_NUMA
					| sd_flags
					,

		.last_balance		= jiffies,
		.balance_interval	= sd_weight,
		.smt_gain		= 0,
		.max_newidle_lb_cost	= 0,
		.next_decay_max_lb_cost	= jiffies,
#ifdef CONFIG_SCHED_DEBUG
		.name			= tl->name,
#endif
	};

	/*
	 * Convert topological properties into behaviour.
	 */

	if (sd->flags & SD_SHARE_CPUCAPACITY) {
		sd->flags |= SD_PREFER_SIBLING;
		sd->imbalance_pct = 110;
		sd->smt_gain = 1178; /* ~15% */

	} else if (sd->flags & SD_SHARE_PKG_RESOURCES) {
		sd->imbalance_pct = 117;
		sd->cache_nice_tries = 1;
		sd->busy_idx = 2;

#ifdef CONFIG_NUMA
	} else if (sd->flags & SD_NUMA) {
		sd->cache_nice_tries = 2;
		sd->busy_idx = 3;
		sd->idle_idx = 2;

		sd->flags |= SD_SERIALIZE;
		if (sched_domains_numa_distance[tl->numa_level] > RECLAIM_DISTANCE) {
			sd->flags &= ~(SD_BALANCE_EXEC |
				       SD_BALANCE_FORK |
				       SD_WAKE_AFFINE);
		}

#endif
	} else {
		sd->flags |= SD_PREFER_SIBLING;
		sd->cache_nice_tries = 1;
		sd->busy_idx = 2;
		sd->idle_idx = 1;
	}

	sd->private = &tl->data;

	return sd;
}

/*
 * Topology list, bottom-up.
 */
static struct sched_domain_topology_level default_topology[] = {
#ifdef CONFIG_SCHED_SMT
	{ cpu_smt_mask, cpu_smt_flags, SD_INIT_NAME(SMT) },
#endif
#ifdef CONFIG_SCHED_MC
	{ cpu_coregroup_mask, cpu_core_flags, SD_INIT_NAME(MC) },
#endif
	{ cpu_cpu_mask, SD_INIT_NAME(DIE) },
	{ NULL, },
};

static struct sched_domain_topology_level *sched_domain_topology =
	default_topology;

#define for_each_sd_topology(tl)			\
	for (tl = sched_domain_topology; tl->mask; tl++)

void set_sched_topology(struct sched_domain_topology_level *tl)
{
	sched_domain_topology = tl;
}

#ifdef CONFIG_NUMA

static const struct cpumask *sd_numa_mask(int cpu)
{
	return sched_domains_numa_masks[sched_domains_curr_level][cpu_to_node(cpu)];
}

static void sched_numa_warn(const char *str)
{
	static int done = false;
	int i,j;

	if (done)
		return;

	done = true;

	printk(KERN_WARNING "ERROR: %s\n\n", str);

	for (i = 0; i < nr_node_ids; i++) {
		printk(KERN_WARNING "  ");
		for (j = 0; j < nr_node_ids; j++)
			printk(KERN_CONT "%02d ", node_distance(i,j));
		printk(KERN_CONT "\n");
	}
	printk(KERN_WARNING "\n");
}

bool find_numa_distance(int distance)
{
	int i;

	if (distance == node_distance(0, 0))
		return true;

	for (i = 0; i < sched_domains_numa_levels; i++) {
		if (sched_domains_numa_distance[i] == distance)
			return true;
	}

	return false;
}

/*
 * A system can have three types of NUMA topology:
 * NUMA_DIRECT: all nodes are directly connected, or not a NUMA system
 * NUMA_GLUELESS_MESH: some nodes reachable through intermediary nodes
 * NUMA_BACKPLANE: nodes can reach other nodes through a backplane
 *
 * The difference between a glueless mesh topology and a backplane
 * topology lies in whether communication between not directly
 * connected nodes goes through intermediary nodes (where programs
 * could run), or through backplane controllers. This affects
 * placement of programs.
 *
 * The type of topology can be discerned with the following tests:
 * - If the maximum distance between any nodes is 1 hop, the system
 *   is directly connected.
 * - If for two nodes A and B, located N > 1 hops away from each other,
 *   there is an intermediary node C, which is < N hops away from both
 *   nodes A and B, the system is a glueless mesh.
 */
static void init_numa_topology_type(void)
{
	int a, b, c, n;

	n = sched_max_numa_distance;

	if (sched_domains_numa_levels <= 1) {
		sched_numa_topology_type = NUMA_DIRECT;
		return;
	}

	for_each_online_node(a) {
		for_each_online_node(b) {
			/* Find two nodes furthest removed from each other. */
			if (node_distance(a, b) < n)
				continue;

			/* Is there an intermediary node between a and b? */
			for_each_online_node(c) {
				if (node_distance(a, c) < n &&
				    node_distance(b, c) < n) {
					sched_numa_topology_type =
							NUMA_GLUELESS_MESH;
					return;
				}
			}

			sched_numa_topology_type = NUMA_BACKPLANE;
			return;
		}
	}
}

static void sched_init_numa(void)
{
	int next_distance, curr_distance = node_distance(0, 0);
	struct sched_domain_topology_level *tl;
	int level = 0;
	int i, j, k;

	sched_domains_numa_distance = kzalloc(sizeof(int) * nr_node_ids, GFP_KERNEL);
	if (!sched_domains_numa_distance)
		return;

	/*
	 * O(nr_nodes^2) deduplicating selection sort -- in order to find the
	 * unique distances in the node_distance() table.
	 *
	 * Assumes node_distance(0,j) includes all distances in
	 * node_distance(i,j) in order to avoid cubic time.
	 */
	next_distance = curr_distance;
	for (i = 0; i < nr_node_ids; i++) {
		for (j = 0; j < nr_node_ids; j++) {
			for (k = 0; k < nr_node_ids; k++) {
				int distance = node_distance(i, k);

				if (distance > curr_distance &&
				    (distance < next_distance ||
				     next_distance == curr_distance))
					next_distance = distance;

				/*
				 * While not a strong assumption it would be nice to know
				 * about cases where if node A is connected to B, B is not
				 * equally connected to A.
				 */
				if (sched_debug() && node_distance(k, i) != distance)
					sched_numa_warn("Node-distance not symmetric");

				if (sched_debug() && i && !find_numa_distance(distance))
					sched_numa_warn("Node-0 not representative");
			}
			if (next_distance != curr_distance) {
				sched_domains_numa_distance[level++] = next_distance;
				sched_domains_numa_levels = level;
				curr_distance = next_distance;
			} else break;
		}

		/*
		 * In case of sched_debug() we verify the above assumption.
		 */
		if (!sched_debug())
			break;
	}

	if (!level)
		return;

	/*
	 * 'level' contains the number of unique distances, excluding the
	 * identity distance node_distance(i,i).
	 *
	 * The sched_domains_numa_distance[] array includes the actual distance
	 * numbers.
	 */

	/*
	 * Here, we should temporarily reset sched_domains_numa_levels to 0.
	 * If it fails to allocate memory for array sched_domains_numa_masks[][],
	 * the array will contain less then 'level' members. This could be
	 * dangerous when we use it to iterate array sched_domains_numa_masks[][]
	 * in other functions.
	 *
	 * We reset it to 'level' at the end of this function.
	 */
	sched_domains_numa_levels = 0;

	sched_domains_numa_masks = kzalloc(sizeof(void *) * level, GFP_KERNEL);
	if (!sched_domains_numa_masks)
		return;

	/*
	 * Now for each level, construct a mask per node which contains all
	 * cpus of nodes that are that many hops away from us.
	 */
	for (i = 0; i < level; i++) {
		sched_domains_numa_masks[i] =
			kzalloc(nr_node_ids * sizeof(void *), GFP_KERNEL);
		if (!sched_domains_numa_masks[i])
			return;

		for (j = 0; j < nr_node_ids; j++) {
			struct cpumask *mask = kzalloc(cpumask_size(), GFP_KERNEL);
			if (!mask)
				return;

			sched_domains_numa_masks[i][j] = mask;

			for (k = 0; k < nr_node_ids; k++) {
				if (node_distance(j, k) > sched_domains_numa_distance[i])
					continue;

				cpumask_or(mask, mask, cpumask_of_node(k));
			}
		}
	}

	/* Compute default topology size */
	for (i = 0; sched_domain_topology[i].mask; i++);

	tl = kzalloc((i + level + 1) *
			sizeof(struct sched_domain_topology_level), GFP_KERNEL);
	if (!tl)
		return;

	/*
	 * Copy the default topology bits..
	 */
	for (i = 0; sched_domain_topology[i].mask; i++)
		tl[i] = sched_domain_topology[i];

	/*
	 * .. and append 'j' levels of NUMA goodness.
	 */
	for (j = 0; j < level; i++, j++) {
		tl[i] = (struct sched_domain_topology_level){
			.mask = sd_numa_mask,
			.sd_flags = cpu_numa_flags,
			.flags = SDTL_OVERLAP,
			.numa_level = j,
			SD_INIT_NAME(NUMA)
		};
	}

	sched_domain_topology = tl;

	sched_domains_numa_levels = level;
	sched_max_numa_distance = sched_domains_numa_distance[level - 1];

	init_numa_topology_type();
}

static void sched_domains_numa_masks_set(int cpu)
{
	int i, j;
	int node = cpu_to_node(cpu);

	for (i = 0; i < sched_domains_numa_levels; i++) {
		for (j = 0; j < nr_node_ids; j++) {
			if (node_distance(j, node) <= sched_domains_numa_distance[i])
				cpumask_set_cpu(cpu, sched_domains_numa_masks[i][j]);
		}
	}
}

static void sched_domains_numa_masks_clear(int cpu)
{
	int i, j;
	for (i = 0; i < sched_domains_numa_levels; i++) {
		for (j = 0; j < nr_node_ids; j++)
			cpumask_clear_cpu(cpu, sched_domains_numa_masks[i][j]);
	}
}

/*
 * Update sched_domains_numa_masks[level][node] array when new cpus
 * are onlined.
 */
static int sched_domains_numa_masks_update(struct notifier_block *nfb,
					   unsigned long action,
					   void *hcpu)
{
	int cpu = (long)hcpu;

	switch (action & ~CPU_TASKS_FROZEN) {
	case CPU_ONLINE:
		sched_domains_numa_masks_set(cpu);
		break;

	case CPU_DEAD:
		sched_domains_numa_masks_clear(cpu);
		break;

	default:
		return NOTIFY_DONE;
	}

	return NOTIFY_OK;
}
#else
static inline void sched_init_numa(void)
{
}

static int sched_domains_numa_masks_update(struct notifier_block *nfb,
					   unsigned long action,
					   void *hcpu)
{
	return 0;
}
#endif /* CONFIG_NUMA */

static int __sdt_alloc(const struct cpumask *cpu_map)
{
	struct sched_domain_topology_level *tl;
	int j;

	for_each_sd_topology(tl) {
		struct sd_data *sdd = &tl->data;

		sdd->sd = alloc_percpu(struct sched_domain *);
		if (!sdd->sd)
			return -ENOMEM;

		sdd->sg = alloc_percpu(struct sched_group *);
		if (!sdd->sg)
			return -ENOMEM;

		sdd->sgc = alloc_percpu(struct sched_group_capacity *);
		if (!sdd->sgc)
			return -ENOMEM;

		for_each_cpu(j, cpu_map) {
			struct sched_domain *sd;
			struct sched_group *sg;
			struct sched_group_capacity *sgc;

			sd = kzalloc_node(sizeof(struct sched_domain) + cpumask_size(),
					GFP_KERNEL, cpu_to_node(j));
			if (!sd)
				return -ENOMEM;

			*per_cpu_ptr(sdd->sd, j) = sd;

			sg = kzalloc_node(sizeof(struct sched_group) + cpumask_size(),
					GFP_KERNEL, cpu_to_node(j));
			if (!sg)
				return -ENOMEM;

			sg->next = sg;

			*per_cpu_ptr(sdd->sg, j) = sg;

			sgc = kzalloc_node(sizeof(struct sched_group_capacity) + cpumask_size(),
					GFP_KERNEL, cpu_to_node(j));
			if (!sgc)
				return -ENOMEM;

			*per_cpu_ptr(sdd->sgc, j) = sgc;
		}
	}

	return 0;
}

static void __sdt_free(const struct cpumask *cpu_map)
{
	struct sched_domain_topology_level *tl;
	int j;

	for_each_sd_topology(tl) {
		struct sd_data *sdd = &tl->data;

		for_each_cpu(j, cpu_map) {
			struct sched_domain *sd;

			if (sdd->sd) {
				sd = *per_cpu_ptr(sdd->sd, j);
				if (sd && (sd->flags & SD_OVERLAP))
					free_sched_groups(sd->groups, 0);
				kfree(*per_cpu_ptr(sdd->sd, j));
			}

			if (sdd->sg)
				kfree(*per_cpu_ptr(sdd->sg, j));
			if (sdd->sgc)
				kfree(*per_cpu_ptr(sdd->sgc, j));
		}
		free_percpu(sdd->sd);
		sdd->sd = NULL;
		free_percpu(sdd->sg);
		sdd->sg = NULL;
		free_percpu(sdd->sgc);
		sdd->sgc = NULL;
	}
}

struct sched_domain *build_sched_domain(struct sched_domain_topology_level *tl,
		const struct cpumask *cpu_map, struct sched_domain_attr *attr,
		struct sched_domain *child, int cpu)
{
	struct sched_domain *sd = sd_init(tl, cpu);
	if (!sd)
		return child;

	cpumask_and(sched_domain_span(sd), cpu_map, tl->mask(cpu));
	if (child) {
		sd->level = child->level + 1;
		sched_domain_level_max = max(sched_domain_level_max, sd->level);
		child->parent = sd;
		sd->child = child;

		if (!cpumask_subset(sched_domain_span(child),
				    sched_domain_span(sd))) {
			pr_err("BUG: arch topology borken\n");
#ifdef CONFIG_SCHED_DEBUG
			pr_err("     the %s domain not a subset of the %s domain\n",
					child->name, sd->name);
#endif
			/* Fixup, ensure @sd has at least @child cpus. */
			cpumask_or(sched_domain_span(sd),
				   sched_domain_span(sd),
				   sched_domain_span(child));
		}

	}
	set_domain_attribute(sd, attr);

	return sd;
}

/*
 * Build sched domains for a given set of cpus and attach the sched domains
 * to the individual cpus
 */
static int build_sched_domains(const struct cpumask *cpu_map,
			       struct sched_domain_attr *attr)
{
	enum s_alloc alloc_state;
	struct sched_domain *sd;
	struct s_data d;
	struct rq *rq = NULL;
	int i, ret = -ENOMEM;

	alloc_state = __visit_domain_allocation_hell(&d, cpu_map);
	if (alloc_state != sa_rootdomain)
		goto error;

	/* Set up domains for cpus specified by the cpu_map. */
	for_each_cpu(i, cpu_map) {
		struct sched_domain_topology_level *tl;

		sd = NULL;
		for_each_sd_topology(tl) {
			sd = build_sched_domain(tl, cpu_map, attr, sd, i);
			if (tl == sched_domain_topology)
				*per_cpu_ptr(d.sd, i) = sd;
			if (tl->flags & SDTL_OVERLAP || sched_feat(FORCE_SD_OVERLAP))
				sd->flags |= SD_OVERLAP;
			if (cpumask_equal(cpu_map, sched_domain_span(sd)))
				break;
		}
	}

	/* Build the groups for the domains */
	for_each_cpu(i, cpu_map) {
		for (sd = *per_cpu_ptr(d.sd, i); sd; sd = sd->parent) {
			sd->span_weight = cpumask_weight(sched_domain_span(sd));
			if (sd->flags & SD_OVERLAP) {
				if (build_overlap_sched_groups(sd, i))
					goto error;
			} else {
				if (build_sched_groups(sd, i))
					goto error;
			}
		}
	}

	/* Calculate CPU capacity for physical packages and nodes */
	for (i = nr_cpumask_bits-1; i >= 0; i--) {
		struct sched_domain_topology_level *tl = sched_domain_topology;

		if (!cpumask_test_cpu(i, cpu_map))
			continue;

		for (sd = *per_cpu_ptr(d.sd, i); sd; sd = sd->parent, tl++) {
			init_sched_energy(i, sd, tl->energy);
			claim_allocations(i, sd);
			init_sched_groups_capacity(i, sd);
		}
	}

	/* Attach the domains */
	rcu_read_lock();
	for_each_cpu(i, cpu_map) {
		rq = cpu_rq(i);
		sd = *per_cpu_ptr(d.sd, i);
		cpu_attach_domain(sd, d.rd, i);
	}
	rcu_read_unlock();

	ret = 0;
error:
	__free_domain_allocs(&d, alloc_state, cpu_map);
	return ret;
}

static cpumask_var_t *doms_cur;	/* current sched domains */
static int ndoms_cur;		/* number of sched domains in 'doms_cur' */
static struct sched_domain_attr *dattr_cur;
				/* attribues of custom domains in 'doms_cur' */

/*
 * Special case: If a kmalloc of a doms_cur partition (array of
 * cpumask) fails, then fallback to a single sched domain,
 * as determined by the single cpumask fallback_doms.
 */
static cpumask_var_t fallback_doms;

/*
 * arch_update_cpu_topology lets virtualized architectures update the
 * cpu core maps. It is supposed to return 1 if the topology changed
 * or 0 if it stayed the same.
 */
int __weak arch_update_cpu_topology(void)
{
	return 0;
}

cpumask_var_t *alloc_sched_domains(unsigned int ndoms)
{
	int i;
	cpumask_var_t *doms;

	doms = kmalloc(sizeof(*doms) * ndoms, GFP_KERNEL);
	if (!doms)
		return NULL;
	for (i = 0; i < ndoms; i++) {
		if (!alloc_cpumask_var(&doms[i], GFP_KERNEL)) {
			free_sched_domains(doms, i);
			return NULL;
		}
	}
	return doms;
}

void free_sched_domains(cpumask_var_t doms[], unsigned int ndoms)
{
	unsigned int i;
	for (i = 0; i < ndoms; i++)
		free_cpumask_var(doms[i]);
	kfree(doms);
}

/*
 * Set up scheduler domains and groups. Callers must hold the hotplug lock.
 * For now this just excludes isolated cpus, but could be used to
 * exclude other special cases in the future.
 */
static int init_sched_domains(const struct cpumask *cpu_map)
{
	int err;

	arch_update_cpu_topology();
	ndoms_cur = 1;
	doms_cur = alloc_sched_domains(ndoms_cur);
	if (!doms_cur)
		doms_cur = &fallback_doms;
	cpumask_andnot(doms_cur[0], cpu_map, cpu_isolated_map);
	err = build_sched_domains(doms_cur[0], NULL);
	register_sched_domain_sysctl();

	return err;
}

/*
 * Detach sched domains from a group of cpus specified in cpu_map
 * These cpus will now be attached to the NULL domain
 */
static void detach_destroy_domains(const struct cpumask *cpu_map)
{
	int i;

	rcu_read_lock();
	for_each_cpu(i, cpu_map)
		cpu_attach_domain(NULL, &def_root_domain, i);
	rcu_read_unlock();
}

/* handle null as "default" */
static int dattrs_equal(struct sched_domain_attr *cur, int idx_cur,
			struct sched_domain_attr *new, int idx_new)
{
	struct sched_domain_attr tmp;

	/* fast path */
	if (!new && !cur)
		return 1;

	tmp = SD_ATTR_INIT;
	return !memcmp(cur ? (cur + idx_cur) : &tmp,
			new ? (new + idx_new) : &tmp,
			sizeof(struct sched_domain_attr));
}

/*
 * Partition sched domains as specified by the 'ndoms_new'
 * cpumasks in the array doms_new[] of cpumasks. This compares
 * doms_new[] to the current sched domain partitioning, doms_cur[].
 * It destroys each deleted domain and builds each new domain.
 *
 * 'doms_new' is an array of cpumask_var_t's of length 'ndoms_new'.
 * The masks don't intersect (don't overlap.) We should setup one
 * sched domain for each mask. CPUs not in any of the cpumasks will
 * not be load balanced. If the same cpumask appears both in the
 * current 'doms_cur' domains and in the new 'doms_new', we can leave
 * it as it is.
 *
 * The passed in 'doms_new' should be allocated using
 * alloc_sched_domains.  This routine takes ownership of it and will
 * free_sched_domains it when done with it. If the caller failed the
 * alloc call, then it can pass in doms_new == NULL && ndoms_new == 1,
 * and partition_sched_domains() will fallback to the single partition
 * 'fallback_doms', it also forces the domains to be rebuilt.
 *
 * If doms_new == NULL it will be replaced with cpu_online_mask.
 * ndoms_new == 0 is a special case for destroying existing domains,
 * and it will not create the default domain.
 *
 * Call with hotplug lock held
 */
void partition_sched_domains(int ndoms_new, cpumask_var_t doms_new[],
			     struct sched_domain_attr *dattr_new)
{
	int i, j, n;
	int new_topology;

	mutex_lock(&sched_domains_mutex);

	/* always unregister in case we don't destroy any domains */
	unregister_sched_domain_sysctl();

	/* Let architecture update cpu core mappings. */
	new_topology = arch_update_cpu_topology();

	n = doms_new ? ndoms_new : 0;

	/* Destroy deleted domains */
	for (i = 0; i < ndoms_cur; i++) {
		for (j = 0; j < n && !new_topology; j++) {
			if (cpumask_equal(doms_cur[i], doms_new[j])
			    && dattrs_equal(dattr_cur, i, dattr_new, j))
				goto match1;
		}
		/* no match - a current sched domain not in new doms_new[] */
		detach_destroy_domains(doms_cur[i]);
match1:
		;
	}

	n = ndoms_cur;
	if (doms_new == NULL) {
		n = 0;
		doms_new = &fallback_doms;
		cpumask_andnot(doms_new[0], cpu_active_mask, cpu_isolated_map);
		WARN_ON_ONCE(dattr_new);
	}

	/* Build new domains */
	for (i = 0; i < ndoms_new; i++) {
		for (j = 0; j < n && !new_topology; j++) {
			if (cpumask_equal(doms_new[i], doms_cur[j])
			    && dattrs_equal(dattr_new, i, dattr_cur, j))
				goto match2;
		}
		/* no match - add a new doms_new */
		build_sched_domains(doms_new[i], dattr_new ? dattr_new + i : NULL);
match2:
		;
	}

	/* Remember the new sched domains */
	if (doms_cur != &fallback_doms)
		free_sched_domains(doms_cur, ndoms_cur);
	kfree(dattr_cur);	/* kfree(NULL) is safe */
	doms_cur = doms_new;
	dattr_cur = dattr_new;
	ndoms_cur = ndoms_new;

	register_sched_domain_sysctl();

	mutex_unlock(&sched_domains_mutex);
}

static int num_cpus_frozen;	/* used to mark begin/end of suspend/resume */

/*
 * Update cpusets according to cpu_active mask.  If cpusets are
 * disabled, cpuset_update_active_cpus() becomes a simple wrapper
 * around partition_sched_domains().
 *
 * If we come here as part of a suspend/resume, don't touch cpusets because we
 * want to restore it back to its original state upon resume anyway.
 */
static int cpuset_cpu_active(struct notifier_block *nfb, unsigned long action,
			     void *hcpu)
{
	switch (action) {
	case CPU_ONLINE_FROZEN:
	case CPU_DOWN_FAILED_FROZEN:

		/*
		 * num_cpus_frozen tracks how many CPUs are involved in suspend
		 * resume sequence. As long as this is not the last online
		 * operation in the resume sequence, just build a single sched
		 * domain, ignoring cpusets.
		 */
		num_cpus_frozen--;
		if (likely(num_cpus_frozen)) {
			partition_sched_domains(1, NULL, NULL);
			break;
		}

		/*
		 * This is the last CPU online operation. So fall through and
		 * restore the original sched domains by considering the
		 * cpuset configurations.
		 */

	case CPU_ONLINE:
		cpuset_update_active_cpus(true);
		break;
	default:
		return NOTIFY_DONE;
	}
	return NOTIFY_OK;
}

static int cpuset_cpu_inactive(struct notifier_block *nfb, unsigned long action,
			       void *hcpu)
{
	unsigned long flags;
	long cpu = (long)hcpu;
	struct dl_bw *dl_b;
	bool overflow;
	int cpus;

	switch (action) {
	case CPU_DOWN_PREPARE:
		rcu_read_lock_sched();
		dl_b = dl_bw_of(cpu);

		raw_spin_lock_irqsave(&dl_b->lock, flags);
		cpus = dl_bw_cpus(cpu);
		overflow = __dl_overflow(dl_b, cpus, 0, 0);
		raw_spin_unlock_irqrestore(&dl_b->lock, flags);

		rcu_read_unlock_sched();

		if (overflow)
			return notifier_from_errno(-EBUSY);
		cpuset_update_active_cpus(false);
		break;
	case CPU_DOWN_PREPARE_FROZEN:
		num_cpus_frozen++;
		partition_sched_domains(1, NULL, NULL);
		break;
	default:
		return NOTIFY_DONE;
	}
	return NOTIFY_OK;
}

void __init sched_init_smp(void)
{
	cpumask_var_t non_isolated_cpus;

	walt_init_cpu_efficiency();
	alloc_cpumask_var(&non_isolated_cpus, GFP_KERNEL);
	alloc_cpumask_var(&fallback_doms, GFP_KERNEL);

	sched_init_numa();

	/*
	 * There's no userspace yet to cause hotplug operations; hence all the
	 * cpu masks are stable and all blatant races in the below code cannot
	 * happen.
	 */
	mutex_lock(&sched_domains_mutex);
	init_sched_domains(cpu_active_mask);
	cpumask_andnot(non_isolated_cpus, cpu_possible_mask, cpu_isolated_map);
	if (cpumask_empty(non_isolated_cpus))
		cpumask_set_cpu(smp_processor_id(), non_isolated_cpus);
	mutex_unlock(&sched_domains_mutex);

	hotcpu_notifier(sched_domains_numa_masks_update, CPU_PRI_SCHED_ACTIVE);
	hotcpu_notifier(cpuset_cpu_active, CPU_PRI_CPUSET_ACTIVE);
	hotcpu_notifier(cpuset_cpu_inactive, CPU_PRI_CPUSET_INACTIVE);

	init_hrtick();

	/* Move init over to a non-isolated CPU */
	if (set_cpus_allowed_ptr(current, non_isolated_cpus) < 0)
		BUG();
	sched_init_granularity();
	free_cpumask_var(non_isolated_cpus);

	init_sched_rt_class();
	init_sched_dl_class();
}
#else
void __init sched_init_smp(void)
{
	sched_init_granularity();
}
#endif /* CONFIG_SMP */

int in_sched_functions(unsigned long addr)
{
	return in_lock_functions(addr) ||
		(addr >= (unsigned long)__sched_text_start
		&& addr < (unsigned long)__sched_text_end);
}

#ifdef CONFIG_CGROUP_SCHED
/*
 * Default task group.
 * Every task in system belongs to this group at bootup.
 */
struct task_group root_task_group;
LIST_HEAD(task_groups);
#endif

DECLARE_PER_CPU(cpumask_var_t, load_balance_mask);

void __init sched_init(void)
{
	int i, j;
	unsigned long alloc_size = 0, ptr;

#ifdef CONFIG_FAIR_GROUP_SCHED
	alloc_size += 2 * nr_cpu_ids * sizeof(void **);
#endif
#ifdef CONFIG_RT_GROUP_SCHED
	alloc_size += 2 * nr_cpu_ids * sizeof(void **);
#endif
	if (alloc_size) {
		ptr = (unsigned long)kzalloc(alloc_size, GFP_NOWAIT);

#ifdef CONFIG_FAIR_GROUP_SCHED
		root_task_group.se = (struct sched_entity **)ptr;
		ptr += nr_cpu_ids * sizeof(void **);

		root_task_group.cfs_rq = (struct cfs_rq **)ptr;
		ptr += nr_cpu_ids * sizeof(void **);

#endif /* CONFIG_FAIR_GROUP_SCHED */
#ifdef CONFIG_RT_GROUP_SCHED
		root_task_group.rt_se = (struct sched_rt_entity **)ptr;
		ptr += nr_cpu_ids * sizeof(void **);

		root_task_group.rt_rq = (struct rt_rq **)ptr;
		ptr += nr_cpu_ids * sizeof(void **);

#endif /* CONFIG_RT_GROUP_SCHED */
	}
#ifdef CONFIG_CPUMASK_OFFSTACK
	for_each_possible_cpu(i) {
		per_cpu(load_balance_mask, i) = (cpumask_var_t)kzalloc_node(
			cpumask_size(), GFP_KERNEL, cpu_to_node(i));
	}
#endif /* CONFIG_CPUMASK_OFFSTACK */

	init_rt_bandwidth(&def_rt_bandwidth,
			global_rt_period(), global_rt_runtime());
	init_dl_bandwidth(&def_dl_bandwidth,
			global_rt_period(), global_rt_runtime());

#ifdef CONFIG_SMP
	init_defrootdomain();
#endif

#ifdef CONFIG_RT_GROUP_SCHED
	init_rt_bandwidth(&root_task_group.rt_bandwidth,
			global_rt_period(), global_rt_runtime());
#endif /* CONFIG_RT_GROUP_SCHED */

#ifdef CONFIG_CGROUP_SCHED
	list_add(&root_task_group.list, &task_groups);
	INIT_LIST_HEAD(&root_task_group.children);
	INIT_LIST_HEAD(&root_task_group.siblings);
	autogroup_init(&init_task);

#endif /* CONFIG_CGROUP_SCHED */

	for_each_possible_cpu(i) {
		struct rq *rq;

		rq = cpu_rq(i);
		raw_spin_lock_init(&rq->lock);
		rq->nr_running = 0;
		rq->calc_load_active = 0;
		rq->calc_load_update = jiffies + LOAD_FREQ;
		init_cfs_rq(&rq->cfs);
		init_rt_rq(&rq->rt);
		init_dl_rq(&rq->dl);
#ifdef CONFIG_FAIR_GROUP_SCHED
		root_task_group.shares = ROOT_TASK_GROUP_LOAD;
		INIT_LIST_HEAD(&rq->leaf_cfs_rq_list);
		/*
		 * How much cpu bandwidth does root_task_group get?
		 *
		 * In case of task-groups formed thr' the cgroup filesystem, it
		 * gets 100% of the cpu resources in the system. This overall
		 * system cpu resource is divided among the tasks of
		 * root_task_group and its child task-groups in a fair manner,
		 * based on each entity's (task or task-group's) weight
		 * (se->load.weight).
		 *
		 * In other words, if root_task_group has 10 tasks of weight
		 * 1024) and two child groups A0 and A1 (of weight 1024 each),
		 * then A0's share of the cpu resource is:
		 *
		 *	A0's bandwidth = 1024 / (10*1024 + 1024 + 1024) = 8.33%
		 *
		 * We achieve this by letting root_task_group's tasks sit
		 * directly in rq->cfs (i.e root_task_group->se[] = NULL).
		 */
		init_cfs_bandwidth(&root_task_group.cfs_bandwidth);
		init_tg_cfs_entry(&root_task_group, &rq->cfs, NULL, i, NULL);
#endif /* CONFIG_FAIR_GROUP_SCHED */

		rq->rt.rt_runtime = def_rt_bandwidth.rt_runtime;
#ifdef CONFIG_RT_GROUP_SCHED
		init_tg_rt_entry(&root_task_group, &rq->rt, NULL, i, NULL);
#endif

		for (j = 0; j < CPU_LOAD_IDX_MAX; j++)
			rq->cpu_load[j] = 0;

		rq->last_load_update_tick = jiffies;

#ifdef CONFIG_SMP
		rq->sd = NULL;
		rq->rd = NULL;
		rq->cpu_capacity = rq->cpu_capacity_orig = SCHED_CAPACITY_SCALE;
		rq->balance_callback = NULL;
		rq->active_balance = 0;
		rq->next_balance = jiffies;
		rq->push_cpu = 0;
		rq->cpu = i;
		rq->online = 0;
		rq->idle_stamp = 0;
		rq->avg_idle = 2*sysctl_sched_migration_cost;
		rq->max_idle_balance_cost = sysctl_sched_migration_cost;
#ifdef CONFIG_SCHED_WALT
		rq->cur_irqload = 0;
		rq->avg_irqload = 0;
		rq->irqload_ts = 0;
#endif

		INIT_LIST_HEAD(&rq->cfs_tasks);

		rq_attach_root(rq, &def_root_domain);
#ifdef CONFIG_NO_HZ_COMMON
		rq->nohz_flags = 0;
#endif
#ifdef CONFIG_NO_HZ_FULL
		rq->last_sched_tick = 0;
#endif
#endif
		init_rq_hrtick(rq);
		atomic_set(&rq->nr_iowait, 0);
	}

	set_load_weight(&init_task);

#ifdef CONFIG_PREEMPT_NOTIFIERS
	INIT_HLIST_HEAD(&init_task.preempt_notifiers);
#endif

	/*
	 * The boot idle thread does lazy MMU switching as well:
	 */
	atomic_inc(&init_mm.mm_count);
	enter_lazy_tlb(&init_mm, current);

	/*
	 * During early bootup we pretend to be a normal task:
	 */
	current->sched_class = &fair_sched_class;

	/*
	 * Make us the idle thread. Technically, schedule() should not be
	 * called from this thread, however somewhere below it might be,
	 * but because we are the idle thread, we just pick up running again
	 * when this runqueue becomes "idle".
	 */
	init_idle(current, smp_processor_id());

	calc_load_update = jiffies + LOAD_FREQ;

#ifdef CONFIG_SMP
	zalloc_cpumask_var(&sched_domains_tmpmask, GFP_NOWAIT);
	/* May be allocated at isolcpus cmdline parse time */
	if (cpu_isolated_map == NULL)
		zalloc_cpumask_var(&cpu_isolated_map, GFP_NOWAIT);
	idle_thread_set_boot_cpu();
	set_cpu_rq_start_time();
#endif
	init_sched_fair_class();

	scheduler_running = 1;
}

#ifdef CONFIG_DEBUG_ATOMIC_SLEEP
static inline int preempt_count_equals(int preempt_offset)
{
	int nested = preempt_count() + rcu_preempt_depth();

	return (nested == preempt_offset);
}

static int __might_sleep_init_called;
int __init __might_sleep_init(void)
{
	__might_sleep_init_called = 1;
	return 0;
}
early_initcall(__might_sleep_init);

void __might_sleep(const char *file, int line, int preempt_offset)
{
	/*
	 * Blocking primitives will set (and therefore destroy) current->state,
	 * since we will exit with TASK_RUNNING make sure we enter with it,
	 * otherwise we will destroy state.
	 */
	WARN_ONCE(current->state != TASK_RUNNING && current->task_state_change,
			"do not call blocking ops when !TASK_RUNNING; "
			"state=%lx set at [<%p>] %pS\n",
			current->state,
			(void *)current->task_state_change,
			(void *)current->task_state_change);

	___might_sleep(file, line, preempt_offset);
}
EXPORT_SYMBOL(__might_sleep);

void ___might_sleep(const char *file, int line, int preempt_offset)
{
	static unsigned long prev_jiffy;	/* ratelimiting */
	unsigned long preempt_disable_ip;

	rcu_sleep_check(); /* WARN_ON_ONCE() by default, no rate limit reqd. */
	if ((preempt_count_equals(preempt_offset) && !irqs_disabled() &&
	     !is_idle_task(current)) || oops_in_progress)
		return;
	if (system_state != SYSTEM_RUNNING &&
	    (!__might_sleep_init_called || system_state != SYSTEM_BOOTING))
		return;
	if (time_before(jiffies, prev_jiffy + HZ) && prev_jiffy)
		return;
	prev_jiffy = jiffies;

	/* Save this before calling printk(), since that will clobber it */
	preempt_disable_ip = get_preempt_disable_ip(current);

	printk(KERN_ERR
		"BUG: sleeping function called from invalid context at %s:%d\n",
			file, line);
	printk(KERN_ERR
		"in_atomic(): %d, irqs_disabled(): %d, pid: %d, name: %s\n",
			in_atomic(), irqs_disabled(),
			current->pid, current->comm);

	if (task_stack_end_corrupted(current))
		printk(KERN_EMERG "Thread overran stack, or stack corrupted\n");

	debug_show_held_locks(current);
	if (irqs_disabled())
		print_irqtrace_events(current);
	if (IS_ENABLED(CONFIG_DEBUG_PREEMPT)
	    && !preempt_count_equals(preempt_offset)) {
		pr_err("Preemption disabled at:");
		print_ip_sym(preempt_disable_ip);
		pr_cont("\n");
	}
<<<<<<< HEAD
=======
#ifdef CONFIG_PANIC_ON_SCHED_BUG
	BUG();
>>>>>>> 3f4fd04e
#endif
	dump_stack();
}
EXPORT_SYMBOL(___might_sleep);
#endif

#ifdef CONFIG_MAGIC_SYSRQ
void normalize_rt_tasks(void)
{
	struct task_struct *g, *p;
	struct sched_attr attr = {
		.sched_policy = SCHED_NORMAL,
	};

	read_lock(&tasklist_lock);
	for_each_process_thread(g, p) {
		/*
		 * Only normalize user tasks:
		 */
		if (p->flags & PF_KTHREAD)
			continue;

		p->se.exec_start		= 0;
#ifdef CONFIG_SCHEDSTATS
		p->se.statistics.wait_start	= 0;
		p->se.statistics.sleep_start	= 0;
		p->se.statistics.block_start	= 0;
#endif

		if (!dl_task(p) && !rt_task(p)) {
			/*
			 * Renice negative nice level userspace
			 * tasks back to 0:
			 */
			if (task_nice(p) < 0)
				set_user_nice(p, 0);
			continue;
		}

		__sched_setscheduler(p, &attr, false, false);
	}
	read_unlock(&tasklist_lock);
}

#endif /* CONFIG_MAGIC_SYSRQ */

#if defined(CONFIG_IA64) || defined(CONFIG_KGDB_KDB)
/*
 * These functions are only useful for the IA64 MCA handling, or kdb.
 *
 * They can only be called when the whole system has been
 * stopped - every CPU needs to be quiescent, and no scheduling
 * activity can take place. Using them for anything else would
 * be a serious bug, and as a result, they aren't even visible
 * under any other configuration.
 */

/**
 * curr_task - return the current task for a given cpu.
 * @cpu: the processor in question.
 *
 * ONLY VALID WHEN THE WHOLE SYSTEM IS STOPPED!
 *
 * Return: The current task for @cpu.
 */
struct task_struct *curr_task(int cpu)
{
	return cpu_curr(cpu);
}

#endif /* defined(CONFIG_IA64) || defined(CONFIG_KGDB_KDB) */

#ifdef CONFIG_IA64
/**
 * set_curr_task - set the current task for a given cpu.
 * @cpu: the processor in question.
 * @p: the task pointer to set.
 *
 * Description: This function must only be used when non-maskable interrupts
 * are serviced on a separate stack. It allows the architecture to switch the
 * notion of the current task on a cpu in a non-blocking manner. This function
 * must be called with all CPU's synchronized, and interrupts disabled, the
 * and caller must save the original value of the current task (see
 * curr_task() above) and restore that value before reenabling interrupts and
 * re-starting the system.
 *
 * ONLY VALID WHEN THE WHOLE SYSTEM IS STOPPED!
 */
void set_curr_task(int cpu, struct task_struct *p)
{
	cpu_curr(cpu) = p;
}

#endif

#ifdef CONFIG_CGROUP_SCHED
/* task_group_lock serializes the addition/removal of task groups */
static DEFINE_SPINLOCK(task_group_lock);

static void free_sched_group(struct task_group *tg)
{
	free_fair_sched_group(tg);
	free_rt_sched_group(tg);
	autogroup_free(tg);
	kfree(tg);
}

/* allocate runqueue etc for a new task group */
struct task_group *sched_create_group(struct task_group *parent)
{
	struct task_group *tg;

	tg = kzalloc(sizeof(*tg), GFP_KERNEL);
	if (!tg)
		return ERR_PTR(-ENOMEM);

	if (!alloc_fair_sched_group(tg, parent))
		goto err;

	if (!alloc_rt_sched_group(tg, parent))
		goto err;

	return tg;

err:
	free_sched_group(tg);
	return ERR_PTR(-ENOMEM);
}

void sched_online_group(struct task_group *tg, struct task_group *parent)
{
	unsigned long flags;

	spin_lock_irqsave(&task_group_lock, flags);
	list_add_rcu(&tg->list, &task_groups);

	WARN_ON(!parent); /* root should already exist */

	tg->parent = parent;
	INIT_LIST_HEAD(&tg->children);
	list_add_rcu(&tg->siblings, &parent->children);
	spin_unlock_irqrestore(&task_group_lock, flags);
}

/* rcu callback to free various structures associated with a task group */
static void free_sched_group_rcu(struct rcu_head *rhp)
{
	/* now it should be safe to free those cfs_rqs */
	free_sched_group(container_of(rhp, struct task_group, rcu));
}

/* Destroy runqueue etc associated with a task group */
void sched_destroy_group(struct task_group *tg)
{
	/* wait for possible concurrent references to cfs_rqs complete */
	call_rcu(&tg->rcu, free_sched_group_rcu);
}

void sched_offline_group(struct task_group *tg)
{
	unsigned long flags;
	int i;

	/* end participation in shares distribution */
	for_each_possible_cpu(i)
		unregister_fair_sched_group(tg, i);

	spin_lock_irqsave(&task_group_lock, flags);
	list_del_rcu(&tg->list);
	list_del_rcu(&tg->siblings);
	spin_unlock_irqrestore(&task_group_lock, flags);
}

/* change task's runqueue when it moves between groups.
 *	The caller of this function should have put the task in its new group
 *	by now. This function just updates tsk->se.cfs_rq and tsk->se.parent to
 *	reflect its new group.
 */
void sched_move_task(struct task_struct *tsk)
{
	struct task_group *tg;
	int queued, running;
	unsigned long flags;
	struct rq *rq;

	rq = task_rq_lock(tsk, &flags);

	running = task_current(rq, tsk);
	queued = task_on_rq_queued(tsk);

	if (queued)
		dequeue_task(rq, tsk, DEQUEUE_SAVE);
	if (unlikely(running))
		put_prev_task(rq, tsk);

	/*
	 * All callers are synchronized by task_rq_lock(); we do not use RCU
	 * which is pointless here. Thus, we pass "true" to task_css_check()
	 * to prevent lockdep warnings.
	 */
	tg = container_of(task_css_check(tsk, cpu_cgrp_id, true),
			  struct task_group, css);
	tg = autogroup_task_group(tsk, tg);
	tsk->sched_task_group = tg;

#ifdef CONFIG_FAIR_GROUP_SCHED
	if (tsk->sched_class->task_move_group)
		tsk->sched_class->task_move_group(tsk);
	else
#endif
		set_task_rq(tsk, task_cpu(tsk));

	if (unlikely(running))
		tsk->sched_class->set_curr_task(rq);
	if (queued)
		enqueue_task(rq, tsk, ENQUEUE_RESTORE);

	task_rq_unlock(rq, tsk, &flags);
}
#endif /* CONFIG_CGROUP_SCHED */

#ifdef CONFIG_RT_GROUP_SCHED
/*
 * Ensure that the real time constraints are schedulable.
 */
static DEFINE_MUTEX(rt_constraints_mutex);

/* Must be called with tasklist_lock held */
static inline int tg_has_rt_tasks(struct task_group *tg)
{
	struct task_struct *g, *p;

	/*
	 * Autogroups do not have RT tasks; see autogroup_create().
	 */
	if (task_group_is_autogroup(tg))
		return 0;

	for_each_process_thread(g, p) {
		if (rt_task(p) && task_group(p) == tg)
			return 1;
	}

	return 0;
}

struct rt_schedulable_data {
	struct task_group *tg;
	u64 rt_period;
	u64 rt_runtime;
};

static int tg_rt_schedulable(struct task_group *tg, void *data)
{
	struct rt_schedulable_data *d = data;
	struct task_group *child;
	unsigned long total, sum = 0;
	u64 period, runtime;

	period = ktime_to_ns(tg->rt_bandwidth.rt_period);
	runtime = tg->rt_bandwidth.rt_runtime;

	if (tg == d->tg) {
		period = d->rt_period;
		runtime = d->rt_runtime;
	}

	/*
	 * Cannot have more runtime than the period.
	 */
	if (runtime > period && runtime != RUNTIME_INF)
		return -EINVAL;

	/*
	 * Ensure we don't starve existing RT tasks.
	 */
	if (rt_bandwidth_enabled() && !runtime && tg_has_rt_tasks(tg))
		return -EBUSY;

	total = to_ratio(period, runtime);

	/*
	 * Nobody can have more than the global setting allows.
	 */
	if (total > to_ratio(global_rt_period(), global_rt_runtime()))
		return -EINVAL;

	/*
	 * The sum of our children's runtime should not exceed our own.
	 */
	list_for_each_entry_rcu(child, &tg->children, siblings) {
		period = ktime_to_ns(child->rt_bandwidth.rt_period);
		runtime = child->rt_bandwidth.rt_runtime;

		if (child == d->tg) {
			period = d->rt_period;
			runtime = d->rt_runtime;
		}

		sum += to_ratio(period, runtime);
	}

	if (sum > total)
		return -EINVAL;

	return 0;
}

static int __rt_schedulable(struct task_group *tg, u64 period, u64 runtime)
{
	int ret;

	struct rt_schedulable_data data = {
		.tg = tg,
		.rt_period = period,
		.rt_runtime = runtime,
	};

	rcu_read_lock();
	ret = walk_tg_tree(tg_rt_schedulable, tg_nop, &data);
	rcu_read_unlock();

	return ret;
}

static int tg_set_rt_bandwidth(struct task_group *tg,
		u64 rt_period, u64 rt_runtime)
{
	int i, err = 0;

	/*
	 * Disallowing the root group RT runtime is BAD, it would disallow the
	 * kernel creating (and or operating) RT threads.
	 */
	if (tg == &root_task_group && rt_runtime == 0)
		return -EINVAL;

	/* No period doesn't make any sense. */
	if (rt_period == 0)
		return -EINVAL;

	mutex_lock(&rt_constraints_mutex);
	read_lock(&tasklist_lock);
	err = __rt_schedulable(tg, rt_period, rt_runtime);
	if (err)
		goto unlock;

	raw_spin_lock_irq(&tg->rt_bandwidth.rt_runtime_lock);
	tg->rt_bandwidth.rt_period = ns_to_ktime(rt_period);
	tg->rt_bandwidth.rt_runtime = rt_runtime;

	for_each_possible_cpu(i) {
		struct rt_rq *rt_rq = tg->rt_rq[i];

		raw_spin_lock(&rt_rq->rt_runtime_lock);
		rt_rq->rt_runtime = rt_runtime;
		raw_spin_unlock(&rt_rq->rt_runtime_lock);
	}
	raw_spin_unlock_irq(&tg->rt_bandwidth.rt_runtime_lock);
unlock:
	read_unlock(&tasklist_lock);
	mutex_unlock(&rt_constraints_mutex);

	return err;
}

static int sched_group_set_rt_runtime(struct task_group *tg, long rt_runtime_us)
{
	u64 rt_runtime, rt_period;

	rt_period = ktime_to_ns(tg->rt_bandwidth.rt_period);
	rt_runtime = (u64)rt_runtime_us * NSEC_PER_USEC;
	if (rt_runtime_us < 0)
		rt_runtime = RUNTIME_INF;

	return tg_set_rt_bandwidth(tg, rt_period, rt_runtime);
}

static long sched_group_rt_runtime(struct task_group *tg)
{
	u64 rt_runtime_us;

	if (tg->rt_bandwidth.rt_runtime == RUNTIME_INF)
		return -1;

	rt_runtime_us = tg->rt_bandwidth.rt_runtime;
	do_div(rt_runtime_us, NSEC_PER_USEC);
	return rt_runtime_us;
}

static int sched_group_set_rt_period(struct task_group *tg, u64 rt_period_us)
{
	u64 rt_runtime, rt_period;

	rt_period = rt_period_us * NSEC_PER_USEC;
	rt_runtime = tg->rt_bandwidth.rt_runtime;

	return tg_set_rt_bandwidth(tg, rt_period, rt_runtime);
}

static long sched_group_rt_period(struct task_group *tg)
{
	u64 rt_period_us;

	rt_period_us = ktime_to_ns(tg->rt_bandwidth.rt_period);
	do_div(rt_period_us, NSEC_PER_USEC);
	return rt_period_us;
}
#endif /* CONFIG_RT_GROUP_SCHED */

#ifdef CONFIG_RT_GROUP_SCHED
static int sched_rt_global_constraints(void)
{
	int ret = 0;

	mutex_lock(&rt_constraints_mutex);
	read_lock(&tasklist_lock);
	ret = __rt_schedulable(NULL, 0, 0);
	read_unlock(&tasklist_lock);
	mutex_unlock(&rt_constraints_mutex);

	return ret;
}

static int sched_rt_can_attach(struct task_group *tg, struct task_struct *tsk)
{
	/* Don't accept realtime tasks when there is no way for them to run */
	if (rt_task(tsk) && tg->rt_bandwidth.rt_runtime == 0)
		return 0;

	return 1;
}

#else /* !CONFIG_RT_GROUP_SCHED */
static int sched_rt_global_constraints(void)
{
	unsigned long flags;
	int i, ret = 0;

	raw_spin_lock_irqsave(&def_rt_bandwidth.rt_runtime_lock, flags);
	for_each_possible_cpu(i) {
		struct rt_rq *rt_rq = &cpu_rq(i)->rt;

		raw_spin_lock(&rt_rq->rt_runtime_lock);
		rt_rq->rt_runtime = global_rt_runtime();
		raw_spin_unlock(&rt_rq->rt_runtime_lock);
	}
	raw_spin_unlock_irqrestore(&def_rt_bandwidth.rt_runtime_lock, flags);

	return ret;
}
#endif /* CONFIG_RT_GROUP_SCHED */

static int sched_dl_global_validate(void)
{
	u64 runtime = global_rt_runtime();
	u64 period = global_rt_period();
	u64 new_bw = to_ratio(period, runtime);
	struct dl_bw *dl_b;
	int cpu, ret = 0;
	unsigned long flags;

	/*
	 * Here we want to check the bandwidth not being set to some
	 * value smaller than the currently allocated bandwidth in
	 * any of the root_domains.
	 *
	 * FIXME: Cycling on all the CPUs is overdoing, but simpler than
	 * cycling on root_domains... Discussion on different/better
	 * solutions is welcome!
	 */
	for_each_possible_cpu(cpu) {
		rcu_read_lock_sched();
		dl_b = dl_bw_of(cpu);

		raw_spin_lock_irqsave(&dl_b->lock, flags);
		if (new_bw < dl_b->total_bw)
			ret = -EBUSY;
		raw_spin_unlock_irqrestore(&dl_b->lock, flags);

		rcu_read_unlock_sched();

		if (ret)
			break;
	}

	return ret;
}

static void sched_dl_do_global(void)
{
	u64 new_bw = -1;
	struct dl_bw *dl_b;
	int cpu;
	unsigned long flags;

	def_dl_bandwidth.dl_period = global_rt_period();
	def_dl_bandwidth.dl_runtime = global_rt_runtime();

	if (global_rt_runtime() != RUNTIME_INF)
		new_bw = to_ratio(global_rt_period(), global_rt_runtime());

	/*
	 * FIXME: As above...
	 */
	for_each_possible_cpu(cpu) {
		rcu_read_lock_sched();
		dl_b = dl_bw_of(cpu);

		raw_spin_lock_irqsave(&dl_b->lock, flags);
		dl_b->bw = new_bw;
		raw_spin_unlock_irqrestore(&dl_b->lock, flags);

		rcu_read_unlock_sched();
	}
}

static int sched_rt_global_validate(void)
{
	if (sysctl_sched_rt_period <= 0)
		return -EINVAL;

	if ((sysctl_sched_rt_runtime != RUNTIME_INF) &&
		(sysctl_sched_rt_runtime > sysctl_sched_rt_period))
		return -EINVAL;

	return 0;
}

static void sched_rt_do_global(void)
{
	def_rt_bandwidth.rt_runtime = global_rt_runtime();
	def_rt_bandwidth.rt_period = ns_to_ktime(global_rt_period());
}

int sched_rt_handler(struct ctl_table *table, int write,
		void __user *buffer, size_t *lenp,
		loff_t *ppos)
{
	int old_period, old_runtime;
	static DEFINE_MUTEX(mutex);
	int ret;

	mutex_lock(&mutex);
	old_period = sysctl_sched_rt_period;
	old_runtime = sysctl_sched_rt_runtime;

	ret = proc_dointvec(table, write, buffer, lenp, ppos);

	if (!ret && write) {
		ret = sched_rt_global_validate();
		if (ret)
			goto undo;

		ret = sched_dl_global_validate();
		if (ret)
			goto undo;

		ret = sched_rt_global_constraints();
		if (ret)
			goto undo;

		sched_rt_do_global();
		sched_dl_do_global();
	}
	if (0) {
undo:
		sysctl_sched_rt_period = old_period;
		sysctl_sched_rt_runtime = old_runtime;
	}
	mutex_unlock(&mutex);

	return ret;
}

int sched_rr_handler(struct ctl_table *table, int write,
		void __user *buffer, size_t *lenp,
		loff_t *ppos)
{
	int ret;
	static DEFINE_MUTEX(mutex);

	mutex_lock(&mutex);
	ret = proc_dointvec(table, write, buffer, lenp, ppos);
	/* make sure that internally we keep jiffies */
	/* also, writing zero resets timeslice to default */
	if (!ret && write) {
		sched_rr_timeslice = sched_rr_timeslice <= 0 ?
			RR_TIMESLICE : msecs_to_jiffies(sched_rr_timeslice);
	}
	mutex_unlock(&mutex);
	return ret;
}

#ifdef CONFIG_CGROUP_SCHED

static inline struct task_group *css_tg(struct cgroup_subsys_state *css)
{
	return css ? container_of(css, struct task_group, css) : NULL;
}

static struct cgroup_subsys_state *
cpu_cgroup_css_alloc(struct cgroup_subsys_state *parent_css)
{
	struct task_group *parent = css_tg(parent_css);
	struct task_group *tg;

	if (!parent) {
		/* This is early initialization for the top cgroup */
		return &root_task_group.css;
	}

	tg = sched_create_group(parent);
	if (IS_ERR(tg))
		return ERR_PTR(-ENOMEM);

	return &tg->css;
}

static int cpu_cgroup_css_online(struct cgroup_subsys_state *css)
{
	struct task_group *tg = css_tg(css);
	struct task_group *parent = css_tg(css->parent);

	if (parent)
		sched_online_group(tg, parent);
	return 0;
}

static void cpu_cgroup_css_free(struct cgroup_subsys_state *css)
{
	struct task_group *tg = css_tg(css);

	sched_destroy_group(tg);
}

static void cpu_cgroup_css_offline(struct cgroup_subsys_state *css)
{
	struct task_group *tg = css_tg(css);

	sched_offline_group(tg);
}

static void cpu_cgroup_fork(struct task_struct *task, void *private)
{
	sched_move_task(task);
}

static int cpu_cgroup_can_attach(struct cgroup_taskset *tset)
{
	struct task_struct *task;
	struct cgroup_subsys_state *css;

	cgroup_taskset_for_each(task, css, tset) {
#ifdef CONFIG_RT_GROUP_SCHED
		if (!sched_rt_can_attach(css_tg(css), task))
			return -EINVAL;
#else
		/* We don't support RT-tasks being in separate groups */
		if (task->sched_class != &fair_sched_class)
			return -EINVAL;
#endif
	}
	return 0;
}

static void cpu_cgroup_attach(struct cgroup_taskset *tset)
{
	struct task_struct *task;
	struct cgroup_subsys_state *css;

	cgroup_taskset_for_each(task, css, tset)
		sched_move_task(task);
}

#ifdef CONFIG_FAIR_GROUP_SCHED
static int cpu_shares_write_u64(struct cgroup_subsys_state *css,
				struct cftype *cftype, u64 shareval)
{
	return sched_group_set_shares(css_tg(css), scale_load(shareval));
}

static u64 cpu_shares_read_u64(struct cgroup_subsys_state *css,
			       struct cftype *cft)
{
	struct task_group *tg = css_tg(css);

	return (u64) scale_load_down(tg->shares);
}

#ifdef CONFIG_CFS_BANDWIDTH
static DEFINE_MUTEX(cfs_constraints_mutex);

const u64 max_cfs_quota_period = 1 * NSEC_PER_SEC; /* 1s */
const u64 min_cfs_quota_period = 1 * NSEC_PER_MSEC; /* 1ms */

static int __cfs_schedulable(struct task_group *tg, u64 period, u64 runtime);

static int tg_set_cfs_bandwidth(struct task_group *tg, u64 period, u64 quota)
{
	int i, ret = 0, runtime_enabled, runtime_was_enabled;
	struct cfs_bandwidth *cfs_b = &tg->cfs_bandwidth;

	if (tg == &root_task_group)
		return -EINVAL;

	/*
	 * Ensure we have at some amount of bandwidth every period.  This is
	 * to prevent reaching a state of large arrears when throttled via
	 * entity_tick() resulting in prolonged exit starvation.
	 */
	if (quota < min_cfs_quota_period || period < min_cfs_quota_period)
		return -EINVAL;

	/*
	 * Likewise, bound things on the otherside by preventing insane quota
	 * periods.  This also allows us to normalize in computing quota
	 * feasibility.
	 */
	if (period > max_cfs_quota_period)
		return -EINVAL;

	/*
	 * Prevent race between setting of cfs_rq->runtime_enabled and
	 * unthrottle_offline_cfs_rqs().
	 */
	get_online_cpus();
	mutex_lock(&cfs_constraints_mutex);
	ret = __cfs_schedulable(tg, period, quota);
	if (ret)
		goto out_unlock;

	runtime_enabled = quota != RUNTIME_INF;
	runtime_was_enabled = cfs_b->quota != RUNTIME_INF;
	/*
	 * If we need to toggle cfs_bandwidth_used, off->on must occur
	 * before making related changes, and on->off must occur afterwards
	 */
	if (runtime_enabled && !runtime_was_enabled)
		cfs_bandwidth_usage_inc();
	raw_spin_lock_irq(&cfs_b->lock);
	cfs_b->period = ns_to_ktime(period);
	cfs_b->quota = quota;

	__refill_cfs_bandwidth_runtime(cfs_b);
	/* restart the period timer (if active) to handle new period expiry */
	if (runtime_enabled)
		start_cfs_bandwidth(cfs_b);
	raw_spin_unlock_irq(&cfs_b->lock);

	for_each_online_cpu(i) {
		struct cfs_rq *cfs_rq = tg->cfs_rq[i];
		struct rq *rq = cfs_rq->rq;

		raw_spin_lock_irq(&rq->lock);
		cfs_rq->runtime_enabled = runtime_enabled;
		cfs_rq->runtime_remaining = 0;

		if (cfs_rq->throttled)
			unthrottle_cfs_rq(cfs_rq);
		raw_spin_unlock_irq(&rq->lock);
	}
	if (runtime_was_enabled && !runtime_enabled)
		cfs_bandwidth_usage_dec();
out_unlock:
	mutex_unlock(&cfs_constraints_mutex);
	put_online_cpus();

	return ret;
}

int tg_set_cfs_quota(struct task_group *tg, long cfs_quota_us)
{
	u64 quota, period;

	period = ktime_to_ns(tg->cfs_bandwidth.period);
	if (cfs_quota_us < 0)
		quota = RUNTIME_INF;
	else
		quota = (u64)cfs_quota_us * NSEC_PER_USEC;

	return tg_set_cfs_bandwidth(tg, period, quota);
}

long tg_get_cfs_quota(struct task_group *tg)
{
	u64 quota_us;

	if (tg->cfs_bandwidth.quota == RUNTIME_INF)
		return -1;

	quota_us = tg->cfs_bandwidth.quota;
	do_div(quota_us, NSEC_PER_USEC);

	return quota_us;
}

int tg_set_cfs_period(struct task_group *tg, long cfs_period_us)
{
	u64 quota, period;

	period = (u64)cfs_period_us * NSEC_PER_USEC;
	quota = tg->cfs_bandwidth.quota;

	return tg_set_cfs_bandwidth(tg, period, quota);
}

long tg_get_cfs_period(struct task_group *tg)
{
	u64 cfs_period_us;

	cfs_period_us = ktime_to_ns(tg->cfs_bandwidth.period);
	do_div(cfs_period_us, NSEC_PER_USEC);

	return cfs_period_us;
}

static s64 cpu_cfs_quota_read_s64(struct cgroup_subsys_state *css,
				  struct cftype *cft)
{
	return tg_get_cfs_quota(css_tg(css));
}

static int cpu_cfs_quota_write_s64(struct cgroup_subsys_state *css,
				   struct cftype *cftype, s64 cfs_quota_us)
{
	return tg_set_cfs_quota(css_tg(css), cfs_quota_us);
}

static u64 cpu_cfs_period_read_u64(struct cgroup_subsys_state *css,
				   struct cftype *cft)
{
	return tg_get_cfs_period(css_tg(css));
}

static int cpu_cfs_period_write_u64(struct cgroup_subsys_state *css,
				    struct cftype *cftype, u64 cfs_period_us)
{
	return tg_set_cfs_period(css_tg(css), cfs_period_us);
}

struct cfs_schedulable_data {
	struct task_group *tg;
	u64 period, quota;
};

/*
 * normalize group quota/period to be quota/max_period
 * note: units are usecs
 */
static u64 normalize_cfs_quota(struct task_group *tg,
			       struct cfs_schedulable_data *d)
{
	u64 quota, period;

	if (tg == d->tg) {
		period = d->period;
		quota = d->quota;
	} else {
		period = tg_get_cfs_period(tg);
		quota = tg_get_cfs_quota(tg);
	}

	/* note: these should typically be equivalent */
	if (quota == RUNTIME_INF || quota == -1)
		return RUNTIME_INF;

	return to_ratio(period, quota);
}

static int tg_cfs_schedulable_down(struct task_group *tg, void *data)
{
	struct cfs_schedulable_data *d = data;
	struct cfs_bandwidth *cfs_b = &tg->cfs_bandwidth;
	s64 quota = 0, parent_quota = -1;

	if (!tg->parent) {
		quota = RUNTIME_INF;
	} else {
		struct cfs_bandwidth *parent_b = &tg->parent->cfs_bandwidth;

		quota = normalize_cfs_quota(tg, d);
		parent_quota = parent_b->hierarchical_quota;

		/*
		 * ensure max(child_quota) <= parent_quota, inherit when no
		 * limit is set
		 */
		if (quota == RUNTIME_INF)
			quota = parent_quota;
		else if (parent_quota != RUNTIME_INF && quota > parent_quota)
			return -EINVAL;
	}
	cfs_b->hierarchical_quota = quota;

	return 0;
}

static int __cfs_schedulable(struct task_group *tg, u64 period, u64 quota)
{
	int ret;
	struct cfs_schedulable_data data = {
		.tg = tg,
		.period = period,
		.quota = quota,
	};

	if (quota != RUNTIME_INF) {
		do_div(data.period, NSEC_PER_USEC);
		do_div(data.quota, NSEC_PER_USEC);
	}

	rcu_read_lock();
	ret = walk_tg_tree(tg_cfs_schedulable_down, tg_nop, &data);
	rcu_read_unlock();

	return ret;
}

static int cpu_stats_show(struct seq_file *sf, void *v)
{
	struct task_group *tg = css_tg(seq_css(sf));
	struct cfs_bandwidth *cfs_b = &tg->cfs_bandwidth;

	seq_printf(sf, "nr_periods %d\n", cfs_b->nr_periods);
	seq_printf(sf, "nr_throttled %d\n", cfs_b->nr_throttled);
	seq_printf(sf, "throttled_time %llu\n", cfs_b->throttled_time);

	return 0;
}
#endif /* CONFIG_CFS_BANDWIDTH */
#endif /* CONFIG_FAIR_GROUP_SCHED */

#ifdef CONFIG_RT_GROUP_SCHED
static int cpu_rt_runtime_write(struct cgroup_subsys_state *css,
				struct cftype *cft, s64 val)
{
	return sched_group_set_rt_runtime(css_tg(css), val);
}

static s64 cpu_rt_runtime_read(struct cgroup_subsys_state *css,
			       struct cftype *cft)
{
	return sched_group_rt_runtime(css_tg(css));
}

static int cpu_rt_period_write_uint(struct cgroup_subsys_state *css,
				    struct cftype *cftype, u64 rt_period_us)
{
	return sched_group_set_rt_period(css_tg(css), rt_period_us);
}

static u64 cpu_rt_period_read_uint(struct cgroup_subsys_state *css,
				   struct cftype *cft)
{
	return sched_group_rt_period(css_tg(css));
}
#endif /* CONFIG_RT_GROUP_SCHED */

static struct cftype cpu_files[] = {
#ifdef CONFIG_FAIR_GROUP_SCHED
	{
		.name = "shares",
		.read_u64 = cpu_shares_read_u64,
		.write_u64 = cpu_shares_write_u64,
	},
#endif
#ifdef CONFIG_CFS_BANDWIDTH
	{
		.name = "cfs_quota_us",
		.read_s64 = cpu_cfs_quota_read_s64,
		.write_s64 = cpu_cfs_quota_write_s64,
	},
	{
		.name = "cfs_period_us",
		.read_u64 = cpu_cfs_period_read_u64,
		.write_u64 = cpu_cfs_period_write_u64,
	},
	{
		.name = "stat",
		.seq_show = cpu_stats_show,
	},
#endif
#ifdef CONFIG_RT_GROUP_SCHED
	{
		.name = "rt_runtime_us",
		.read_s64 = cpu_rt_runtime_read,
		.write_s64 = cpu_rt_runtime_write,
	},
	{
		.name = "rt_period_us",
		.read_u64 = cpu_rt_period_read_uint,
		.write_u64 = cpu_rt_period_write_uint,
	},
#endif
	{ }	/* terminate */
};

struct cgroup_subsys cpu_cgrp_subsys = {
	.css_alloc	= cpu_cgroup_css_alloc,
	.css_free	= cpu_cgroup_css_free,
	.css_online	= cpu_cgroup_css_online,
	.css_offline	= cpu_cgroup_css_offline,
	.fork		= cpu_cgroup_fork,
	.can_attach	= cpu_cgroup_can_attach,
	.attach		= cpu_cgroup_attach,
	.allow_attach   = subsys_cgroup_allow_attach,
	.legacy_cftypes	= cpu_files,
	.early_init	= 1,
};

#endif	/* CONFIG_CGROUP_SCHED */

void dump_cpu_task(int cpu)
{
	pr_info("Task dump for CPU %d:\n", cpu);
	sched_show_task(cpu_curr(cpu));
}<|MERGE_RESOLUTION|>--- conflicted
+++ resolved
@@ -3162,12 +3162,6 @@
 		print_ip_sym(preempt_disable_ip);
 		pr_cont("\n");
 	}
-<<<<<<< HEAD
-=======
-#ifdef CONFIG_PANIC_ON_SCHED_BUG
-	BUG();
->>>>>>> 3f4fd04e
-#endif
 	dump_stack();
 	add_taint(TAINT_WARN, LOCKDEP_STILL_OK);
 }
@@ -7941,12 +7935,6 @@
 		print_ip_sym(preempt_disable_ip);
 		pr_cont("\n");
 	}
-<<<<<<< HEAD
-=======
-#ifdef CONFIG_PANIC_ON_SCHED_BUG
-	BUG();
->>>>>>> 3f4fd04e
-#endif
 	dump_stack();
 }
 EXPORT_SYMBOL(___might_sleep);
