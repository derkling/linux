/*
 *  kernel/sched/core.c
 *
 *  Kernel scheduler and related syscalls
 *
 *  Copyright (C) 1991-2002  Linus Torvalds
 *
 *  1996-12-23  Modified by Dave Grothe to fix bugs in semaphores and
 *		make semaphores SMP safe
 *  1998-11-19	Implemented schedule_timeout() and related stuff
 *		by Andrea Arcangeli
 *  2002-01-04	New ultra-scalable O(1) scheduler by Ingo Molnar:
 *		hybrid priority-list and round-robin design with
 *		an array-switch method of distributing timeslices
 *		and per-CPU runqueues.  Cleanups and useful suggestions
 *		by Davide Libenzi, preemptible kernel bits by Robert Love.
 *  2003-09-03	Interactivity tuning by Con Kolivas.
 *  2004-04-02	Scheduler domains code by Nick Piggin
 *  2007-04-15  Work begun on replacing all interactivity tuning with a
 *              fair scheduling design by Con Kolivas.
 *  2007-05-05  Load balancing (smp-nice) and other improvements
 *              by Peter Williams
 *  2007-05-06  Interactivity improvements to CFS by Mike Galbraith
 *  2007-07-01  Group scheduling enhancements by Srivatsa Vaddagiri
 *  2007-11-29  RT balancing improvements by Steven Rostedt, Gregory Haskins,
 *              Thomas Gleixner, Mike Kravetz
 */

#include <linux/mm.h>
#include <linux/module.h>
#include <linux/nmi.h>
#include <linux/init.h>
#include <linux/uaccess.h>
#include <linux/highmem.h>
#include <asm/mmu_context.h>
#include <linux/interrupt.h>
#include <linux/capability.h>
#include <linux/completion.h>
#include <linux/kernel_stat.h>
#include <linux/debug_locks.h>
#include <linux/perf_event.h>
#include <linux/security.h>
#include <linux/notifier.h>
#include <linux/profile.h>
#include <linux/freezer.h>
#include <linux/vmalloc.h>
#include <linux/blkdev.h>
#include <linux/delay.h>
#include <linux/pid_namespace.h>
#include <linux/smp.h>
#include <linux/threads.h>
#include <linux/timer.h>
#include <linux/rcupdate.h>
#include <linux/cpu.h>
#include <linux/cpuset.h>
#include <linux/percpu.h>
#include <linux/proc_fs.h>
#include <linux/seq_file.h>
#include <linux/sysctl.h>
#include <linux/syscalls.h>
#include <linux/times.h>
#include <linux/tsacct_kern.h>
#include <linux/kprobes.h>
#include <linux/delayacct.h>
#include <linux/unistd.h>
#include <linux/pagemap.h>
#include <linux/hrtimer.h>
#include <linux/tick.h>
#include <linux/debugfs.h>
#include <linux/ctype.h>
#include <linux/ftrace.h>
#include <linux/slab.h>
#include <linux/init_task.h>
#include <linux/binfmts.h>
#include <linux/context_tracking.h>
#include <linux/compiler.h>

#include <asm/switch_to.h>
#include <asm/tlb.h>
#include <asm/irq_regs.h>
#include <asm/mutex.h>
#ifdef CONFIG_PARAVIRT
#include <asm/paravirt.h>
#endif

#include "sched.h"
#include "../workqueue_internal.h"
#include "../smpboot.h"
#ifdef CONFIG_MTPROF
#include "mt_sched_mon.h"
#endif
#define CREATE_TRACE_POINTS
#include <trace/events/sched.h>



void start_bandwidth_timer(struct hrtimer *period_timer, ktime_t period)
{
	unsigned long delta;
	ktime_t soft, hard, now;

	for (;;) {
		if (hrtimer_active(period_timer))
			break;

		now = hrtimer_cb_get_time(period_timer);
		hrtimer_forward(period_timer, now, period);

		soft = hrtimer_get_softexpires(period_timer);
		hard = hrtimer_get_expires(period_timer);
		delta = ktime_to_ns(ktime_sub(hard, soft));
		__hrtimer_start_range_ns(period_timer, soft, delta,
					 HRTIMER_MODE_ABS_PINNED, 0);
	}
}

DEFINE_MUTEX(sched_domains_mutex);
DEFINE_PER_CPU_SHARED_ALIGNED(struct rq, runqueues);

static void update_rq_clock_task(struct rq *rq, s64 delta);

void update_rq_clock(struct rq *rq)
{
	s64 delta;

	if (rq->skip_clock_update > 0)
		return;

	delta = sched_clock_cpu(cpu_of(rq)) - rq->clock;
	if (delta < 0)
		return;
	rq->clock += delta;
	update_rq_clock_task(rq, delta);
}

/*
 * Debugging: various feature bits
 */

#define SCHED_FEAT(name, enabled)	\
	(1UL << __SCHED_FEAT_##name) * enabled |

const_debug unsigned int sysctl_sched_features =
#include "features.h"
	0;

#undef SCHED_FEAT

#ifdef CONFIG_SCHED_DEBUG
#define SCHED_FEAT(name, enabled)	\
	#name ,

static const char * const sched_feat_names[] = {
#include "features.h"
};

#undef SCHED_FEAT

static int sched_feat_show(struct seq_file *m, void *v)
{
	int i;

	for (i = 0; i < __SCHED_FEAT_NR; i++) {
		if (!(sysctl_sched_features & (1UL << i)))
			seq_puts(m, "NO_");
		seq_printf(m, "%s ", sched_feat_names[i]);
	}
	seq_puts(m, "\n");

	return 0;
}

#ifdef HAVE_JUMP_LABEL

#define jump_label_key__true  STATIC_KEY_INIT_TRUE
#define jump_label_key__false STATIC_KEY_INIT_FALSE

#define SCHED_FEAT(name, enabled)	\
	jump_label_key__##enabled ,

struct static_key sched_feat_keys[__SCHED_FEAT_NR] = {
#include "features.h"
};

#undef SCHED_FEAT

static void sched_feat_disable(int i)
{
	if (static_key_enabled(&sched_feat_keys[i]))
		static_key_slow_dec(&sched_feat_keys[i]);
}

static void sched_feat_enable(int i)
{
	if (!static_key_enabled(&sched_feat_keys[i]))
		static_key_slow_inc(&sched_feat_keys[i]);
}
#else
static void sched_feat_disable(int i) { };
static void sched_feat_enable(int i) { };
#endif /* HAVE_JUMP_LABEL */

static int sched_feat_set(char *cmp)
{
	int i;
	int neg = 0;

	if (strncmp(cmp, "NO_", 3) == 0) {
		neg = 1;
		cmp += 3;
	}

	for (i = 0; i < __SCHED_FEAT_NR; i++) {
		if (strcmp(cmp, sched_feat_names[i]) == 0) {
			if (neg) {
				sysctl_sched_features &= ~(1UL << i);
				sched_feat_disable(i);
			} else {
				sysctl_sched_features |= (1UL << i);
				sched_feat_enable(i);
			}
			break;
		}
	}

	return i;
}

static ssize_t
sched_feat_write(struct file *filp, const char __user *ubuf,
		size_t cnt, loff_t *ppos)
{
	char buf[64];
	char *cmp;
	int i;
	struct inode *inode;

	if (cnt > 63)
		cnt = 63;

	if (copy_from_user(&buf, ubuf, cnt))
		return -EFAULT;

	buf[cnt] = 0;
	cmp = strstrip(buf);

	/* Ensure the static_key remains in a consistent state */
	inode = file_inode(filp);
	mutex_lock(&inode->i_mutex);
	i = sched_feat_set(cmp);
	mutex_unlock(&inode->i_mutex);
	if (i == __SCHED_FEAT_NR)
		return -EINVAL;

	*ppos += cnt;

	return cnt;
}

static int sched_feat_open(struct inode *inode, struct file *filp)
{
	return single_open(filp, sched_feat_show, NULL);
}

static const struct file_operations sched_feat_fops = {
	.open		= sched_feat_open,
	.write		= sched_feat_write,
	.read		= seq_read,
	.llseek		= seq_lseek,
	.release	= single_release,
};

static __init int sched_init_debug(void)
{
	debugfs_create_file("sched_features", 0644, NULL, NULL,
			&sched_feat_fops);

	return 0;
}
late_initcall(sched_init_debug);
#endif /* CONFIG_SCHED_DEBUG */

/*
 * Number of tasks to iterate in a single balance run.
 * Limited because this is done with IRQs disabled.
 */
const_debug unsigned int sysctl_sched_nr_migrate = 32;

/*
 * period over which we average the RT time consumption, measured
 * in ms.
 *
 * default: 1s
 */
const_debug unsigned int sysctl_sched_time_avg = MSEC_PER_SEC;

/*
 * period over which we measure -rt task cpu usage in us.
 * default: 1s
 */
unsigned int sysctl_sched_rt_period = 1000000;

__read_mostly int scheduler_running;

/*
 * part of the period that we allow rt tasks to run in us.
 * default: 0.95s
 */
int sysctl_sched_rt_runtime = 950000;

/*
 * __task_rq_lock - lock the rq @p resides on.
 */
static inline struct rq *__task_rq_lock(struct task_struct *p)
	__acquires(rq->lock)
{
	struct rq *rq;

	lockdep_assert_held(&p->pi_lock);

	for (;;) {
		rq = task_rq(p);
		raw_spin_lock(&rq->lock);
		if (likely(rq == task_rq(p) && !task_on_rq_migrating(p)))
			return rq;
		raw_spin_unlock(&rq->lock);

		while (unlikely(task_on_rq_migrating(p)))
			cpu_relax();
	}
}

/*
 * task_rq_lock - lock p->pi_lock and lock the rq @p resides on.
 */
static struct rq *task_rq_lock(struct task_struct *p, unsigned long *flags)
	__acquires(p->pi_lock)
	__acquires(rq->lock)
{
	struct rq *rq;

	for (;;) {
		raw_spin_lock_irqsave(&p->pi_lock, *flags);
		rq = task_rq(p);
		raw_spin_lock(&rq->lock);
		if (likely(rq == task_rq(p) && !task_on_rq_migrating(p)))
			return rq;
		raw_spin_unlock(&rq->lock);
		raw_spin_unlock_irqrestore(&p->pi_lock, *flags);

		while (unlikely(task_on_rq_migrating(p)))
			cpu_relax();
	}
}

static void __task_rq_unlock(struct rq *rq)
	__releases(rq->lock)
{
	raw_spin_unlock(&rq->lock);
}

static inline void
task_rq_unlock(struct rq *rq, struct task_struct *p, unsigned long *flags)
	__releases(rq->lock)
	__releases(p->pi_lock)
{
	raw_spin_unlock(&rq->lock);
	raw_spin_unlock_irqrestore(&p->pi_lock, *flags);
}

/*
 * this_rq_lock - lock this runqueue and disable interrupts.
 */
static struct rq *this_rq_lock(void)
	__acquires(rq->lock)
{
	struct rq *rq;

	local_irq_disable();
	rq = this_rq();
	raw_spin_lock(&rq->lock);

	return rq;
}

#ifdef CONFIG_SCHED_HRTICK
/*
 * Use HR-timers to deliver accurate preemption points.
 */

static void hrtick_clear(struct rq *rq)
{
	if (hrtimer_active(&rq->hrtick_timer))
		hrtimer_cancel(&rq->hrtick_timer);
}

/*
 * High-resolution timer tick.
 * Runs from hardirq context with interrupts disabled.
 */
static enum hrtimer_restart hrtick(struct hrtimer *timer)
{
	struct rq *rq = container_of(timer, struct rq, hrtick_timer);

	WARN_ON_ONCE(cpu_of(rq) != smp_processor_id());

	raw_spin_lock(&rq->lock);
	update_rq_clock(rq);
	rq->curr->sched_class->task_tick(rq, rq->curr, 1);
	raw_spin_unlock(&rq->lock);

	return HRTIMER_NORESTART;
}

#ifdef CONFIG_SMP

static int __hrtick_restart(struct rq *rq)
{
	struct hrtimer *timer = &rq->hrtick_timer;
	ktime_t time = hrtimer_get_softexpires(timer);

	return __hrtimer_start_range_ns(timer, time, 0, HRTIMER_MODE_ABS_PINNED, 0);
}

/*
 * called from hardirq (IPI) context
 */
static void __hrtick_start(void *arg)
{
	struct rq *rq = arg;

	raw_spin_lock(&rq->lock);
	__hrtick_restart(rq);
	rq->hrtick_csd_pending = 0;
	raw_spin_unlock(&rq->lock);
}

/*
 * Called to set the hrtick timer state.
 *
 * called with rq->lock held and irqs disabled
 */
void hrtick_start(struct rq *rq, u64 delay)
{
	struct hrtimer *timer = &rq->hrtick_timer;
	ktime_t time;
	s64 delta;

	/*
	 * Don't schedule slices shorter than 10000ns, that just
	 * doesn't make sense and can cause timer DoS.
	 */
	delta = max_t(s64, delay, 10000LL);
	time = ktime_add_ns(timer->base->get_time(), delta);

	hrtimer_set_expires(timer, time);

	if (rq == this_rq()) {
		__hrtick_restart(rq);
	} else if (!rq->hrtick_csd_pending) {
		smp_call_function_single_async(cpu_of(rq), &rq->hrtick_csd);
		rq->hrtick_csd_pending = 1;
	}
}

static int
hotplug_hrtick(struct notifier_block *nfb, unsigned long action, void *hcpu)
{
	int cpu = (int)(long)hcpu;

	switch (action) {
	case CPU_UP_CANCELED:
	case CPU_UP_CANCELED_FROZEN:
	case CPU_DOWN_PREPARE:
	case CPU_DOWN_PREPARE_FROZEN:
	case CPU_DEAD:
	case CPU_DEAD_FROZEN:
		hrtick_clear(cpu_rq(cpu));
		return NOTIFY_OK;
	}

	return NOTIFY_DONE;
}

static __init void init_hrtick(void)
{
	hotcpu_notifier(hotplug_hrtick, 0);
}
#else
/*
 * Called to set the hrtick timer state.
 *
 * called with rq->lock held and irqs disabled
 */
void hrtick_start(struct rq *rq, u64 delay)
{
	__hrtimer_start_range_ns(&rq->hrtick_timer, ns_to_ktime(delay), 0,
			HRTIMER_MODE_REL_PINNED, 0);
}

static inline void init_hrtick(void)
{
}
#endif /* CONFIG_SMP */

static void init_rq_hrtick(struct rq *rq)
{
#ifdef CONFIG_SMP
	rq->hrtick_csd_pending = 0;

	rq->hrtick_csd.flags = 0;
	rq->hrtick_csd.func = __hrtick_start;
	rq->hrtick_csd.info = rq;
#endif

	hrtimer_init(&rq->hrtick_timer, CLOCK_MONOTONIC, HRTIMER_MODE_REL);
	rq->hrtick_timer.function = hrtick;
}
#else	/* CONFIG_SCHED_HRTICK */
static inline void hrtick_clear(struct rq *rq)
{
}

static inline void init_rq_hrtick(struct rq *rq)
{
}

static inline void init_hrtick(void)
{
}
#endif	/* CONFIG_SCHED_HRTICK */

/*
 * cmpxchg based fetch_or, macro so it works for different integer types
 */
#define fetch_or(ptr, val)						\
({	typeof(*(ptr)) __old, __val = *(ptr);				\
 	for (;;) {							\
 		__old = cmpxchg((ptr), __val, __val | (val));		\
 		if (__old == __val)					\
 			break;						\
 		__val = __old;						\
 	}								\
 	__old;								\
})

#if defined(CONFIG_SMP) && defined(TIF_POLLING_NRFLAG)
/*
 * Atomically set TIF_NEED_RESCHED and test for TIF_POLLING_NRFLAG,
 * this avoids any races wrt polling state changes and thereby avoids
 * spurious IPIs.
 */
static bool set_nr_and_not_polling(struct task_struct *p)
{
	struct thread_info *ti = task_thread_info(p);
	return !(fetch_or(&ti->flags, _TIF_NEED_RESCHED) & _TIF_POLLING_NRFLAG);
}

/*
 * Atomically set TIF_NEED_RESCHED if TIF_POLLING_NRFLAG is set.
 *
 * If this returns true, then the idle task promises to call
 * sched_ttwu_pending() and reschedule soon.
 */
static bool set_nr_if_polling(struct task_struct *p)
{
	struct thread_info *ti = task_thread_info(p);
	typeof(ti->flags) old, val = ACCESS_ONCE(ti->flags);

	for (;;) {
		if (!(val & _TIF_POLLING_NRFLAG))
			return false;
		if (val & _TIF_NEED_RESCHED)
			return true;
		old = cmpxchg(&ti->flags, val, val | _TIF_NEED_RESCHED);
		if (old == val)
			break;
		val = old;
	}
	return true;
}

#else
static bool set_nr_and_not_polling(struct task_struct *p)
{
	set_tsk_need_resched(p);
	return true;
}

#ifdef CONFIG_SMP
static bool set_nr_if_polling(struct task_struct *p)
{
	return false;
}
#endif
#endif

/*
 * resched_curr - mark rq's current task 'to be rescheduled now'.
 *
 * On UP this means the setting of the need_resched flag, on SMP it
 * might also involve a cross-CPU call to trigger the scheduler on
 * the target CPU.
 */
void resched_curr(struct rq *rq)
{
	struct task_struct *curr = rq->curr;
	int cpu;

	lockdep_assert_held(&rq->lock);

	if (test_tsk_need_resched(curr))
		return;

	cpu = cpu_of(rq);

	if (cpu == smp_processor_id()) {
		set_tsk_need_resched(curr);
		set_preempt_need_resched();
		return;
	}

	if (set_nr_and_not_polling(curr))
		smp_send_reschedule(cpu);
	else
		trace_sched_wake_idle_without_ipi(cpu);
}

void resched_cpu(int cpu)
{
	struct rq *rq = cpu_rq(cpu);
	unsigned long flags;

	if (!raw_spin_trylock_irqsave(&rq->lock, flags))
		return;
	resched_curr(rq);
	raw_spin_unlock_irqrestore(&rq->lock, flags);
}

#ifdef CONFIG_SMP
#ifdef CONFIG_NO_HZ_COMMON
/*
 * In the semi idle case, use the nearest busy cpu for migrating timers
 * from an idle cpu.  This is good for power-savings.
 *
 * We don't do similar optimization for completely idle system, as
 * selecting an idle cpu will add more delays to the timers than intended
 * (as that cpu's timer base may not be uptodate wrt jiffies etc).
 */
int get_nohz_timer_target(int pinned)
{
	int cpu = smp_processor_id();
	int i;
	struct sched_domain *sd;

	if (pinned || !get_sysctl_timer_migration() || !idle_cpu(cpu))
		return cpu;

	rcu_read_lock();
	for_each_domain(cpu, sd) {
		for_each_cpu(i, sched_domain_span(sd)) {
			if (!idle_cpu(i)) {
				cpu = i;
				goto unlock;
			}
		}
	}
unlock:
	rcu_read_unlock();
	return cpu;
}
/*
 * When add_timer_on() enqueues a timer into the timer wheel of an
 * idle CPU then this timer might expire before the next timer event
 * which is scheduled to wake up that CPU. In case of a completely
 * idle system the next event might even be infinite time into the
 * future. wake_up_idle_cpu() ensures that the CPU is woken up and
 * leaves the inner idle loop so the newly added timer is taken into
 * account when the CPU goes back to idle and evaluates the timer
 * wheel for the next timer event.
 */
static void wake_up_idle_cpu(int cpu)
{
	struct rq *rq = cpu_rq(cpu);

	if (cpu == smp_processor_id())
		return;

	if (set_nr_and_not_polling(rq->idle))
		smp_send_reschedule(cpu);
	else
		trace_sched_wake_idle_without_ipi(cpu);
}

static bool wake_up_full_nohz_cpu(int cpu)
{
	/*
	 * We just need the target to call irq_exit() and re-evaluate
	 * the next tick. The nohz full kick at least implies that.
	 * If needed we can still optimize that later with an
	 * empty IRQ.
	 */
	if (tick_nohz_full_cpu(cpu)) {
		if (cpu != smp_processor_id() ||
		    tick_nohz_tick_stopped())
			tick_nohz_full_kick_cpu(cpu);
		return true;
	}

	return false;
}

void wake_up_nohz_cpu(int cpu)
{
	if (!wake_up_full_nohz_cpu(cpu))
		wake_up_idle_cpu(cpu);
}

static inline bool got_nohz_idle_kick(void)
{
	int cpu = smp_processor_id();

	if (!test_bit(NOHZ_BALANCE_KICK, nohz_flags(cpu)))
		return false;

	if (idle_cpu(cpu) && !need_resched())
		return true;

	/*
	 * We can't run Idle Load Balance on this CPU for this time so we
	 * cancel it and clear NOHZ_BALANCE_KICK
	 */
	clear_bit(NOHZ_BALANCE_KICK, nohz_flags(cpu));
	return false;
}

#else /* CONFIG_NO_HZ_COMMON */

static inline bool got_nohz_idle_kick(void)
{
	return false;
}

#endif /* CONFIG_NO_HZ_COMMON */

#ifdef CONFIG_NO_HZ_FULL
bool sched_can_stop_tick(void)
{
	/*
	 * More than one running task need preemption.
	 * nr_running update is assumed to be visible
	 * after IPI is sent from wakers.
	 */
	if (this_rq()->nr_running > 1)
		return false;

	return true;
}
#endif /* CONFIG_NO_HZ_FULL */

void sched_avg_update(struct rq *rq)
{
	s64 period = sched_avg_period();

	while ((s64)(rq_clock(rq) - rq->age_stamp) > period) {
		/*
		 * Inline assembly required to prevent the compiler
		 * optimising this loop into a divmod call.
		 * See __iter_div_u64_rem() for another example of this.
		 */
		asm("" : "+rm" (rq->age_stamp));
		rq->age_stamp += period;
		rq->rt_avg /= 2;
	}
}

#endif /* CONFIG_SMP */

#if defined(CONFIG_RT_GROUP_SCHED) || (defined(CONFIG_FAIR_GROUP_SCHED) && \
			(defined(CONFIG_SMP) || defined(CONFIG_CFS_BANDWIDTH)))
/*
 * Iterate task_group tree rooted at *from, calling @down when first entering a
 * node and @up when leaving it for the final time.
 *
 * Caller must hold rcu_lock or sufficient equivalent.
 */
int walk_tg_tree_from(struct task_group *from,
			     tg_visitor down, tg_visitor up, void *data)
{
	struct task_group *parent, *child;
	int ret;

	parent = from;

down:
	ret = (*down)(parent, data);
	if (ret)
		goto out;
	list_for_each_entry_rcu(child, &parent->children, siblings) {
		parent = child;
		goto down;

up:
		continue;
	}
	ret = (*up)(parent, data);
	if (ret || parent == from)
		goto out;

	child = parent;
	parent = parent->parent;
	if (parent)
		goto up;
out:
	return ret;
}

int tg_nop(struct task_group *tg, void *data)
{
	return 0;
}
#endif

static void set_load_weight(struct task_struct *p)
{
	int prio = p->static_prio - MAX_RT_PRIO;
	struct load_weight *load = &p->se.load;

	/*
	 * SCHED_IDLE tasks get minimal weight:
	 */
	if (p->policy == SCHED_IDLE) {
		load->weight = scale_load(WEIGHT_IDLEPRIO);
		load->inv_weight = WMULT_IDLEPRIO;
		return;
	}

	load->weight = scale_load(prio_to_weight[prio]);
	load->inv_weight = prio_to_wmult[prio];
}

static void enqueue_task(struct rq *rq, struct task_struct *p, int flags)
{
	update_rq_clock(rq);
	sched_info_queued(rq, p);
	p->sched_class->enqueue_task(rq, p, flags);
}

static void dequeue_task(struct rq *rq, struct task_struct *p, int flags)
{
	update_rq_clock(rq);
	sched_info_dequeued(rq, p);
	p->sched_class->dequeue_task(rq, p, flags);
}

void activate_task(struct rq *rq, struct task_struct *p, int flags)
{
	if (task_contributes_to_load(p))
		rq->nr_uninterruptible--;

	enqueue_task(rq, p, flags);
}

void deactivate_task(struct rq *rq, struct task_struct *p, int flags)
{
	if (task_contributes_to_load(p))
		rq->nr_uninterruptible++;

	dequeue_task(rq, p, flags);
}

static void update_rq_clock_task(struct rq *rq, s64 delta)
{
/*
 * In theory, the compile should just see 0 here, and optimize out the call
 * to sched_rt_avg_update. But I don't trust it...
 */
#if defined(CONFIG_IRQ_TIME_ACCOUNTING) || defined(CONFIG_PARAVIRT_TIME_ACCOUNTING)
	s64 steal = 0, irq_delta = 0;
#endif
#ifdef CONFIG_IRQ_TIME_ACCOUNTING
	irq_delta = irq_time_read(cpu_of(rq)) - rq->prev_irq_time;

	/*
	 * Since irq_time is only updated on {soft,}irq_exit, we might run into
	 * this case when a previous update_rq_clock() happened inside a
	 * {soft,}irq region.
	 *
	 * When this happens, we stop ->clock_task and only update the
	 * prev_irq_time stamp to account for the part that fit, so that a next
	 * update will consume the rest. This ensures ->clock_task is
	 * monotonic.
	 *
	 * It does however cause some slight miss-attribution of {soft,}irq
	 * time, a more accurate solution would be to update the irq_time using
	 * the current rq->clock timestamp, except that would require using
	 * atomic ops.
	 */
	if (irq_delta > delta)
		irq_delta = delta;

	rq->prev_irq_time += irq_delta;
	delta -= irq_delta;
#endif
#ifdef CONFIG_PARAVIRT_TIME_ACCOUNTING
	if (static_key_false((&paravirt_steal_rq_enabled))) {
		steal = paravirt_steal_clock(cpu_of(rq));
		steal -= rq->prev_steal_time_rq;

		if (unlikely(steal > delta))
			steal = delta;

		rq->prev_steal_time_rq += steal;
		delta -= steal;
	}
#endif

	rq->clock_task += delta;

#if defined(CONFIG_IRQ_TIME_ACCOUNTING) || defined(CONFIG_PARAVIRT_TIME_ACCOUNTING)
	if ((irq_delta + steal) && sched_feat(NONTASK_CAPACITY))
		sched_rt_avg_update(rq, irq_delta + steal);
#endif
}

void sched_set_stop_task(int cpu, struct task_struct *stop)
{
	struct sched_param param = { .sched_priority = MAX_RT_PRIO - 1 };
	struct task_struct *old_stop = cpu_rq(cpu)->stop;

	if (stop) {
		/*
		 * Make it appear like a SCHED_FIFO task, its something
		 * userspace knows about and won't get confused about.
		 *
		 * Also, it will make PI more or less work without too
		 * much confusion -- but then, stop work should not
		 * rely on PI working anyway.
		 */
		sched_setscheduler_nocheck(stop, SCHED_FIFO, &param);

		stop->sched_class = &stop_sched_class;
	}

	cpu_rq(cpu)->stop = stop;

	if (old_stop) {
		/*
		 * Reset it back to a normal scheduling class so that
		 * it can die in pieces.
		 */
		old_stop->sched_class = &rt_sched_class;
	}
}

/*
 * __normal_prio - return the priority that is based on the static prio
 */
static inline int __normal_prio(struct task_struct *p)
{
	return p->static_prio;
}

/*
 * Calculate the expected normal priority: i.e. priority
 * without taking RT-inheritance into account. Might be
 * boosted by interactivity modifiers. Changes upon fork,
 * setprio syscalls, and whenever the interactivity
 * estimator recalculates.
 */
static inline int normal_prio(struct task_struct *p)
{
	int prio;

	if (task_has_dl_policy(p))
		prio = MAX_DL_PRIO-1;
	else if (task_has_rt_policy(p))
		prio = MAX_RT_PRIO-1 - p->rt_priority;
	else
		prio = __normal_prio(p);
	return prio;
}

/*
 * Calculate the current priority, i.e. the priority
 * taken into account by the scheduler. This value might
 * be boosted by RT tasks, or might be boosted by
 * interactivity modifiers. Will be RT if the task got
 * RT-boosted. If not then it returns p->normal_prio.
 */
static int effective_prio(struct task_struct *p)
{
	p->normal_prio = normal_prio(p);
	/*
	 * If we are RT tasks or we were boosted to RT priority,
	 * keep the priority unchanged. Otherwise, update priority
	 * to the normal priority:
	 */
	if (!rt_prio(p->prio))
		return p->normal_prio;
	return p->prio;
}

/**
 * task_curr - is this task currently executing on a CPU?
 * @p: the task in question.
 *
 * Return: 1 if the task is currently executing. 0 otherwise.
 */
inline int task_curr(const struct task_struct *p)
{
	return cpu_curr(task_cpu(p)) == p;
}

static inline void check_class_changed(struct rq *rq, struct task_struct *p,
				       const struct sched_class *prev_class,
				       int oldprio)
{
	if (prev_class != p->sched_class) {
		if (prev_class->switched_from)
			prev_class->switched_from(rq, p);
		p->sched_class->switched_to(rq, p);
#ifdef CONFIG_MT_SCHED_INTEROP
		if (p->on_rq) {
			mt_sched_printf(sched_interop, "priority pid=%d comm=%s cpu=%d prev_prio=%d next_prio=%d",
				p->pid, p->comm, task_cpu(p), oldprio, p->prio);
		}
#endif
	} else if (oldprio != p->prio || dl_task(p))
		p->sched_class->prio_changed(rq, p, oldprio);
}

void check_preempt_curr(struct rq *rq, struct task_struct *p, int flags)
{
	const struct sched_class *class;

	if (p->sched_class == rq->curr->sched_class) {
		rq->curr->sched_class->check_preempt_curr(rq, p, flags);
	} else {
		for_each_class(class) {
			if (class == rq->curr->sched_class)
				break;
			if (class == p->sched_class) {
				resched_curr(rq);
				break;
			}
		}
	}

	/*
	 * A queue event has occurred, and we're going to schedule.  In
	 * this case, we can save a useless back to back clock update.
	 */
	if (task_on_rq_queued(rq->curr) && test_tsk_need_resched(rq->curr))
		rq->skip_clock_update = 1;
}

#ifdef CONFIG_SMP
void set_task_cpu(struct task_struct *p, unsigned int new_cpu)
{
#ifdef CONFIG_SCHED_DEBUG
	/*
	 * We should never call set_task_cpu() on a blocked task,
	 * ttwu() will sort out the placement.
	 */
	WARN_ON_ONCE(p->state != TASK_RUNNING && p->state != TASK_WAKING &&
			!(task_preempt_count(p) & PREEMPT_ACTIVE));

#ifdef CONFIG_LOCKDEP
	/*
	 * The caller should hold either p->pi_lock or rq->lock, when changing
	 * a task's CPU. ->pi_lock for waking tasks, rq->lock for runnable tasks.
	 *
	 * sched_move_task() holds both and thus holding either pins the cgroup,
	 * see task_group().
	 *
	 * Furthermore, all task_rq users should acquire both locks, see
	 * task_rq_lock().
	 */
	WARN_ON_ONCE(debug_locks && !(lockdep_is_held(&p->pi_lock) ||
				      lockdep_is_held(&task_rq(p)->lock)));
#endif
#endif

	trace_sched_migrate_task(p, new_cpu);

	if (task_cpu(p) != new_cpu) {
		if (p->sched_class->migrate_task_rq)
			p->sched_class->migrate_task_rq(p, new_cpu);
		p->se.nr_migrations++;
		perf_sw_event(PERF_COUNT_SW_CPU_MIGRATIONS, 1, NULL, 0);
	}

	__set_task_cpu(p, new_cpu);
}

static void __migrate_swap_task(struct task_struct *p, int cpu)
{
	if (task_on_rq_queued(p)) {
		struct rq *src_rq, *dst_rq;

		src_rq = task_rq(p);
		dst_rq = cpu_rq(cpu);

		deactivate_task(src_rq, p, 0);
		set_task_cpu(p, cpu);
		activate_task(dst_rq, p, 0);
		check_preempt_curr(dst_rq, p, 0);
	} else {
		/*
		 * Task isn't running anymore; make it appear like we migrated
		 * it before it went to sleep. This means on wakeup we make the
		 * previous cpu our targer instead of where it really is.
		 */
		p->wake_cpu = cpu;
	}
}

struct migration_swap_arg {
	struct task_struct *src_task, *dst_task;
	int src_cpu, dst_cpu;
};

static int migrate_swap_stop(void *data)
{
	struct migration_swap_arg *arg = data;
	struct rq *src_rq, *dst_rq;
	int ret = -EAGAIN;

	src_rq = cpu_rq(arg->src_cpu);
	dst_rq = cpu_rq(arg->dst_cpu);

	double_raw_lock(&arg->src_task->pi_lock,
			&arg->dst_task->pi_lock);
	double_rq_lock(src_rq, dst_rq);
	if (task_cpu(arg->dst_task) != arg->dst_cpu)
		goto unlock;

	if (task_cpu(arg->src_task) != arg->src_cpu)
		goto unlock;

	if (!cpumask_test_cpu(arg->dst_cpu, tsk_cpus_allowed(arg->src_task)))
		goto unlock;

	if (!cpumask_test_cpu(arg->src_cpu, tsk_cpus_allowed(arg->dst_task)))
		goto unlock;

	__migrate_swap_task(arg->src_task, arg->dst_cpu);
	__migrate_swap_task(arg->dst_task, arg->src_cpu);

	ret = 0;

unlock:
	double_rq_unlock(src_rq, dst_rq);
	raw_spin_unlock(&arg->dst_task->pi_lock);
	raw_spin_unlock(&arg->src_task->pi_lock);

	return ret;
}

/*
 * Cross migrate two tasks
 */
int migrate_swap(struct task_struct *cur, struct task_struct *p)
{
	struct migration_swap_arg arg;
	int ret = -EINVAL;

	arg = (struct migration_swap_arg){
		.src_task = cur,
		.src_cpu = task_cpu(cur),
		.dst_task = p,
		.dst_cpu = task_cpu(p),
	};

	if (arg.src_cpu == arg.dst_cpu)
		goto out;

	/*
	 * These three tests are all lockless; this is OK since all of them
	 * will be re-checked with proper locks held further down the line.
	 */
	if (!cpu_active(arg.src_cpu) || !cpu_active(arg.dst_cpu))
		goto out;

	if (!cpumask_test_cpu(arg.dst_cpu, tsk_cpus_allowed(arg.src_task)))
		goto out;

	if (!cpumask_test_cpu(arg.src_cpu, tsk_cpus_allowed(arg.dst_task)))
		goto out;

	trace_sched_swap_numa(cur, arg.src_cpu, p, arg.dst_cpu);
	ret = stop_two_cpus(arg.dst_cpu, arg.src_cpu, migrate_swap_stop, &arg);

out:
	return ret;
}

struct migration_arg {
	struct task_struct *task;
	int dest_cpu;
};

static int migration_cpu_stop(void *data);

/*
 * wait_task_inactive - wait for a thread to unschedule.
 *
 * If @match_state is nonzero, it's the @p->state value just checked and
 * not expected to change.  If it changes, i.e. @p might have woken up,
 * then return zero.  When we succeed in waiting for @p to be off its CPU,
 * we return a positive number (its total switch count).  If a second call
 * a short while later returns the same number, the caller can be sure that
 * @p has remained unscheduled the whole time.
 *
 * The caller must ensure that the task *will* unschedule sometime soon,
 * else this function might spin for a *long* time. This function can't
 * be called with interrupts off, or it may introduce deadlock with
 * smp_call_function() if an IPI is sent by the same process we are
 * waiting to become inactive.
 */
unsigned long wait_task_inactive(struct task_struct *p, long match_state)
{
	unsigned long flags;
	int running, queued;
	unsigned long ncsw;
	struct rq *rq;

	for (;;) {
		/*
		 * We do the initial early heuristics without holding
		 * any task-queue locks at all. We'll only try to get
		 * the runqueue lock when things look like they will
		 * work out!
		 */
		rq = task_rq(p);

		/*
		 * If the task is actively running on another CPU
		 * still, just relax and busy-wait without holding
		 * any locks.
		 *
		 * NOTE! Since we don't hold any locks, it's not
		 * even sure that "rq" stays as the right runqueue!
		 * But we don't care, since "task_running()" will
		 * return false if the runqueue has changed and p
		 * is actually now running somewhere else!
		 */
		while (task_running(rq, p)) {
			if (match_state && unlikely(p->state != match_state))
				return 0;
			cpu_relax();
		}

		/*
		 * Ok, time to look more closely! We need the rq
		 * lock now, to be *sure*. If we're wrong, we'll
		 * just go back and repeat.
		 */
		rq = task_rq_lock(p, &flags);
		trace_sched_wait_task(p);
		running = task_running(rq, p);
		queued = task_on_rq_queued(p);
		ncsw = 0;
		if (!match_state || p->state == match_state)
			ncsw = p->nvcsw | LONG_MIN; /* sets MSB */
		task_rq_unlock(rq, p, &flags);

		/*
		 * If it changed from the expected state, bail out now.
		 */
		if (unlikely(!ncsw))
			break;

		/*
		 * Was it really running after all now that we
		 * checked with the proper locks actually held?
		 *
		 * Oops. Go back and try again..
		 */
		if (unlikely(running)) {
			cpu_relax();
			continue;
		}

		/*
		 * It's not enough that it's not actively running,
		 * it must be off the runqueue _entirely_, and not
		 * preempted!
		 *
		 * So if it was still runnable (but just not actively
		 * running right now), it's preempted, and we should
		 * yield - it could be a while.
		 */
		if (unlikely(queued)) {
			ktime_t to = ktime_set(0, NSEC_PER_SEC/HZ);

			set_current_state(TASK_UNINTERRUPTIBLE);
			schedule_hrtimeout(&to, HRTIMER_MODE_REL);
			continue;
		}

		/*
		 * Ahh, all good. It wasn't running, and it wasn't
		 * runnable, which means that it will never become
		 * running in the future either. We're all done!
		 */
		break;
	}

	return ncsw;
}

/***
 * kick_process - kick a running thread to enter/exit the kernel
 * @p: the to-be-kicked thread
 *
 * Cause a process which is running on another CPU to enter
 * kernel-mode, without any delay. (to get signals handled.)
 *
 * NOTE: this function doesn't have to take the runqueue lock,
 * because all it wants to ensure is that the remote task enters
 * the kernel. If the IPI races and the task has been migrated
 * to another CPU then no harm is done and the purpose has been
 * achieved as well.
 */
void kick_process(struct task_struct *p)
{
	int cpu;

	preempt_disable();
	cpu = task_cpu(p);
	if ((cpu != smp_processor_id()) && task_curr(p))
		smp_send_reschedule(cpu);
	preempt_enable();
}
EXPORT_SYMBOL_GPL(kick_process);
#endif /* CONFIG_SMP */

#ifdef CONFIG_SMP
/*
 * ->cpus_allowed is protected by both rq->lock and p->pi_lock
 */
static int select_fallback_rq(int cpu, struct task_struct *p)
{
	int nid = cpu_to_node(cpu);
	const struct cpumask *nodemask = NULL;
	enum { cpuset, possible, fail } state = cpuset;
	int dest_cpu;

	/*
	 * If the node that the cpu is on has been offlined, cpu_to_node()
	 * will return -1. There is no cpu on the node, and we should
	 * select the cpu on the other node.
	 */
	if (nid != -1) {
		nodemask = cpumask_of_node(nid);

		/* Look for allowed, online CPU in same node. */
		for_each_cpu(dest_cpu, nodemask) {
			if (!cpu_online(dest_cpu))
				continue;
			if (!cpu_active(dest_cpu))
				continue;
			if (cpumask_test_cpu(dest_cpu, tsk_cpus_allowed(p)))
				return dest_cpu;
		}
	}

	for (;;) {
		/* Any allowed, online CPU? */
		for_each_cpu(dest_cpu, tsk_cpus_allowed(p)) {
			if (!cpu_online(dest_cpu))
				continue;
			if (!cpu_active(dest_cpu))
				continue;
			goto out;
		}

		switch (state) {
		case cpuset:
			/* No more Mr. Nice Guy. */
			cpuset_cpus_allowed_fallback(p);
			state = possible;
			break;

		case possible:
			do_set_cpus_allowed(p, cpu_possible_mask);
			state = fail;
			break;

		case fail:
			BUG();
			break;
		}
	}

out:
	if (state != cpuset) {
		/*
		 * Don't tell them about moving exiting tasks or
		 * kernel threads (both mm NULL), since they never
		 * leave kernel.
		 */
		if (p->mm && printk_ratelimit()) {
			printk_deferred("process %d (%s) no longer affine to cpu%d\n",
					task_pid_nr(p), p->comm, cpu);
		}
	}

	return dest_cpu;
}

/*
 * The caller (fork, wakeup) owns p->pi_lock, ->cpus_allowed is stable.
 */
static inline
int select_task_rq(struct task_struct *p, int cpu, int sd_flags, int wake_flags)
{
	cpu = p->sched_class->select_task_rq(p, cpu, sd_flags, wake_flags);

	/*
	 * In order not to call set_task_cpu() on a blocking task we need
	 * to rely on ttwu() to place the task on a valid ->cpus_allowed
	 * cpu.
	 *
	 * Since this is common to all placement strategies, this lives here.
	 *
	 * [ this allows ->select_task() to simply return task_cpu(p) and
	 *   not worry about this generic constraint ]
	 */
	if (unlikely(!cpumask_test_cpu(cpu, tsk_cpus_allowed(p)) ||
		     !cpu_online(cpu)))
		cpu = select_fallback_rq(task_cpu(p), p);

	return cpu;
}

static void update_avg(u64 *avg, u64 sample)
{
	s64 diff = sample - *avg;
	*avg += diff >> 3;
}
#endif

static void
ttwu_stat(struct task_struct *p, int cpu, int wake_flags)
{
#ifdef CONFIG_SCHEDSTATS
	struct rq *rq = this_rq();

#ifdef CONFIG_SMP
	int this_cpu = smp_processor_id();

	if (cpu == this_cpu) {
		schedstat_inc(rq, ttwu_local);
		schedstat_inc(p, se.statistics.nr_wakeups_local);
	} else {
		struct sched_domain *sd;

		schedstat_inc(p, se.statistics.nr_wakeups_remote);
		rcu_read_lock();
		for_each_domain(this_cpu, sd) {
			if (cpumask_test_cpu(cpu, sched_domain_span(sd))) {
				schedstat_inc(sd, ttwu_wake_remote);
				break;
			}
		}
		rcu_read_unlock();
	}

	if (wake_flags & WF_MIGRATED)
		schedstat_inc(p, se.statistics.nr_wakeups_migrate);

#endif /* CONFIG_SMP */

	schedstat_inc(rq, ttwu_count);
	schedstat_inc(p, se.statistics.nr_wakeups);

	if (wake_flags & WF_SYNC)
		schedstat_inc(p, se.statistics.nr_wakeups_sync);

#endif /* CONFIG_SCHEDSTATS */
}

static void ttwu_activate(struct rq *rq, struct task_struct *p, int en_flags)
{
	activate_task(rq, p, en_flags);
	p->on_rq = TASK_ON_RQ_QUEUED;

	/* if a worker is waking up, notify workqueue */
	if (p->flags & PF_WQ_WORKER)
		wq_worker_waking_up(p, cpu_of(rq));
}

/*
 * Mark the task runnable and perform wakeup-preemption.
 */
static void
ttwu_do_wakeup(struct rq *rq, struct task_struct *p, int wake_flags)
{
	check_preempt_curr(rq, p, wake_flags);
	trace_sched_wakeup(p, true);

	p->state = TASK_RUNNING;
#ifdef CONFIG_SMP
	if (p->sched_class->task_woken)
		p->sched_class->task_woken(rq, p);

	if (rq->idle_stamp) {
		u64 delta = rq_clock(rq) - rq->idle_stamp;
		u64 max = 2*rq->max_idle_balance_cost;

		update_avg(&rq->avg_idle, delta);

		if (rq->avg_idle > max)
			rq->avg_idle = max;

		rq->idle_stamp = 0;
	}
#endif
}

static void
ttwu_do_activate(struct rq *rq, struct task_struct *p, int wake_flags)
{
#ifdef CONFIG_SMP
	if (p->sched_contributes_to_load)
		rq->nr_uninterruptible--;
#endif

	ttwu_activate(rq, p, ENQUEUE_WAKEUP | ENQUEUE_WAKING);
	ttwu_do_wakeup(rq, p, wake_flags);
}

/*
 * Called in case the task @p isn't fully descheduled from its runqueue,
 * in this case we must do a remote wakeup. Its a 'light' wakeup though,
 * since all we need to do is flip p->state to TASK_RUNNING, since
 * the task is still ->on_rq.
 */
static int ttwu_remote(struct task_struct *p, int wake_flags)
{
	struct rq *rq;
	int ret = 0;

	rq = __task_rq_lock(p);
	if (task_on_rq_queued(p)) {
		/* check_preempt_curr() may use rq clock */
		update_rq_clock(rq);
		ttwu_do_wakeup(rq, p, wake_flags);
		ret = 1;
	}
	__task_rq_unlock(rq);

	return ret;
}

#ifdef CONFIG_SMP
void sched_ttwu_pending(void)
{
	struct rq *rq = this_rq();
	struct llist_node *llist = llist_del_all(&rq->wake_list);
	struct task_struct *p;
	unsigned long flags;

	if (!llist)
		return;

	raw_spin_lock_irqsave(&rq->lock, flags);

	while (llist) {
		p = llist_entry(llist, struct task_struct, wake_entry);
		llist = llist_next(llist);
		ttwu_do_activate(rq, p, 0);
	}

	raw_spin_unlock_irqrestore(&rq->lock, flags);
}

enum ipi_msg_type {
	IPI_RESCHEDULE,
	IPI_CALL_FUNC,
	IPI_CALL_FUNC_SINGLE,
	IPI_CPU_STOP,
	IPI_TIMER,
	IPI_IRQ_WORK,
};

void scheduler_ipi(void)
{
	/*
	 * Fold TIF_NEED_RESCHED into the preempt_count; anybody setting
	 * TIF_NEED_RESCHED remotely (for the first time) will also send
	 * this IPI.
	 */
	preempt_fold_need_resched();

	if (llist_empty(&this_rq()->wake_list) && !got_nohz_idle_kick()) {
#ifdef CONFIG_MTPROF
		mt_trace_ISR_start(IPI_RESCHEDULE);
		mt_trace_ISR_end(IPI_RESCHEDULE);
#endif
		return;
	}

	/*
	 * Not all reschedule IPI handlers call irq_enter/irq_exit, since
	 * traditionally all their work was done from the interrupt return
	 * path. Now that we actually do some work, we need to make sure
	 * we do call them.
	 *
	 * Some archs already do call them, luckily irq_enter/exit nest
	 * properly.
	 *
	 * Arguably we should visit all archs and update all handlers,
	 * however a fair share of IPIs are still resched only so this would
	 * somewhat pessimize the simple resched case.
	 */
	irq_enter();
#ifdef CONFIG_MTPROF
	mt_trace_ISR_start(IPI_RESCHEDULE);
#endif
	sched_ttwu_pending();

	/*
	 * Check if someone kicked us for doing the nohz idle load balance.
	 */
	if (unlikely(got_nohz_idle_kick())) {
		this_rq()->idle_balance = 1;
		raise_softirq_irqoff(SCHED_SOFTIRQ);
	}
#ifdef CONFIG_MTPROF
	mt_trace_ISR_end(IPI_RESCHEDULE);
#endif
	irq_exit();
}

static void ttwu_queue_remote(struct task_struct *p, int cpu)
{
	struct rq *rq = cpu_rq(cpu);

	if (llist_add(&p->wake_entry, &cpu_rq(cpu)->wake_list)) {
		if (!set_nr_if_polling(rq->idle))
			smp_send_reschedule(cpu);
		else
			trace_sched_wake_idle_without_ipi(cpu);
	}
}

void wake_up_if_idle(int cpu)
{
	struct rq *rq = cpu_rq(cpu);
	unsigned long flags;

	if (!is_idle_task(rq->curr))
		return;

	if (set_nr_if_polling(rq->idle)) {
		trace_sched_wake_idle_without_ipi(cpu);
	} else {
		raw_spin_lock_irqsave(&rq->lock, flags);
		if (is_idle_task(rq->curr))
			smp_send_reschedule(cpu);
		/* Else cpu is not in idle, do nothing here */
		raw_spin_unlock_irqrestore(&rq->lock, flags);
	}
}

bool cpus_share_cache(int this_cpu, int that_cpu)
{
	return per_cpu(sd_llc_id, this_cpu) == per_cpu(sd_llc_id, that_cpu);
}
#endif /* CONFIG_SMP */

static void ttwu_queue(struct task_struct *p, int cpu)
{
	struct rq *rq = cpu_rq(cpu);

#if defined(CONFIG_SMP)
	if (sched_feat(TTWU_QUEUE) && !cpus_share_cache(smp_processor_id(), cpu)) {
		sched_clock_cpu(cpu); /* sync clocks x-cpu */
		ttwu_queue_remote(p, cpu);
		return;
	}
#endif

	raw_spin_lock(&rq->lock);
	ttwu_do_activate(rq, p, 0);
	raw_spin_unlock(&rq->lock);
}

/**
 * try_to_wake_up - wake up a thread
 * @p: the thread to be awakened
 * @state: the mask of task states that can be woken
 * @wake_flags: wake modifier flags (WF_*)
 *
 * Put it on the run-queue if it's not already there. The "current"
 * thread is always on the run-queue (except when the actual
 * re-schedule is in progress), and as such you're allowed to do
 * the simpler "current->state = TASK_RUNNING" to mark yourself
 * runnable without the overhead of this.
 *
 * Return: %true if @p was woken up, %false if it was already running.
 * or @state didn't match @p's state.
 */
static int
try_to_wake_up(struct task_struct *p, unsigned int state, int wake_flags)
{
	unsigned long flags;
	int cpu, success = 0;

	/*
	 * If we are going to wake up a thread waiting for CONDITION we
	 * need to ensure that CONDITION=1 done by the caller can not be
	 * reordered with p->state check below. This pairs with mb() in
	 * set_current_state() the waiting thread does.
	 */
	smp_mb__before_spinlock();
	raw_spin_lock_irqsave(&p->pi_lock, flags);
	if (!(p->state & state))
		goto out;

	success = 1; /* we're going to change ->state */
	cpu = task_cpu(p);

	if (p->on_rq && ttwu_remote(p, wake_flags))
		goto stat;

#ifdef CONFIG_SMP
	/*
	 * If the owning (remote) cpu is still in the middle of schedule() with
	 * this task as prev, wait until its done referencing the task.
	 */
	while (p->on_cpu)
		cpu_relax();
	/*
	 * Pairs with the smp_wmb() in finish_lock_switch().
	 */
	smp_rmb();

	p->sched_contributes_to_load = !!task_contributes_to_load(p);
	p->state = TASK_WAKING;

	if (p->sched_class->task_waking)
		p->sched_class->task_waking(p);

	cpu = select_task_rq(p, p->wake_cpu, SD_BALANCE_WAKE, wake_flags);
	if (task_cpu(p) != cpu) {
		wake_flags |= WF_MIGRATED;
		set_task_cpu(p, cpu);
	}
#endif /* CONFIG_SMP */

	ttwu_queue(p, cpu);
stat:
	ttwu_stat(p, cpu, wake_flags);
out:
	raw_spin_unlock_irqrestore(&p->pi_lock, flags);

	return success;
}

/**
 * try_to_wake_up_local - try to wake up a local task with rq lock held
 * @p: the thread to be awakened
 *
 * Put @p on the run-queue if it's not already there. The caller must
 * ensure that this_rq() is locked, @p is bound to this_rq() and not
 * the current task.
 */
static void try_to_wake_up_local(struct task_struct *p)
{
	struct rq *rq = task_rq(p);

	if (WARN_ON_ONCE(rq != this_rq()) ||
	    WARN_ON_ONCE(p == current))
		return;

	lockdep_assert_held(&rq->lock);

	if (!raw_spin_trylock(&p->pi_lock)) {
		raw_spin_unlock(&rq->lock);
		raw_spin_lock(&p->pi_lock);
		raw_spin_lock(&rq->lock);
	}

	if (!(p->state & TASK_NORMAL))
		goto out;

	if (!task_on_rq_queued(p))
		ttwu_activate(rq, p, ENQUEUE_WAKEUP);

	ttwu_do_wakeup(rq, p, 0);
	ttwu_stat(p, smp_processor_id(), 0);
out:
	raw_spin_unlock(&p->pi_lock);
}

/**
 * wake_up_process - Wake up a specific process
 * @p: The process to be woken up.
 *
 * Attempt to wake up the nominated process and move it to the set of runnable
 * processes.
 *
 * Return: 1 if the process was woken up, 0 if it was already running.
 *
 * It may be assumed that this function implies a write memory barrier before
 * changing the task state if and only if any tasks are woken up.
 */
int wake_up_process(struct task_struct *p)
{
	WARN_ON(task_is_stopped_or_traced(p));
	return try_to_wake_up(p, TASK_NORMAL, 0);
}
EXPORT_SYMBOL(wake_up_process);

int wake_up_state(struct task_struct *p, unsigned int state)
{
	return try_to_wake_up(p, state, 0);
}

/*
 * This function clears the sched_dl_entity static params.
 */
void __dl_clear_params(struct task_struct *p)
{
	struct sched_dl_entity *dl_se = &p->dl;

	dl_se->dl_runtime = 0;
	dl_se->dl_deadline = 0;
	dl_se->dl_period = 0;
	dl_se->flags = 0;
	dl_se->dl_bw = 0;
}

/*
 * Perform scheduler related setup for a newly forked process p.
 * p is forked by current.
 *
 * __sched_fork() is basic setup used by init_idle() too:
 */
static void __sched_fork(unsigned long clone_flags, struct task_struct *p)
{
	p->on_rq			= 0;

	p->se.on_rq			= 0;
	p->se.exec_start		= 0;
	p->se.sum_exec_runtime		= 0;
	p->se.prev_sum_exec_runtime	= 0;
	p->se.nr_migrations		= 0;
	p->se.vruntime			= 0;
	INIT_LIST_HEAD(&p->se.group_node);

#ifdef CONFIG_SCHEDSTATS
	memset(&p->se.statistics, 0, sizeof(p->se.statistics));
#endif

	RB_CLEAR_NODE(&p->dl.rb_node);
	hrtimer_init(&p->dl.dl_timer, CLOCK_MONOTONIC, HRTIMER_MODE_REL);
	__dl_clear_params(p);

	INIT_LIST_HEAD(&p->rt.run_list);

#ifdef CONFIG_PREEMPT_NOTIFIERS
	INIT_HLIST_HEAD(&p->preempt_notifiers);
#endif

#ifdef CONFIG_NUMA_BALANCING
	if (p->mm && atomic_read(&p->mm->mm_users) == 1) {
		p->mm->numa_next_scan = jiffies + msecs_to_jiffies(sysctl_numa_balancing_scan_delay);
		p->mm->numa_scan_seq = 0;
	}

	if (clone_flags & CLONE_VM)
		p->numa_preferred_nid = current->numa_preferred_nid;
	else
		p->numa_preferred_nid = -1;

	p->node_stamp = 0ULL;
	p->numa_scan_seq = p->mm ? p->mm->numa_scan_seq : 0;
	p->numa_scan_period = sysctl_numa_balancing_scan_delay;
	p->numa_work.next = &p->numa_work;
	p->numa_faults_memory = NULL;
	p->numa_faults_buffer_memory = NULL;
	p->last_task_numa_placement = 0;
	p->last_sum_exec_runtime = 0;

	INIT_LIST_HEAD(&p->numa_entry);
	p->numa_group = NULL;
#endif /* CONFIG_NUMA_BALANCING */
}

#ifdef CONFIG_NUMA_BALANCING
#ifdef CONFIG_SCHED_DEBUG
void set_numabalancing_state(bool enabled)
{
	if (enabled)
		sched_feat_set("NUMA");
	else
		sched_feat_set("NO_NUMA");
}
#else
__read_mostly bool numabalancing_enabled;

void set_numabalancing_state(bool enabled)
{
	numabalancing_enabled = enabled;
}
#endif /* CONFIG_SCHED_DEBUG */

#ifdef CONFIG_PROC_SYSCTL
int sysctl_numa_balancing(struct ctl_table *table, int write,
			 void __user *buffer, size_t *lenp, loff_t *ppos)
{
	struct ctl_table t;
	int err;
	int state = numabalancing_enabled;

	if (write && !capable(CAP_SYS_ADMIN))
		return -EPERM;

	t = *table;
	t.data = &state;
	err = proc_dointvec_minmax(&t, write, buffer, lenp, ppos);
	if (err < 0)
		return err;
	if (write)
		set_numabalancing_state(state);
	return err;
}
#endif
#endif

/*
 * fork()/clone()-time setup:
 */
int sched_fork(unsigned long clone_flags, struct task_struct *p)
{
	unsigned long flags;
	int cpu = get_cpu();

	__sched_fork(clone_flags, p);
	/*
	 * We mark the process as running here. This guarantees that
	 * nobody will actually run it, and a signal or other external
	 * event cannot wake it up and insert it on the runqueue either.
	 */
	p->state = TASK_RUNNING;

	/*
	 * Make sure we do not leak PI boosting priority to the child.
	 */
	p->prio = current->normal_prio;

	/*
	 * Revert to default priority/policy on fork if requested.
	 */
	if (unlikely(p->sched_reset_on_fork)) {
		if (task_has_dl_policy(p) || task_has_rt_policy(p)) {
			p->policy = SCHED_NORMAL;
			p->static_prio = NICE_TO_PRIO(0);
			p->rt_priority = 0;
		} else if (PRIO_TO_NICE(p->static_prio) < 0)
			p->static_prio = NICE_TO_PRIO(0);

		p->prio = p->normal_prio = __normal_prio(p);
		set_load_weight(p);

		/*
		 * We don't need the reset flag anymore after the fork. It has
		 * fulfilled its duty:
		 */
		p->sched_reset_on_fork = 0;
	}

	if (dl_prio(p->prio)) {
		put_cpu();
		return -EAGAIN;
	} else if (rt_prio(p->prio)) {
		p->sched_class = &rt_sched_class;
	} else {
		p->sched_class = &fair_sched_class;
	}

	if (p->sched_class->task_fork)
		p->sched_class->task_fork(p);

	/*
	 * The child is not yet in the pid-hash so no cgroup attach races,
	 * and the cgroup is pinned to this child due to cgroup_fork()
	 * is ran before sched_fork().
	 *
	 * Silence PROVE_RCU.
	 */
	raw_spin_lock_irqsave(&p->pi_lock, flags);
	set_task_cpu(p, cpu);
	raw_spin_unlock_irqrestore(&p->pi_lock, flags);

#if defined(CONFIG_SCHEDSTATS) || defined(CONFIG_TASK_DELAY_ACCT)
	if (likely(sched_info_on()))
		memset(&p->sched_info, 0, sizeof(p->sched_info));
#endif
#if defined(CONFIG_SMP)
	p->on_cpu = 0;
#endif
	init_task_preempt_count(p);
#ifdef CONFIG_SMP
	plist_node_init(&p->pushable_tasks, MAX_PRIO);
	RB_CLEAR_NODE(&p->pushable_dl_tasks);
#endif

	put_cpu();
	return 0;
}

unsigned long to_ratio(u64 period, u64 runtime)
{
	if (runtime == RUNTIME_INF)
		return 1ULL << 20;

	/*
	 * Doing this here saves a lot of checks in all
	 * the calling paths, and returning zero seems
	 * safe for them anyway.
	 */
	if (period == 0)
		return 0;

	return div64_u64(runtime << 20, period);
}

#ifdef CONFIG_SMP
inline struct dl_bw *dl_bw_of(int i)
{
	rcu_lockdep_assert(rcu_read_lock_sched_held(),
			   "sched RCU must be held");
	return &cpu_rq(i)->rd->dl_bw;
}

static inline int dl_bw_cpus(int i)
{
	struct root_domain *rd = cpu_rq(i)->rd;
	int cpus = 0;

	rcu_lockdep_assert(rcu_read_lock_sched_held(),
			   "sched RCU must be held");
	for_each_cpu_and(i, rd->span, cpu_active_mask)
		cpus++;

	return cpus;
}
#else
inline struct dl_bw *dl_bw_of(int i)
{
	return &cpu_rq(i)->dl.dl_bw;
}

static inline int dl_bw_cpus(int i)
{
	return 1;
}
#endif

static inline
void __dl_clear(struct dl_bw *dl_b, u64 tsk_bw)
{
	dl_b->total_bw -= tsk_bw;
}

static inline
void __dl_add(struct dl_bw *dl_b, u64 tsk_bw)
{
	dl_b->total_bw += tsk_bw;
}

static inline
bool __dl_overflow(struct dl_bw *dl_b, int cpus, u64 old_bw, u64 new_bw)
{
	return dl_b->bw != -1 &&
	       dl_b->bw * cpus < dl_b->total_bw - old_bw + new_bw;
}

/*
 * We must be sure that accepting a new task (or allowing changing the
 * parameters of an existing one) is consistent with the bandwidth
 * constraints. If yes, this function also accordingly updates the currently
 * allocated bandwidth to reflect the new situation.
 *
 * This function is called while holding p's rq->lock.
 */
static int dl_overflow(struct task_struct *p, int policy,
		       const struct sched_attr *attr)
{

	struct dl_bw *dl_b = dl_bw_of(task_cpu(p));
	u64 period = attr->sched_period ?: attr->sched_deadline;
	u64 runtime = attr->sched_runtime;
	u64 new_bw = dl_policy(policy) ? to_ratio(period, runtime) : 0;
	int cpus, err = -1;

	if (new_bw == p->dl.dl_bw)
		return 0;

	/*
	 * Either if a task, enters, leave, or stays -deadline but changes
	 * its parameters, we may need to update accordingly the total
	 * allocated bandwidth of the container.
	 */
	raw_spin_lock(&dl_b->lock);
	cpus = dl_bw_cpus(task_cpu(p));
	if (dl_policy(policy) && !task_has_dl_policy(p) &&
	    !__dl_overflow(dl_b, cpus, 0, new_bw)) {
		__dl_add(dl_b, new_bw);
		err = 0;
	} else if (dl_policy(policy) && task_has_dl_policy(p) &&
		   !__dl_overflow(dl_b, cpus, p->dl.dl_bw, new_bw)) {
		__dl_clear(dl_b, p->dl.dl_bw);
		__dl_add(dl_b, new_bw);
		err = 0;
	} else if (!dl_policy(policy) && task_has_dl_policy(p)) {
		__dl_clear(dl_b, p->dl.dl_bw);
		err = 0;
	}
	raw_spin_unlock(&dl_b->lock);

	return err;
}

extern void init_dl_bw(struct dl_bw *dl_b);

/*
 * wake_up_new_task - wake up a newly created task for the first time.
 *
 * This function will do some initial scheduler statistics housekeeping
 * that must be done for every newly created context, then puts the task
 * on the runqueue and wakes it.
 */
void wake_up_new_task(struct task_struct *p)
{
	unsigned long flags;
	struct rq *rq;

	raw_spin_lock_irqsave(&p->pi_lock, flags);
#ifdef CONFIG_SMP
	/*
	 * Fork balancing, do it here and not earlier because:
	 *  - cpus_allowed can change in the fork path
	 *  - any previously selected cpu might disappear through hotplug
	 */
	set_task_cpu(p, select_task_rq(p, task_cpu(p), SD_BALANCE_FORK, 0));
#endif

	/* Initialize new task's runnable average */
	init_task_runnable_average(p);
	rq = __task_rq_lock(p);
	activate_task(rq, p, 0);
	p->on_rq = TASK_ON_RQ_QUEUED;
	trace_sched_wakeup_new(p, true);
	check_preempt_curr(rq, p, WF_FORK);
#ifdef CONFIG_SMP
	if (p->sched_class->task_woken)
		p->sched_class->task_woken(rq, p);
#endif
	task_rq_unlock(rq, p, &flags);
}

#ifdef CONFIG_PREEMPT_NOTIFIERS

/**
 * preempt_notifier_register - tell me when current is being preempted & rescheduled
 * @notifier: notifier struct to register
 */
void preempt_notifier_register(struct preempt_notifier *notifier)
{
	hlist_add_head(&notifier->link, &current->preempt_notifiers);
}
EXPORT_SYMBOL_GPL(preempt_notifier_register);

/**
 * preempt_notifier_unregister - no longer interested in preemption notifications
 * @notifier: notifier struct to unregister
 *
 * This is safe to call from within a preemption notifier.
 */
void preempt_notifier_unregister(struct preempt_notifier *notifier)
{
	hlist_del(&notifier->link);
}
EXPORT_SYMBOL_GPL(preempt_notifier_unregister);

static void fire_sched_in_preempt_notifiers(struct task_struct *curr)
{
	struct preempt_notifier *notifier;

	hlist_for_each_entry(notifier, &curr->preempt_notifiers, link)
		notifier->ops->sched_in(notifier, raw_smp_processor_id());
}

static void
fire_sched_out_preempt_notifiers(struct task_struct *curr,
				 struct task_struct *next)
{
	struct preempt_notifier *notifier;

	hlist_for_each_entry(notifier, &curr->preempt_notifiers, link)
		notifier->ops->sched_out(notifier, next);
}

#else /* !CONFIG_PREEMPT_NOTIFIERS */

static void fire_sched_in_preempt_notifiers(struct task_struct *curr)
{
}

static void
fire_sched_out_preempt_notifiers(struct task_struct *curr,
				 struct task_struct *next)
{
}

#endif /* CONFIG_PREEMPT_NOTIFIERS */

/**
 * prepare_task_switch - prepare to switch tasks
 * @rq: the runqueue preparing to switch
 * @prev: the current task that is being switched out
 * @next: the task we are going to switch to.
 *
 * This is called with the rq lock held and interrupts off. It must
 * be paired with a subsequent finish_task_switch after the context
 * switch.
 *
 * prepare_task_switch sets up locking and calls architecture specific
 * hooks.
 */
static inline void
prepare_task_switch(struct rq *rq, struct task_struct *prev,
		    struct task_struct *next)
{
	trace_sched_switch(prev, next);
	sched_info_switch(rq, prev, next);
	perf_event_task_sched_out(prev, next);
	fire_sched_out_preempt_notifiers(prev, next);
	prepare_lock_switch(rq, next);
	prepare_arch_switch(next);
}

/**
 * finish_task_switch - clean up after a task-switch
 * @rq: runqueue associated with task-switch
 * @prev: the thread we just switched away from.
 *
 * finish_task_switch must be called after the context switch, paired
 * with a prepare_task_switch call before the context switch.
 * finish_task_switch will reconcile locking set up by prepare_task_switch,
 * and do any other architecture-specific cleanup actions.
 *
 * Note that we may have delayed dropping an mm in context_switch(). If
 * so, we finish that here outside of the runqueue lock. (Doing it
 * with the lock held can cause deadlocks; see schedule() for
 * details.)
 */
static void finish_task_switch(struct rq *rq, struct task_struct *prev)
	__releases(rq->lock)
{
	struct mm_struct *mm = rq->prev_mm;
	long prev_state;

	rq->prev_mm = NULL;

	/*
	 * A task struct has one reference for the use as "current".
	 * If a task dies, then it sets TASK_DEAD in tsk->state and calls
	 * schedule one last time. The schedule call will never return, and
	 * the scheduled task must drop that reference.
	 * The test for TASK_DEAD must occur while the runqueue locks are
	 * still held, otherwise prev could be scheduled on another cpu, die
	 * there before we look at prev->state, and then the reference would
	 * be dropped twice.
	 *		Manfred Spraul <manfred@colorfullife.com>
	 */
	prev_state = prev->state;
	vtime_task_switch(prev);
	finish_arch_switch(prev);
	perf_event_task_sched_in(prev, current);
	finish_lock_switch(rq, prev);
	finish_arch_post_lock_switch();

	fire_sched_in_preempt_notifiers(current);
	if (mm)
		mmdrop(mm);
	if (unlikely(prev_state == TASK_DEAD)) {
		if (prev->sched_class->task_dead)
			prev->sched_class->task_dead(prev);

		/*
		 * Remove function-return probe instances associated with this
		 * task and put them back on the free list.
		 */
		kprobe_flush_task(prev);
		put_task_struct(prev);
	}

	tick_nohz_task_switch(current);
}

#ifdef CONFIG_SMP

/* rq->lock is NOT held, but preemption is disabled */
static inline void post_schedule(struct rq *rq)
{
	if (rq->post_schedule) {
		unsigned long flags;

		raw_spin_lock_irqsave(&rq->lock, flags);
		if (rq->curr->sched_class->post_schedule)
			rq->curr->sched_class->post_schedule(rq);
		raw_spin_unlock_irqrestore(&rq->lock, flags);

		rq->post_schedule = 0;
	}
}

#else

static inline void post_schedule(struct rq *rq)
{
}

#endif

/**
 * schedule_tail - first thing a freshly forked thread must call.
 * @prev: the thread we just switched away from.
 */
asmlinkage __visible void schedule_tail(struct task_struct *prev)
	__releases(rq->lock)
{
	struct rq *rq = this_rq();

	finish_task_switch(rq, prev);

	/*
	 * FIXME: do we need to worry about rq being invalidated by the
	 * task_switch?
	 */
	post_schedule(rq);

	if (current->set_child_tid)
		put_user(task_pid_vnr(current), current->set_child_tid);
}

/*
 * context_switch - switch to the new MM and the new
 * thread's register state.
 */
static inline void
context_switch(struct rq *rq, struct task_struct *prev,
	       struct task_struct *next)
{
	struct mm_struct *mm, *oldmm;

	prepare_task_switch(rq, prev, next);

	mm = next->mm;
	oldmm = prev->active_mm;
	/*
	 * For paravirt, this is coupled with an exit in switch_to to
	 * combine the page table reload and the switch backend into
	 * one hypercall.
	 */
	arch_start_context_switch(prev);

	if (!mm) {
		next->active_mm = oldmm;
		atomic_inc(&oldmm->mm_count);
		enter_lazy_tlb(oldmm, next);
	} else
		switch_mm(oldmm, mm, next);

	if (!prev->mm) {
		prev->active_mm = NULL;
		rq->prev_mm = oldmm;
	}
	/*
	 * Since the runqueue lock will be released by the next
	 * task (which is an invalid locking op but in the case
	 * of the scheduler it's an obvious special-case), so we
	 * do an early lockdep release here:
	 */
	spin_release(&rq->lock.dep_map, 1, _THIS_IP_);

	context_tracking_task_switch(prev, next);
	/* Here we just switch the register state and the stack. */
	switch_to(prev, next, prev);

	barrier();
	/*
	 * this_rq must be evaluated again because prev may have moved
	 * CPUs since it called schedule(), thus the 'rq' on its stack
	 * frame will be invalid.
	 */
	finish_task_switch(this_rq(), prev);
}

/*
 * nr_running and nr_context_switches:
 *
 * externally visible scheduler statistics: current number of runnable
 * threads, total number of context switches performed since bootup.
 */
unsigned long nr_running(void)
{
	unsigned long i, sum = 0;

	for_each_online_cpu(i)
		sum += cpu_rq(i)->nr_running;

	return sum;
}

/*
 * Check if only the current task is running on the cpu.
 */
bool single_task_running(void)
{
	if (cpu_rq(smp_processor_id())->nr_running == 1)
		return true;
	else
		return false;
}
EXPORT_SYMBOL(single_task_running);

unsigned long long nr_context_switches(void)
{
	int i;
	unsigned long long sum = 0;

	for_each_possible_cpu(i)
		sum += cpu_rq(i)->nr_switches;

	return sum;
}

unsigned long nr_iowait(void)
{
	unsigned long i, sum = 0;

	for_each_possible_cpu(i)
		sum += atomic_read(&cpu_rq(i)->nr_iowait);

	return sum;
}

unsigned long nr_iowait_cpu(int cpu)
{
	struct rq *this = cpu_rq(cpu);
	return atomic_read(&this->nr_iowait);
}

void get_iowait_load(unsigned long *nr_waiters, unsigned long *load)
{
	struct rq *this = this_rq();
	*nr_waiters = atomic_read(&this->nr_iowait);
	*load = this->cpu_load[0];
}

unsigned long get_cpu_load(int cpu)
{
	struct rq *this = cpu_rq(cpu);

	return this->cpu_load[0];
}
EXPORT_SYMBOL(get_cpu_load);

#ifdef CONFIG_SMP

/*
 * sched_exec - execve() is a valuable balancing opportunity, because at
 * this point the task has the smallest effective memory and cache footprint.
 */
void sched_exec(void)
{
	struct task_struct *p = current;
	unsigned long flags;
	int dest_cpu;

	raw_spin_lock_irqsave(&p->pi_lock, flags);
	dest_cpu = p->sched_class->select_task_rq(p, task_cpu(p), SD_BALANCE_EXEC, 0);
	if (dest_cpu == smp_processor_id())
		goto unlock;

	if (likely(cpu_active(dest_cpu))) {
		struct migration_arg arg = { p, dest_cpu };

		raw_spin_unlock_irqrestore(&p->pi_lock, flags);
		stop_one_cpu(task_cpu(p), migration_cpu_stop, &arg);
		return;
	}
unlock:
	raw_spin_unlock_irqrestore(&p->pi_lock, flags);
}

#endif

DEFINE_PER_CPU(struct kernel_stat, kstat);
DEFINE_PER_CPU(struct kernel_cpustat, kernel_cpustat);

EXPORT_PER_CPU_SYMBOL(kstat);
EXPORT_PER_CPU_SYMBOL(kernel_cpustat);

/*
 * Return accounted runtime for the task.
 * In case the task is currently running, return the runtime plus current's
 * pending runtime that have not been accounted yet.
 */
unsigned long long task_sched_runtime(struct task_struct *p)
{
	unsigned long flags;
	struct rq *rq;
	u64 ns;

#if defined(CONFIG_64BIT) && defined(CONFIG_SMP)
	/*
	 * 64-bit doesn't need locks to atomically read a 64bit value.
	 * So we have a optimization chance when the task's delta_exec is 0.
	 * Reading ->on_cpu is racy, but this is ok.
	 *
	 * If we race with it leaving cpu, we'll take a lock. So we're correct.
	 * If we race with it entering cpu, unaccounted time is 0. This is
	 * indistinguishable from the read occurring a few cycles earlier.
	 * If we see ->on_cpu without ->on_rq, the task is leaving, and has
	 * been accounted, so we're correct here as well.
	 */
	if (!p->on_cpu || !task_on_rq_queued(p))
		return p->se.sum_exec_runtime;
#endif

	rq = task_rq_lock(p, &flags);
	/*
	 * Must be ->curr _and_ ->on_rq.  If dequeued, we would
	 * project cycles that may never be accounted to this
	 * thread, breaking clock_gettime().
	 */
	if (task_current(rq, p) && task_on_rq_queued(p)) {
		update_rq_clock(rq);
		p->sched_class->update_curr(rq);
	}
	ns = p->se.sum_exec_runtime;
	task_rq_unlock(rq, p, &flags);

	return ns;
}

/*
 * This function gets called by the timer code, with HZ frequency.
 * We call it with interrupts disabled.
 */
void scheduler_tick(void)
{
	int cpu = smp_processor_id();
	struct rq *rq = cpu_rq(cpu);
	struct task_struct *curr = rq->curr;

	sched_clock_tick();

	raw_spin_lock(&rq->lock);
	update_rq_clock(rq);
	curr->sched_class->task_tick(rq, curr, 0);
	update_cpu_load_active(rq);
	raw_spin_unlock(&rq->lock);

	perf_event_task_tick();
#ifdef CONFIG_MT_SCHED_MONITOR
	if (smp_processor_id() == 0)	/* only record by CPU#0 */
		mt_save_irq_counts();
#endif
#ifdef CONFIG_SMP
	rq->idle_balance = idle_cpu(cpu);
	trigger_load_balance(rq);
#endif
	rq_last_tick_reset(rq);
}

#ifdef CONFIG_NO_HZ_FULL
/**
 * scheduler_tick_max_deferment
 *
 * Keep at least one tick per second when a single
 * active task is running because the scheduler doesn't
 * yet completely support full dynticks environment.
 *
 * This makes sure that uptime, CFS vruntime, load
 * balancing, etc... continue to move forward, even
 * with a very low granularity.
 *
 * Return: Maximum deferment in nanoseconds.
 */
u64 scheduler_tick_max_deferment(void)
{
	struct rq *rq = this_rq();
	unsigned long next, now = ACCESS_ONCE(jiffies);

	next = rq->last_sched_tick + HZ;

	if (time_before_eq(next, now))
		return 0;

	return jiffies_to_nsecs(next - now);
}
#endif

notrace unsigned long get_parent_ip(unsigned long addr)
{
	if (in_lock_functions(addr)) {
		addr = CALLER_ADDR2;
		if (in_lock_functions(addr))
			addr = CALLER_ADDR3;
	}
	return addr;
}

#if defined(CONFIG_PREEMPT) && (defined(CONFIG_DEBUG_PREEMPT) || \
				defined(CONFIG_PREEMPT_TRACER))

#ifdef CONFIG_MT_DEBUG_PREEMPT
#define ADD_PREEMPT	0
#define SUB_PREEMPT	1
void preempt_dump_backtrace(int type)
{
	int cpu = smp_processor_id();
	struct rq *rq = cpu_rq(cpu);
	struct task_struct *curr = rq->curr;

	if (curr != NULL) {
		if ((preempt_count() == 2) && (0 == strncmp(curr->comm, "swapper", 7))) {
			unsigned long entries[12] = { 0 };
			struct stack_trace trace;

			trace.nr_entries = 0;
			trace.max_entries = ARRAY_SIZE(entries);
			trace.entries = entries;
			trace.skip = 2;

			save_stack_trace(&trace);

			if (type == ADD_PREEMPT) {
				mt_sched_printf(sched_preempt, "addpreempt0 %lx %lx %lx %lx %lx %lx",
					entries[0], entries[1], entries[2], entries[3], entries[4], entries[5]);
				mt_sched_printf(sched_preempt, "addpreempt1 %lx %lx %lx %lx %lx %lx",
					entries[6], entries[7], entries[8], entries[9], entries[10], entries[11]);
			} else if (type == SUB_PREEMPT) {
				mt_sched_printf(sched_preempt, "subpreempt0 %lx %lx %lx %lx %lx %lx",
					entries[0], entries[1], entries[2], entries[3], entries[4], entries[5]);
				mt_sched_printf(sched_preempt, "subpreempt1 %lx %lx %lx %lx %lx %lx",
					entries[6], entries[7], entries[8], entries[9], entries[10], entries[11]);
			}

		}
	}
}

#endif

#ifdef CONFIG_DEBUG_PREEMPT
#define DEBUG_LOCKS_WARN_ON_PREEMPT(c)						\
({									\
									\
	if (!oops_in_progress && unlikely(c)) {				\
		if (!debug_locks_silent)		\
			WARN(1, "DEBUG_LOCKS_WARN_ON(%s, preempt_count=0x%08x)", #c, preempt_count());	\
	}								\
})

#endif

void preempt_count_add(int val)
{
#ifdef CONFIG_DEBUG_PREEMPT
	/*
	 * Underflow?
	 */
	if (DEBUG_LOCKS_WARN_ON((preempt_count() < 0)))
		return;
#endif
	__preempt_count_add(val);
#ifdef CONFIG_MT_DEBUG_PREEMPT
	preempt_dump_backtrace(ADD_PREEMPT);
#endif

#ifdef CONFIG_DEBUG_PREEMPT
	/*
	 * Spinlock count overflowing soon?
	 */
	DEBUG_LOCKS_WARN_ON((preempt_count() & PREEMPT_MASK) >=
				PREEMPT_MASK - 10);
#endif
	if (preempt_count() == val) {
		unsigned long ip = get_parent_ip(CALLER_ADDR1);
#ifdef CONFIG_DEBUG_PREEMPT
		current->preempt_disable_ip = ip;
#endif
		trace_preempt_off(CALLER_ADDR0, ip);
#ifdef CONFIG_MTPROF
		MT_trace_preempt_off();
#endif
	}
}
EXPORT_SYMBOL(preempt_count_add);
NOKPROBE_SYMBOL(preempt_count_add);

void preempt_count_sub(int val)
{
#ifdef CONFIG_DEBUG_PREEMPT
	/*
	 * Underflow?
	 */
	if (DEBUG_LOCKS_WARN_ON(val > preempt_count()))
		return;
	/*
	 * Is the spinlock portion underflowing?
	 */
	if (DEBUG_LOCKS_WARN_ON((val < PREEMPT_MASK) &&
			!(preempt_count() & PREEMPT_MASK)))
		return;
#endif

#ifdef CONFIG_MT_DEBUG_PREEMPT
	preempt_dump_backtrace(SUB_PREEMPT);
#endif

	if (preempt_count() == val) {
		trace_preempt_on(CALLER_ADDR0, get_parent_ip(CALLER_ADDR1));
#ifdef CONFIG_MTPROF
		MT_trace_preempt_on();
#endif
	}
	__preempt_count_sub(val);
#ifdef CONFIG_MTPROF
	MT_trace_check_preempt_dur();
#endif
}
EXPORT_SYMBOL(preempt_count_sub);
NOKPROBE_SYMBOL(preempt_count_sub);

#endif

/*
 * Print scheduling while atomic bug:
 */
static noinline void __schedule_bug(struct task_struct *prev)
{
	if (oops_in_progress)
		return;

	printk(KERN_ERR "BUG: scheduling while atomic: %s/%d/0x%08x\n",
		prev->comm, prev->pid, preempt_count());

	debug_show_held_locks(prev);
	print_modules();
	if (irqs_disabled())
		print_irqtrace_events(prev);
#ifdef CONFIG_DEBUG_PREEMPT
	if (in_atomic_preempt_off()) {
		pr_err("Preemption disabled at:");
		print_ip_sym(current->preempt_disable_ip);
		pr_cont("\n");
	}
#endif
	dump_stack();
	add_taint(TAINT_WARN, LOCKDEP_STILL_OK);
	BUG_ON(1);
}

/*
 * Various schedule()-time debugging checks and statistics:
 */
static inline void schedule_debug(struct task_struct *prev)
{
#ifdef CONFIG_SCHED_STACK_END_CHECK
	BUG_ON(unlikely(task_stack_end_corrupted(prev)));
#endif
	/*
	 * Test if we are atomic. Since do_exit() needs to call into
	 * schedule() atomically, we ignore that path. Otherwise whine
	 * if we are scheduling when we should not.
	 */
	if (unlikely(in_atomic_preempt_off() && prev->state != TASK_DEAD))
		__schedule_bug(prev);
	rcu_sleep_check();

	profile_hit(SCHED_PROFILING, __builtin_return_address(0));

	schedstat_inc(this_rq(), sched_count);
}

/*
 * Pick up the highest-prio task:
 */
static inline struct task_struct *
pick_next_task(struct rq *rq, struct task_struct *prev)
{
	const struct sched_class *class = &fair_sched_class;
	struct task_struct *p;

	/*
	 * Optimization: we know that if all tasks are in
	 * the fair class we can call that function directly:
	 */
	if (likely(prev->sched_class == class &&
		   rq->nr_running == rq->cfs.h_nr_running)) {
		p = fair_sched_class.pick_next_task(rq, prev);
		if (unlikely(p == RETRY_TASK))
			goto again;

		/* assumes fair_sched_class->next == idle_sched_class */
		if (unlikely(!p))
			p = idle_sched_class.pick_next_task(rq, prev);

		return p;
	}

again:
	for_each_class(class) {
		p = class->pick_next_task(rq, prev);
		if (p) {
			if (unlikely(p == RETRY_TASK))
				goto again;
			return p;
		}
	}

	BUG(); /* the idle class will always have a runnable task */

	return 0;
}

/*
 * __schedule() is the main scheduler function.
 *
 * The main means of driving the scheduler and thus entering this function are:
 *
 *   1. Explicit blocking: mutex, semaphore, waitqueue, etc.
 *
 *   2. TIF_NEED_RESCHED flag is checked on interrupt and userspace return
 *      paths. For example, see arch/x86/entry_64.S.
 *
 *      To drive preemption between tasks, the scheduler sets the flag in timer
 *      interrupt handler scheduler_tick().
 *
 *   3. Wakeups don't really cause entry into schedule(). They add a
 *      task to the run-queue and that's it.
 *
 *      Now, if the new task added to the run-queue preempts the current
 *      task, then the wakeup sets TIF_NEED_RESCHED and schedule() gets
 *      called on the nearest possible occasion:
 *
 *       - If the kernel is preemptible (CONFIG_PREEMPT=y):
 *
 *         - in syscall or exception context, at the next outmost
 *           preempt_enable(). (this might be as soon as the wake_up()'s
 *           spin_unlock()!)
 *
 *         - in IRQ context, return from interrupt-handler to
 *           preemptible context
 *
 *       - If the kernel is not preemptible (CONFIG_PREEMPT is not set)
 *         then at the next:
 *
 *          - cond_resched() call
 *          - explicit schedule() call
 *          - return from syscall or exception to user-space
 *          - return from interrupt-handler to user-space
 */
static void __sched __schedule(void)
{
	struct task_struct *prev, *next;
	unsigned long *switch_count;
	struct rq *rq;
	int cpu;

need_resched:
	preempt_disable();
	cpu = smp_processor_id();
	rq = cpu_rq(cpu);
	rcu_note_context_switch(cpu);
	prev = rq->curr;

	schedule_debug(prev);

	if (sched_feat(HRTICK))
		hrtick_clear(rq);
#if defined(CONFIG_MT_SCHED_MONITOR) && defined(CONFIG_MTPROF)
	__raw_get_cpu_var(MT_trace_in_sched) = 1;
#endif

	/*
	 * Make sure that signal_pending_state()->signal_pending() below
	 * can't be reordered with __set_current_state(TASK_INTERRUPTIBLE)
	 * done by the caller to avoid the race with signal_wake_up().
	 */
	smp_mb__before_spinlock();
	raw_spin_lock_irq(&rq->lock);

	switch_count = &prev->nivcsw;
	if (prev->state && !(preempt_count() & PREEMPT_ACTIVE)) {
		if (unlikely(signal_pending_state(prev->state, prev))) {
			prev->state = TASK_RUNNING;
		} else {
			deactivate_task(rq, prev, DEQUEUE_SLEEP);
			prev->on_rq = 0;

			/*
			 * If a worker went to sleep, notify and ask workqueue
			 * whether it wants to wake up a task to maintain
			 * concurrency.
			 */
			if (prev->flags & PF_WQ_WORKER) {
				struct task_struct *to_wakeup;

				to_wakeup = wq_worker_sleeping(prev, cpu);
				if (to_wakeup)
					try_to_wake_up_local(to_wakeup);
			}
		}
		switch_count = &prev->nvcsw;
	}

	if (task_on_rq_queued(prev) || rq->skip_clock_update < 0)
		update_rq_clock(rq);

	next = pick_next_task(rq, prev);
	clear_tsk_need_resched(prev);
	clear_preempt_need_resched();
	rq->skip_clock_update = 0;

	if (likely(prev != next)) {
		rq->nr_switches++;
		rq->curr = next;
		++*switch_count;

		context_switch(rq, prev, next); /* unlocks the rq */
		/*
		 * The context switch have flipped the stack from under us
		 * and restored the local variables which were saved when
		 * this task called schedule() in the past. prev == current
		 * is still correct, but it can be moved to another cpu/rq.
		 */
		cpu = smp_processor_id();
		rq = cpu_rq(cpu);
	} else
		raw_spin_unlock_irq(&rq->lock);

#if defined(CONFIG_MT_SCHED_MONITOR) && defined(CONFIG_MTPROF)
	__raw_get_cpu_var(MT_trace_in_sched) = 0;
#endif
	post_schedule(rq);

	sched_preempt_enable_no_resched();
	if (need_resched())
		goto need_resched;
}

static inline void sched_submit_work(struct task_struct *tsk)
{
	if (!tsk->state || tsk_is_pi_blocked(tsk))
		return;
	/*
	 * If we are going to sleep and we have plugged IO queued,
	 * make sure to submit it to avoid deadlocks.
	 */
	if (blk_needs_flush_plug(tsk))
		blk_schedule_flush_plug(tsk);
}

asmlinkage __visible void __sched schedule(void)
{
	struct task_struct *tsk = current;

	sched_submit_work(tsk);
	__schedule();
}
EXPORT_SYMBOL(schedule);

#ifdef CONFIG_CONTEXT_TRACKING
asmlinkage __visible void __sched schedule_user(void)
{
	/*
	 * If we come here after a random call to set_need_resched(),
	 * or we have been woken up remotely but the IPI has not yet arrived,
	 * we haven't yet exited the RCU idle mode. Do it here manually until
	 * we find a better solution.
	 *
	 * NB: There are buggy callers of this function.  Ideally we
	 * should warn if prev_state != IN_USER, but that will trigger
	 * too frequently to make sense yet.
	 */
	enum ctx_state prev_state = exception_enter();
	schedule();
	exception_exit(prev_state);
}
#endif

/**
 * schedule_preempt_disabled - called with preemption disabled
 *
 * Returns with preemption disabled. Note: preempt_count must be 1
 */
void __sched schedule_preempt_disabled(void)
{
	sched_preempt_enable_no_resched();
	schedule();
	preempt_disable();
}

#ifdef CONFIG_PREEMPT
/*
 * this is the entry point to schedule() from in-kernel preemption
 * off of preempt_enable. Kernel preemptions off return from interrupt
 * occur there and call schedule directly.
 */
asmlinkage __visible void __sched notrace preempt_schedule(void)
{
	/*
	 * If there is a non-zero preempt_count or interrupts are disabled,
	 * we do not want to preempt the current task. Just return..
	 */
	if (likely(!preemptible()))
		return;

	do {
		__preempt_count_add(PREEMPT_ACTIVE);
		__schedule();
		__preempt_count_sub(PREEMPT_ACTIVE);

		/*
		 * Check again in case we missed a preemption opportunity
		 * between schedule and now.
		 */
		barrier();
	} while (need_resched());
}
NOKPROBE_SYMBOL(preempt_schedule);
EXPORT_SYMBOL(preempt_schedule);

#ifdef CONFIG_CONTEXT_TRACKING
/**
 * preempt_schedule_context - preempt_schedule called by tracing
 *
 * The tracing infrastructure uses preempt_enable_notrace to prevent
 * recursion and tracing preempt enabling caused by the tracing
 * infrastructure itself. But as tracing can happen in areas coming
 * from userspace or just about to enter userspace, a preempt enable
 * can occur before user_exit() is called. This will cause the scheduler
 * to be called when the system is still in usermode.
 *
 * To prevent this, the preempt_enable_notrace will use this function
 * instead of preempt_schedule() to exit user context if needed before
 * calling the scheduler.
 */
asmlinkage __visible void __sched notrace preempt_schedule_context(void)
{
	enum ctx_state prev_ctx;

	if (likely(!preemptible()))
		return;

	do {
		__preempt_count_add(PREEMPT_ACTIVE);
		/*
		 * Needs preempt disabled in case user_exit() is traced
		 * and the tracer calls preempt_enable_notrace() causing
		 * an infinite recursion.
		 */
		prev_ctx = exception_enter();
		__schedule();
		exception_exit(prev_ctx);

		__preempt_count_sub(PREEMPT_ACTIVE);
		barrier();
	} while (need_resched());
}
EXPORT_SYMBOL_GPL(preempt_schedule_context);
#endif /* CONFIG_CONTEXT_TRACKING */

#endif /* CONFIG_PREEMPT */

/*
 * this is the entry point to schedule() from kernel preemption
 * off of irq context.
 * Note, that this is called and return with irqs disabled. This will
 * protect us against recursive calling from irq.
 */
asmlinkage __visible void __sched preempt_schedule_irq(void)
{
	enum ctx_state prev_state;

	/* Catch callers which need to be fixed */
	BUG_ON(preempt_count() || !irqs_disabled());

	prev_state = exception_enter();

	do {
		__preempt_count_add(PREEMPT_ACTIVE);
		local_irq_enable();
		__schedule();
		local_irq_disable();
		__preempt_count_sub(PREEMPT_ACTIVE);

		/*
		 * Check again in case we missed a preemption opportunity
		 * between schedule and now.
		 */
		barrier();
	} while (need_resched());

	exception_exit(prev_state);
}

int default_wake_function(wait_queue_t *curr, unsigned mode, int wake_flags,
			  void *key)
{
	return try_to_wake_up(curr->private, mode, wake_flags);
}
EXPORT_SYMBOL(default_wake_function);

#ifdef CONFIG_RT_MUTEXES

/*
 * rt_mutex_setprio - set the current priority of a task
 * @p: task
 * @prio: prio value (kernel-internal form)
 *
 * This function changes the 'effective' priority of a task. It does
 * not touch ->normal_prio like __setscheduler().
 *
 * Used by the rt_mutex code to implement priority inheritance
 * logic. Call site only calls if the priority of the task changed.
 */
void rt_mutex_setprio(struct task_struct *p, int prio)
{
	int oldprio, queued, running, enqueue_flag = 0;
	struct rq *rq;
	const struct sched_class *prev_class;

	BUG_ON(prio > MAX_PRIO);

	rq = __task_rq_lock(p);

	/*
	 * Idle task boosting is a nono in general. There is one
	 * exception, when PREEMPT_RT and NOHZ is active:
	 *
	 * The idle task calls get_next_timer_interrupt() and holds
	 * the timer wheel base->lock on the CPU and another CPU wants
	 * to access the timer (probably to cancel it). We can safely
	 * ignore the boosting request, as the idle CPU runs this code
	 * with interrupts disabled and will complete the lock
	 * protected section without being interrupted. So there is no
	 * real need to boost.
	 */
	if (unlikely(p == rq->idle)) {
		WARN_ON(p != rq->curr);
		WARN_ON(p->pi_blocked_on);
		goto out_unlock;
	}

	trace_sched_pi_setprio(p, prio);
	oldprio = p->prio;
	prev_class = p->sched_class;
	queued = task_on_rq_queued(p);
	running = task_current(rq, p);
	if (queued)
		dequeue_task(rq, p, 0);
	if (running)
		put_prev_task(rq, p);

	/*
	 * Boosting condition are:
	 * 1. -rt task is running and holds mutex A
	 *      --> -dl task blocks on mutex A
	 *
	 * 2. -dl task is running and holds mutex A
	 *      --> -dl task blocks on mutex A and could preempt the
	 *          running task
	 */
	if (dl_prio(prio)) {
		struct task_struct *pi_task = rt_mutex_get_top_task(p);
		if (!dl_prio(p->normal_prio) ||
		    (pi_task && dl_entity_preempt(&pi_task->dl, &p->dl))) {
			p->dl.dl_boosted = 1;
			p->dl.dl_throttled = 0;
			enqueue_flag = ENQUEUE_REPLENISH;
		} else
			p->dl.dl_boosted = 0;
		p->sched_class = &dl_sched_class;
	} else if (rt_prio(prio)) {
		if (dl_prio(oldprio))
			p->dl.dl_boosted = 0;
		if (oldprio < prio)
			enqueue_flag = ENQUEUE_HEAD;
		p->sched_class = &rt_sched_class;
	} else {
		if (dl_prio(oldprio))
			p->dl.dl_boosted = 0;
		p->sched_class = &fair_sched_class;
	}

	p->prio = prio;

	if (running)
		p->sched_class->set_curr_task(rq);
	if (queued)
		enqueue_task(rq, p, enqueue_flag);

	check_class_changed(rq, p, prev_class, oldprio);
out_unlock:
	__task_rq_unlock(rq);
}
#endif

void set_user_nice(struct task_struct *p, long nice)
{
	int old_prio, delta, queued;
	unsigned long flags;
	struct rq *rq;

	if (task_nice(p) == nice || nice < MIN_NICE || nice > MAX_NICE)
		return;
	/*
	 * We have to be careful, if called from sys_setpriority(),
	 * the task might be in the middle of scheduling on another CPU.
	 */
	rq = task_rq_lock(p, &flags);
	/*
	 * The RT priorities are set via sched_setscheduler(), but we still
	 * allow the 'normal' nice value to be set - but as expected
	 * it wont have any effect on scheduling until the task is
	 * SCHED_DEADLINE, SCHED_FIFO or SCHED_RR:
	 */
	if (task_has_dl_policy(p) || task_has_rt_policy(p)) {
		p->static_prio = NICE_TO_PRIO(nice);
		goto out_unlock;
	}
	queued = task_on_rq_queued(p);
	if (queued)
		dequeue_task(rq, p, 0);

	p->static_prio = NICE_TO_PRIO(nice);
	set_load_weight(p);
	old_prio = p->prio;
	p->prio = effective_prio(p);
	delta = p->prio - old_prio;

	if (queued) {
		enqueue_task(rq, p, 0);
		/*
		 * If the task increased its priority or is running and
		 * lowered its priority, then reschedule its CPU:
		 */
		if (delta < 0 || (delta > 0 && task_running(rq, p)))
			resched_curr(rq);
	}
out_unlock:
	task_rq_unlock(rq, p, &flags);
}
EXPORT_SYMBOL(set_user_nice);

/*
 * can_nice - check if a task can reduce its nice value
 * @p: task
 * @nice: nice value
 */
int can_nice(const struct task_struct *p, const int nice)
{
	/* convert nice value [19,-20] to rlimit style value [1,40] */
	int nice_rlim = nice_to_rlimit(nice);

	return (nice_rlim <= task_rlimit(p, RLIMIT_NICE) ||
		capable(CAP_SYS_NICE));
}

#ifdef __ARCH_WANT_SYS_NICE

/*
 * sys_nice - change the priority of the current process.
 * @increment: priority increment
 *
 * sys_setpriority is a more generic, but much slower function that
 * does similar things.
 */
SYSCALL_DEFINE1(nice, int, increment)
{
	long nice, retval;

	/*
	 * Setpriority might change our priority at the same moment.
	 * We don't have to worry. Conceptually one call occurs first
	 * and we have a single winner.
	 */
	increment = clamp(increment, -NICE_WIDTH, NICE_WIDTH);
	nice = task_nice(current) + increment;

	nice = clamp_val(nice, MIN_NICE, MAX_NICE);
	if (increment < 0 && !can_nice(current, nice))
		return -EPERM;

	retval = security_task_setnice(current, nice);
	if (retval)
		return retval;

	set_user_nice(current, nice);
	return 0;
}

#endif

/**
 * task_prio - return the priority value of a given task.
 * @p: the task in question.
 *
 * Return: The priority value as seen by users in /proc.
 * RT tasks are offset by -200. Normal tasks are centered
 * around 0, value goes from -16 to +15.
 */
int task_prio(const struct task_struct *p)
{
	return p->prio - MAX_RT_PRIO;
}

/**
 * idle_cpu - is a given cpu idle currently?
 * @cpu: the processor in question.
 *
 * Return: 1 if the CPU is currently idle. 0 otherwise.
 */
int idle_cpu(int cpu)
{
	struct rq *rq = cpu_rq(cpu);

	if (rq->curr != rq->idle)
		return 0;

	if (rq->nr_running)
		return 0;

#ifdef CONFIG_SMP
	if (!llist_empty(&rq->wake_list))
		return 0;
#endif

	return 1;
}

/**
 * idle_task - return the idle task for a given cpu.
 * @cpu: the processor in question.
 *
 * Return: The idle task for the cpu @cpu.
 */
struct task_struct *idle_task(int cpu)
{
	return cpu_rq(cpu)->idle;
}

/**
 * find_process_by_pid - find a process with a matching PID value.
 * @pid: the pid in question.
 *
 * The task of @pid, if found. %NULL otherwise.
 */
static struct task_struct *find_process_by_pid(pid_t pid)
{
	return pid ? find_task_by_vpid(pid) : current;
}

/*
 * This function initializes the sched_dl_entity of a newly becoming
 * SCHED_DEADLINE task.
 *
 * Only the static values are considered here, the actual runtime and the
 * absolute deadline will be properly calculated when the task is enqueued
 * for the first time with its new policy.
 */
static void
__setparam_dl(struct task_struct *p, const struct sched_attr *attr)
{
	struct sched_dl_entity *dl_se = &p->dl;

	init_dl_task_timer(dl_se);
	dl_se->dl_runtime = attr->sched_runtime;
	dl_se->dl_deadline = attr->sched_deadline;
	dl_se->dl_period = attr->sched_period ?: dl_se->dl_deadline;
	dl_se->flags = attr->sched_flags;
	dl_se->dl_bw = to_ratio(dl_se->dl_period, dl_se->dl_runtime);
	dl_se->dl_throttled = 0;
	dl_se->dl_new = 1;
	dl_se->dl_yielded = 0;
}

/*
 * sched_setparam() passes in -1 for its policy, to let the functions
 * it calls know not to change it.
 */
#define SETPARAM_POLICY	-1

static void __setscheduler_params(struct task_struct *p,
		const struct sched_attr *attr)
{
	int policy = attr->sched_policy;

	if (policy == SETPARAM_POLICY)
		policy = p->policy;

	p->policy = policy;

	if (dl_policy(policy))
		__setparam_dl(p, attr);
	else if (fair_policy(policy))
		p->static_prio = NICE_TO_PRIO(attr->sched_nice);

	/*
	 * __sched_setscheduler() ensures attr->sched_priority == 0 when
	 * !rt_policy. Always setting this ensures that things like
	 * getparam()/getattr() don't report silly values for !rt tasks.
	 */
	p->rt_priority = attr->sched_priority;
	p->normal_prio = normal_prio(p);
	set_load_weight(p);
}

/* Actually do priority change: must hold pi & rq lock. */
static void __setscheduler(struct rq *rq, struct task_struct *p,
			   const struct sched_attr *attr)
{
	__setscheduler_params(p, attr);

	/*
	 * If we get here, there was no pi waiters boosting the
	 * task. It is safe to use the normal prio.
	 */
	p->prio = normal_prio(p);

	if (dl_prio(p->prio))
		p->sched_class = &dl_sched_class;
	else if (rt_prio(p->prio))
		p->sched_class = &rt_sched_class;
	else
		p->sched_class = &fair_sched_class;
}

static void
__getparam_dl(struct task_struct *p, struct sched_attr *attr)
{
	struct sched_dl_entity *dl_se = &p->dl;

	attr->sched_priority = p->rt_priority;
	attr->sched_runtime = dl_se->dl_runtime;
	attr->sched_deadline = dl_se->dl_deadline;
	attr->sched_period = dl_se->dl_period;
	attr->sched_flags = dl_se->flags;
}

/*
 * This function validates the new parameters of a -deadline task.
 * We ask for the deadline not being zero, and greater or equal
 * than the runtime, as well as the period of being zero or
 * greater than deadline. Furthermore, we have to be sure that
 * user parameters are above the internal resolution of 1us (we
 * check sched_runtime only since it is always the smaller one) and
 * below 2^63 ns (we have to check both sched_deadline and
 * sched_period, as the latter can be zero).
 */
static bool
__checkparam_dl(const struct sched_attr *attr)
{
	/* deadline != 0 */
	if (attr->sched_deadline == 0)
		return false;

	/*
	 * Since we truncate DL_SCALE bits, make sure we're at least
	 * that big.
	 */
	if (attr->sched_runtime < (1ULL << DL_SCALE))
		return false;

	/*
	 * Since we use the MSB for wrap-around and sign issues, make
	 * sure it's not set (mind that period can be equal to zero).
	 */
	if (attr->sched_deadline & (1ULL << 63) ||
	    attr->sched_period & (1ULL << 63))
		return false;

	/* runtime <= deadline <= period (if period != 0) */
	if ((attr->sched_period != 0 &&
	     attr->sched_period < attr->sched_deadline) ||
	    attr->sched_deadline < attr->sched_runtime)
		return false;

	return true;
}

/*
 * check the target process has a UID that matches the current process's
 */
static bool check_same_owner(struct task_struct *p)
{
	const struct cred *cred = current_cred(), *pcred;
	bool match;

	rcu_read_lock();
	pcred = __task_cred(p);
	match = (uid_eq(cred->euid, pcred->euid) ||
		 uid_eq(cred->euid, pcred->uid));
	rcu_read_unlock();
	return match;
}

static int __sched_setscheduler(struct task_struct *p,
				const struct sched_attr *attr,
				bool user)
{
	int newprio = dl_policy(attr->sched_policy) ? MAX_DL_PRIO - 1 :
		      MAX_RT_PRIO - 1 - attr->sched_priority;
	int retval, oldprio, oldpolicy = -1, queued, running;
	int policy = attr->sched_policy;
	unsigned long flags;
	const struct sched_class *prev_class;
	struct rq *rq;
	int reset_on_fork;

	/* may grab non-irq protected spin_locks */
	BUG_ON(in_interrupt());
recheck:
	/* double check policy once rq lock held */
	if (policy < 0) {
		reset_on_fork = p->sched_reset_on_fork;
		policy = oldpolicy = p->policy;
	} else {
		reset_on_fork = !!(attr->sched_flags & SCHED_FLAG_RESET_ON_FORK);

		if (policy != SCHED_DEADLINE &&
				policy != SCHED_FIFO && policy != SCHED_RR &&
				policy != SCHED_NORMAL && policy != SCHED_BATCH &&
				policy != SCHED_IDLE)
			return -EINVAL;
	}

	if (attr->sched_flags & ~(SCHED_FLAG_RESET_ON_FORK))
		return -EINVAL;

	/*
	 * Valid priorities for SCHED_FIFO and SCHED_RR are
	 * 1..MAX_USER_RT_PRIO-1, valid priority for SCHED_NORMAL,
	 * SCHED_BATCH and SCHED_IDLE is 0.
	 */
	if ((p->mm && attr->sched_priority > MAX_USER_RT_PRIO-1) ||
	    (!p->mm && attr->sched_priority > MAX_RT_PRIO-1))
		return -EINVAL;
	if ((dl_policy(policy) && !__checkparam_dl(attr)) ||
	    (rt_policy(policy) != (attr->sched_priority != 0)))
		return -EINVAL;

	/*
	 * Allow unprivileged RT tasks to decrease priority:
	 */
	if (user && !capable(CAP_SYS_NICE)) {
		if (fair_policy(policy)) {
			if (attr->sched_nice < task_nice(p) &&
			    !can_nice(p, attr->sched_nice))
				return -EPERM;
		}

		if (rt_policy(policy)) {
			unsigned long rlim_rtprio =
					task_rlimit(p, RLIMIT_RTPRIO);

			/* can't set/change the rt policy */
			if (policy != p->policy && !rlim_rtprio)
				return -EPERM;

			/* can't increase priority */
			if (attr->sched_priority > p->rt_priority &&
			    attr->sched_priority > rlim_rtprio)
				return -EPERM;
		}

		 /*
		  * Can't set/change SCHED_DEADLINE policy at all for now
		  * (safest behavior); in the future we would like to allow
		  * unprivileged DL tasks to increase their relative deadline
		  * or reduce their runtime (both ways reducing utilization)
		  */
		if (dl_policy(policy))
			return -EPERM;

		/*
		 * Treat SCHED_IDLE as nice 20. Only allow a switch to
		 * SCHED_NORMAL if the RLIMIT_NICE would normally permit it.
		 */
		if (p->policy == SCHED_IDLE && policy != SCHED_IDLE) {
			if (!can_nice(p, task_nice(p)))
				return -EPERM;
		}

		/* can't change other user's priorities */
		if (!check_same_owner(p))
			return -EPERM;

		/* Normal users shall not reset the sched_reset_on_fork flag */
		if (p->sched_reset_on_fork && !reset_on_fork)
			return -EPERM;
	}

	if (user) {
		retval = security_task_setscheduler(p);
		if (retval)
			return retval;
	}

	/*
	 * make sure no PI-waiters arrive (or leave) while we are
	 * changing the priority of the task:
	 *
	 * To be able to change p->policy safely, the appropriate
	 * runqueue lock must be held.
	 */
	rq = task_rq_lock(p, &flags);

	/*
	 * Changing the policy of the stop threads its a very bad idea
	 */
	if (p == rq->stop) {
		task_rq_unlock(rq, p, &flags);
		return -EINVAL;
	}

	/*
	 * If not changing anything there's no need to proceed further,
	 * but store a possible modification of reset_on_fork.
	 */
	if (unlikely(policy == p->policy)) {
		if (fair_policy(policy) && attr->sched_nice != task_nice(p))
			goto change;
		if (rt_policy(policy) && attr->sched_priority != p->rt_priority)
			goto change;
		if (dl_policy(policy))
			goto change;

		p->sched_reset_on_fork = reset_on_fork;
		task_rq_unlock(rq, p, &flags);
		return 0;
	}
change:

	if (user) {
#ifdef CONFIG_RT_GROUP_SCHED
		/*
		 * Do not allow realtime tasks into groups that have no runtime
		 * assigned.
		 */
		if (rt_bandwidth_enabled() && rt_policy(policy) &&
				task_group(p)->rt_bandwidth.rt_runtime == 0 &&
				!task_group_is_autogroup(task_group(p))) {
			task_rq_unlock(rq, p, &flags);
			return -EPERM;
		}
#endif
#ifdef CONFIG_SMP
		if (dl_bandwidth_enabled() && dl_policy(policy)) {
			cpumask_t *span = rq->rd->span;

			/*
			 * Don't allow tasks with an affinity mask smaller than
			 * the entire root_domain to become SCHED_DEADLINE. We
			 * will also fail if there's no bandwidth available.
			 */
			if (!cpumask_subset(span, &p->cpus_allowed) ||
			    rq->rd->dl_bw.bw == 0) {
				task_rq_unlock(rq, p, &flags);
				return -EPERM;
			}
		}
#endif
	}

	/* recheck policy now with rq lock held */
	if (unlikely(oldpolicy != -1 && oldpolicy != p->policy)) {
		policy = oldpolicy = -1;
		task_rq_unlock(rq, p, &flags);
		goto recheck;
	}

	/*
	 * If setscheduling to SCHED_DEADLINE (or changing the parameters
	 * of a SCHED_DEADLINE task) we need to check if enough bandwidth
	 * is available.
	 */
	if ((dl_policy(policy) || dl_task(p)) && dl_overflow(p, policy, attr)) {
		task_rq_unlock(rq, p, &flags);
		return -EBUSY;
	}

	p->sched_reset_on_fork = reset_on_fork;
	oldprio = p->prio;

	/*
	 * Special case for priority boosted tasks.
	 *
	 * If the new priority is lower or equal (user space view)
	 * than the current (boosted) priority, we just store the new
	 * normal parameters and do not touch the scheduler class and
	 * the runqueue. This will be done when the task deboost
	 * itself.
	 */
	if (rt_mutex_check_prio(p, newprio)) {
		__setscheduler_params(p, attr);
		task_rq_unlock(rq, p, &flags);
		return 0;
	}

	queued = task_on_rq_queued(p);
	running = task_current(rq, p);
	if (queued)
		dequeue_task(rq, p, 0);
	if (running)
		put_prev_task(rq, p);

	prev_class = p->sched_class;
	__setscheduler(rq, p, attr);

	if (running)
		p->sched_class->set_curr_task(rq);
	if (queued) {
		/*
		 * We enqueue to tail when the priority of a task is
		 * increased (user space view).
		 */
		enqueue_task(rq, p, oldprio <= p->prio ? ENQUEUE_HEAD : 0);
	}

	check_class_changed(rq, p, prev_class, oldprio);
	task_rq_unlock(rq, p, &flags);

	rt_mutex_adjust_pi(p);

	return 0;
}

static int _sched_setscheduler(struct task_struct *p, int policy,
			       const struct sched_param *param, bool check)
{
	struct sched_attr attr = {
		.sched_policy   = policy,
		.sched_priority = param->sched_priority,
		.sched_nice	= PRIO_TO_NICE(p->static_prio),
	};

	/* Fixup the legacy SCHED_RESET_ON_FORK hack. */
	if ((policy != SETPARAM_POLICY) && (policy & SCHED_RESET_ON_FORK)) {
		attr.sched_flags |= SCHED_FLAG_RESET_ON_FORK;
		policy &= ~SCHED_RESET_ON_FORK;
		attr.sched_policy = policy;
	}

	return __sched_setscheduler(p, &attr, check);
}
/**
 * sched_setscheduler - change the scheduling policy and/or RT priority of a thread.
 * @p: the task in question.
 * @policy: new policy.
 * @param: structure containing the new RT priority.
 *
 * Return: 0 on success. An error code otherwise.
 *
 * NOTE that the task may be already dead.
 */
int sched_setscheduler(struct task_struct *p, int policy,
		       const struct sched_param *param)
{
	return _sched_setscheduler(p, policy, param, true);
}
EXPORT_SYMBOL_GPL(sched_setscheduler);

int sched_setattr(struct task_struct *p, const struct sched_attr *attr)
{
	return __sched_setscheduler(p, attr, true);
}
EXPORT_SYMBOL_GPL(sched_setattr);

/**
 * sched_setscheduler_nocheck - change the scheduling policy and/or RT priority of a thread from kernelspace.
 * @p: the task in question.
 * @policy: new policy.
 * @param: structure containing the new RT priority.
 *
 * Just like sched_setscheduler, only don't bother checking if the
 * current context has permission.  For example, this is needed in
 * stop_machine(): we create temporary high priority worker threads,
 * but our caller might not have that capability.
 *
 * Return: 0 on success. An error code otherwise.
 */
int sched_setscheduler_nocheck(struct task_struct *p, int policy,
			       const struct sched_param *param)
{
	return _sched_setscheduler(p, policy, param, false);
}

static int
do_sched_setscheduler(pid_t pid, int policy, struct sched_param __user *param)
{
	struct sched_param lparam;
	struct task_struct *p;
	int retval;

	if (!param || pid < 0)
		return -EINVAL;
	if (copy_from_user(&lparam, param, sizeof(struct sched_param)))
		return -EFAULT;

	rcu_read_lock();
	retval = -ESRCH;
	p = find_process_by_pid(pid);
	if (p != NULL)
		retval = sched_setscheduler(p, policy, &lparam);
	rcu_read_unlock();

	return retval;
}

/*
 * Mimics kernel/events/core.c perf_copy_attr().
 */
static int sched_copy_attr(struct sched_attr __user *uattr,
			   struct sched_attr *attr)
{
	u32 size;
	int ret;

	if (!access_ok(VERIFY_WRITE, uattr, SCHED_ATTR_SIZE_VER0))
		return -EFAULT;

	/*
	 * zero the full structure, so that a short copy will be nice.
	 */
	memset(attr, 0, sizeof(*attr));

	ret = get_user(size, &uattr->size);
	if (ret)
		return ret;

	if (size > PAGE_SIZE)	/* silly large */
		goto err_size;

	if (!size)		/* abi compat */
		size = SCHED_ATTR_SIZE_VER0;

	if (size < SCHED_ATTR_SIZE_VER0)
		goto err_size;

	/*
	 * If we're handed a bigger struct than we know of,
	 * ensure all the unknown bits are 0 - i.e. new
	 * user-space does not rely on any kernel feature
	 * extensions we dont know about yet.
	 */
	if (size > sizeof(*attr)) {
		unsigned char __user *addr;
		unsigned char __user *end;
		unsigned char val;

		addr = (void __user *)uattr + sizeof(*attr);
		end  = (void __user *)uattr + size;

		for (; addr < end; addr++) {
			ret = get_user(val, addr);
			if (ret)
				return ret;
			if (val)
				goto err_size;
		}
		size = sizeof(*attr);
	}

	ret = copy_from_user(attr, uattr, size);
	if (ret)
		return -EFAULT;

	/*
	 * XXX: do we want to be lenient like existing syscalls; or do we want
	 * to be strict and return an error on out-of-bounds values?
	 */
	attr->sched_nice = clamp(attr->sched_nice, MIN_NICE, MAX_NICE);

	return 0;

err_size:
	put_user(sizeof(*attr), &uattr->size);
	return -E2BIG;
}

/**
 * sys_sched_setscheduler - set/change the scheduler policy and RT priority
 * @pid: the pid in question.
 * @policy: new policy.
 * @param: structure containing the new RT priority.
 *
 * Return: 0 on success. An error code otherwise.
 */
SYSCALL_DEFINE3(sched_setscheduler, pid_t, pid, int, policy,
		struct sched_param __user *, param)
{
	/* negative values for policy are not valid */
	if (policy < 0)
		return -EINVAL;

	return do_sched_setscheduler(pid, policy, param);
}

/**
 * sys_sched_setparam - set/change the RT priority of a thread
 * @pid: the pid in question.
 * @param: structure containing the new RT priority.
 *
 * Return: 0 on success. An error code otherwise.
 */
SYSCALL_DEFINE2(sched_setparam, pid_t, pid, struct sched_param __user *, param)
{
	return do_sched_setscheduler(pid, SETPARAM_POLICY, param);
}

/**
 * sys_sched_setattr - same as above, but with extended sched_attr
 * @pid: the pid in question.
 * @uattr: structure containing the extended parameters.
 * @flags: for future extension.
 */
SYSCALL_DEFINE3(sched_setattr, pid_t, pid, struct sched_attr __user *, uattr,
			       unsigned int, flags)
{
	struct sched_attr attr;
	struct task_struct *p;
	int retval;

	if (!uattr || pid < 0 || flags)
		return -EINVAL;

	retval = sched_copy_attr(uattr, &attr);
	if (retval)
		return retval;

	if ((int)attr.sched_policy < 0)
		return -EINVAL;

	rcu_read_lock();
	retval = -ESRCH;
	p = find_process_by_pid(pid);
	if (p != NULL)
		retval = sched_setattr(p, &attr);
	rcu_read_unlock();

	return retval;
}

/**
 * sys_sched_getscheduler - get the policy (scheduling class) of a thread
 * @pid: the pid in question.
 *
 * Return: On success, the policy of the thread. Otherwise, a negative error
 * code.
 */
SYSCALL_DEFINE1(sched_getscheduler, pid_t, pid)
{
	struct task_struct *p;
	int retval;

	if (pid < 0)
		return -EINVAL;

	retval = -ESRCH;
	rcu_read_lock();
	p = find_process_by_pid(pid);
	if (p) {
		retval = security_task_getscheduler(p);
		if (!retval)
			retval = p->policy
				| (p->sched_reset_on_fork ? SCHED_RESET_ON_FORK : 0);
	}
	rcu_read_unlock();
	return retval;
}

/**
 * sys_sched_getparam - get the RT priority of a thread
 * @pid: the pid in question.
 * @param: structure containing the RT priority.
 *
 * Return: On success, 0 and the RT priority is in @param. Otherwise, an error
 * code.
 */
SYSCALL_DEFINE2(sched_getparam, pid_t, pid, struct sched_param __user *, param)
{
	struct sched_param lp = { .sched_priority = 0 };
	struct task_struct *p;
	int retval;

	if (!param || pid < 0)
		return -EINVAL;

	rcu_read_lock();
	p = find_process_by_pid(pid);
	retval = -ESRCH;
	if (!p)
		goto out_unlock;

	retval = security_task_getscheduler(p);
	if (retval)
		goto out_unlock;

	if (task_has_rt_policy(p))
		lp.sched_priority = p->rt_priority;
	rcu_read_unlock();

	/*
	 * This one might sleep, we cannot do it with a spinlock held ...
	 */
	retval = copy_to_user(param, &lp, sizeof(*param)) ? -EFAULT : 0;

	return retval;

out_unlock:
	rcu_read_unlock();
	return retval;
}

static int sched_read_attr(struct sched_attr __user *uattr,
			   struct sched_attr *attr,
			   unsigned int usize)
{
	int ret;

	if (!access_ok(VERIFY_WRITE, uattr, usize))
		return -EFAULT;

	/*
	 * If we're handed a smaller struct than we know of,
	 * ensure all the unknown bits are 0 - i.e. old
	 * user-space does not get uncomplete information.
	 */
	if (usize < sizeof(*attr)) {
		unsigned char *addr;
		unsigned char *end;

		addr = (void *)attr + usize;
		end  = (void *)attr + sizeof(*attr);

		for (; addr < end; addr++) {
			if (*addr)
				return -EFBIG;
		}

		attr->size = usize;
	}

	ret = copy_to_user(uattr, attr, attr->size);
	if (ret)
		return -EFAULT;

	return 0;
}

/**
 * sys_sched_getattr - similar to sched_getparam, but with sched_attr
 * @pid: the pid in question.
 * @uattr: structure containing the extended parameters.
 * @size: sizeof(attr) for fwd/bwd comp.
 * @flags: for future extension.
 */
SYSCALL_DEFINE4(sched_getattr, pid_t, pid, struct sched_attr __user *, uattr,
		unsigned int, size, unsigned int, flags)
{
	struct sched_attr attr = {
		.size = sizeof(struct sched_attr),
	};
	struct task_struct *p;
	int retval;

	if (!uattr || pid < 0 || size > PAGE_SIZE ||
	    size < SCHED_ATTR_SIZE_VER0 || flags)
		return -EINVAL;

	rcu_read_lock();
	p = find_process_by_pid(pid);
	retval = -ESRCH;
	if (!p)
		goto out_unlock;

	retval = security_task_getscheduler(p);
	if (retval)
		goto out_unlock;

	attr.sched_policy = p->policy;
	if (p->sched_reset_on_fork)
		attr.sched_flags |= SCHED_FLAG_RESET_ON_FORK;
	if (task_has_dl_policy(p))
		__getparam_dl(p, &attr);
	else if (task_has_rt_policy(p))
		attr.sched_priority = p->rt_priority;
	else
		attr.sched_nice = task_nice(p);

	rcu_read_unlock();

	retval = sched_read_attr(uattr, &attr, size);
	return retval;

out_unlock:
	rcu_read_unlock();
	return retval;
}

long sched_setaffinity(pid_t pid, const struct cpumask *in_mask)
{
	cpumask_var_t cpus_allowed, new_mask;
	struct task_struct *p;
	int retval;

	rcu_read_lock();

	p = find_process_by_pid(pid);
	if (!p) {
		rcu_read_unlock();
		pr_debug("SCHED: setaffinity find process %d fail\n", pid);
		return -ESRCH;
	}

	/* Prevent p going away */
	get_task_struct(p);
	rcu_read_unlock();

	if (p->flags & PF_NO_SETAFFINITY) {
		retval = -EINVAL;
		pr_debug("SCHED: setaffinity flags PF_NO_SETAFFINITY fail\n");
		goto out_put_task;
	}
	if (!alloc_cpumask_var(&cpus_allowed, GFP_KERNEL)) {
		retval = -ENOMEM;
		pr_debug("SCHED: setaffinity allo_cpumask_var for cpus_allowed fail\n");
		goto out_put_task;
	}
	if (!alloc_cpumask_var(&new_mask, GFP_KERNEL)) {
		retval = -ENOMEM;
		pr_debug("SCHED: setaffinity allo_cpumask_var for new_mask fail\n");
		goto out_free_cpus_allowed;
	}
	retval = -EPERM;
	if (!check_same_owner(p)) {
		rcu_read_lock();
		if (!ns_capable(__task_cred(p)->user_ns, CAP_SYS_NICE)) {
			rcu_read_unlock();
			pr_debug("SCHED: setaffinity check_same_owner and task_ns_capable fail\n");
			goto out_free_new_mask;
		}
		rcu_read_unlock();
	}

	retval = security_task_setscheduler(p);
	if (retval) {
		pr_debug("SCHED: setaffinity security_task_setscheduler fail, status: %d\n", retval);
		goto out_free_new_mask;
	}

	cpuset_cpus_allowed(p, cpus_allowed);
	cpumask_and(new_mask, in_mask, cpus_allowed);

	/*
	 * Since bandwidth control happens on root_domain basis,
	 * if admission test is enabled, we only admit -deadline
	 * tasks allowed to run on all the CPUs in the task's
	 * root_domain.
	 */
#ifdef CONFIG_SMP
	if (task_has_dl_policy(p) && dl_bandwidth_enabled()) {
		rcu_read_lock();
		if (!cpumask_subset(task_rq(p)->rd->span, new_mask)) {
			retval = -EBUSY;
			rcu_read_unlock();
			goto out_free_new_mask;
		}
		rcu_read_unlock();
	}
#endif
again:
	retval = set_cpus_allowed_ptr(p, new_mask);
	if (retval)
		pr_debug("SCHED: set_cpus_allowed_ptr status %d\n", retval);

	if (!retval) {
		cpuset_cpus_allowed(p, cpus_allowed);
		if (!cpumask_subset(new_mask, cpus_allowed)) {
			/*
			 * We must have raced with a concurrent cpuset
			 * update. Just reset the cpus_allowed to the
			 * cpuset's cpus_allowed
			 */
			cpumask_copy(new_mask, cpus_allowed);
			goto again;
		}
	}
out_free_new_mask:
	free_cpumask_var(new_mask);
out_free_cpus_allowed:
	free_cpumask_var(cpus_allowed);
out_put_task:
	put_task_struct(p);
	if (retval)
		pr_debug("SCHED: setaffinity status %d\n", retval);
#ifdef CONFIG_MT_SCHED_INTEROP
	else
		mt_sched_printf(sched_interop, "set affinity pid=%d comm=%s affinity=%ld",
			p->pid, p->comm, p->cpus_allowed.bits[0]);
#endif

	return retval;
}

static int get_user_cpu_mask(unsigned long __user *user_mask_ptr, unsigned len,
			     struct cpumask *new_mask)
{
	if (len < cpumask_size())
		cpumask_clear(new_mask);
	else if (len > cpumask_size())
		len = cpumask_size();

	return copy_from_user(new_mask, user_mask_ptr, len) ? -EFAULT : 0;
}

/**
 * sys_sched_setaffinity - set the cpu affinity of a process
 * @pid: pid of the process
 * @len: length in bytes of the bitmask pointed to by user_mask_ptr
 * @user_mask_ptr: user-space pointer to the new cpu mask
 *
 * Return: 0 on success. An error code otherwise.
 */
SYSCALL_DEFINE3(sched_setaffinity, pid_t, pid, unsigned int, len,
		unsigned long __user *, user_mask_ptr)
{
	cpumask_var_t new_mask;
	int retval;

	if (!alloc_cpumask_var(&new_mask, GFP_KERNEL))
		return -ENOMEM;

	retval = get_user_cpu_mask(user_mask_ptr, len, new_mask);
	if (retval == 0)
		retval = sched_setaffinity(pid, new_mask);
	free_cpumask_var(new_mask);
	return retval;
}

long sched_getaffinity(pid_t pid, struct cpumask *mask)
{
	struct task_struct *p;
	unsigned long flags;
	int retval;

	rcu_read_lock();

	retval = -ESRCH;
	p = find_process_by_pid(pid);
	if (!p) {
		pr_debug("SCHED: getaffinity find process %d fail\n", pid);
		goto out_unlock;
	}

	retval = security_task_getscheduler(p);
	if (retval) {
		pr_debug("SCHED: getaffinity security_task_getscheduler fail, status: %d\n", retval);
		goto out_unlock;
	}

	raw_spin_lock_irqsave(&p->pi_lock, flags);
	cpumask_and(mask, &p->cpus_allowed, cpu_active_mask);
	raw_spin_unlock_irqrestore(&p->pi_lock, flags);

out_unlock:
	rcu_read_unlock();

	if (retval)
		pr_debug("SCHED: getaffinity status %d\n", retval);

	return retval;
}

/**
 * sys_sched_getaffinity - get the cpu affinity of a process
 * @pid: pid of the process
 * @len: length in bytes of the bitmask pointed to by user_mask_ptr
 * @user_mask_ptr: user-space pointer to hold the current cpu mask
 *
 * Return: 0 on success. An error code otherwise.
 */
SYSCALL_DEFINE3(sched_getaffinity, pid_t, pid, unsigned int, len,
		unsigned long __user *, user_mask_ptr)
{
	int ret;
	cpumask_var_t mask;

	if ((len * BITS_PER_BYTE) < nr_cpu_ids)
		return -EINVAL;
	if (len & (sizeof(unsigned long)-1))
		return -EINVAL;

	if (!alloc_cpumask_var(&mask, GFP_KERNEL))
		return -ENOMEM;

	ret = sched_getaffinity(pid, mask);
	if (ret == 0) {
		size_t retlen = min_t(size_t, len, cpumask_size());

		if (copy_to_user(user_mask_ptr, mask, retlen))
			ret = -EFAULT;
		else
			ret = retlen;
	}
	free_cpumask_var(mask);

	return ret;
}

/**
 * sys_sched_yield - yield the current processor to other threads.
 *
 * This function yields the current CPU to other tasks. If there are no
 * other threads running on this CPU then this function will return.
 *
 * Return: 0.
 */
SYSCALL_DEFINE0(sched_yield)
{
	struct rq *rq = this_rq_lock();

	schedstat_inc(rq, yld_count);
	current->sched_class->yield_task(rq);

	/*
	 * Since we are going to call schedule() anyway, there's
	 * no need to preempt or enable interrupts:
	 */
	__release(rq->lock);
	spin_release(&rq->lock.dep_map, 1, _THIS_IP_);
	do_raw_spin_unlock(&rq->lock);
	sched_preempt_enable_no_resched();

	schedule();

	return 0;
}

static void __cond_resched(void)
{
	__preempt_count_add(PREEMPT_ACTIVE);
	__schedule();
	__preempt_count_sub(PREEMPT_ACTIVE);
}

int __sched _cond_resched(void)
{
	if (should_resched()) {
		__cond_resched();
		return 1;
	}
	return 0;
}
EXPORT_SYMBOL(_cond_resched);

/*
 * __cond_resched_lock() - if a reschedule is pending, drop the given lock,
 * call schedule, and on return reacquire the lock.
 *
 * This works OK both with and without CONFIG_PREEMPT. We do strange low-level
 * operations here to prevent schedule() from being called twice (once via
 * spin_unlock(), once by hand).
 */
int __cond_resched_lock(spinlock_t *lock)
{
	int resched = should_resched();
	int ret = 0;

	lockdep_assert_held(lock);

	if (spin_needbreak(lock) || resched) {
		spin_unlock(lock);
		if (resched)
			__cond_resched();
		else
			cpu_relax();
		ret = 1;
		spin_lock(lock);
	}
	return ret;
}
EXPORT_SYMBOL(__cond_resched_lock);

int __sched __cond_resched_softirq(void)
{
	BUG_ON(!in_softirq());

	if (should_resched()) {
		local_bh_enable();
		__cond_resched();
		local_bh_disable();
		return 1;
	}
	return 0;
}
EXPORT_SYMBOL(__cond_resched_softirq);

/**
 * yield - yield the current processor to other threads.
 *
 * Do not ever use this function, there's a 99% chance you're doing it wrong.
 *
 * The scheduler is at all times free to pick the calling task as the most
 * eligible task to run, if removing the yield() call from your code breaks
 * it, its already broken.
 *
 * Typical broken usage is:
 *
 * while (!event)
 * 	yield();
 *
 * where one assumes that yield() will let 'the other' process run that will
 * make event true. If the current task is a SCHED_FIFO task that will never
 * happen. Never use yield() as a progress guarantee!!
 *
 * If you want to use yield() to wait for something, use wait_event().
 * If you want to use yield() to be 'nice' for others, use cond_resched().
 * If you still want to use yield(), do not!
 */
void __sched yield(void)
{
	set_current_state(TASK_RUNNING);
	sys_sched_yield();
}
EXPORT_SYMBOL(yield);

/**
 * yield_to - yield the current processor to another thread in
 * your thread group, or accelerate that thread toward the
 * processor it's on.
 * @p: target task
 * @preempt: whether task preemption is allowed or not
 *
 * It's the caller's job to ensure that the target task struct
 * can't go away on us before we can do any checks.
 *
 * Return:
 *	true (>0) if we indeed boosted the target task.
 *	false (0) if we failed to boost the target.
 *	-ESRCH if there's no task to yield to.
 */
int __sched yield_to(struct task_struct *p, bool preempt)
{
	struct task_struct *curr = current;
	struct rq *rq, *p_rq;
	unsigned long flags;
	int yielded = 0;

	local_irq_save(flags);
	rq = this_rq();

again:
	p_rq = task_rq(p);
	/*
	 * If we're the only runnable task on the rq and target rq also
	 * has only one task, there's absolutely no point in yielding.
	 */
	if (rq->nr_running == 1 && p_rq->nr_running == 1) {
		yielded = -ESRCH;
		goto out_irq;
	}

	double_rq_lock(rq, p_rq);
	if (task_rq(p) != p_rq) {
		double_rq_unlock(rq, p_rq);
		goto again;
	}

	if (!curr->sched_class->yield_to_task)
		goto out_unlock;

	if (curr->sched_class != p->sched_class)
		goto out_unlock;

	if (task_running(p_rq, p) || p->state)
		goto out_unlock;

	yielded = curr->sched_class->yield_to_task(rq, p, preempt);
	if (yielded) {
		schedstat_inc(rq, yld_count);
		/*
		 * Make p's CPU reschedule; pick_next_entity takes care of
		 * fairness.
		 */
		if (preempt && rq != p_rq)
			resched_curr(p_rq);
	}

out_unlock:
	double_rq_unlock(rq, p_rq);
out_irq:
	local_irq_restore(flags);

	if (yielded > 0)
		schedule();

	return yielded;
}
EXPORT_SYMBOL_GPL(yield_to);

/*
 * This task is about to go to sleep on IO. Increment rq->nr_iowait so
 * that process accounting knows that this is a task in IO wait state.
 */
void __sched io_schedule(void)
{
	struct rq *rq = raw_rq();

	delayacct_blkio_start();
	atomic_inc(&rq->nr_iowait);
	blk_flush_plug(current);
	current->in_iowait = 1;
	schedule();
	current->in_iowait = 0;
	atomic_dec(&rq->nr_iowait);
	delayacct_blkio_end();
}
EXPORT_SYMBOL(io_schedule);

long __sched io_schedule_timeout(long timeout)
{
	struct rq *rq = raw_rq();
	long ret;

	delayacct_blkio_start();
	atomic_inc(&rq->nr_iowait);
	blk_flush_plug(current);
	current->in_iowait = 1;
	ret = schedule_timeout(timeout);
	current->in_iowait = 0;
	atomic_dec(&rq->nr_iowait);
	delayacct_blkio_end();
	return ret;
}

/**
 * sys_sched_get_priority_max - return maximum RT priority.
 * @policy: scheduling class.
 *
 * Return: On success, this syscall returns the maximum
 * rt_priority that can be used by a given scheduling class.
 * On failure, a negative error code is returned.
 */
SYSCALL_DEFINE1(sched_get_priority_max, int, policy)
{
	int ret = -EINVAL;

	switch (policy) {
	case SCHED_FIFO:
	case SCHED_RR:
		ret = MAX_USER_RT_PRIO-1;
		break;
	case SCHED_DEADLINE:
	case SCHED_NORMAL:
	case SCHED_BATCH:
	case SCHED_IDLE:
		ret = 0;
		break;
	}
	return ret;
}

/**
 * sys_sched_get_priority_min - return minimum RT priority.
 * @policy: scheduling class.
 *
 * Return: On success, this syscall returns the minimum
 * rt_priority that can be used by a given scheduling class.
 * On failure, a negative error code is returned.
 */
SYSCALL_DEFINE1(sched_get_priority_min, int, policy)
{
	int ret = -EINVAL;

	switch (policy) {
	case SCHED_FIFO:
	case SCHED_RR:
		ret = 1;
		break;
	case SCHED_DEADLINE:
	case SCHED_NORMAL:
	case SCHED_BATCH:
	case SCHED_IDLE:
		ret = 0;
	}
	return ret;
}

/**
 * sys_sched_rr_get_interval - return the default timeslice of a process.
 * @pid: pid of the process.
 * @interval: userspace pointer to the timeslice value.
 *
 * this syscall writes the default timeslice value of a given process
 * into the user-space timespec buffer. A value of '0' means infinity.
 *
 * Return: On success, 0 and the timeslice is in @interval. Otherwise,
 * an error code.
 */
SYSCALL_DEFINE2(sched_rr_get_interval, pid_t, pid,
		struct timespec __user *, interval)
{
	struct task_struct *p;
	unsigned int time_slice;
	unsigned long flags;
	struct rq *rq;
	int retval;
	struct timespec t;

	if (pid < 0)
		return -EINVAL;

	retval = -ESRCH;
	rcu_read_lock();
	p = find_process_by_pid(pid);
	if (!p)
		goto out_unlock;

	retval = security_task_getscheduler(p);
	if (retval)
		goto out_unlock;

	rq = task_rq_lock(p, &flags);
	time_slice = 0;
	if (p->sched_class->get_rr_interval)
		time_slice = p->sched_class->get_rr_interval(rq, p);
	task_rq_unlock(rq, p, &flags);

	rcu_read_unlock();
	jiffies_to_timespec(time_slice, &t);
	retval = copy_to_user(interval, &t, sizeof(t)) ? -EFAULT : 0;
	return retval;

out_unlock:
	rcu_read_unlock();
	return retval;
}

static const char stat_nam[] = TASK_STATE_TO_CHAR_STR;

void sched_show_task(struct task_struct *p)
{
	unsigned long free = 0;
	int ppid;
	unsigned state;

	state = p->state ? __ffs(p->state) + 1 : 0;
	printk(KERN_INFO "%-15.15s %c", p->comm,
		state < sizeof(stat_nam) - 1 ? stat_nam[state] : '?');
#if BITS_PER_LONG == 32
	if (state == TASK_RUNNING)
		printk(KERN_CONT " running  ");
	else
		printk(KERN_CONT " %08lx ", thread_saved_pc(p));
#else
	if (state == TASK_RUNNING)
		printk(KERN_CONT "  running task    ");
	else
		printk(KERN_CONT " %016lx ", thread_saved_pc(p));
#endif
#ifdef CONFIG_DEBUG_STACK_USAGE
	free = stack_not_used(p);
#endif
	rcu_read_lock();
	ppid = task_pid_nr(rcu_dereference(p->real_parent));
	rcu_read_unlock();
	printk(KERN_CONT "%5lu %5d %6d 0x%08lx\n", free,
		task_pid_nr(p), ppid,
		(unsigned long)task_thread_info(p)->flags);

	print_worker_info(KERN_INFO, p);
	show_stack(p, NULL);
}

void show_state_filter(unsigned long state_filter)
{
	struct task_struct *g, *p;

#if BITS_PER_LONG == 32
	printk(KERN_INFO
		"  task                PC stack   pid father\n");
#else
	printk(KERN_INFO
		"  task                        PC stack   pid father\n");
#endif
	rcu_read_lock();
	for_each_process_thread(g, p) {
		/*
		 * reset the NMI-timeout, listing all files on a slow
		 * console might take a lot of time:
		 */
		touch_nmi_watchdog();
		if (!state_filter || (p->state & state_filter))
			sched_show_task(p);
	}

	touch_all_softlockup_watchdogs();

#ifdef CONFIG_SCHED_DEBUG
	sysrq_sched_debug_show();
#endif
	rcu_read_unlock();
	/*
	 * Only show locks if all tasks are dumped:
	 */
	if (!state_filter)
		debug_show_all_locks();
}

void init_idle_bootup_task(struct task_struct *idle)
{
	idle->sched_class = &idle_sched_class;
}

/**
 * init_idle - set up an idle thread for a given CPU
 * @idle: task in question
 * @cpu: cpu the idle task belongs to
 *
 * NOTE: this function does not set the idle thread's NEED_RESCHED
 * flag, to make booting more robust.
 */
void init_idle(struct task_struct *idle, int cpu)
{
	struct rq *rq = cpu_rq(cpu);
	unsigned long flags;

	raw_spin_lock_irqsave(&rq->lock, flags);

	__sched_fork(0, idle);
	idle->state = TASK_RUNNING;
	idle->se.exec_start = sched_clock();

	do_set_cpus_allowed(idle, cpumask_of(cpu));
	/*
	 * We're having a chicken and egg problem, even though we are
	 * holding rq->lock, the cpu isn't yet set to this cpu so the
	 * lockdep check in task_group() will fail.
	 *
	 * Similar case to sched_fork(). / Alternatively we could
	 * use task_rq_lock() here and obtain the other rq->lock.
	 *
	 * Silence PROVE_RCU
	 */
	rcu_read_lock();
	__set_task_cpu(idle, cpu);
	rcu_read_unlock();

	rq->curr = rq->idle = idle;
	idle->on_rq = TASK_ON_RQ_QUEUED;
#if defined(CONFIG_SMP)
	idle->on_cpu = 1;
#endif
	raw_spin_unlock_irqrestore(&rq->lock, flags);

	/* Set the preempt count _outside_ the spinlocks! */
	init_idle_preempt_count(idle, cpu);

	/*
	 * The idle tasks have their own, simple scheduling class:
	 */
	idle->sched_class = &idle_sched_class;
	ftrace_graph_init_idle_task(idle, cpu);
	vtime_init_idle(idle, cpu);
#if defined(CONFIG_SMP)
	sprintf(idle->comm, "%s/%d", INIT_TASK_COMM, cpu);
#endif
}

#ifdef CONFIG_SMP
/*
 * move_queued_task - move a queued task to new rq.
 *
 * Returns (locked) new rq. Old rq's lock is released.
 */
static struct rq *move_queued_task(struct task_struct *p, int new_cpu)
{
	struct rq *rq = task_rq(p);

	lockdep_assert_held(&rq->lock);

	dequeue_task(rq, p, 0);
	p->on_rq = TASK_ON_RQ_MIGRATING;
	set_task_cpu(p, new_cpu);
	raw_spin_unlock(&rq->lock);

	rq = cpu_rq(new_cpu);

	raw_spin_lock(&rq->lock);
	BUG_ON(task_cpu(p) != new_cpu);
	p->on_rq = TASK_ON_RQ_QUEUED;
	enqueue_task(rq, p, 0);
	check_preempt_curr(rq, p, 0);

	return rq;
}

void do_set_cpus_allowed(struct task_struct *p, const struct cpumask *new_mask)
{
	if (p->sched_class && p->sched_class->set_cpus_allowed)
		p->sched_class->set_cpus_allowed(p, new_mask);

	cpumask_copy(&p->cpus_allowed, new_mask);
	p->nr_cpus_allowed = cpumask_weight(new_mask);
}

/*
 * This is how migration works:
 *
 * 1) we invoke migration_cpu_stop() on the target CPU using
 *    stop_one_cpu().
 * 2) stopper starts to run (implicitly forcing the migrated thread
 *    off the CPU)
 * 3) it checks whether the migrated task is still in the wrong runqueue.
 * 4) if it's in the wrong runqueue then the migration thread removes
 *    it and puts it into the right queue.
 * 5) stopper completes and stop_one_cpu() returns and the migration
 *    is done.
 */

/*
 * Change a given task's CPU affinity. Migrate the thread to a
 * proper CPU and schedule it away if the CPU it's executing on
 * is removed from the allowed bitmask.
 *
 * NOTE: the caller must have a valid reference to the task, the
 * task must not exit() & deallocate itself prematurely. The
 * call is not atomic; no spinlocks may be held.
 */
int set_cpus_allowed_ptr(struct task_struct *p, const struct cpumask *new_mask)
{
	unsigned long flags;
	struct rq *rq;
	unsigned int dest_cpu;
	int ret = 0;

	rq = task_rq_lock(p, &flags);

	if (cpumask_equal(&p->cpus_allowed, new_mask))
		goto out;

	if (!cpumask_intersects(new_mask, cpu_active_mask)) {
		ret = -EINVAL;
		printk_deferred("SCHED: intersects new_mask: %lu, cpu_active_mask: %lu\n",
			new_mask->bits[0], cpu_active_mask->bits[0]);
		goto out;
	}

	do_set_cpus_allowed(p, new_mask);

	/* Can the task run on the task's current CPU? If so, we're done */
	if (cpumask_test_cpu(task_cpu(p), new_mask))
		goto out;

	dest_cpu = cpumask_any_and(cpu_active_mask, new_mask);
	if (task_running(rq, p) || p->state == TASK_WAKING) {
		struct migration_arg arg = { p, dest_cpu };
		/* Need help from migration thread: drop lock and wait. */
		task_rq_unlock(rq, p, &flags);
		stop_one_cpu(cpu_of(rq), migration_cpu_stop, &arg);
		tlb_migrate_finish(p->mm);
		return 0;
	} else if (task_on_rq_queued(p))
		rq = move_queued_task(p, dest_cpu);
out:
	task_rq_unlock(rq, p, &flags);

	return ret;
}
EXPORT_SYMBOL_GPL(set_cpus_allowed_ptr);

/*
 * Move (not current) task off this cpu, onto dest cpu. We're doing
 * this because either it can't run here any more (set_cpus_allowed()
 * away from this CPU, or CPU going down), or because we're
 * attempting to rebalance this task on exec (sched_exec).
 *
 * So we race with normal scheduler movements, but that's OK, as long
 * as the task is no longer on this CPU.
 *
 * Returns non-zero if task was successfully migrated.
 */
static int __migrate_task(struct task_struct *p, int src_cpu, int dest_cpu)
{
	struct rq *rq;
	int ret = 0;

	if (unlikely(!cpu_active(dest_cpu)))
		return ret;

	rq = cpu_rq(src_cpu);

	raw_spin_lock(&p->pi_lock);
	raw_spin_lock(&rq->lock);
	/* Already moved. */
	if (task_cpu(p) != src_cpu)
		goto done;

	/* Affinity changed (again). */
	if (!cpumask_test_cpu(dest_cpu, tsk_cpus_allowed(p)))
		goto fail;

	/*
	 * If we're not on a rq, the next wake-up will ensure we're
	 * placed properly.
	 */
	if (task_on_rq_queued(p))
		rq = move_queued_task(p, dest_cpu);
done:
	ret = 1;
fail:
	raw_spin_unlock(&rq->lock);
	raw_spin_unlock(&p->pi_lock);
	return ret;
}

#ifdef CONFIG_NUMA_BALANCING
/* Migrate current task p to target_cpu */
int migrate_task_to(struct task_struct *p, int target_cpu)
{
	struct migration_arg arg = { p, target_cpu };
	int curr_cpu = task_cpu(p);

	if (curr_cpu == target_cpu)
		return 0;

	if (!cpumask_test_cpu(target_cpu, tsk_cpus_allowed(p)))
		return -EINVAL;

	/* TODO: This is not properly updating schedstats */

	trace_sched_move_numa(p, curr_cpu, target_cpu);
	return stop_one_cpu(curr_cpu, migration_cpu_stop, &arg);
}

/*
 * Requeue a task on a given node and accurately track the number of NUMA
 * tasks on the runqueues
 */
void sched_setnuma(struct task_struct *p, int nid)
{
	struct rq *rq;
	unsigned long flags;
	bool queued, running;

	rq = task_rq_lock(p, &flags);
	queued = task_on_rq_queued(p);
	running = task_current(rq, p);

	if (queued)
		dequeue_task(rq, p, 0);
	if (running)
		put_prev_task(rq, p);

	p->numa_preferred_nid = nid;

	if (running)
		p->sched_class->set_curr_task(rq);
	if (queued)
		enqueue_task(rq, p, 0);
	task_rq_unlock(rq, p, &flags);
}
#endif

/*
 * migration_cpu_stop - this will be executed by a highprio stopper thread
 * and performs thread migration by bumping thread off CPU then
 * 'pushing' onto another runqueue.
 */
static int migration_cpu_stop(void *data)
{
	struct migration_arg *arg = data;

	/*
	 * The original target cpu might have gone down and we might
	 * be on another cpu but it doesn't matter.
	 */
	local_irq_disable();
	/*
	 * We need to explicitly wake pending tasks before running
	 * __migrate_task() such that we will not miss enforcing cpus_allowed
	 * during wakeups, see set_cpus_allowed_ptr()'s TASK_WAKING test.
	 */
	sched_ttwu_pending();
	__migrate_task(arg->task, raw_smp_processor_id(), arg->dest_cpu);
	local_irq_enable();
	return 0;
}

#ifdef CONFIG_HOTPLUG_CPU

/*
 * Ensures that the idle task is using init_mm right before its cpu goes
 * offline.
 */
void idle_task_exit(void)
{
	struct mm_struct *mm = current->active_mm;

	BUG_ON(cpu_online(smp_processor_id()));

	if (mm != &init_mm) {
		switch_mm(mm, &init_mm, current);
		finish_arch_post_lock_switch();
	}
	mmdrop(mm);
}

/*
 * Since this CPU is going 'away' for a while, fold any nr_active delta
 * we might have. Assumes we're called after migrate_tasks() so that the
 * nr_active count is stable.
 *
 * Also see the comment "Global load-average calculations".
 */
static void calc_load_migrate(struct rq *rq)
{
	long delta = calc_load_fold_active(rq);
	if (delta)
		atomic_long_add(delta, &calc_load_tasks);
}

static void put_prev_task_fake(struct rq *rq, struct task_struct *prev)
{
}

static const struct sched_class fake_sched_class = {
	.put_prev_task = put_prev_task_fake,
};

static struct task_struct fake_task = {
	/*
	 * Avoid pull_{rt,dl}_task()
	 */
	.prio = MAX_PRIO + 1,
	.sched_class = &fake_sched_class,
};

/*
 * Migrate all tasks from the rq, sleeping tasks will be migrated by
 * try_to_wake_up()->select_task_rq().
 *
 * Called with rq->lock held even though we'er in stop_machine() and
 * there's no concurrency possible, we hold the required locks anyway
 * because of lock validation efforts.
 */
static void migrate_tasks(unsigned int dead_cpu)
{
	struct rq *rq = cpu_rq(dead_cpu);
	struct task_struct *next, *stop = rq->stop;
	int dest_cpu;

	/*
	 * Fudge the rq selection such that the below task selection loop
	 * doesn't get stuck on the currently eligible stop task.
	 *
	 * We're currently inside stop_machine() and the rq is either stuck
	 * in the stop_machine_cpu_stop() loop, or we're executing this code,
	 * either way we should never end up calling schedule() until we're
	 * done here.
	 */
	rq->stop = NULL;

	/*
	 * put_prev_task() and pick_next_task() sched
	 * class method both need to have an up-to-date
	 * value of rq->clock[_task]
	 */
	update_rq_clock(rq);

	for ( ; ; ) {
		/*
		 * There's this thread running, bail when that's the only
		 * remaining thread.
		 */
		if (rq->nr_running == 1)
			break;

		next = pick_next_task(rq, &fake_task);
		BUG_ON(!next);
		next->sched_class->put_prev_task(rq, next);

		/* Find suitable destination for @next, with force if needed. */
		dest_cpu = select_fallback_rq(dead_cpu, next);
		raw_spin_unlock(&rq->lock);

		__migrate_task(next, dead_cpu, dest_cpu);

		raw_spin_lock(&rq->lock);
	}

	rq->stop = stop;
}

#endif /* CONFIG_HOTPLUG_CPU */

#if defined(CONFIG_SCHED_DEBUG) && defined(CONFIG_SYSCTL)

static struct ctl_table sd_ctl_dir[] = {
	{
		.procname	= "sched_domain",
		.mode		= 0555,
	},
	{}
};

static struct ctl_table sd_ctl_root[] = {
	{
		.procname	= "kernel",
		.mode		= 0555,
		.child		= sd_ctl_dir,
	},
	{}
};

static struct ctl_table *sd_alloc_ctl_entry(int n)
{
	struct ctl_table *entry =
		kcalloc(n, sizeof(struct ctl_table), GFP_KERNEL);

	return entry;
}

static void sd_free_ctl_entry(struct ctl_table **tablep)
{
	struct ctl_table *entry;

	/*
	 * In the intermediate directories, both the child directory and
	 * procname are dynamically allocated and could fail but the mode
	 * will always be set. In the lowest directory the names are
	 * static strings and all have proc handlers.
	 */
	for (entry = *tablep; entry->mode; entry++) {
		if (entry->child)
			sd_free_ctl_entry(&entry->child);
		if (entry->proc_handler == NULL)
			kfree(entry->procname);
	}

	kfree(*tablep);
	*tablep = NULL;
}

static int min_load_idx = 0;
static int max_load_idx = CPU_LOAD_IDX_MAX-1;

static void
set_table_entry(struct ctl_table *entry,
		const char *procname, void *data, int maxlen,
		umode_t mode, proc_handler *proc_handler,
		bool load_idx)
{
	entry->procname = procname;
	entry->data = data;
	entry->maxlen = maxlen;
	entry->mode = mode;
	entry->proc_handler = proc_handler;

	if (load_idx) {
		entry->extra1 = &min_load_idx;
		entry->extra2 = &max_load_idx;
	}
}

static struct ctl_table *
sd_alloc_ctl_domain_table(struct sched_domain *sd)
{
	struct ctl_table *table = sd_alloc_ctl_entry(14);

	if (table == NULL)
		return NULL;

	set_table_entry(&table[0], "min_interval", &sd->min_interval,
		sizeof(long), 0644, proc_doulongvec_minmax, false);
	set_table_entry(&table[1], "max_interval", &sd->max_interval,
		sizeof(long), 0644, proc_doulongvec_minmax, false);
	set_table_entry(&table[2], "busy_idx", &sd->busy_idx,
		sizeof(int), 0644, proc_dointvec_minmax, true);
	set_table_entry(&table[3], "idle_idx", &sd->idle_idx,
		sizeof(int), 0644, proc_dointvec_minmax, true);
	set_table_entry(&table[4], "newidle_idx", &sd->newidle_idx,
		sizeof(int), 0644, proc_dointvec_minmax, true);
	set_table_entry(&table[5], "wake_idx", &sd->wake_idx,
		sizeof(int), 0644, proc_dointvec_minmax, true);
	set_table_entry(&table[6], "forkexec_idx", &sd->forkexec_idx,
		sizeof(int), 0644, proc_dointvec_minmax, true);
	set_table_entry(&table[7], "busy_factor", &sd->busy_factor,
		sizeof(int), 0644, proc_dointvec_minmax, false);
	set_table_entry(&table[8], "imbalance_pct", &sd->imbalance_pct,
		sizeof(int), 0644, proc_dointvec_minmax, false);
	set_table_entry(&table[9], "cache_nice_tries",
		&sd->cache_nice_tries,
		sizeof(int), 0644, proc_dointvec_minmax, false);
	set_table_entry(&table[10], "flags", &sd->flags,
		sizeof(int), 0644, proc_dointvec_minmax, false);
	set_table_entry(&table[11], "max_newidle_lb_cost",
		&sd->max_newidle_lb_cost,
		sizeof(long), 0644, proc_doulongvec_minmax, false);
	set_table_entry(&table[12], "name", sd->name,
		CORENAME_MAX_SIZE, 0444, proc_dostring, false);
	/* &table[13] is terminator */

	return table;
}

static struct ctl_table *sd_alloc_ctl_cpu_table(int cpu)
{
	struct ctl_table *entry, *table;
	struct sched_domain *sd;
	int domain_num = 0, i;
	char buf[32];

	for_each_domain(cpu, sd)
		domain_num++;
	entry = table = sd_alloc_ctl_entry(domain_num + 1);
	if (table == NULL)
		return NULL;

	i = 0;
	for_each_domain(cpu, sd) {
		snprintf(buf, 32, "domain%d", i);
		entry->procname = kstrdup(buf, GFP_KERNEL);
		entry->mode = 0555;
		entry->child = sd_alloc_ctl_domain_table(sd);
		entry++;
		i++;
	}
	return table;
}

static struct ctl_table_header *sd_sysctl_header;
static void register_sched_domain_sysctl(void)
{
	int i, cpu_num = num_possible_cpus();
	struct ctl_table *entry = sd_alloc_ctl_entry(cpu_num + 1);
	char buf[32];

	WARN_ON(sd_ctl_dir[0].child);
	sd_ctl_dir[0].child = entry;

	if (entry == NULL)
		return;

	for_each_possible_cpu(i) {
		snprintf(buf, 32, "cpu%d", i);
		entry->procname = kstrdup(buf, GFP_KERNEL);
		entry->mode = 0555;
		entry->child = sd_alloc_ctl_cpu_table(i);
		entry++;
	}

	WARN_ON(sd_sysctl_header);
	sd_sysctl_header = register_sysctl_table(sd_ctl_root);
}

/* may be called multiple times per register */
static void unregister_sched_domain_sysctl(void)
{
	if (sd_sysctl_header)
		unregister_sysctl_table(sd_sysctl_header);
	sd_sysctl_header = NULL;
	if (sd_ctl_dir[0].child)
		sd_free_ctl_entry(&sd_ctl_dir[0].child);
}
#else
static void register_sched_domain_sysctl(void)
{
}
static void unregister_sched_domain_sysctl(void)
{
}
#endif

static void set_rq_online(struct rq *rq)
{
	if (!rq->online) {
		const struct sched_class *class;

		cpumask_set_cpu(rq->cpu, rq->rd->online);
		rq->online = 1;

		for_each_class(class) {
			if (class->rq_online)
				class->rq_online(rq);
		}
	}
}

static void set_rq_offline(struct rq *rq)
{
	if (rq->online) {
		const struct sched_class *class;

		for_each_class(class) {
			if (class->rq_offline)
				class->rq_offline(rq);
		}

		cpumask_clear_cpu(rq->cpu, rq->rd->online);
		rq->online = 0;
	}
}

/*
 * migration_call - callback that gets triggered when a CPU is added.
 * Here we can start up the necessary migration thread for the new CPU.
 */
static int
migration_call(struct notifier_block *nfb, unsigned long action, void *hcpu)
{
	int cpu = (long)hcpu;
	unsigned long flags;
	struct rq *rq = cpu_rq(cpu);

	switch (action & ~CPU_TASKS_FROZEN) {

	case CPU_UP_PREPARE:
		rq->calc_load_update = calc_load_update;
		break;

	case CPU_ONLINE:
		/* Update our root-domain */
		raw_spin_lock_irqsave(&rq->lock, flags);
		if (rq->rd) {
			BUG_ON(!cpumask_test_cpu(cpu, rq->rd->span));

			set_rq_online(rq);
		}
		raw_spin_unlock_irqrestore(&rq->lock, flags);
		break;

#ifdef CONFIG_HOTPLUG_CPU
	case CPU_DYING:
		sched_ttwu_pending();
		/* Update our root-domain */
		raw_spin_lock_irqsave(&rq->lock, flags);
		if (rq->rd) {
			BUG_ON(!cpumask_test_cpu(cpu, rq->rd->span));
			set_rq_offline(rq);
		}
		migrate_tasks(cpu);
		BUG_ON(rq->nr_running != 1); /* the migration thread */
		raw_spin_unlock_irqrestore(&rq->lock, flags);
		break;

	case CPU_DEAD:
		calc_load_migrate(rq);
		break;
#endif
	}

	update_max_interval();

	return NOTIFY_OK;
}

/*
 * Register at high priority so that task migration (migrate_all_tasks)
 * happens before everything else.  This has to be lower priority than
 * the notifier in the perf_event subsystem, though.
 */
static struct notifier_block migration_notifier = {
	.notifier_call = migration_call,
	.priority = CPU_PRI_MIGRATION,
};

static void __cpuinit set_cpu_rq_start_time(void)
{
	int cpu = smp_processor_id();
	struct rq *rq = cpu_rq(cpu);
	rq->age_stamp = sched_clock_cpu(cpu);
}

static int sched_cpu_active(struct notifier_block *nfb,
				      unsigned long action, void *hcpu)
{
	switch (action & ~CPU_TASKS_FROZEN) {
	case CPU_STARTING:
		set_cpu_rq_start_time();
		return NOTIFY_OK;
	case CPU_DOWN_FAILED:
		set_cpu_active((long)hcpu, true);
		return NOTIFY_OK;
	default:
		return NOTIFY_DONE;
	}
}

static int sched_cpu_inactive(struct notifier_block *nfb,
					unsigned long action, void *hcpu)
{
	unsigned long flags;
	long cpu = (long)hcpu;
	struct dl_bw *dl_b;

	switch (action & ~CPU_TASKS_FROZEN) {
	case CPU_DOWN_PREPARE:
		set_cpu_active(cpu, false);

		/* explicitly allow suspend */
		if (!(action & CPU_TASKS_FROZEN)) {
			bool overflow;
			int cpus;

			rcu_read_lock_sched();
			dl_b = dl_bw_of(cpu);

			raw_spin_lock_irqsave(&dl_b->lock, flags);
			cpus = dl_bw_cpus(cpu);
			overflow = __dl_overflow(dl_b, cpus, 0, 0);
			raw_spin_unlock_irqrestore(&dl_b->lock, flags);

			rcu_read_unlock_sched();

			if (overflow)
				return notifier_from_errno(-EBUSY);
		}
		return NOTIFY_OK;
	}

	return NOTIFY_DONE;
}

static int __init migration_init(void)
{
	void *cpu = (void *)(long)smp_processor_id();
	int err;

	/* Initialize migration for the boot CPU */
	err = migration_call(&migration_notifier, CPU_UP_PREPARE, cpu);
	BUG_ON(err == NOTIFY_BAD);
	migration_call(&migration_notifier, CPU_ONLINE, cpu);
	register_cpu_notifier(&migration_notifier);

	/* Register cpu active notifiers */
	cpu_notifier(sched_cpu_active, CPU_PRI_SCHED_ACTIVE);
	cpu_notifier(sched_cpu_inactive, CPU_PRI_SCHED_INACTIVE);

	return 0;
}
early_initcall(migration_init);
#endif

#ifdef CONFIG_SMP

static cpumask_var_t sched_domains_tmpmask; /* sched_domains_mutex */

#ifdef CONFIG_SCHED_DEBUG

static __read_mostly int sched_debug_enabled;

static int __init sched_debug_setup(char *str)
{
	sched_debug_enabled = 1;

	return 0;
}
early_param("sched_debug", sched_debug_setup);

static inline bool sched_debug(void)
{
	return sched_debug_enabled;
}

static int sched_domain_debug_one(struct sched_domain *sd, int cpu, int level,
				  struct cpumask *groupmask)
{
	struct sched_group *group = sd->groups;
	char str[256];

	cpulist_scnprintf(str, sizeof(str), sched_domain_span(sd));
	cpumask_clear(groupmask);

	printk(KERN_DEBUG "%*s domain %d: ", level, "", level);

	if (!(sd->flags & SD_LOAD_BALANCE)) {
		printk("does not load-balance\n");
		if (sd->parent)
			printk(KERN_ERR "ERROR: !SD_LOAD_BALANCE domain"
					" has parent");
		return -1;
	}

	printk(KERN_CONT "span %s level %s\n", str, sd->name);

	if (!cpumask_test_cpu(cpu, sched_domain_span(sd))) {
		printk(KERN_ERR "ERROR: domain->span does not contain "
				"CPU%d\n", cpu);
	}
	if (!cpumask_test_cpu(cpu, sched_group_cpus(group))) {
		printk(KERN_ERR "ERROR: domain->groups does not contain"
				" CPU%d\n", cpu);
	}

	printk(KERN_DEBUG "%*s groups:", level + 1, "");
	do {
		if (!group) {
			printk("\n");
			printk(KERN_ERR "ERROR: group is NULL\n");
			break;
		}

		if (!cpumask_weight(sched_group_cpus(group))) {
			printk(KERN_CONT "\n");
			printk(KERN_ERR "ERROR: empty group\n");
			break;
		}

		if (!(sd->flags & SD_OVERLAP) &&
		    cpumask_intersects(groupmask, sched_group_cpus(group))) {
			printk(KERN_CONT "\n");
			printk(KERN_ERR "ERROR: repeated CPUs\n");
			break;
		}

		cpumask_or(groupmask, groupmask, sched_group_cpus(group));

		cpulist_scnprintf(str, sizeof(str), sched_group_cpus(group));

		printk(KERN_CONT " %s", str);
		if (group->sgc->capacity != SCHED_CAPACITY_SCALE) {
			printk(KERN_CONT " (cpu_capacity = %d)",
				group->sgc->capacity);
		}

		group = group->next;
	} while (group != sd->groups);
	printk(KERN_CONT "\n");

	if (!cpumask_equal(sched_domain_span(sd), groupmask))
		printk(KERN_ERR "ERROR: groups don't span domain->span\n");

	if (sd->parent &&
	    !cpumask_subset(groupmask, sched_domain_span(sd->parent)))
		printk(KERN_ERR "ERROR: parent span is not a superset "
			"of domain->span\n");
	return 0;
}

static void sched_domain_debug(struct sched_domain *sd, int cpu)
{
	int level = 0;

	if (!sched_debug_enabled)
		return;

	if (!sd) {
		printk(KERN_DEBUG "CPU%d attaching NULL sched-domain.\n", cpu);
		return;
	}

	printk(KERN_DEBUG "CPU%d attaching sched-domain:\n", cpu);

	for (;;) {
		if (sched_domain_debug_one(sd, cpu, level, sched_domains_tmpmask))
			break;
		level++;
		sd = sd->parent;
		if (!sd)
			break;
	}
}
#else /* !CONFIG_SCHED_DEBUG */
# define sched_domain_debug(sd, cpu) do { } while (0)
static inline bool sched_debug(void)
{
	return false;
}
#endif /* CONFIG_SCHED_DEBUG */

static int sd_degenerate(struct sched_domain *sd)
{
	if (cpumask_weight(sched_domain_span(sd)) == 1)
		return 1;

	/* Following flags need at least 2 groups */
	if (sd->flags & (SD_LOAD_BALANCE |
			 SD_BALANCE_NEWIDLE |
			 SD_BALANCE_FORK |
			 SD_BALANCE_EXEC |
			 SD_SHARE_CPUCAPACITY |
			 SD_SHARE_PKG_RESOURCES |
			 SD_SHARE_POWERDOMAIN)) {
		if (sd->groups != sd->groups->next)
			return 0;
	}

	/* Following flags don't use groups */
	if (sd->flags & (SD_WAKE_AFFINE))
		return 0;

	return 1;
}

static int
sd_parent_degenerate(struct sched_domain *sd, struct sched_domain *parent)
{
	unsigned long cflags = sd->flags, pflags = parent->flags;

	if (sd_degenerate(parent))
		return 1;

	if (!cpumask_equal(sched_domain_span(sd), sched_domain_span(parent)))
		return 0;

	/* Flags needing groups don't count if only 1 group in parent */
	if (parent->groups == parent->groups->next) {
		pflags &= ~(SD_LOAD_BALANCE |
				SD_BALANCE_NEWIDLE |
				SD_BALANCE_FORK |
				SD_BALANCE_EXEC |
				SD_SHARE_CPUCAPACITY |
				SD_SHARE_PKG_RESOURCES |
				SD_PREFER_SIBLING |
				SD_SHARE_POWERDOMAIN);
		if (nr_node_ids == 1)
			pflags &= ~SD_SERIALIZE;
	}
	if (~cflags & pflags)
		return 0;

	return 1;
}

static void free_rootdomain(struct rcu_head *rcu)
{
	struct root_domain *rd = container_of(rcu, struct root_domain, rcu);

	cpupri_cleanup(&rd->cpupri);
	cpudl_cleanup(&rd->cpudl);
	free_cpumask_var(rd->dlo_mask);
	free_cpumask_var(rd->rto_mask);
	free_cpumask_var(rd->online);
	free_cpumask_var(rd->span);
	kfree(rd);
}

static void rq_attach_root(struct rq *rq, struct root_domain *rd)
{
	struct root_domain *old_rd = NULL;
	unsigned long flags;

	raw_spin_lock_irqsave(&rq->lock, flags);

	if (rq->rd) {
		old_rd = rq->rd;

		if (cpumask_test_cpu(rq->cpu, old_rd->online))
			set_rq_offline(rq);

		cpumask_clear_cpu(rq->cpu, old_rd->span);

		/*
		 * If we dont want to free the old_rd yet then
		 * set old_rd to NULL to skip the freeing later
		 * in this function:
		 */
		if (!atomic_dec_and_test(&old_rd->refcount))
			old_rd = NULL;
	}

	atomic_inc(&rd->refcount);
	rq->rd = rd;

	cpumask_set_cpu(rq->cpu, rd->span);
	if (cpumask_test_cpu(rq->cpu, cpu_active_mask))
		set_rq_online(rq);

	raw_spin_unlock_irqrestore(&rq->lock, flags);

	if (old_rd)
		call_rcu_sched(&old_rd->rcu, free_rootdomain);
}

static int init_rootdomain(struct root_domain *rd)
{
	memset(rd, 0, sizeof(*rd));

	if (!alloc_cpumask_var(&rd->span, GFP_KERNEL))
		goto out;
	if (!alloc_cpumask_var(&rd->online, GFP_KERNEL))
		goto free_span;
	if (!alloc_cpumask_var(&rd->dlo_mask, GFP_KERNEL))
		goto free_online;
	if (!alloc_cpumask_var(&rd->rto_mask, GFP_KERNEL))
		goto free_dlo_mask;

	init_dl_bw(&rd->dl_bw);
	if (cpudl_init(&rd->cpudl) != 0)
		goto free_dlo_mask;

	if (cpupri_init(&rd->cpupri) != 0)
		goto free_rto_mask;
	return 0;

free_rto_mask:
	free_cpumask_var(rd->rto_mask);
free_dlo_mask:
	free_cpumask_var(rd->dlo_mask);
free_online:
	free_cpumask_var(rd->online);
free_span:
	free_cpumask_var(rd->span);
out:
	return -ENOMEM;
}

/*
 * By default the system creates a single root-domain with all cpus as
 * members (mimicking the global state we have today).
 */
struct root_domain def_root_domain;

static void init_defrootdomain(void)
{
	init_rootdomain(&def_root_domain);

	atomic_set(&def_root_domain.refcount, 1);
}

static struct root_domain *alloc_rootdomain(void)
{
	struct root_domain *rd;

	rd = kmalloc(sizeof(*rd), GFP_KERNEL);
	if (!rd)
		return NULL;

	if (init_rootdomain(rd) != 0) {
		kfree(rd);
		return NULL;
	}

	return rd;
}

static void free_sched_groups(struct sched_group *sg, int free_sgc)
{
	struct sched_group *tmp, *first;

	if (!sg)
		return;

	first = sg;
	do {
		tmp = sg->next;

		if (free_sgc && atomic_dec_and_test(&sg->sgc->ref))
			kfree(sg->sgc);

		kfree(sg);
		sg = tmp;
	} while (sg != first);
}

static void free_sched_domain(struct rcu_head *rcu)
{
	struct sched_domain *sd = container_of(rcu, struct sched_domain, rcu);

	/*
	 * If its an overlapping domain it has private groups, iterate and
	 * nuke them all.
	 */
	if (sd->flags & SD_OVERLAP) {
		free_sched_groups(sd->groups, 1);
	} else if (atomic_dec_and_test(&sd->groups->ref)) {
		kfree(sd->groups->sgc);
		kfree(sd->groups);
	}
	kfree(sd);
}

static void destroy_sched_domain(struct sched_domain *sd, int cpu)
{
	call_rcu(&sd->rcu, free_sched_domain);
}

static void destroy_sched_domains(struct sched_domain *sd, int cpu)
{
	for (; sd; sd = sd->parent)
		destroy_sched_domain(sd, cpu);
}

/*
 * Keep a special pointer to the highest sched_domain that has
 * SD_SHARE_PKG_RESOURCE set (Last Level Cache Domain) for this
 * allows us to avoid some pointer chasing select_idle_sibling().
 *
 * Also keep a unique ID per domain (we use the first cpu number in
 * the cpumask of the domain), this allows us to quickly tell if
 * two cpus are in the same cache domain, see cpus_share_cache().
 */
DEFINE_PER_CPU(struct sched_domain *, sd_llc);
DEFINE_PER_CPU(int, sd_llc_size);
DEFINE_PER_CPU(int, sd_llc_id);
DEFINE_PER_CPU(struct sched_domain *, sd_numa);
DEFINE_PER_CPU(struct sched_domain *, sd_busy);
DEFINE_PER_CPU(struct sched_domain *, sd_asym);

static void update_top_cache_domain(int cpu)
{
	struct sched_domain *sd;
	struct sched_domain *busy_sd = NULL;
	int id = cpu;
	int size = 1;

	sd = highest_flag_domain(cpu, SD_SHARE_PKG_RESOURCES);
	if (sd) {
		id = cpumask_first(sched_domain_span(sd));
		size = cpumask_weight(sched_domain_span(sd));
		busy_sd = sd->parent; /* sd_busy */
	}
	rcu_assign_pointer(per_cpu(sd_busy, cpu), busy_sd);

	rcu_assign_pointer(per_cpu(sd_llc, cpu), sd);
	per_cpu(sd_llc_size, cpu) = size;
	per_cpu(sd_llc_id, cpu) = id;

	sd = lowest_flag_domain(cpu, SD_NUMA);
	rcu_assign_pointer(per_cpu(sd_numa, cpu), sd);

	sd = highest_flag_domain(cpu, SD_ASYM_PACKING);
	rcu_assign_pointer(per_cpu(sd_asym, cpu), sd);
}

/*
 * Attach the domain 'sd' to 'cpu' as its base domain. Callers must
 * hold the hotplug lock.
 */
static void
cpu_attach_domain(struct sched_domain *sd, struct root_domain *rd, int cpu)
{
	struct rq *rq = cpu_rq(cpu);
	struct sched_domain *tmp;

	/* Remove the sched domains which do not contribute to scheduling. */
	for (tmp = sd; tmp; ) {
		struct sched_domain *parent = tmp->parent;
		if (!parent)
			break;

		if (sd_parent_degenerate(tmp, parent)) {
			tmp->parent = parent->parent;
			if (parent->parent)
				parent->parent->child = tmp;
			/*
			 * Transfer SD_PREFER_SIBLING down in case of a
			 * degenerate parent; the spans match for this
			 * so the property transfers.
			 */
			if (parent->flags & SD_PREFER_SIBLING)
				tmp->flags |= SD_PREFER_SIBLING;
			destroy_sched_domain(parent, cpu);
		} else
			tmp = tmp->parent;
	}

	if (sd && sd_degenerate(sd)) {
		tmp = sd;
		sd = sd->parent;
		destroy_sched_domain(tmp, cpu);
		if (sd)
			sd->child = NULL;
	}

	sched_domain_debug(sd, cpu);

	rq_attach_root(rq, rd);
	tmp = rq->sd;
	rcu_assign_pointer(rq->sd, sd);
	destroy_sched_domains(tmp, cpu);

	update_top_cache_domain(cpu);
}

/* cpus with isolated domains */
static cpumask_var_t cpu_isolated_map;

/* Setup the mask of cpus configured for isolated domains */
static int __init isolated_cpu_setup(char *str)
{
	alloc_bootmem_cpumask_var(&cpu_isolated_map);
	cpulist_parse(str, cpu_isolated_map);
	return 1;
}

__setup("isolcpus=", isolated_cpu_setup);

struct s_data {
	struct sched_domain ** __percpu sd;
	struct root_domain	*rd;
};

enum s_alloc {
	sa_rootdomain,
	sa_sd,
	sa_sd_storage,
	sa_none,
};

/*
 * Build an iteration mask that can exclude certain CPUs from the upwards
 * domain traversal.
 *
 * Asymmetric node setups can result in situations where the domain tree is of
 * unequal depth, make sure to skip domains that already cover the entire
 * range.
 *
 * In that case build_sched_domains() will have terminated the iteration early
 * and our sibling sd spans will be empty. Domains should always include the
 * cpu they're built on, so check that.
 *
 */
static void build_group_mask(struct sched_domain *sd, struct sched_group *sg)
{
	const struct cpumask *span = sched_domain_span(sd);
	struct sd_data *sdd = sd->private;
	struct sched_domain *sibling;
	int i;

	for_each_cpu(i, span) {
		sibling = *per_cpu_ptr(sdd->sd, i);
		if (!cpumask_test_cpu(i, sched_domain_span(sibling)))
			continue;

		cpumask_set_cpu(i, sched_group_mask(sg));
	}
}

/*
 * Return the canonical balance cpu for this group, this is the first cpu
 * of this group that's also in the iteration mask.
 */
int group_balance_cpu(struct sched_group *sg)
{
	return cpumask_first_and(sched_group_cpus(sg), sched_group_mask(sg));
}

static int
build_overlap_sched_groups(struct sched_domain *sd, int cpu)
{
	struct sched_group *first = NULL, *last = NULL, *groups = NULL, *sg;
	const struct cpumask *span = sched_domain_span(sd);
	struct cpumask *covered = sched_domains_tmpmask;
	struct sd_data *sdd = sd->private;
	struct sched_domain *sibling;
	int i;

	cpumask_clear(covered);

	for_each_cpu(i, span) {
		struct cpumask *sg_span;

		if (cpumask_test_cpu(i, covered))
			continue;

		sibling = *per_cpu_ptr(sdd->sd, i);

		/* See the comment near build_group_mask(). */
		if (!cpumask_test_cpu(i, sched_domain_span(sibling)))
			continue;

		sg = kzalloc_node(sizeof(struct sched_group) + cpumask_size(),
				GFP_KERNEL, cpu_to_node(cpu));

		if (!sg)
			goto fail;

		sg_span = sched_group_cpus(sg);
		if (sibling->child)
			cpumask_copy(sg_span, sched_domain_span(sibling->child));
		else
			cpumask_set_cpu(i, sg_span);

		cpumask_or(covered, covered, sg_span);

		sg->sgc = *per_cpu_ptr(sdd->sgc, i);
		if (atomic_inc_return(&sg->sgc->ref) == 1)
			build_group_mask(sd, sg);

		/*
		 * Initialize sgc->capacity such that even if we mess up the
		 * domains and no possible iteration will get us here, we won't
		 * die on a /0 trap.
		 */
		sg->sgc->capacity = SCHED_CAPACITY_SCALE * cpumask_weight(sg_span);

		/*
		 * Make sure the first group of this domain contains the
		 * canonical balance cpu. Otherwise the sched_domain iteration
		 * breaks. See update_sg_lb_stats().
		 */
		if ((!groups && cpumask_test_cpu(cpu, sg_span)) ||
		    group_balance_cpu(sg) == cpu)
			groups = sg;

		if (!first)
			first = sg;
		if (last)
			last->next = sg;
		last = sg;
		last->next = first;
	}
	sd->groups = groups;

	return 0;

fail:
	free_sched_groups(first, 0);

	return -ENOMEM;
}

static int get_group(int cpu, struct sd_data *sdd, struct sched_group **sg)
{
	struct sched_domain *sd = *per_cpu_ptr(sdd->sd, cpu);
	struct sched_domain *child = sd->child;

	if (child)
		cpu = cpumask_first(sched_domain_span(child));

	if (sg) {
		*sg = *per_cpu_ptr(sdd->sg, cpu);
		(*sg)->sgc = *per_cpu_ptr(sdd->sgc, cpu);
		atomic_set(&(*sg)->sgc->ref, 1); /* for claim_allocations */
	}

	return cpu;
}

/*
 * build_sched_groups will build a circular linked list of the groups
 * covered by the given span, and will set each group's ->cpumask correctly,
 * and ->cpu_capacity to 0.
 *
 * Assumes the sched_domain tree is fully constructed
 */
static int
build_sched_groups(struct sched_domain *sd, int cpu)
{
	struct sched_group *first = NULL, *last = NULL;
	struct sd_data *sdd = sd->private;
	const struct cpumask *span = sched_domain_span(sd);
	struct cpumask *covered;
	int i;

	get_group(cpu, sdd, &sd->groups);
	atomic_inc(&sd->groups->ref);

	if (cpu != cpumask_first(span))
		return 0;

	lockdep_assert_held(&sched_domains_mutex);
	covered = sched_domains_tmpmask;

	cpumask_clear(covered);

	for_each_cpu(i, span) {
		struct sched_group *sg;
		int group, j;

		if (cpumask_test_cpu(i, covered))
			continue;

		group = get_group(i, sdd, &sg);
		cpumask_setall(sched_group_mask(sg));

		for_each_cpu(j, span) {
			if (get_group(j, sdd, NULL) != group)
				continue;

			cpumask_set_cpu(j, covered);
			cpumask_set_cpu(j, sched_group_cpus(sg));
		}

		if (!first)
			first = sg;
		if (last)
			last->next = sg;
		last = sg;
	}
	last->next = first;

	return 0;
}

/*
 * Initialize sched groups cpu_capacity.
 *
 * cpu_capacity indicates the capacity of sched group, which is used while
 * distributing the load between different sched groups in a sched domain.
 * Typically cpu_capacity for all the groups in a sched domain will be same
 * unless there are asymmetries in the topology. If there are asymmetries,
 * group having more cpu_capacity will pickup more load compared to the
 * group having less cpu_capacity.
 */
static void init_sched_groups_capacity(int cpu, struct sched_domain *sd)
{
	struct sched_group *sg = sd->groups;

	WARN_ON(!sg);

	do {
		sg->group_weight = cpumask_weight(sched_group_cpus(sg));
		sg = sg->next;
	} while (sg != sd->groups);

	if (cpu != group_balance_cpu(sg))
		return;

	update_group_capacity(sd, cpu);
	atomic_set(&sg->sgc->nr_busy_cpus, sg->group_weight);
}

/*
 * Initializers for schedule domains
 * Non-inlined to reduce accumulated stack pressure in build_sched_domains()
 */

static int default_relax_domain_level = -1;
int sched_domain_level_max;

static int __init setup_relax_domain_level(char *str)
{
	if (kstrtoint(str, 0, &default_relax_domain_level))
		pr_warn("Unable to set relax_domain_level\n");

	return 1;
}
__setup("relax_domain_level=", setup_relax_domain_level);

static void set_domain_attribute(struct sched_domain *sd,
				 struct sched_domain_attr *attr)
{
	int request;

	if (!attr || attr->relax_domain_level < 0) {
		if (default_relax_domain_level < 0)
			return;
		else
			request = default_relax_domain_level;
	} else
		request = attr->relax_domain_level;
	if (request < sd->level) {
		/* turn off idle balance on this domain */
		sd->flags &= ~(SD_BALANCE_WAKE|SD_BALANCE_NEWIDLE);
	} else {
		/* turn on idle balance on this domain */
		sd->flags |= (SD_BALANCE_WAKE|SD_BALANCE_NEWIDLE);
	}
}

static void __sdt_free(const struct cpumask *cpu_map);
static int __sdt_alloc(const struct cpumask *cpu_map);

static void __free_domain_allocs(struct s_data *d, enum s_alloc what,
				 const struct cpumask *cpu_map)
{
	switch (what) {
	case sa_rootdomain:
		if (!atomic_read(&d->rd->refcount))
			free_rootdomain(&d->rd->rcu); /* fall through */
	case sa_sd:
		free_percpu(d->sd); /* fall through */
	case sa_sd_storage:
		__sdt_free(cpu_map); /* fall through */
	case sa_none:
		break;
	}
}

static enum s_alloc __visit_domain_allocation_hell(struct s_data *d,
						   const struct cpumask *cpu_map)
{
	memset(d, 0, sizeof(*d));

	if (__sdt_alloc(cpu_map))
		return sa_sd_storage;
	d->sd = alloc_percpu(struct sched_domain *);
	if (!d->sd)
		return sa_sd_storage;
	d->rd = alloc_rootdomain();
	if (!d->rd)
		return sa_sd;
	return sa_rootdomain;
}

/*
 * NULL the sd_data elements we've used to build the sched_domain and
 * sched_group structure so that the subsequent __free_domain_allocs()
 * will not free the data we're using.
 */
static void claim_allocations(int cpu, struct sched_domain *sd)
{
	struct sd_data *sdd = sd->private;

	WARN_ON_ONCE(*per_cpu_ptr(sdd->sd, cpu) != sd);
	*per_cpu_ptr(sdd->sd, cpu) = NULL;

	if (atomic_read(&(*per_cpu_ptr(sdd->sg, cpu))->ref))
		*per_cpu_ptr(sdd->sg, cpu) = NULL;

	if (atomic_read(&(*per_cpu_ptr(sdd->sgc, cpu))->ref))
		*per_cpu_ptr(sdd->sgc, cpu) = NULL;
}

#ifdef CONFIG_NUMA
static int sched_domains_numa_levels;
static int *sched_domains_numa_distance;
static struct cpumask ***sched_domains_numa_masks;
static int sched_domains_curr_level;
#endif

/*
 * SD_flags allowed in topology descriptions.
 *
 * SD_SHARE_CPUCAPACITY      - describes SMT topologies
 * SD_SHARE_PKG_RESOURCES - describes shared caches
 * SD_NUMA                - describes NUMA topologies
 * SD_SHARE_POWERDOMAIN   - describes shared power domain
 *
 * Odd one out:
 * SD_ASYM_PACKING        - describes SMT quirks
 */
#define TOPOLOGY_SD_FLAGS		\
	(SD_SHARE_CPUCAPACITY |		\
	 SD_SHARE_PKG_RESOURCES |	\
	 SD_NUMA |			\
	 SD_ASYM_PACKING |		\
	 SD_SHARE_POWERDOMAIN)

static struct sched_domain *
sd_init(struct sched_domain_topology_level *tl, int cpu)
{
	struct sched_domain *sd = *per_cpu_ptr(tl->data.sd, cpu);
	int sd_weight, sd_flags = 0;

#ifdef CONFIG_NUMA
	/*
	 * Ugly hack to pass state to sd_numa_mask()...
	 */
	sched_domains_curr_level = tl->numa_level;
#endif

	sd_weight = cpumask_weight(tl->mask(cpu));

	if (tl->sd_flags)
		sd_flags = (*tl->sd_flags)();
	if (WARN_ONCE(sd_flags & ~TOPOLOGY_SD_FLAGS,
			"wrong sd_flags in topology description\n"))
		sd_flags &= ~TOPOLOGY_SD_FLAGS;

	*sd = (struct sched_domain){
		.min_interval		= sd_weight,
		.max_interval		= 2*sd_weight,
		.busy_factor		= 32,
		.imbalance_pct		= 125,

		.cache_nice_tries	= 0,
		.busy_idx		= 0,
		.idle_idx		= 0,
		.newidle_idx		= 0,
		.wake_idx		= 0,
		.forkexec_idx		= 0,

		.flags			= 1*SD_LOAD_BALANCE
					| 1*SD_BALANCE_NEWIDLE
					| 1*SD_BALANCE_EXEC
					| 1*SD_BALANCE_FORK
#ifdef CONFIG_MT_LOAD_BALANCE_ENHANCEMENT
					| 1*SD_BALANCE_WAKE
					| 0*SD_WAKE_AFFINE
#else
					| 0*SD_BALANCE_WAKE
					| 1*SD_WAKE_AFFINE
#endif
					| 0*SD_SHARE_CPUCAPACITY
					| 0*SD_SHARE_PKG_RESOURCES
					| 0*SD_SERIALIZE
					| 0*SD_PREFER_SIBLING
					| 0*SD_NUMA
					| sd_flags
					,

		.last_balance		= jiffies,
		.balance_interval	= sd_weight,
		.smt_gain		= 0,
		.max_newidle_lb_cost	= 0,
		.next_decay_max_lb_cost	= jiffies,
#ifdef CONFIG_SCHED_DEBUG
		.name			= tl->name,
#endif
	};

	/*
	 * Convert topological properties into behaviour.
	 */

	if (sd->flags & SD_SHARE_CPUCAPACITY) {
		sd->flags |= SD_PREFER_SIBLING;
		sd->imbalance_pct = 110;
		sd->smt_gain = 1178; /* ~15% */

	} else if (sd->flags & SD_SHARE_PKG_RESOURCES) {
		sd->imbalance_pct = 117;
		sd->cache_nice_tries = 1;
		sd->busy_idx = 2;

#ifdef CONFIG_NUMA
	} else if (sd->flags & SD_NUMA) {
		sd->cache_nice_tries = 2;
		sd->busy_idx = 3;
		sd->idle_idx = 2;

		sd->flags |= SD_SERIALIZE;
		if (sched_domains_numa_distance[tl->numa_level] > RECLAIM_DISTANCE) {
			sd->flags &= ~(SD_BALANCE_EXEC |
				       SD_BALANCE_FORK |
				       SD_WAKE_AFFINE);
		}

#endif
	} else {
		sd->flags |= SD_PREFER_SIBLING;
		sd->cache_nice_tries = 1;
		sd->busy_idx = 2;
		sd->idle_idx = 1;
	}

	sd->private = &tl->data;

	return sd;
}

/*
 * Topology list, bottom-up.
 */
static struct sched_domain_topology_level default_topology[] = {
#ifdef CONFIG_SCHED_SMT
	{ cpu_smt_mask, cpu_smt_flags, SD_INIT_NAME(SMT) },
#endif
#ifdef CONFIG_SCHED_MC
	{ cpu_coregroup_mask, cpu_core_flags, SD_INIT_NAME(MC) },
#endif
	{ cpu_cpu_mask, SD_INIT_NAME(DIE) },
	{ NULL, },
};

struct sched_domain_topology_level *sched_domain_topology = default_topology;

#define for_each_sd_topology(tl)			\
	for (tl = sched_domain_topology; tl->mask; tl++)

void set_sched_topology(struct sched_domain_topology_level *tl)
{
	sched_domain_topology = tl;
}

#ifdef CONFIG_NUMA

static const struct cpumask *sd_numa_mask(int cpu)
{
	return sched_domains_numa_masks[sched_domains_curr_level][cpu_to_node(cpu)];
}

static void sched_numa_warn(const char *str)
{
	static int done = false;
	int i,j;

	if (done)
		return;

	done = true;

	printk(KERN_WARNING "ERROR: %s\n\n", str);

	for (i = 0; i < nr_node_ids; i++) {
		printk(KERN_WARNING "  ");
		for (j = 0; j < nr_node_ids; j++)
			printk(KERN_CONT "%02d ", node_distance(i,j));
		printk(KERN_CONT "\n");
	}
	printk(KERN_WARNING "\n");
}

static bool find_numa_distance(int distance)
{
	int i;

	if (distance == node_distance(0, 0))
		return true;

	for (i = 0; i < sched_domains_numa_levels; i++) {
		if (sched_domains_numa_distance[i] == distance)
			return true;
	}

	return false;
}

static void sched_init_numa(void)
{
	int next_distance, curr_distance = node_distance(0, 0);
	struct sched_domain_topology_level *tl;
	int level = 0;
	int i, j, k;

	sched_domains_numa_distance = kzalloc(sizeof(int) * nr_node_ids, GFP_KERNEL);
	if (!sched_domains_numa_distance)
		return;

	/*
	 * O(nr_nodes^2) deduplicating selection sort -- in order to find the
	 * unique distances in the node_distance() table.
	 *
	 * Assumes node_distance(0,j) includes all distances in
	 * node_distance(i,j) in order to avoid cubic time.
	 */
	next_distance = curr_distance;
	for (i = 0; i < nr_node_ids; i++) {
		for (j = 0; j < nr_node_ids; j++) {
			for (k = 0; k < nr_node_ids; k++) {
				int distance = node_distance(i, k);

				if (distance > curr_distance &&
				    (distance < next_distance ||
				     next_distance == curr_distance))
					next_distance = distance;

				/*
				 * While not a strong assumption it would be nice to know
				 * about cases where if node A is connected to B, B is not
				 * equally connected to A.
				 */
				if (sched_debug() && node_distance(k, i) != distance)
					sched_numa_warn("Node-distance not symmetric");

				if (sched_debug() && i && !find_numa_distance(distance))
					sched_numa_warn("Node-0 not representative");
			}
			if (next_distance != curr_distance) {
				sched_domains_numa_distance[level++] = next_distance;
				sched_domains_numa_levels = level;
				curr_distance = next_distance;
			} else break;
		}

		/*
		 * In case of sched_debug() we verify the above assumption.
		 */
		if (!sched_debug())
			break;
	}

	if (!level)
		return;

	/*
	 * 'level' contains the number of unique distances, excluding the
	 * identity distance node_distance(i,i).
	 *
	 * The sched_domains_numa_distance[] array includes the actual distance
	 * numbers.
	 */

	/*
	 * Here, we should temporarily reset sched_domains_numa_levels to 0.
	 * If it fails to allocate memory for array sched_domains_numa_masks[][],
	 * the array will contain less then 'level' members. This could be
	 * dangerous when we use it to iterate array sched_domains_numa_masks[][]
	 * in other functions.
	 *
	 * We reset it to 'level' at the end of this function.
	 */
	sched_domains_numa_levels = 0;

	sched_domains_numa_masks = kzalloc(sizeof(void *) * level, GFP_KERNEL);
	if (!sched_domains_numa_masks)
		return;

	/*
	 * Now for each level, construct a mask per node which contains all
	 * cpus of nodes that are that many hops away from us.
	 */
	for (i = 0; i < level; i++) {
		sched_domains_numa_masks[i] =
			kzalloc(nr_node_ids * sizeof(void *), GFP_KERNEL);
		if (!sched_domains_numa_masks[i])
			return;

		for (j = 0; j < nr_node_ids; j++) {
			struct cpumask *mask = kzalloc(cpumask_size(), GFP_KERNEL);
			if (!mask)
				return;

			sched_domains_numa_masks[i][j] = mask;

			for (k = 0; k < nr_node_ids; k++) {
				if (node_distance(j, k) > sched_domains_numa_distance[i])
					continue;

				cpumask_or(mask, mask, cpumask_of_node(k));
			}
		}
	}

	/* Compute default topology size */
	for (i = 0; sched_domain_topology[i].mask; i++);

	tl = kzalloc((i + level + 1) *
			sizeof(struct sched_domain_topology_level), GFP_KERNEL);
	if (!tl)
		return;

	/*
	 * Copy the default topology bits..
	 */
	for (i = 0; sched_domain_topology[i].mask; i++)
		tl[i] = sched_domain_topology[i];

	/*
	 * .. and append 'j' levels of NUMA goodness.
	 */
	for (j = 0; j < level; i++, j++) {
		tl[i] = (struct sched_domain_topology_level){
			.mask = sd_numa_mask,
			.sd_flags = cpu_numa_flags,
			.flags = SDTL_OVERLAP,
			.numa_level = j,
			SD_INIT_NAME(NUMA)
		};
	}

	sched_domain_topology = tl;

	sched_domains_numa_levels = level;
}

static void sched_domains_numa_masks_set(int cpu)
{
	int i, j;
	int node = cpu_to_node(cpu);

	for (i = 0; i < sched_domains_numa_levels; i++) {
		for (j = 0; j < nr_node_ids; j++) {
			if (node_distance(j, node) <= sched_domains_numa_distance[i])
				cpumask_set_cpu(cpu, sched_domains_numa_masks[i][j]);
		}
	}
}

static void sched_domains_numa_masks_clear(int cpu)
{
	int i, j;
	for (i = 0; i < sched_domains_numa_levels; i++) {
		for (j = 0; j < nr_node_ids; j++)
			cpumask_clear_cpu(cpu, sched_domains_numa_masks[i][j]);
	}
}

/*
 * Update sched_domains_numa_masks[level][node] array when new cpus
 * are onlined.
 */
static int sched_domains_numa_masks_update(struct notifier_block *nfb,
					   unsigned long action,
					   void *hcpu)
{
	int cpu = (long)hcpu;

	switch (action & ~CPU_TASKS_FROZEN) {
	case CPU_ONLINE:
		sched_domains_numa_masks_set(cpu);
		break;

	case CPU_DEAD:
		sched_domains_numa_masks_clear(cpu);
		break;

	default:
		return NOTIFY_DONE;
	}

	return NOTIFY_OK;
}
#else
static inline void sched_init_numa(void)
{
}

static int sched_domains_numa_masks_update(struct notifier_block *nfb,
					   unsigned long action,
					   void *hcpu)
{
	return 0;
}
#endif /* CONFIG_NUMA */

static int __sdt_alloc(const struct cpumask *cpu_map)
{
	struct sched_domain_topology_level *tl;
	int j;

	for_each_sd_topology(tl) {
		struct sd_data *sdd = &tl->data;

		sdd->sd = alloc_percpu(struct sched_domain *);
		if (!sdd->sd)
			return -ENOMEM;

		sdd->sg = alloc_percpu(struct sched_group *);
		if (!sdd->sg)
			return -ENOMEM;

		sdd->sgc = alloc_percpu(struct sched_group_capacity *);
		if (!sdd->sgc)
			return -ENOMEM;

		for_each_cpu(j, cpu_map) {
			struct sched_domain *sd;
			struct sched_group *sg;
			struct sched_group_capacity *sgc;

		       	sd = kzalloc_node(sizeof(struct sched_domain) + cpumask_size(),
					GFP_KERNEL, cpu_to_node(j));
			if (!sd)
				return -ENOMEM;

			*per_cpu_ptr(sdd->sd, j) = sd;

			sg = kzalloc_node(sizeof(struct sched_group) + cpumask_size(),
					GFP_KERNEL, cpu_to_node(j));
			if (!sg)
				return -ENOMEM;

			sg->next = sg;

			*per_cpu_ptr(sdd->sg, j) = sg;

			sgc = kzalloc_node(sizeof(struct sched_group_capacity) + cpumask_size(),
					GFP_KERNEL, cpu_to_node(j));
			if (!sgc)
				return -ENOMEM;

			*per_cpu_ptr(sdd->sgc, j) = sgc;
		}
	}

	return 0;
}

static void __sdt_free(const struct cpumask *cpu_map)
{
	struct sched_domain_topology_level *tl;
	int j;

	for_each_sd_topology(tl) {
		struct sd_data *sdd = &tl->data;

		for_each_cpu(j, cpu_map) {
			struct sched_domain *sd;

			if (sdd->sd) {
				sd = *per_cpu_ptr(sdd->sd, j);
				if (sd && (sd->flags & SD_OVERLAP))
					free_sched_groups(sd->groups, 0);
				kfree(*per_cpu_ptr(sdd->sd, j));
			}

			if (sdd->sg)
				kfree(*per_cpu_ptr(sdd->sg, j));
			if (sdd->sgc)
				kfree(*per_cpu_ptr(sdd->sgc, j));
		}
		free_percpu(sdd->sd);
		sdd->sd = NULL;
		free_percpu(sdd->sg);
		sdd->sg = NULL;
		free_percpu(sdd->sgc);
		sdd->sgc = NULL;
	}
}

struct sched_domain *build_sched_domain(struct sched_domain_topology_level *tl,
		const struct cpumask *cpu_map, struct sched_domain_attr *attr,
		struct sched_domain *child, int cpu)
{
	struct sched_domain *sd = sd_init(tl, cpu);
	if (!sd)
		return child;

	cpumask_and(sched_domain_span(sd), cpu_map, tl->mask(cpu));
	if (child) {
		sd->level = child->level + 1;
		sched_domain_level_max = max(sched_domain_level_max, sd->level);
		child->parent = sd;
		sd->child = child;

		if (!cpumask_subset(sched_domain_span(child),
				    sched_domain_span(sd))) {
			pr_err("BUG: arch topology borken\n");
#ifdef CONFIG_SCHED_DEBUG
			pr_err("     the %s domain not a subset of the %s domain\n",
					child->name, sd->name);
#endif
			/* Fixup, ensure @sd has at least @child cpus. */
			cpumask_or(sched_domain_span(sd),
				   sched_domain_span(sd),
				   sched_domain_span(child));
		}

	}
	set_domain_attribute(sd, attr);

	return sd;
}

/*
 * Build sched domains for a given set of cpus and attach the sched domains
 * to the individual cpus
 */
static int build_sched_domains(const struct cpumask *cpu_map,
			       struct sched_domain_attr *attr)
{
	enum s_alloc alloc_state;
	struct sched_domain *sd;
	struct s_data d;
	int i, ret = -ENOMEM;

	alloc_state = __visit_domain_allocation_hell(&d, cpu_map);
	if (alloc_state != sa_rootdomain)
		goto error;

	/* Set up domains for cpus specified by the cpu_map. */
	for_each_cpu(i, cpu_map) {
		struct sched_domain_topology_level *tl;

		sd = NULL;
		for_each_sd_topology(tl) {
			sd = build_sched_domain(tl, cpu_map, attr, sd, i);
			if (tl == sched_domain_topology)
				*per_cpu_ptr(d.sd, i) = sd;
			if (tl->flags & SDTL_OVERLAP || sched_feat(FORCE_SD_OVERLAP))
				sd->flags |= SD_OVERLAP;
			if (cpumask_equal(cpu_map, sched_domain_span(sd)))
				break;
		}
	}

	/* Build the groups for the domains */
	for_each_cpu(i, cpu_map) {
		for (sd = *per_cpu_ptr(d.sd, i); sd; sd = sd->parent) {
			sd->span_weight = cpumask_weight(sched_domain_span(sd));
			if (sd->flags & SD_OVERLAP) {
				if (build_overlap_sched_groups(sd, i))
					goto error;
			} else {
				if (build_sched_groups(sd, i))
					goto error;
			}
		}
	}

	/* Calculate CPU capacity for physical packages and nodes */
	for (i = nr_cpumask_bits-1; i >= 0; i--) {
		if (!cpumask_test_cpu(i, cpu_map))
			continue;

		for (sd = *per_cpu_ptr(d.sd, i); sd; sd = sd->parent) {
			claim_allocations(i, sd);
			init_sched_groups_capacity(i, sd);
		}
	}

	/* Attach the domains */
	rcu_read_lock();
	for_each_cpu(i, cpu_map) {
		sd = *per_cpu_ptr(d.sd, i);
		cpu_attach_domain(sd, d.rd, i);
	}
	rcu_read_unlock();

	ret = 0;
error:
	__free_domain_allocs(&d, alloc_state, cpu_map);
	return ret;
}

static cpumask_var_t *doms_cur;	/* current sched domains */
static int ndoms_cur;		/* number of sched domains in 'doms_cur' */
static struct sched_domain_attr *dattr_cur;
				/* attribues of custom domains in 'doms_cur' */

/*
 * Special case: If a kmalloc of a doms_cur partition (array of
 * cpumask) fails, then fallback to a single sched domain,
 * as determined by the single cpumask fallback_doms.
 */
static cpumask_var_t fallback_doms;

/*
 * arch_update_cpu_topology lets virtualized architectures update the
 * cpu core maps. It is supposed to return 1 if the topology changed
 * or 0 if it stayed the same.
 */
int __weak arch_update_cpu_topology(void)
{
	return 0;
}

cpumask_var_t *alloc_sched_domains(unsigned int ndoms)
{
	int i;
	cpumask_var_t *doms;

	doms = kmalloc(sizeof(*doms) * ndoms, GFP_KERNEL);
	if (!doms)
		return NULL;
	for (i = 0; i < ndoms; i++) {
		if (!alloc_cpumask_var(&doms[i], GFP_KERNEL)) {
			free_sched_domains(doms, i);
			return NULL;
		}
	}
	return doms;
}

void free_sched_domains(cpumask_var_t doms[], unsigned int ndoms)
{
	unsigned int i;
	for (i = 0; i < ndoms; i++)
		free_cpumask_var(doms[i]);
	kfree(doms);
}

/*
 * Set up scheduler domains and groups. Callers must hold the hotplug lock.
 * For now this just excludes isolated cpus, but could be used to
 * exclude other special cases in the future.
 */
static int init_sched_domains(const struct cpumask *cpu_map)
{
	int err;

	arch_update_cpu_topology();
	ndoms_cur = 1;
	doms_cur = alloc_sched_domains(ndoms_cur);
	if (!doms_cur)
		doms_cur = &fallback_doms;
	cpumask_andnot(doms_cur[0], cpu_map, cpu_isolated_map);
	err = build_sched_domains(doms_cur[0], NULL);
	register_sched_domain_sysctl();

	return err;
}

/*
 * Detach sched domains from a group of cpus specified in cpu_map
 * These cpus will now be attached to the NULL domain
 */
static void detach_destroy_domains(const struct cpumask *cpu_map)
{
	int i;

	rcu_read_lock();
	for_each_cpu(i, cpu_map)
		cpu_attach_domain(NULL, &def_root_domain, i);
	rcu_read_unlock();
}

/* handle null as "default" */
static int dattrs_equal(struct sched_domain_attr *cur, int idx_cur,
			struct sched_domain_attr *new, int idx_new)
{
	struct sched_domain_attr tmp;

	/* fast path */
	if (!new && !cur)
		return 1;

	tmp = SD_ATTR_INIT;
	return !memcmp(cur ? (cur + idx_cur) : &tmp,
			new ? (new + idx_new) : &tmp,
			sizeof(struct sched_domain_attr));
}

/*
 * Partition sched domains as specified by the 'ndoms_new'
 * cpumasks in the array doms_new[] of cpumasks. This compares
 * doms_new[] to the current sched domain partitioning, doms_cur[].
 * It destroys each deleted domain and builds each new domain.
 *
 * 'doms_new' is an array of cpumask_var_t's of length 'ndoms_new'.
 * The masks don't intersect (don't overlap.) We should setup one
 * sched domain for each mask. CPUs not in any of the cpumasks will
 * not be load balanced. If the same cpumask appears both in the
 * current 'doms_cur' domains and in the new 'doms_new', we can leave
 * it as it is.
 *
 * The passed in 'doms_new' should be allocated using
 * alloc_sched_domains.  This routine takes ownership of it and will
 * free_sched_domains it when done with it. If the caller failed the
 * alloc call, then it can pass in doms_new == NULL && ndoms_new == 1,
 * and partition_sched_domains() will fallback to the single partition
 * 'fallback_doms', it also forces the domains to be rebuilt.
 *
 * If doms_new == NULL it will be replaced with cpu_online_mask.
 * ndoms_new == 0 is a special case for destroying existing domains,
 * and it will not create the default domain.
 *
 * Call with hotplug lock held
 */
void partition_sched_domains(int ndoms_new, cpumask_var_t doms_new[],
			     struct sched_domain_attr *dattr_new)
{
	int i, j, n;
	int new_topology;

	mutex_lock(&sched_domains_mutex);

	/* always unregister in case we don't destroy any domains */
	unregister_sched_domain_sysctl();

	/* Let architecture update cpu core mappings. */
	new_topology = arch_update_cpu_topology();

	n = doms_new ? ndoms_new : 0;

	/* Destroy deleted domains */
	for (i = 0; i < ndoms_cur; i++) {
		for (j = 0; j < n && !new_topology; j++) {
			if (cpumask_equal(doms_cur[i], doms_new[j])
			    && dattrs_equal(dattr_cur, i, dattr_new, j))
				goto match1;
		}
		/* no match - a current sched domain not in new doms_new[] */
		detach_destroy_domains(doms_cur[i]);
match1:
		;
	}

	n = ndoms_cur;
	if (doms_new == NULL) {
		n = 0;
		doms_new = &fallback_doms;
		cpumask_andnot(doms_new[0], cpu_active_mask, cpu_isolated_map);
		WARN_ON_ONCE(dattr_new);
	}

	/* Build new domains */
	for (i = 0; i < ndoms_new; i++) {
		for (j = 0; j < n && !new_topology; j++) {
			if (cpumask_equal(doms_new[i], doms_cur[j])
			    && dattrs_equal(dattr_new, i, dattr_cur, j))
				goto match2;
		}
		/* no match - add a new doms_new */
		build_sched_domains(doms_new[i], dattr_new ? dattr_new + i : NULL);
match2:
		;
	}

	/* Remember the new sched domains */
	if (doms_cur != &fallback_doms)
		free_sched_domains(doms_cur, ndoms_cur);
	kfree(dattr_cur);	/* kfree(NULL) is safe */
	doms_cur = doms_new;
	dattr_cur = dattr_new;
	ndoms_cur = ndoms_new;

	register_sched_domain_sysctl();

	mutex_unlock(&sched_domains_mutex);
}

static int num_cpus_frozen;	/* used to mark begin/end of suspend/resume */

/*
 * Update cpusets according to cpu_active mask.  If cpusets are
 * disabled, cpuset_update_active_cpus() becomes a simple wrapper
 * around partition_sched_domains().
 *
 * If we come here as part of a suspend/resume, don't touch cpusets because we
 * want to restore it back to its original state upon resume anyway.
 */
static int cpuset_cpu_active(struct notifier_block *nfb, unsigned long action,
			     void *hcpu)
{
	switch (action) {
	case CPU_ONLINE_FROZEN:
	case CPU_DOWN_FAILED_FROZEN:

		/*
		 * num_cpus_frozen tracks how many CPUs are involved in suspend
		 * resume sequence. As long as this is not the last online
		 * operation in the resume sequence, just build a single sched
		 * domain, ignoring cpusets.
		 */
		num_cpus_frozen--;
		if (likely(num_cpus_frozen)) {
			partition_sched_domains(1, NULL, NULL);
			break;
		}

		/*
		 * This is the last CPU online operation. So fall through and
		 * restore the original sched domains by considering the
		 * cpuset configurations.
		 */

	case CPU_ONLINE:
	case CPU_DOWN_FAILED:
		cpuset_update_active_cpus(true);
		break;
	default:
		return NOTIFY_DONE;
	}
	return NOTIFY_OK;
}

static int cpuset_cpu_inactive(struct notifier_block *nfb, unsigned long action,
			       void *hcpu)
{
	switch (action) {
	case CPU_DOWN_PREPARE:
		cpuset_update_active_cpus(false);
		break;
	case CPU_DOWN_PREPARE_FROZEN:
		num_cpus_frozen++;
		partition_sched_domains(1, NULL, NULL);
		break;
	default:
		return NOTIFY_DONE;
	}
	return NOTIFY_OK;
}

void __init sched_init_smp(void)
{
	cpumask_var_t non_isolated_cpus;

	alloc_cpumask_var(&non_isolated_cpus, GFP_KERNEL);
	alloc_cpumask_var(&fallback_doms, GFP_KERNEL);

	sched_init_numa();

	/*
	 * There's no userspace yet to cause hotplug operations; hence all the
	 * cpu masks are stable and all blatant races in the below code cannot
	 * happen.
	 */
	mutex_lock(&sched_domains_mutex);
	init_sched_domains(cpu_active_mask);
	cpumask_andnot(non_isolated_cpus, cpu_possible_mask, cpu_isolated_map);
	if (cpumask_empty(non_isolated_cpus))
		cpumask_set_cpu(smp_processor_id(), non_isolated_cpus);
	mutex_unlock(&sched_domains_mutex);

	hotcpu_notifier(sched_domains_numa_masks_update, CPU_PRI_SCHED_ACTIVE);
	hotcpu_notifier(cpuset_cpu_active, CPU_PRI_CPUSET_ACTIVE);
	hotcpu_notifier(cpuset_cpu_inactive, CPU_PRI_CPUSET_INACTIVE);

	init_hrtick();

	/* Move init over to a non-isolated CPU */
	if (set_cpus_allowed_ptr(current, non_isolated_cpus) < 0)
		BUG();
	sched_init_granularity();
	free_cpumask_var(non_isolated_cpus);

	init_sched_rt_class();
	init_sched_dl_class();
}
#else
void __init sched_init_smp(void)
{
	sched_init_granularity();
}
#endif /* CONFIG_SMP */

const_debug unsigned int sysctl_timer_migration = 1;

int in_sched_functions(unsigned long addr)
{
	return in_lock_functions(addr) ||
		(addr >= (unsigned long)__sched_text_start
		&& addr < (unsigned long)__sched_text_end);
}

#ifdef CONFIG_CGROUP_SCHED
/*
 * Default task group.
 * Every task in system belongs to this group at bootup.
 */
struct task_group root_task_group;
LIST_HEAD(task_groups);
#endif

DECLARE_PER_CPU(cpumask_var_t, load_balance_mask);

void __init sched_init(void)
{
	int i, j;
	unsigned long alloc_size = 0, ptr;

#ifdef CONFIG_FAIR_GROUP_SCHED
	alloc_size += 2 * nr_cpu_ids * sizeof(void **);
#endif
#ifdef CONFIG_RT_GROUP_SCHED
	alloc_size += 2 * nr_cpu_ids * sizeof(void **);
#endif
#ifdef CONFIG_CPUMASK_OFFSTACK
	alloc_size += num_possible_cpus() * cpumask_size();
#endif
	if (alloc_size) {
		ptr = (unsigned long)kzalloc(alloc_size, GFP_NOWAIT);

#ifdef CONFIG_FAIR_GROUP_SCHED
		root_task_group.se = (struct sched_entity **)ptr;
		ptr += nr_cpu_ids * sizeof(void **);

		root_task_group.cfs_rq = (struct cfs_rq **)ptr;
		ptr += nr_cpu_ids * sizeof(void **);

#endif /* CONFIG_FAIR_GROUP_SCHED */
#ifdef CONFIG_RT_GROUP_SCHED
		root_task_group.rt_se = (struct sched_rt_entity **)ptr;
		ptr += nr_cpu_ids * sizeof(void **);

		root_task_group.rt_rq = (struct rt_rq **)ptr;
		ptr += nr_cpu_ids * sizeof(void **);

#endif /* CONFIG_RT_GROUP_SCHED */
#ifdef CONFIG_CPUMASK_OFFSTACK
		for_each_possible_cpu(i) {
			per_cpu(load_balance_mask, i) = (void *)ptr;
			ptr += cpumask_size();
		}
#endif /* CONFIG_CPUMASK_OFFSTACK */
	}

	init_rt_bandwidth(&def_rt_bandwidth,
			global_rt_period(), global_rt_runtime());
	init_dl_bandwidth(&def_dl_bandwidth,
			global_rt_period(), global_rt_runtime());

#ifdef CONFIG_SMP
	init_defrootdomain();
#endif

#ifdef CONFIG_RT_GROUP_SCHED
	init_rt_bandwidth(&root_task_group.rt_bandwidth,
			global_rt_period(), global_rt_runtime());
#endif /* CONFIG_RT_GROUP_SCHED */

#ifdef CONFIG_CGROUP_SCHED
	list_add(&root_task_group.list, &task_groups);
	INIT_LIST_HEAD(&root_task_group.children);
	INIT_LIST_HEAD(&root_task_group.siblings);
	autogroup_init(&init_task);

#endif /* CONFIG_CGROUP_SCHED */

	for_each_possible_cpu(i) {
		struct rq *rq;

		rq = cpu_rq(i);
		raw_spin_lock_init(&rq->lock);
		rq->nr_running = 0;
		rq->calc_load_active = 0;
		rq->calc_load_update = jiffies + LOAD_FREQ;
#ifdef CONFIG_PROVE_LOCKING
		/* sched: for lock proving*/
		rq->cpu = i;
#endif
		init_cfs_rq(&rq->cfs);
		init_rt_rq(&rq->rt, rq);
		init_dl_rq(&rq->dl, rq);
#ifdef CONFIG_FAIR_GROUP_SCHED
		root_task_group.shares = ROOT_TASK_GROUP_LOAD;
		INIT_LIST_HEAD(&rq->leaf_cfs_rq_list);
		/*
		 * How much cpu bandwidth does root_task_group get?
		 *
		 * In case of task-groups formed thr' the cgroup filesystem, it
		 * gets 100% of the cpu resources in the system. This overall
		 * system cpu resource is divided among the tasks of
		 * root_task_group and its child task-groups in a fair manner,
		 * based on each entity's (task or task-group's) weight
		 * (se->load.weight).
		 *
		 * In other words, if root_task_group has 10 tasks of weight
		 * 1024) and two child groups A0 and A1 (of weight 1024 each),
		 * then A0's share of the cpu resource is:
		 *
		 *	A0's bandwidth = 1024 / (10*1024 + 1024 + 1024) = 8.33%
		 *
		 * We achieve this by letting root_task_group's tasks sit
		 * directly in rq->cfs (i.e root_task_group->se[] = NULL).
		 */
		init_cfs_bandwidth(&root_task_group.cfs_bandwidth);
		init_tg_cfs_entry(&root_task_group, &rq->cfs, NULL, i, NULL);
#endif /* CONFIG_FAIR_GROUP_SCHED */

		rq->rt.rt_runtime = def_rt_bandwidth.rt_runtime;
#ifdef CONFIG_RT_GROUP_SCHED
		init_tg_rt_entry(&root_task_group, &rq->rt, NULL, i, NULL);
#endif

		for (j = 0; j < CPU_LOAD_IDX_MAX; j++)
			rq->cpu_load[j] = 0;

		rq->last_load_update_tick = jiffies;

#ifdef CONFIG_SMP
		rq->sd = NULL;
		rq->rd = NULL;
		rq->cpu_capacity = rq->cpu_capacity_orig = SCHED_CAPACITY_SCALE;
		rq->post_schedule = 0;
		rq->active_balance = 0;
		rq->next_balance = jiffies;
		rq->push_cpu = 0;
		rq->cpu = i;
		rq->online = 0;
		rq->idle_stamp = 0;
		rq->avg_idle = 2*sysctl_sched_migration_cost;
		rq->max_idle_balance_cost = sysctl_sched_migration_cost;

		INIT_LIST_HEAD(&rq->cfs_tasks);

		rq_attach_root(rq, &def_root_domain);
#ifdef CONFIG_NO_HZ_COMMON
		rq->nohz_flags = 0;
#endif
#ifdef CONFIG_NO_HZ_FULL
		rq->last_sched_tick = 0;
#endif
#endif
		init_rq_hrtick(rq);
		atomic_set(&rq->nr_iowait, 0);
	}

	set_load_weight(&init_task);

#ifdef CONFIG_PREEMPT_NOTIFIERS
	INIT_HLIST_HEAD(&init_task.preempt_notifiers);
#endif

	/*
	 * The boot idle thread does lazy MMU switching as well:
	 */
	atomic_inc(&init_mm.mm_count);
	enter_lazy_tlb(&init_mm, current);

	/*
	 * Make us the idle thread. Technically, schedule() should not be
	 * called from this thread, however somewhere below it might be,
	 * but because we are the idle thread, we just pick up running again
	 * when this runqueue becomes "idle".
	 */
	init_idle(current, smp_processor_id());

	calc_load_update = jiffies + LOAD_FREQ;

	/*
	 * During early bootup we pretend to be a normal task:
	 */
	current->sched_class = &fair_sched_class;

#ifdef CONFIG_SMP
	zalloc_cpumask_var(&sched_domains_tmpmask, GFP_NOWAIT);
	/* May be allocated at isolcpus cmdline parse time */
	if (cpu_isolated_map == NULL)
		zalloc_cpumask_var(&cpu_isolated_map, GFP_NOWAIT);
	idle_thread_set_boot_cpu();
	set_cpu_rq_start_time();
#endif
	init_sched_fair_class();

	scheduler_running = 1;
}

#ifdef CONFIG_DEBUG_ATOMIC_SLEEP
static inline int preempt_count_equals(int preempt_offset)
{
	int nested = (preempt_count() & ~PREEMPT_ACTIVE) + rcu_preempt_depth();

	return (nested == preempt_offset);
}

static int __might_sleep_init_called;
int __init __might_sleep_init(void)
{
	__might_sleep_init_called = 1;
	return 0;
}
early_initcall(__might_sleep_init);

void __might_sleep(const char *file, int line, int preempt_offset)
{
	static unsigned long prev_jiffy;	/* ratelimiting */

	rcu_sleep_check(); /* WARN_ON_ONCE() by default, no rate limit reqd. */
	if ((preempt_count_equals(preempt_offset) && !irqs_disabled() &&
	     !is_idle_task(current)) || oops_in_progress)
		return;
	if (system_state != SYSTEM_RUNNING &&
	    (!__might_sleep_init_called || system_state != SYSTEM_BOOTING))
		return;
	if (time_before(jiffies, prev_jiffy + HZ) && prev_jiffy)
		return;
	prev_jiffy = jiffies;

	printk(KERN_ERR
		"BUG: sleeping function called from invalid context at %s:%d\n",
			file, line);
	printk(KERN_ERR
		"in_atomic(): %d, irqs_disabled(): %d, pid: %d, name: %s\n",
			in_atomic(), irqs_disabled(),
			current->pid, current->comm);

	debug_show_held_locks(current);
	if (irqs_disabled())
		print_irqtrace_events(current);
#ifdef CONFIG_DEBUG_PREEMPT
	if (!preempt_count_equals(preempt_offset)) {
		pr_err("Preemption disabled at:");
		print_ip_sym(current->preempt_disable_ip);
		pr_cont("\n");
	}
#endif
	dump_stack();
}
EXPORT_SYMBOL(__might_sleep);
#endif

#ifdef CONFIG_MAGIC_SYSRQ
static void normalize_task(struct rq *rq, struct task_struct *p)
{
	const struct sched_class *prev_class = p->sched_class;
	struct sched_attr attr = {
		.sched_policy = SCHED_NORMAL,
	};
	int old_prio = p->prio;
	int queued;

	queued = task_on_rq_queued(p);
	if (queued)
		dequeue_task(rq, p, 0);
	__setscheduler(rq, p, &attr);
	if (queued) {
		enqueue_task(rq, p, 0);
		resched_curr(rq);
	}

	check_class_changed(rq, p, prev_class, old_prio);
}

void normalize_rt_tasks(void)
{
	struct task_struct *g, *p;
	unsigned long flags;
	struct rq *rq;

	read_lock(&tasklist_lock);
	for_each_process_thread(g, p) {
		/*
		 * Only normalize user tasks:
		 */
		if (p->flags & PF_KTHREAD)
			continue;

		p->se.exec_start		= 0;
#ifdef CONFIG_SCHEDSTATS
		p->se.statistics.wait_start	= 0;
		p->se.statistics.sleep_start	= 0;
		p->se.statistics.block_start	= 0;
#endif

		if (!dl_task(p) && !rt_task(p)) {
			/*
			 * Renice negative nice level userspace
			 * tasks back to 0:
			 */
			if (task_nice(p) < 0)
				set_user_nice(p, 0);
			continue;
		}

		rq = task_rq_lock(p, &flags);
		normalize_task(rq, p);
		task_rq_unlock(rq, p, &flags);
	}
	read_unlock(&tasklist_lock);
}

#endif /* CONFIG_MAGIC_SYSRQ */

#if defined(CONFIG_IA64) || defined(CONFIG_KGDB_KDB)
/*
 * These functions are only useful for the IA64 MCA handling, or kdb.
 *
 * They can only be called when the whole system has been
 * stopped - every CPU needs to be quiescent, and no scheduling
 * activity can take place. Using them for anything else would
 * be a serious bug, and as a result, they aren't even visible
 * under any other configuration.
 */

/**
 * curr_task - return the current task for a given cpu.
 * @cpu: the processor in question.
 *
 * ONLY VALID WHEN THE WHOLE SYSTEM IS STOPPED!
 *
 * Return: The current task for @cpu.
 */
struct task_struct *curr_task(int cpu)
{
	return cpu_curr(cpu);
}

#endif /* defined(CONFIG_IA64) || defined(CONFIG_KGDB_KDB) */

#ifdef CONFIG_IA64
/**
 * set_curr_task - set the current task for a given cpu.
 * @cpu: the processor in question.
 * @p: the task pointer to set.
 *
 * Description: This function must only be used when non-maskable interrupts
 * are serviced on a separate stack. It allows the architecture to switch the
 * notion of the current task on a cpu in a non-blocking manner. This function
 * must be called with all CPU's synchronized, and interrupts disabled, the
 * and caller must save the original value of the current task (see
 * curr_task() above) and restore that value before reenabling interrupts and
 * re-starting the system.
 *
 * ONLY VALID WHEN THE WHOLE SYSTEM IS STOPPED!
 */
void set_curr_task(int cpu, struct task_struct *p)
{
	cpu_curr(cpu) = p;
}

#endif

#ifdef CONFIG_CGROUP_SCHED
/* task_group_lock serializes the addition/removal of task groups */
static DEFINE_SPINLOCK(task_group_lock);

static void free_sched_group(struct task_group *tg)
{
	free_fair_sched_group(tg);
	free_rt_sched_group(tg);
	autogroup_free(tg);
	kfree(tg);
}

/* allocate runqueue etc for a new task group */
struct task_group *sched_create_group(struct task_group *parent)
{
	struct task_group *tg;

	tg = kzalloc(sizeof(*tg), GFP_KERNEL);
	if (!tg)
		return ERR_PTR(-ENOMEM);

	if (!alloc_fair_sched_group(tg, parent))
		goto err;

	if (!alloc_rt_sched_group(tg, parent))
		goto err;

	return tg;

err:
	free_sched_group(tg);
	return ERR_PTR(-ENOMEM);
}

void sched_online_group(struct task_group *tg, struct task_group *parent)
{
	unsigned long flags;

	spin_lock_irqsave(&task_group_lock, flags);
	list_add_rcu(&tg->list, &task_groups);

	WARN_ON(!parent); /* root should already exist */

	tg->parent = parent;
	INIT_LIST_HEAD(&tg->children);
	list_add_rcu(&tg->siblings, &parent->children);
	spin_unlock_irqrestore(&task_group_lock, flags);
}

/* rcu callback to free various structures associated with a task group */
static void free_sched_group_rcu(struct rcu_head *rhp)
{
	/* now it should be safe to free those cfs_rqs */
	free_sched_group(container_of(rhp, struct task_group, rcu));
}

/* Destroy runqueue etc associated with a task group */
void sched_destroy_group(struct task_group *tg)
{
	/* wait for possible concurrent references to cfs_rqs complete */
	call_rcu(&tg->rcu, free_sched_group_rcu);
}

void sched_offline_group(struct task_group *tg)
{
	unsigned long flags;
	int i;

	/* end participation in shares distribution */
	for_each_possible_cpu(i)
		unregister_fair_sched_group(tg, i);

	spin_lock_irqsave(&task_group_lock, flags);
	list_del_rcu(&tg->list);
	list_del_rcu(&tg->siblings);
	spin_unlock_irqrestore(&task_group_lock, flags);
}

/* change task's runqueue when it moves between groups.
 *	The caller of this function should have put the task in its new group
 *	by now. This function just updates tsk->se.cfs_rq and tsk->se.parent to
 *	reflect its new group.
 */
void sched_move_task(struct task_struct *tsk)
{
	struct task_group *tg;
	int queued, running;
	unsigned long flags;
	struct rq *rq;

	rq = task_rq_lock(tsk, &flags);

	running = task_current(rq, tsk);
	queued = task_on_rq_queued(tsk);

	if (queued)
		dequeue_task(rq, tsk, 0);
	if (unlikely(running))
		put_prev_task(rq, tsk);

	/*
	 * All callers are synchronized by task_rq_lock(); we do not use RCU
	 * which is pointless here. Thus, we pass "true" to task_css_check()
	 * to prevent lockdep warnings.
	 */
	tg = container_of(task_css_check(tsk, cpu_cgrp_id, true),
			  struct task_group, css);
	tg = autogroup_task_group(tsk, tg);
	tsk->sched_task_group = tg;

#ifdef CONFIG_FAIR_GROUP_SCHED
	if (tsk->sched_class->task_move_group)
		tsk->sched_class->task_move_group(tsk, queued);
	else
#endif
		set_task_rq(tsk, task_cpu(tsk));

	if (unlikely(running))
		tsk->sched_class->set_curr_task(rq);
	if (queued)
		enqueue_task(rq, tsk, 0);

	task_rq_unlock(rq, tsk, &flags);
}
#endif /* CONFIG_CGROUP_SCHED */

#ifdef CONFIG_RT_GROUP_SCHED
/*
 * Ensure that the real time constraints are schedulable.
 */
static DEFINE_MUTEX(rt_constraints_mutex);

/* Must be called with tasklist_lock held */
static inline int tg_has_rt_tasks(struct task_group *tg)
{
	struct task_struct *g, *p;

	for_each_process_thread(g, p) {
		if (rt_task(p) && task_group(p) == tg)
			return 1;
	}

	return 0;
}

struct rt_schedulable_data {
	struct task_group *tg;
	u64 rt_period;
	u64 rt_runtime;
};

static int tg_rt_schedulable(struct task_group *tg, void *data)
{
	struct rt_schedulable_data *d = data;
	struct task_group *child;
	unsigned long total, sum = 0;
	u64 period, runtime;

	period = ktime_to_ns(tg->rt_bandwidth.rt_period);
	runtime = tg->rt_bandwidth.rt_runtime;

	if (tg == d->tg) {
		period = d->rt_period;
		runtime = d->rt_runtime;
	}

	/*
	 * Cannot have more runtime than the period.
	 */
	if (runtime > period && runtime != RUNTIME_INF)
		return -EINVAL;

	/*
	 * Ensure we don't starve existing RT tasks.
	 */
	if (rt_bandwidth_enabled() && !runtime && tg_has_rt_tasks(tg))
		return -EBUSY;

	total = to_ratio(period, runtime);

	/*
	 * Nobody can have more than the global setting allows.
	 */
	if (total > to_ratio(global_rt_period(), global_rt_runtime()))
		return -EINVAL;

	/*
	 * The sum of our children's runtime should not exceed our own.
	 */
	list_for_each_entry_rcu(child, &tg->children, siblings) {
		period = ktime_to_ns(child->rt_bandwidth.rt_period);
		runtime = child->rt_bandwidth.rt_runtime;

		if (child == d->tg) {
			period = d->rt_period;
			runtime = d->rt_runtime;
		}

		sum += to_ratio(period, runtime);
	}

	if (sum > total)
		return -EINVAL;

	return 0;
}

static int __rt_schedulable(struct task_group *tg, u64 period, u64 runtime)
{
	int ret;

	struct rt_schedulable_data data = {
		.tg = tg,
		.rt_period = period,
		.rt_runtime = runtime,
	};

	rcu_read_lock();
	ret = walk_tg_tree(tg_rt_schedulable, tg_nop, &data);
	rcu_read_unlock();

	return ret;
}

static int tg_set_rt_bandwidth(struct task_group *tg,
		u64 rt_period, u64 rt_runtime)
{
	int i, err = 0;

	mutex_lock(&rt_constraints_mutex);
	read_lock(&tasklist_lock);
	err = __rt_schedulable(tg, rt_period, rt_runtime);
	if (err)
		goto unlock;

	raw_spin_lock_irq(&tg->rt_bandwidth.rt_runtime_lock);
	tg->rt_bandwidth.rt_period = ns_to_ktime(rt_period);
	tg->rt_bandwidth.rt_runtime = rt_runtime;

	for_each_possible_cpu(i) {
		struct rt_rq *rt_rq = tg->rt_rq[i];

		raw_spin_lock(&rt_rq->rt_runtime_lock);
		rt_rq->rt_runtime = rt_runtime;
		raw_spin_unlock(&rt_rq->rt_runtime_lock);
	}
	raw_spin_unlock_irq(&tg->rt_bandwidth.rt_runtime_lock);
unlock:
	read_unlock(&tasklist_lock);
	mutex_unlock(&rt_constraints_mutex);

	return err;
}

static int sched_group_set_rt_runtime(struct task_group *tg, long rt_runtime_us)
{
	u64 rt_runtime, rt_period;

	rt_period = ktime_to_ns(tg->rt_bandwidth.rt_period);
	rt_runtime = (u64)rt_runtime_us * NSEC_PER_USEC;
	if (rt_runtime_us < 0)
		rt_runtime = RUNTIME_INF;

	return tg_set_rt_bandwidth(tg, rt_period, rt_runtime);
}

static long sched_group_rt_runtime(struct task_group *tg)
{
	u64 rt_runtime_us;

	if (tg->rt_bandwidth.rt_runtime == RUNTIME_INF)
		return -1;

	rt_runtime_us = tg->rt_bandwidth.rt_runtime;
	do_div(rt_runtime_us, NSEC_PER_USEC);
	return rt_runtime_us;
}

static int sched_group_set_rt_period(struct task_group *tg, long rt_period_us)
{
	u64 rt_runtime, rt_period;

	rt_period = (u64)rt_period_us * NSEC_PER_USEC;
	rt_runtime = tg->rt_bandwidth.rt_runtime;

	if (rt_period == 0)
		return -EINVAL;

	return tg_set_rt_bandwidth(tg, rt_period, rt_runtime);
}

static long sched_group_rt_period(struct task_group *tg)
{
	u64 rt_period_us;

	rt_period_us = ktime_to_ns(tg->rt_bandwidth.rt_period);
	do_div(rt_period_us, NSEC_PER_USEC);
	return rt_period_us;
}
#endif /* CONFIG_RT_GROUP_SCHED */

#ifdef CONFIG_RT_GROUP_SCHED
static int sched_rt_global_constraints(void)
{
	int ret = 0;

	mutex_lock(&rt_constraints_mutex);
	read_lock(&tasklist_lock);
	ret = __rt_schedulable(NULL, 0, 0);
	read_unlock(&tasklist_lock);
	mutex_unlock(&rt_constraints_mutex);

	return ret;
}

static int sched_rt_can_attach(struct task_group *tg, struct task_struct *tsk)
{
	/* Don't accept realtime tasks when there is no way for them to run */
	if (rt_task(tsk) && tg->rt_bandwidth.rt_runtime == 0)
		return 0;

	return 1;
}

#else /* !CONFIG_RT_GROUP_SCHED */
static int sched_rt_global_constraints(void)
{
	unsigned long flags;
	int i, ret = 0;

	raw_spin_lock_irqsave(&def_rt_bandwidth.rt_runtime_lock, flags);
	for_each_possible_cpu(i) {
		struct rt_rq *rt_rq = &cpu_rq(i)->rt;

		raw_spin_lock(&rt_rq->rt_runtime_lock);
		rt_rq->rt_runtime = global_rt_runtime();
		raw_spin_unlock(&rt_rq->rt_runtime_lock);
	}
	raw_spin_unlock_irqrestore(&def_rt_bandwidth.rt_runtime_lock, flags);

	return ret;
}
#endif /* CONFIG_RT_GROUP_SCHED */

static int sched_dl_global_constraints(void)
{
	u64 runtime = global_rt_runtime();
	u64 period = global_rt_period();
	u64 new_bw = to_ratio(period, runtime);
	struct dl_bw *dl_b;
	int cpu, ret = 0;
	unsigned long flags;

	/*
	 * Here we want to check the bandwidth not being set to some
	 * value smaller than the currently allocated bandwidth in
	 * any of the root_domains.
	 *
	 * FIXME: Cycling on all the CPUs is overdoing, but simpler than
	 * cycling on root_domains... Discussion on different/better
	 * solutions is welcome!
	 */
	for_each_possible_cpu(cpu) {
		rcu_read_lock_sched();
		dl_b = dl_bw_of(cpu);

		raw_spin_lock_irqsave(&dl_b->lock, flags);
		if (new_bw < dl_b->total_bw)
			ret = -EBUSY;
		raw_spin_unlock_irqrestore(&dl_b->lock, flags);

		rcu_read_unlock_sched();

		if (ret)
			break;
	}

	return ret;
}

static void sched_dl_do_global(void)
{
	u64 new_bw = -1;
	struct dl_bw *dl_b;
	int cpu;
	unsigned long flags;

	def_dl_bandwidth.dl_period = global_rt_period();
	def_dl_bandwidth.dl_runtime = global_rt_runtime();

	if (global_rt_runtime() != RUNTIME_INF)
		new_bw = to_ratio(global_rt_period(), global_rt_runtime());

	/*
	 * FIXME: As above...
	 */
	for_each_possible_cpu(cpu) {
		rcu_read_lock_sched();
		dl_b = dl_bw_of(cpu);

		raw_spin_lock_irqsave(&dl_b->lock, flags);
		dl_b->bw = new_bw;
		raw_spin_unlock_irqrestore(&dl_b->lock, flags);

		rcu_read_unlock_sched();
	}
}

static int sched_rt_global_validate(void)
{
	if (sysctl_sched_rt_period <= 0)
		return -EINVAL;

	if ((sysctl_sched_rt_runtime != RUNTIME_INF) &&
		(sysctl_sched_rt_runtime > sysctl_sched_rt_period))
		return -EINVAL;

	return 0;
}

static void sched_rt_do_global(void)
{
	def_rt_bandwidth.rt_runtime = global_rt_runtime();
	def_rt_bandwidth.rt_period = ns_to_ktime(global_rt_period());
}

int sched_rt_handler(struct ctl_table *table, int write,
		void __user *buffer, size_t *lenp,
		loff_t *ppos)
{
	int old_period, old_runtime;
	static DEFINE_MUTEX(mutex);
	int ret;

	mutex_lock(&mutex);
	old_period = sysctl_sched_rt_period;
	old_runtime = sysctl_sched_rt_runtime;

	ret = proc_dointvec(table, write, buffer, lenp, ppos);

	if (!ret && write) {
		ret = sched_rt_global_validate();
		if (ret)
			goto undo;

		ret = sched_rt_global_constraints();
		if (ret)
			goto undo;

		ret = sched_dl_global_constraints();
		if (ret)
			goto undo;

		sched_rt_do_global();
		sched_dl_do_global();
	}
	if (0) {
undo:
		sysctl_sched_rt_period = old_period;
		sysctl_sched_rt_runtime = old_runtime;
	}
	mutex_unlock(&mutex);

	return ret;
}

int sched_rr_handler(struct ctl_table *table, int write,
		void __user *buffer, size_t *lenp,
		loff_t *ppos)
{
	int ret;
	static DEFINE_MUTEX(mutex);

	mutex_lock(&mutex);
	ret = proc_dointvec(table, write, buffer, lenp, ppos);
	/* make sure that internally we keep jiffies */
	/* also, writing zero resets timeslice to default */
	if (!ret && write) {
		sched_rr_timeslice = sched_rr_timeslice <= 0 ?
			RR_TIMESLICE : msecs_to_jiffies(sched_rr_timeslice);
	}
	mutex_unlock(&mutex);
	return ret;
}

#ifdef CONFIG_CGROUP_SCHED

static inline struct task_group *css_tg(struct cgroup_subsys_state *css)
{
	return css ? container_of(css, struct task_group, css) : NULL;
}

static struct cgroup_subsys_state *
cpu_cgroup_css_alloc(struct cgroup_subsys_state *parent_css)
{
	struct task_group *parent = css_tg(parent_css);
	struct task_group *tg;

	if (!parent) {
		/* This is early initialization for the top cgroup */
		return &root_task_group.css;
	}

	tg = sched_create_group(parent);
	if (IS_ERR(tg))
		return ERR_PTR(-ENOMEM);

	return &tg->css;
}

static int cpu_cgroup_css_online(struct cgroup_subsys_state *css)
{
	struct task_group *tg = css_tg(css);
	struct task_group *parent = css_tg(css->parent);

	if (parent)
		sched_online_group(tg, parent);
	return 0;
}

static void cpu_cgroup_css_free(struct cgroup_subsys_state *css)
{
	struct task_group *tg = css_tg(css);

	sched_destroy_group(tg);
}

static void cpu_cgroup_css_offline(struct cgroup_subsys_state *css)
{
	struct task_group *tg = css_tg(css);

	sched_offline_group(tg);
}

static void cpu_cgroup_fork(struct task_struct *task)
{
	sched_move_task(task);
}

static int cpu_cgroup_can_attach(struct cgroup_subsys_state *css,
				 struct cgroup_taskset *tset)
{
	struct task_struct *task;

	cgroup_taskset_for_each(task, tset) {
#ifdef CONFIG_RT_GROUP_SCHED
		if (!sched_rt_can_attach(css_tg(css), task))
			return -EINVAL;
#else
		/* We don't support RT-tasks being in separate groups */
		if (task->sched_class != &fair_sched_class)
			return -EINVAL;
#endif
	}
	return 0;
}

static void cpu_cgroup_attach(struct cgroup_subsys_state *css,
			      struct cgroup_taskset *tset)
{
	struct task_struct *task;

	cgroup_taskset_for_each(task, tset)
		sched_move_task(task);
}

static void cpu_cgroup_exit(struct cgroup_subsys_state *css,
			    struct cgroup_subsys_state *old_css,
			    struct task_struct *task)
{
	/*
	 * cgroup_exit() is called in the copy_process() failure path.
	 * Ignore this case since the task hasn't ran yet, this avoids
	 * trying to poke a half freed task state from generic code.
	 */
	if (!(task->flags & PF_EXITING))
		return;

	sched_move_task(task);
}

#ifdef CONFIG_FAIR_GROUP_SCHED
static int cpu_shares_write_u64(struct cgroup_subsys_state *css,
				struct cftype *cftype, u64 shareval)
{
	return sched_group_set_shares(css_tg(css), scale_load(shareval));
}

static u64 cpu_shares_read_u64(struct cgroup_subsys_state *css,
			       struct cftype *cft)
{
	struct task_group *tg = css_tg(css);

	return (u64) scale_load_down(tg->shares);
}

#ifdef CONFIG_CFS_BANDWIDTH
static DEFINE_MUTEX(cfs_constraints_mutex);

const u64 max_cfs_quota_period = 1 * NSEC_PER_SEC; /* 1s */
const u64 min_cfs_quota_period = 1 * NSEC_PER_MSEC; /* 1ms */

static int __cfs_schedulable(struct task_group *tg, u64 period, u64 runtime);

static int tg_set_cfs_bandwidth(struct task_group *tg, u64 period, u64 quota)
{
	int i, ret = 0, runtime_enabled, runtime_was_enabled;
	struct cfs_bandwidth *cfs_b = &tg->cfs_bandwidth;

	if (tg == &root_task_group)
		return -EINVAL;

	/*
	 * Ensure we have at some amount of bandwidth every period.  This is
	 * to prevent reaching a state of large arrears when throttled via
	 * entity_tick() resulting in prolonged exit starvation.
	 */
	if (quota < min_cfs_quota_period || period < min_cfs_quota_period)
		return -EINVAL;

	/*
	 * Likewise, bound things on the otherside by preventing insane quota
	 * periods.  This also allows us to normalize in computing quota
	 * feasibility.
	 */
	if (period > max_cfs_quota_period)
		return -EINVAL;

	/*
	 * Prevent race between setting of cfs_rq->runtime_enabled and
	 * unthrottle_offline_cfs_rqs().
	 */
	get_online_cpus();
	mutex_lock(&cfs_constraints_mutex);
	ret = __cfs_schedulable(tg, period, quota);
	if (ret)
		goto out_unlock;

	runtime_enabled = quota != RUNTIME_INF;
	runtime_was_enabled = cfs_b->quota != RUNTIME_INF;
	/*
	 * If we need to toggle cfs_bandwidth_used, off->on must occur
	 * before making related changes, and on->off must occur afterwards
	 */
	if (runtime_enabled && !runtime_was_enabled)
		cfs_bandwidth_usage_inc();
	raw_spin_lock_irq(&cfs_b->lock);
	cfs_b->period = ns_to_ktime(period);
	cfs_b->quota = quota;

	__refill_cfs_bandwidth_runtime(cfs_b);
	/* restart the period timer (if active) to handle new period expiry */
	if (runtime_enabled && cfs_b->timer_active) {
		/* force a reprogram */
		__start_cfs_bandwidth(cfs_b, true);
	}
	raw_spin_unlock_irq(&cfs_b->lock);

	for_each_online_cpu(i) {
		struct cfs_rq *cfs_rq = tg->cfs_rq[i];
		struct rq *rq = cfs_rq->rq;

		raw_spin_lock_irq(&rq->lock);
		cfs_rq->runtime_enabled = runtime_enabled;
		cfs_rq->runtime_remaining = 0;

		if (cfs_rq->throttled)
			unthrottle_cfs_rq(cfs_rq);
		raw_spin_unlock_irq(&rq->lock);
	}
	if (runtime_was_enabled && !runtime_enabled)
		cfs_bandwidth_usage_dec();
out_unlock:
	mutex_unlock(&cfs_constraints_mutex);
	put_online_cpus();

	return ret;
}

int tg_set_cfs_quota(struct task_group *tg, long cfs_quota_us)
{
	u64 quota, period;

	period = ktime_to_ns(tg->cfs_bandwidth.period);
	if (cfs_quota_us < 0)
		quota = RUNTIME_INF;
	else
		quota = (u64)cfs_quota_us * NSEC_PER_USEC;

	return tg_set_cfs_bandwidth(tg, period, quota);
}

long tg_get_cfs_quota(struct task_group *tg)
{
	u64 quota_us;

	if (tg->cfs_bandwidth.quota == RUNTIME_INF)
		return -1;

	quota_us = tg->cfs_bandwidth.quota;
	do_div(quota_us, NSEC_PER_USEC);

	return quota_us;
}

int tg_set_cfs_period(struct task_group *tg, long cfs_period_us)
{
	u64 quota, period;

	period = (u64)cfs_period_us * NSEC_PER_USEC;
	quota = tg->cfs_bandwidth.quota;

	return tg_set_cfs_bandwidth(tg, period, quota);
}

long tg_get_cfs_period(struct task_group *tg)
{
	u64 cfs_period_us;

	cfs_period_us = ktime_to_ns(tg->cfs_bandwidth.period);
	do_div(cfs_period_us, NSEC_PER_USEC);

	return cfs_period_us;
}

static s64 cpu_cfs_quota_read_s64(struct cgroup_subsys_state *css,
				  struct cftype *cft)
{
	return tg_get_cfs_quota(css_tg(css));
}

static int cpu_cfs_quota_write_s64(struct cgroup_subsys_state *css,
				   struct cftype *cftype, s64 cfs_quota_us)
{
	return tg_set_cfs_quota(css_tg(css), cfs_quota_us);
}

static u64 cpu_cfs_period_read_u64(struct cgroup_subsys_state *css,
				   struct cftype *cft)
{
	return tg_get_cfs_period(css_tg(css));
}

static int cpu_cfs_period_write_u64(struct cgroup_subsys_state *css,
				    struct cftype *cftype, u64 cfs_period_us)
{
	return tg_set_cfs_period(css_tg(css), cfs_period_us);
}

struct cfs_schedulable_data {
	struct task_group *tg;
	u64 period, quota;
};

/*
 * normalize group quota/period to be quota/max_period
 * note: units are usecs
 */
static u64 normalize_cfs_quota(struct task_group *tg,
			       struct cfs_schedulable_data *d)
{
	u64 quota, period;

	if (tg == d->tg) {
		period = d->period;
		quota = d->quota;
	} else {
		period = tg_get_cfs_period(tg);
		quota = tg_get_cfs_quota(tg);
	}

	/* note: these should typically be equivalent */
	if (quota == RUNTIME_INF || quota == -1)
		return RUNTIME_INF;

	return to_ratio(period, quota);
}

static int tg_cfs_schedulable_down(struct task_group *tg, void *data)
{
	struct cfs_schedulable_data *d = data;
	struct cfs_bandwidth *cfs_b = &tg->cfs_bandwidth;
	s64 quota = 0, parent_quota = -1;

	if (!tg->parent) {
		quota = RUNTIME_INF;
	} else {
		struct cfs_bandwidth *parent_b = &tg->parent->cfs_bandwidth;

		quota = normalize_cfs_quota(tg, d);
		parent_quota = parent_b->hierarchical_quota;

		/*
		 * ensure max(child_quota) <= parent_quota, inherit when no
		 * limit is set
		 */
		if (quota == RUNTIME_INF)
			quota = parent_quota;
		else if (parent_quota != RUNTIME_INF && quota > parent_quota)
			return -EINVAL;
	}
	cfs_b->hierarchical_quota = quota;

	return 0;
}

static int __cfs_schedulable(struct task_group *tg, u64 period, u64 quota)
{
	int ret;
	struct cfs_schedulable_data data = {
		.tg = tg,
		.period = period,
		.quota = quota,
	};

	if (quota != RUNTIME_INF) {
		do_div(data.period, NSEC_PER_USEC);
		do_div(data.quota, NSEC_PER_USEC);
	}

	rcu_read_lock();
	ret = walk_tg_tree(tg_cfs_schedulable_down, tg_nop, &data);
	rcu_read_unlock();

	return ret;
}

static int cpu_stats_show(struct seq_file *sf, void *v)
{
	struct task_group *tg = css_tg(seq_css(sf));
	struct cfs_bandwidth *cfs_b = &tg->cfs_bandwidth;

	seq_printf(sf, "nr_periods %d\n", cfs_b->nr_periods);
	seq_printf(sf, "nr_throttled %d\n", cfs_b->nr_throttled);
	seq_printf(sf, "throttled_time %llu\n", cfs_b->throttled_time);

	return 0;
}
#endif /* CONFIG_CFS_BANDWIDTH */
#endif /* CONFIG_FAIR_GROUP_SCHED */

#ifdef CONFIG_RT_GROUP_SCHED
static int cpu_rt_runtime_write(struct cgroup_subsys_state *css,
				struct cftype *cft, s64 val)
{
	return sched_group_set_rt_runtime(css_tg(css), val);
}

static s64 cpu_rt_runtime_read(struct cgroup_subsys_state *css,
			       struct cftype *cft)
{
	return sched_group_rt_runtime(css_tg(css));
}

static int cpu_rt_period_write_uint(struct cgroup_subsys_state *css,
				    struct cftype *cftype, u64 rt_period_us)
{
	return sched_group_set_rt_period(css_tg(css), rt_period_us);
}

static u64 cpu_rt_period_read_uint(struct cgroup_subsys_state *css,
				   struct cftype *cft)
{
	return sched_group_rt_period(css_tg(css));
}
#endif /* CONFIG_RT_GROUP_SCHED */

static struct cftype cpu_files[] = {
#ifdef CONFIG_FAIR_GROUP_SCHED
	{
		.name = "shares",
		.read_u64 = cpu_shares_read_u64,
		.write_u64 = cpu_shares_write_u64,
	},
#endif
#ifdef CONFIG_CFS_BANDWIDTH
	{
		.name = "cfs_quota_us",
		.read_s64 = cpu_cfs_quota_read_s64,
		.write_s64 = cpu_cfs_quota_write_s64,
	},
	{
		.name = "cfs_period_us",
		.read_u64 = cpu_cfs_period_read_u64,
		.write_u64 = cpu_cfs_period_write_u64,
	},
	{
		.name = "stat",
		.seq_show = cpu_stats_show,
	},
#endif
#ifdef CONFIG_RT_GROUP_SCHED
	{
		.name = "rt_runtime_us",
		.read_s64 = cpu_rt_runtime_read,
		.write_s64 = cpu_rt_runtime_write,
	},
	{
		.name = "rt_period_us",
		.read_u64 = cpu_rt_period_read_uint,
		.write_u64 = cpu_rt_period_write_uint,
	},
#endif
	{ }	/* terminate */
};

struct cgroup_subsys cpu_cgrp_subsys = {
	.css_alloc	= cpu_cgroup_css_alloc,
	.css_free	= cpu_cgroup_css_free,
	.css_online	= cpu_cgroup_css_online,
	.css_offline	= cpu_cgroup_css_offline,
	.fork		= cpu_cgroup_fork,
	.can_attach	= cpu_cgroup_can_attach,
	.attach		= cpu_cgroup_attach,
<<<<<<< HEAD
	.allow_attach	= subsys_cgroup_allow_attach,
=======
	.allow_attach   = subsys_cgroup_allow_attach,
>>>>>>> c44a699d
	.exit		= cpu_cgroup_exit,
	.legacy_cftypes	= cpu_files,
	.early_init	= 1,
};

#endif	/* CONFIG_CGROUP_SCHED */

void dump_cpu_task(int cpu)
{
	pr_info("Task dump for CPU %d:\n", cpu);
	sched_show_task(cpu_curr(cpu));
}<|MERGE_RESOLUTION|>--- conflicted
+++ resolved
@@ -8389,11 +8389,7 @@
 	.fork		= cpu_cgroup_fork,
 	.can_attach	= cpu_cgroup_can_attach,
 	.attach		= cpu_cgroup_attach,
-<<<<<<< HEAD
-	.allow_attach	= subsys_cgroup_allow_attach,
-=======
 	.allow_attach   = subsys_cgroup_allow_attach,
->>>>>>> c44a699d
 	.exit		= cpu_cgroup_exit,
 	.legacy_cftypes	= cpu_files,
 	.early_init	= 1,
