/*
 * Read-Copy Update module-based torture test facility
 *
 * This program is free software; you can redistribute it and/or modify
 * it under the terms of the GNU General Public License as published by
 * the Free Software Foundation; either version 2 of the License, or
 * (at your option) any later version.
 *
 * This program is distributed in the hope that it will be useful,
 * but WITHOUT ANY WARRANTY; without even the implied warranty of
 * MERCHANTABILITY or FITNESS FOR A PARTICULAR PURPOSE.  See the
 * GNU General Public License for more details.
 *
 * You should have received a copy of the GNU General Public License
 * along with this program; if not, write to the Free Software
 * Foundation, Inc., 59 Temple Place - Suite 330, Boston, MA 02111-1307, USA.
 *
 * Copyright (C) IBM Corporation, 2005, 2006
 *
 * Authors: Paul E. McKenney <paulmck@us.ibm.com>
 *	  Josh Triplett <josh@freedesktop.org>
 *
 * See also:  Documentation/RCU/torture.txt
 */
#include <linux/types.h>
#include <linux/kernel.h>
#include <linux/init.h>
#include <linux/module.h>
#include <linux/kthread.h>
#include <linux/err.h>
#include <linux/spinlock.h>
#include <linux/smp.h>
#include <linux/rcupdate.h>
#include <linux/interrupt.h>
#include <linux/sched.h>
#include <asm/atomic.h>
#include <linux/bitops.h>
#include <linux/completion.h>
#include <linux/moduleparam.h>
#include <linux/percpu.h>
#include <linux/notifier.h>
#include <linux/reboot.h>
#include <linux/freezer.h>
#include <linux/cpu.h>
#include <linux/delay.h>
#include <linux/stat.h>
#include <linux/srcu.h>
#include <linux/slab.h>
#include <asm/byteorder.h>
#include <linux/sched.h>

MODULE_LICENSE("GPL");
MODULE_AUTHOR("Paul E. McKenney <paulmck@us.ibm.com> and "
	      "Josh Triplett <josh@freedesktop.org>");

static int nreaders = -1;	/* # reader threads, defaults to 2*ncpus */
static int nfakewriters = 4;	/* # fake writer threads */
static int stat_interval;	/* Interval between stats, in seconds. */
				/*  Defaults to "only at end of test". */
static int verbose;		/* Print more debug info. */
static int test_no_idle_hz;	/* Test RCU's support for tickless idle CPUs. */
static int shuffle_interval = 3; /* Interval between shuffles (in sec)*/
static int stutter = 5;		/* Start/stop testing interval (in sec) */
static int irqreader = 1;	/* RCU readers from irq (timers). */
static int fqs_duration = 0;	/* Duration of bursts (us), 0 to disable. */
static int fqs_holdoff = 0;	/* Hold time within burst (us). */
static int fqs_stutter = 3;	/* Wait time between bursts (s). */
<<<<<<< HEAD
=======
static int test_boost = 1;	/* Test RCU prio boost: 0=no, 1=maybe, 2=yes. */
static int test_boost_interval = 7; /* Interval between boost tests, seconds. */
static int test_boost_duration = 4; /* Duration of each boost test, seconds. */
>>>>>>> 3cbea436
static char *torture_type = "rcu"; /* What RCU implementation to torture. */

module_param(nreaders, int, 0444);
MODULE_PARM_DESC(nreaders, "Number of RCU reader threads");
module_param(nfakewriters, int, 0444);
MODULE_PARM_DESC(nfakewriters, "Number of RCU fake writer threads");
module_param(stat_interval, int, 0444);
MODULE_PARM_DESC(stat_interval, "Number of seconds between stats printk()s");
module_param(verbose, bool, 0444);
MODULE_PARM_DESC(verbose, "Enable verbose debugging printk()s");
module_param(test_no_idle_hz, bool, 0444);
MODULE_PARM_DESC(test_no_idle_hz, "Test support for tickless idle CPUs");
module_param(shuffle_interval, int, 0444);
MODULE_PARM_DESC(shuffle_interval, "Number of seconds between shuffles");
module_param(stutter, int, 0444);
MODULE_PARM_DESC(stutter, "Number of seconds to run/halt test");
module_param(irqreader, int, 0444);
MODULE_PARM_DESC(irqreader, "Allow RCU readers from irq handlers");
module_param(fqs_duration, int, 0444);
MODULE_PARM_DESC(fqs_duration, "Duration of fqs bursts (us)");
module_param(fqs_holdoff, int, 0444);
MODULE_PARM_DESC(fqs_holdoff, "Holdoff time within fqs bursts (us)");
module_param(fqs_stutter, int, 0444);
MODULE_PARM_DESC(fqs_stutter, "Wait time between fqs bursts (s)");
<<<<<<< HEAD
=======
module_param(test_boost, int, 0444);
MODULE_PARM_DESC(test_boost, "Test RCU prio boost: 0=no, 1=maybe, 2=yes.");
module_param(test_boost_interval, int, 0444);
MODULE_PARM_DESC(test_boost_interval, "Interval between boost tests, seconds.");
module_param(test_boost_duration, int, 0444);
MODULE_PARM_DESC(test_boost_duration, "Duration of each boost test, seconds.");
>>>>>>> 3cbea436
module_param(torture_type, charp, 0444);
MODULE_PARM_DESC(torture_type, "Type of RCU to torture (rcu, rcu_bh, srcu)");

#define TORTURE_FLAG "-torture:"
#define PRINTK_STRING(s) \
	do { printk(KERN_ALERT "%s" TORTURE_FLAG s "\n", torture_type); } while (0)
#define VERBOSE_PRINTK_STRING(s) \
	do { if (verbose) printk(KERN_ALERT "%s" TORTURE_FLAG s "\n", torture_type); } while (0)
#define VERBOSE_PRINTK_ERRSTRING(s) \
	do { if (verbose) printk(KERN_ALERT "%s" TORTURE_FLAG "!!! " s "\n", torture_type); } while (0)

static char printk_buf[4096];

static int nrealreaders;
static struct task_struct *writer_task;
static struct task_struct **fakewriter_tasks;
static struct task_struct **reader_tasks;
static struct task_struct *stats_task;
static struct task_struct *shuffler_task;
static struct task_struct *stutter_task;
static struct task_struct *fqs_task;
<<<<<<< HEAD
=======
static struct task_struct *boost_tasks[NR_CPUS];
>>>>>>> 3cbea436

#define RCU_TORTURE_PIPE_LEN 10

struct rcu_torture {
	struct rcu_head rtort_rcu;
	int rtort_pipe_count;
	struct list_head rtort_free;
	int rtort_mbtest;
};

static LIST_HEAD(rcu_torture_freelist);
static struct rcu_torture __rcu *rcu_torture_current;
static long rcu_torture_current_version;
static struct rcu_torture rcu_tortures[10 * RCU_TORTURE_PIPE_LEN];
static DEFINE_SPINLOCK(rcu_torture_lock);
static DEFINE_PER_CPU(long [RCU_TORTURE_PIPE_LEN + 1], rcu_torture_count) =
	{ 0 };
static DEFINE_PER_CPU(long [RCU_TORTURE_PIPE_LEN + 1], rcu_torture_batch) =
	{ 0 };
static atomic_t rcu_torture_wcount[RCU_TORTURE_PIPE_LEN + 1];
static atomic_t n_rcu_torture_alloc;
static atomic_t n_rcu_torture_alloc_fail;
static atomic_t n_rcu_torture_free;
static atomic_t n_rcu_torture_mberror;
static atomic_t n_rcu_torture_error;
static long n_rcu_torture_boost_ktrerror;
static long n_rcu_torture_boost_rterror;
static long n_rcu_torture_boost_allocerror;
static long n_rcu_torture_boost_afferror;
static long n_rcu_torture_boost_failure;
static long n_rcu_torture_boosts;
static long n_rcu_torture_timers;
static struct list_head rcu_torture_removed;
static cpumask_var_t shuffle_tmp_mask;

static int stutter_pause_test;

#if defined(MODULE) || defined(CONFIG_RCU_TORTURE_TEST_RUNNABLE)
#define RCUTORTURE_RUNNABLE_INIT 1
#else
#define RCUTORTURE_RUNNABLE_INIT 0
#endif
int rcutorture_runnable = RCUTORTURE_RUNNABLE_INIT;

#ifdef CONFIG_RCU_BOOST
#define rcu_can_boost() 1
#else /* #ifdef CONFIG_RCU_BOOST */
#define rcu_can_boost() 0
#endif /* #else #ifdef CONFIG_RCU_BOOST */

static unsigned long boost_starttime;	/* jiffies of next boost test start. */
DEFINE_MUTEX(boost_mutex);		/* protect setting boost_starttime */
					/*  and boost task create/destroy. */

/* Mediate rmmod and system shutdown.  Concurrent rmmod & shutdown illegal! */

#define FULLSTOP_DONTSTOP 0	/* Normal operation. */
#define FULLSTOP_SHUTDOWN 1	/* System shutdown with rcutorture running. */
#define FULLSTOP_RMMOD    2	/* Normal rmmod of rcutorture. */
static int fullstop = FULLSTOP_RMMOD;
/*
 * Protect fullstop transitions and spawning of kthreads.
 */
static DEFINE_MUTEX(fullstop_mutex);

/*
 * Detect and respond to a system shutdown.
 */
static int
rcutorture_shutdown_notify(struct notifier_block *unused1,
			   unsigned long unused2, void *unused3)
{
	mutex_lock(&fullstop_mutex);
	if (fullstop == FULLSTOP_DONTSTOP)
		fullstop = FULLSTOP_SHUTDOWN;
	else
		printk(KERN_WARNING /* but going down anyway, so... */
		       "Concurrent 'rmmod rcutorture' and shutdown illegal!\n");
	mutex_unlock(&fullstop_mutex);
	return NOTIFY_DONE;
}

/*
 * Absorb kthreads into a kernel function that won't return, so that
 * they won't ever access module text or data again.
 */
static void rcutorture_shutdown_absorb(char *title)
{
	if (ACCESS_ONCE(fullstop) == FULLSTOP_SHUTDOWN) {
		printk(KERN_NOTICE
		       "rcutorture thread %s parking due to system shutdown\n",
		       title);
		schedule_timeout_uninterruptible(MAX_SCHEDULE_TIMEOUT);
	}
}

/*
 * Allocate an element from the rcu_tortures pool.
 */
static struct rcu_torture *
rcu_torture_alloc(void)
{
	struct list_head *p;

	spin_lock_bh(&rcu_torture_lock);
	if (list_empty(&rcu_torture_freelist)) {
		atomic_inc(&n_rcu_torture_alloc_fail);
		spin_unlock_bh(&rcu_torture_lock);
		return NULL;
	}
	atomic_inc(&n_rcu_torture_alloc);
	p = rcu_torture_freelist.next;
	list_del_init(p);
	spin_unlock_bh(&rcu_torture_lock);
	return container_of(p, struct rcu_torture, rtort_free);
}

/*
 * Free an element to the rcu_tortures pool.
 */
static void
rcu_torture_free(struct rcu_torture *p)
{
	atomic_inc(&n_rcu_torture_free);
	spin_lock_bh(&rcu_torture_lock);
	list_add_tail(&p->rtort_free, &rcu_torture_freelist);
	spin_unlock_bh(&rcu_torture_lock);
}

struct rcu_random_state {
	unsigned long rrs_state;
	long rrs_count;
};

#define RCU_RANDOM_MULT 39916801  /* prime */
#define RCU_RANDOM_ADD	479001701 /* prime */
#define RCU_RANDOM_REFRESH 10000

#define DEFINE_RCU_RANDOM(name) struct rcu_random_state name = { 0, 0 }

/*
 * Crude but fast random-number generator.  Uses a linear congruential
 * generator, with occasional help from cpu_clock().
 */
static unsigned long
rcu_random(struct rcu_random_state *rrsp)
{
	if (--rrsp->rrs_count < 0) {
		rrsp->rrs_state += (unsigned long)local_clock();
		rrsp->rrs_count = RCU_RANDOM_REFRESH;
	}
	rrsp->rrs_state = rrsp->rrs_state * RCU_RANDOM_MULT + RCU_RANDOM_ADD;
	return swahw32(rrsp->rrs_state);
}

static void
rcu_stutter_wait(char *title)
{
	while (stutter_pause_test || !rcutorture_runnable) {
		if (rcutorture_runnable)
			schedule_timeout_interruptible(1);
		else
			schedule_timeout_interruptible(round_jiffies_relative(HZ));
		rcutorture_shutdown_absorb(title);
	}
}

/*
 * Operations vector for selecting different types of tests.
 */

struct rcu_torture_ops {
	void (*init)(void);
	void (*cleanup)(void);
	int (*readlock)(void);
	void (*read_delay)(struct rcu_random_state *rrsp);
	void (*readunlock)(int idx);
	int (*completed)(void);
	void (*deferred_free)(struct rcu_torture *p);
	void (*sync)(void);
	void (*cb_barrier)(void);
	void (*fqs)(void);
	int (*stats)(char *page);
	int irq_capable;
	int can_boost;
	char *name;
};

static struct rcu_torture_ops *cur_ops;

/*
 * Definitions for rcu torture testing.
 */

static int rcu_torture_read_lock(void) __acquires(RCU)
{
	rcu_read_lock();
	return 0;
}

static void rcu_read_delay(struct rcu_random_state *rrsp)
{
	const unsigned long shortdelay_us = 200;
	const unsigned long longdelay_ms = 50;

	/* We want a short delay sometimes to make a reader delay the grace
	 * period, and we want a long delay occasionally to trigger
	 * force_quiescent_state. */

	if (!(rcu_random(rrsp) % (nrealreaders * 2000 * longdelay_ms)))
		mdelay(longdelay_ms);
	if (!(rcu_random(rrsp) % (nrealreaders * 2 * shortdelay_us)))
		udelay(shortdelay_us);
#ifdef CONFIG_PREEMPT
	if (!preempt_count() && !(rcu_random(rrsp) % (nrealreaders * 20000)))
		preempt_schedule();  /* No QS if preempt_disable() in effect */
#endif
}

static void rcu_torture_read_unlock(int idx) __releases(RCU)
{
	rcu_read_unlock();
}

static int rcu_torture_completed(void)
{
	return rcu_batches_completed();
}

static void
rcu_torture_cb(struct rcu_head *p)
{
	int i;
	struct rcu_torture *rp = container_of(p, struct rcu_torture, rtort_rcu);

	if (fullstop != FULLSTOP_DONTSTOP) {
		/* Test is ending, just drop callbacks on the floor. */
		/* The next initialization will pick up the pieces. */
		return;
	}
	i = rp->rtort_pipe_count;
	if (i > RCU_TORTURE_PIPE_LEN)
		i = RCU_TORTURE_PIPE_LEN;
	atomic_inc(&rcu_torture_wcount[i]);
	if (++rp->rtort_pipe_count >= RCU_TORTURE_PIPE_LEN) {
		rp->rtort_mbtest = 0;
		rcu_torture_free(rp);
	} else
		cur_ops->deferred_free(rp);
}

static int rcu_no_completed(void)
{
	return 0;
}

static void rcu_torture_deferred_free(struct rcu_torture *p)
{
	call_rcu(&p->rtort_rcu, rcu_torture_cb);
}

static struct rcu_torture_ops rcu_ops = {
	.init		= NULL,
	.cleanup	= NULL,
	.readlock	= rcu_torture_read_lock,
	.read_delay	= rcu_read_delay,
	.readunlock	= rcu_torture_read_unlock,
	.completed	= rcu_torture_completed,
	.deferred_free	= rcu_torture_deferred_free,
	.sync		= synchronize_rcu,
	.cb_barrier	= rcu_barrier,
	.fqs		= rcu_force_quiescent_state,
	.stats		= NULL,
	.irq_capable	= 1,
	.can_boost	= rcu_can_boost(),
	.name		= "rcu"
};

static void rcu_sync_torture_deferred_free(struct rcu_torture *p)
{
	int i;
	struct rcu_torture *rp;
	struct rcu_torture *rp1;

	cur_ops->sync();
	list_add(&p->rtort_free, &rcu_torture_removed);
	list_for_each_entry_safe(rp, rp1, &rcu_torture_removed, rtort_free) {
		i = rp->rtort_pipe_count;
		if (i > RCU_TORTURE_PIPE_LEN)
			i = RCU_TORTURE_PIPE_LEN;
		atomic_inc(&rcu_torture_wcount[i]);
		if (++rp->rtort_pipe_count >= RCU_TORTURE_PIPE_LEN) {
			rp->rtort_mbtest = 0;
			list_del(&rp->rtort_free);
			rcu_torture_free(rp);
		}
	}
}

static void rcu_sync_torture_init(void)
{
	INIT_LIST_HEAD(&rcu_torture_removed);
}

static struct rcu_torture_ops rcu_sync_ops = {
	.init		= rcu_sync_torture_init,
	.cleanup	= NULL,
	.readlock	= rcu_torture_read_lock,
	.read_delay	= rcu_read_delay,
	.readunlock	= rcu_torture_read_unlock,
	.completed	= rcu_torture_completed,
	.deferred_free	= rcu_sync_torture_deferred_free,
	.sync		= synchronize_rcu,
	.cb_barrier	= NULL,
	.fqs		= rcu_force_quiescent_state,
	.stats		= NULL,
	.irq_capable	= 1,
	.can_boost	= rcu_can_boost(),
	.name		= "rcu_sync"
};

static struct rcu_torture_ops rcu_expedited_ops = {
	.init		= rcu_sync_torture_init,
	.cleanup	= NULL,
	.readlock	= rcu_torture_read_lock,
	.read_delay	= rcu_read_delay,  /* just reuse rcu's version. */
	.readunlock	= rcu_torture_read_unlock,
	.completed	= rcu_no_completed,
	.deferred_free	= rcu_sync_torture_deferred_free,
	.sync		= synchronize_rcu_expedited,
	.cb_barrier	= NULL,
	.fqs		= rcu_force_quiescent_state,
	.stats		= NULL,
	.irq_capable	= 1,
	.can_boost	= rcu_can_boost(),
	.name		= "rcu_expedited"
};

/*
 * Definitions for rcu_bh torture testing.
 */

static int rcu_bh_torture_read_lock(void) __acquires(RCU_BH)
{
	rcu_read_lock_bh();
	return 0;
}

static void rcu_bh_torture_read_unlock(int idx) __releases(RCU_BH)
{
	rcu_read_unlock_bh();
}

static int rcu_bh_torture_completed(void)
{
	return rcu_batches_completed_bh();
}

static void rcu_bh_torture_deferred_free(struct rcu_torture *p)
{
	call_rcu_bh(&p->rtort_rcu, rcu_torture_cb);
}

struct rcu_bh_torture_synchronize {
	struct rcu_head head;
	struct completion completion;
};

static void rcu_bh_torture_wakeme_after_cb(struct rcu_head *head)
{
	struct rcu_bh_torture_synchronize *rcu;

	rcu = container_of(head, struct rcu_bh_torture_synchronize, head);
	complete(&rcu->completion);
}

static void rcu_bh_torture_synchronize(void)
{
	struct rcu_bh_torture_synchronize rcu;

	init_rcu_head_on_stack(&rcu.head);
	init_completion(&rcu.completion);
	call_rcu_bh(&rcu.head, rcu_bh_torture_wakeme_after_cb);
	wait_for_completion(&rcu.completion);
	destroy_rcu_head_on_stack(&rcu.head);
}

static struct rcu_torture_ops rcu_bh_ops = {
	.init		= NULL,
	.cleanup	= NULL,
	.readlock	= rcu_bh_torture_read_lock,
	.read_delay	= rcu_read_delay,  /* just reuse rcu's version. */
	.readunlock	= rcu_bh_torture_read_unlock,
	.completed	= rcu_bh_torture_completed,
	.deferred_free	= rcu_bh_torture_deferred_free,
	.sync		= rcu_bh_torture_synchronize,
	.cb_barrier	= rcu_barrier_bh,
	.fqs		= rcu_bh_force_quiescent_state,
	.stats		= NULL,
	.irq_capable	= 1,
	.name		= "rcu_bh"
};

static struct rcu_torture_ops rcu_bh_sync_ops = {
	.init		= rcu_sync_torture_init,
	.cleanup	= NULL,
	.readlock	= rcu_bh_torture_read_lock,
	.read_delay	= rcu_read_delay,  /* just reuse rcu's version. */
	.readunlock	= rcu_bh_torture_read_unlock,
	.completed	= rcu_bh_torture_completed,
	.deferred_free	= rcu_sync_torture_deferred_free,
	.sync		= rcu_bh_torture_synchronize,
	.cb_barrier	= NULL,
	.fqs		= rcu_bh_force_quiescent_state,
	.stats		= NULL,
	.irq_capable	= 1,
	.name		= "rcu_bh_sync"
};

/*
 * Definitions for srcu torture testing.
 */

static struct srcu_struct srcu_ctl;

static void srcu_torture_init(void)
{
	init_srcu_struct(&srcu_ctl);
	rcu_sync_torture_init();
}

static void srcu_torture_cleanup(void)
{
	synchronize_srcu(&srcu_ctl);
	cleanup_srcu_struct(&srcu_ctl);
}

static int srcu_torture_read_lock(void) __acquires(&srcu_ctl)
{
	return srcu_read_lock(&srcu_ctl);
}

static void srcu_read_delay(struct rcu_random_state *rrsp)
{
	long delay;
	const long uspertick = 1000000 / HZ;
	const long longdelay = 10;

	/* We want there to be long-running readers, but not all the time. */

	delay = rcu_random(rrsp) % (nrealreaders * 2 * longdelay * uspertick);
	if (!delay)
		schedule_timeout_interruptible(longdelay);
	else
		rcu_read_delay(rrsp);
}

static void srcu_torture_read_unlock(int idx) __releases(&srcu_ctl)
{
	srcu_read_unlock(&srcu_ctl, idx);
}

static int srcu_torture_completed(void)
{
	return srcu_batches_completed(&srcu_ctl);
}

static void srcu_torture_synchronize(void)
{
	synchronize_srcu(&srcu_ctl);
}

static int srcu_torture_stats(char *page)
{
	int cnt = 0;
	int cpu;
	int idx = srcu_ctl.completed & 0x1;

	cnt += sprintf(&page[cnt], "%s%s per-CPU(idx=%d):",
		       torture_type, TORTURE_FLAG, idx);
	for_each_possible_cpu(cpu) {
		cnt += sprintf(&page[cnt], " %d(%d,%d)", cpu,
			       per_cpu_ptr(srcu_ctl.per_cpu_ref, cpu)->c[!idx],
			       per_cpu_ptr(srcu_ctl.per_cpu_ref, cpu)->c[idx]);
	}
	cnt += sprintf(&page[cnt], "\n");
	return cnt;
}

static struct rcu_torture_ops srcu_ops = {
	.init		= srcu_torture_init,
	.cleanup	= srcu_torture_cleanup,
	.readlock	= srcu_torture_read_lock,
	.read_delay	= srcu_read_delay,
	.readunlock	= srcu_torture_read_unlock,
	.completed	= srcu_torture_completed,
	.deferred_free	= rcu_sync_torture_deferred_free,
	.sync		= srcu_torture_synchronize,
	.cb_barrier	= NULL,
	.stats		= srcu_torture_stats,
	.name		= "srcu"
};

static void srcu_torture_synchronize_expedited(void)
{
	synchronize_srcu_expedited(&srcu_ctl);
}

static struct rcu_torture_ops srcu_expedited_ops = {
	.init		= srcu_torture_init,
	.cleanup	= srcu_torture_cleanup,
	.readlock	= srcu_torture_read_lock,
	.read_delay	= srcu_read_delay,
	.readunlock	= srcu_torture_read_unlock,
	.completed	= srcu_torture_completed,
	.deferred_free	= rcu_sync_torture_deferred_free,
	.sync		= srcu_torture_synchronize_expedited,
	.cb_barrier	= NULL,
	.stats		= srcu_torture_stats,
	.name		= "srcu_expedited"
};

/*
 * Definitions for sched torture testing.
 */

static int sched_torture_read_lock(void)
{
	preempt_disable();
	return 0;
}

static void sched_torture_read_unlock(int idx)
{
	preempt_enable();
}

static void rcu_sched_torture_deferred_free(struct rcu_torture *p)
{
	call_rcu_sched(&p->rtort_rcu, rcu_torture_cb);
}

static void sched_torture_synchronize(void)
{
	synchronize_sched();
}

static struct rcu_torture_ops sched_ops = {
	.init		= rcu_sync_torture_init,
	.cleanup	= NULL,
	.readlock	= sched_torture_read_lock,
	.read_delay	= rcu_read_delay,  /* just reuse rcu's version. */
	.readunlock	= sched_torture_read_unlock,
	.completed	= rcu_no_completed,
	.deferred_free	= rcu_sched_torture_deferred_free,
	.sync		= sched_torture_synchronize,
	.cb_barrier	= rcu_barrier_sched,
	.fqs		= rcu_sched_force_quiescent_state,
	.stats		= NULL,
	.irq_capable	= 1,
	.name		= "sched"
};

static struct rcu_torture_ops sched_sync_ops = {
	.init		= rcu_sync_torture_init,
	.cleanup	= NULL,
	.readlock	= sched_torture_read_lock,
	.read_delay	= rcu_read_delay,  /* just reuse rcu's version. */
	.readunlock	= sched_torture_read_unlock,
	.completed	= rcu_no_completed,
	.deferred_free	= rcu_sync_torture_deferred_free,
	.sync		= sched_torture_synchronize,
	.cb_barrier	= NULL,
	.fqs		= rcu_sched_force_quiescent_state,
	.stats		= NULL,
	.name		= "sched_sync"
};

static struct rcu_torture_ops sched_expedited_ops = {
	.init		= rcu_sync_torture_init,
	.cleanup	= NULL,
	.readlock	= sched_torture_read_lock,
	.read_delay	= rcu_read_delay,  /* just reuse rcu's version. */
	.readunlock	= sched_torture_read_unlock,
	.completed	= rcu_no_completed,
	.deferred_free	= rcu_sync_torture_deferred_free,
	.sync		= synchronize_sched_expedited,
	.cb_barrier	= NULL,
	.fqs		= rcu_sched_force_quiescent_state,
	.stats		= NULL,
	.irq_capable	= 1,
	.name		= "sched_expedited"
};

/*
<<<<<<< HEAD
=======
 * RCU torture priority-boost testing.  Runs one real-time thread per
 * CPU for moderate bursts, repeatedly registering RCU callbacks and
 * spinning waiting for them to be invoked.  If a given callback takes
 * too long to be invoked, we assume that priority inversion has occurred.
 */

struct rcu_boost_inflight {
	struct rcu_head rcu;
	int inflight;
};

static void rcu_torture_boost_cb(struct rcu_head *head)
{
	struct rcu_boost_inflight *rbip =
		container_of(head, struct rcu_boost_inflight, rcu);

	smp_mb(); /* Ensure RCU-core accesses precede clearing ->inflight */
	rbip->inflight = 0;
}

static int rcu_torture_boost(void *arg)
{
	unsigned long call_rcu_time;
	unsigned long endtime;
	unsigned long oldstarttime;
	struct rcu_boost_inflight rbi = { .inflight = 0 };
	struct sched_param sp;

	VERBOSE_PRINTK_STRING("rcu_torture_boost started");

	/* Set real-time priority. */
	sp.sched_priority = 1;
	if (sched_setscheduler(current, SCHED_FIFO, &sp) < 0) {
		VERBOSE_PRINTK_STRING("rcu_torture_boost RT prio failed!");
		n_rcu_torture_boost_rterror++;
	}

	/* Each pass through the following loop does one boost-test cycle. */
	do {
		/* Wait for the next test interval. */
		oldstarttime = boost_starttime;
		while (jiffies - oldstarttime > ULONG_MAX / 2) {
			schedule_timeout_uninterruptible(1);
			rcu_stutter_wait("rcu_torture_boost");
			if (kthread_should_stop() ||
			    fullstop != FULLSTOP_DONTSTOP)
				goto checkwait;
		}

		/* Do one boost-test interval. */
		endtime = oldstarttime + test_boost_duration * HZ;
		call_rcu_time = jiffies;
		while (jiffies - endtime > ULONG_MAX / 2) {
			/* If we don't have a callback in flight, post one. */
			if (!rbi.inflight) {
				smp_mb(); /* RCU core before ->inflight = 1. */
				rbi.inflight = 1;
				call_rcu(&rbi.rcu, rcu_torture_boost_cb);
				if (jiffies - call_rcu_time >
					 test_boost_duration * HZ - HZ / 2) {
					VERBOSE_PRINTK_STRING("rcu_torture_boost boosting failed");
					n_rcu_torture_boost_failure++;
				}
				call_rcu_time = jiffies;
			}
			cond_resched();
			rcu_stutter_wait("rcu_torture_boost");
			if (kthread_should_stop() ||
			    fullstop != FULLSTOP_DONTSTOP)
				goto checkwait;
		}

		/*
		 * Set the start time of the next test interval.
		 * Yes, this is vulnerable to long delays, but such
		 * delays simply cause a false negative for the next
		 * interval.  Besides, we are running at RT priority,
		 * so delays should be relatively rare.
		 */
		while (oldstarttime == boost_starttime) {
			if (mutex_trylock(&boost_mutex)) {
				boost_starttime = jiffies +
						  test_boost_interval * HZ;
				n_rcu_torture_boosts++;
				mutex_unlock(&boost_mutex);
				break;
			}
			schedule_timeout_uninterruptible(1);
		}

		/* Go do the stutter. */
checkwait:	rcu_stutter_wait("rcu_torture_boost");
	} while (!kthread_should_stop() && fullstop  == FULLSTOP_DONTSTOP);

	/* Clean up and exit. */
	VERBOSE_PRINTK_STRING("rcu_torture_boost task stopping");
	rcutorture_shutdown_absorb("rcu_torture_boost");
	while (!kthread_should_stop() || rbi.inflight)
		schedule_timeout_uninterruptible(1);
	smp_mb(); /* order accesses to ->inflight before stack-frame death. */
	return 0;
}

/*
>>>>>>> 3cbea436
 * RCU torture force-quiescent-state kthread.  Repeatedly induces
 * bursts of calls to force_quiescent_state(), increasing the probability
 * of occurrence of some important types of race conditions.
 */
static int
rcu_torture_fqs(void *arg)
{
	unsigned long fqs_resume_time;
	int fqs_burst_remaining;

	VERBOSE_PRINTK_STRING("rcu_torture_fqs task started");
	do {
		fqs_resume_time = jiffies + fqs_stutter * HZ;
		while (jiffies - fqs_resume_time > LONG_MAX) {
			schedule_timeout_interruptible(1);
		}
		fqs_burst_remaining = fqs_duration;
		while (fqs_burst_remaining > 0) {
			cur_ops->fqs();
			udelay(fqs_holdoff);
			fqs_burst_remaining -= fqs_holdoff;
		}
		rcu_stutter_wait("rcu_torture_fqs");
	} while (!kthread_should_stop() && fullstop == FULLSTOP_DONTSTOP);
	VERBOSE_PRINTK_STRING("rcu_torture_fqs task stopping");
	rcutorture_shutdown_absorb("rcu_torture_fqs");
	while (!kthread_should_stop())
		schedule_timeout_uninterruptible(1);
	return 0;
}

/*
 * RCU torture writer kthread.  Repeatedly substitutes a new structure
 * for that pointed to by rcu_torture_current, freeing the old structure
 * after a series of grace periods (the "pipeline").
 */
static int
rcu_torture_writer(void *arg)
{
	int i;
	long oldbatch = rcu_batches_completed();
	struct rcu_torture *rp;
	struct rcu_torture *old_rp;
	static DEFINE_RCU_RANDOM(rand);

	VERBOSE_PRINTK_STRING("rcu_torture_writer task started");
	set_user_nice(current, 19);

	do {
		schedule_timeout_uninterruptible(1);
		rp = rcu_torture_alloc();
		if (rp == NULL)
			continue;
		rp->rtort_pipe_count = 0;
		udelay(rcu_random(&rand) & 0x3ff);
		old_rp = rcu_dereference_check(rcu_torture_current,
					       current == writer_task);
		rp->rtort_mbtest = 1;
		rcu_assign_pointer(rcu_torture_current, rp);
		smp_wmb(); /* Mods to old_rp must follow rcu_assign_pointer() */
		if (old_rp) {
			i = old_rp->rtort_pipe_count;
			if (i > RCU_TORTURE_PIPE_LEN)
				i = RCU_TORTURE_PIPE_LEN;
			atomic_inc(&rcu_torture_wcount[i]);
			old_rp->rtort_pipe_count++;
			cur_ops->deferred_free(old_rp);
		}
		rcu_torture_current_version++;
		oldbatch = cur_ops->completed();
		rcu_stutter_wait("rcu_torture_writer");
	} while (!kthread_should_stop() && fullstop == FULLSTOP_DONTSTOP);
	VERBOSE_PRINTK_STRING("rcu_torture_writer task stopping");
	rcutorture_shutdown_absorb("rcu_torture_writer");
	while (!kthread_should_stop())
		schedule_timeout_uninterruptible(1);
	return 0;
}

/*
 * RCU torture fake writer kthread.  Repeatedly calls sync, with a random
 * delay between calls.
 */
static int
rcu_torture_fakewriter(void *arg)
{
	DEFINE_RCU_RANDOM(rand);

	VERBOSE_PRINTK_STRING("rcu_torture_fakewriter task started");
	set_user_nice(current, 19);

	do {
		schedule_timeout_uninterruptible(1 + rcu_random(&rand)%10);
		udelay(rcu_random(&rand) & 0x3ff);
		cur_ops->sync();
		rcu_stutter_wait("rcu_torture_fakewriter");
	} while (!kthread_should_stop() && fullstop == FULLSTOP_DONTSTOP);

	VERBOSE_PRINTK_STRING("rcu_torture_fakewriter task stopping");
	rcutorture_shutdown_absorb("rcu_torture_fakewriter");
	while (!kthread_should_stop())
		schedule_timeout_uninterruptible(1);
	return 0;
}

/*
 * RCU torture reader from timer handler.  Dereferences rcu_torture_current,
 * incrementing the corresponding element of the pipeline array.  The
 * counter in the element should never be greater than 1, otherwise, the
 * RCU implementation is broken.
 */
static void rcu_torture_timer(unsigned long unused)
{
	int idx;
	int completed;
	static DEFINE_RCU_RANDOM(rand);
	static DEFINE_SPINLOCK(rand_lock);
	struct rcu_torture *p;
	int pipe_count;

	idx = cur_ops->readlock();
	completed = cur_ops->completed();
	p = rcu_dereference_check(rcu_torture_current,
				  rcu_read_lock_held() ||
				  rcu_read_lock_bh_held() ||
				  rcu_read_lock_sched_held() ||
				  srcu_read_lock_held(&srcu_ctl));
	if (p == NULL) {
		/* Leave because rcu_torture_writer is not yet underway */
		cur_ops->readunlock(idx);
		return;
	}
	if (p->rtort_mbtest == 0)
		atomic_inc(&n_rcu_torture_mberror);
	spin_lock(&rand_lock);
	cur_ops->read_delay(&rand);
	n_rcu_torture_timers++;
	spin_unlock(&rand_lock);
	preempt_disable();
	pipe_count = p->rtort_pipe_count;
	if (pipe_count > RCU_TORTURE_PIPE_LEN) {
		/* Should not happen, but... */
		pipe_count = RCU_TORTURE_PIPE_LEN;
	}
	__this_cpu_inc(rcu_torture_count[pipe_count]);
	completed = cur_ops->completed() - completed;
	if (completed > RCU_TORTURE_PIPE_LEN) {
		/* Should not happen, but... */
		completed = RCU_TORTURE_PIPE_LEN;
	}
	__this_cpu_inc(rcu_torture_batch[completed]);
	preempt_enable();
	cur_ops->readunlock(idx);
}

/*
 * RCU torture reader kthread.  Repeatedly dereferences rcu_torture_current,
 * incrementing the corresponding element of the pipeline array.  The
 * counter in the element should never be greater than 1, otherwise, the
 * RCU implementation is broken.
 */
static int
rcu_torture_reader(void *arg)
{
	int completed;
	int idx;
	DEFINE_RCU_RANDOM(rand);
	struct rcu_torture *p;
	int pipe_count;
	struct timer_list t;

	VERBOSE_PRINTK_STRING("rcu_torture_reader task started");
	set_user_nice(current, 19);
	if (irqreader && cur_ops->irq_capable)
		setup_timer_on_stack(&t, rcu_torture_timer, 0);

	do {
		if (irqreader && cur_ops->irq_capable) {
			if (!timer_pending(&t))
				mod_timer(&t, jiffies + 1);
		}
		idx = cur_ops->readlock();
		completed = cur_ops->completed();
		p = rcu_dereference_check(rcu_torture_current,
					  rcu_read_lock_held() ||
					  rcu_read_lock_bh_held() ||
					  rcu_read_lock_sched_held() ||
					  srcu_read_lock_held(&srcu_ctl));
		if (p == NULL) {
			/* Wait for rcu_torture_writer to get underway */
			cur_ops->readunlock(idx);
			schedule_timeout_interruptible(HZ);
			continue;
		}
		if (p->rtort_mbtest == 0)
			atomic_inc(&n_rcu_torture_mberror);
		cur_ops->read_delay(&rand);
		preempt_disable();
		pipe_count = p->rtort_pipe_count;
		if (pipe_count > RCU_TORTURE_PIPE_LEN) {
			/* Should not happen, but... */
			pipe_count = RCU_TORTURE_PIPE_LEN;
		}
		__this_cpu_inc(rcu_torture_count[pipe_count]);
		completed = cur_ops->completed() - completed;
		if (completed > RCU_TORTURE_PIPE_LEN) {
			/* Should not happen, but... */
			completed = RCU_TORTURE_PIPE_LEN;
		}
		__this_cpu_inc(rcu_torture_batch[completed]);
		preempt_enable();
		cur_ops->readunlock(idx);
		schedule();
		rcu_stutter_wait("rcu_torture_reader");
	} while (!kthread_should_stop() && fullstop == FULLSTOP_DONTSTOP);
	VERBOSE_PRINTK_STRING("rcu_torture_reader task stopping");
	rcutorture_shutdown_absorb("rcu_torture_reader");
	if (irqreader && cur_ops->irq_capable)
		del_timer_sync(&t);
	while (!kthread_should_stop())
		schedule_timeout_uninterruptible(1);
	return 0;
}

/*
 * Create an RCU-torture statistics message in the specified buffer.
 */
static int
rcu_torture_printk(char *page)
{
	int cnt = 0;
	int cpu;
	int i;
	long pipesummary[RCU_TORTURE_PIPE_LEN + 1] = { 0 };
	long batchsummary[RCU_TORTURE_PIPE_LEN + 1] = { 0 };

	for_each_possible_cpu(cpu) {
		for (i = 0; i < RCU_TORTURE_PIPE_LEN + 1; i++) {
			pipesummary[i] += per_cpu(rcu_torture_count, cpu)[i];
			batchsummary[i] += per_cpu(rcu_torture_batch, cpu)[i];
		}
	}
	for (i = RCU_TORTURE_PIPE_LEN - 1; i >= 0; i--) {
		if (pipesummary[i] != 0)
			break;
	}
	cnt += sprintf(&page[cnt], "%s%s ", torture_type, TORTURE_FLAG);
	cnt += sprintf(&page[cnt],
		       "rtc: %p ver: %ld tfle: %d rta: %d rtaf: %d rtf: %d "
		       "rtmbe: %d rtbke: %ld rtbre: %ld rtbae: %ld rtbafe: %ld "
		       "rtbf: %ld rtb: %ld nt: %ld",
		       rcu_torture_current,
		       rcu_torture_current_version,
		       list_empty(&rcu_torture_freelist),
		       atomic_read(&n_rcu_torture_alloc),
		       atomic_read(&n_rcu_torture_alloc_fail),
		       atomic_read(&n_rcu_torture_free),
		       atomic_read(&n_rcu_torture_mberror),
		       n_rcu_torture_boost_ktrerror,
		       n_rcu_torture_boost_rterror,
		       n_rcu_torture_boost_allocerror,
		       n_rcu_torture_boost_afferror,
		       n_rcu_torture_boost_failure,
		       n_rcu_torture_boosts,
		       n_rcu_torture_timers);
	if (atomic_read(&n_rcu_torture_mberror) != 0 ||
	    n_rcu_torture_boost_ktrerror != 0 ||
	    n_rcu_torture_boost_rterror != 0 ||
	    n_rcu_torture_boost_allocerror != 0 ||
	    n_rcu_torture_boost_afferror != 0 ||
	    n_rcu_torture_boost_failure != 0)
		cnt += sprintf(&page[cnt], " !!!");
	cnt += sprintf(&page[cnt], "\n%s%s ", torture_type, TORTURE_FLAG);
	if (i > 1) {
		cnt += sprintf(&page[cnt], "!!! ");
		atomic_inc(&n_rcu_torture_error);
		WARN_ON_ONCE(1);
	}
	cnt += sprintf(&page[cnt], "Reader Pipe: ");
	for (i = 0; i < RCU_TORTURE_PIPE_LEN + 1; i++)
		cnt += sprintf(&page[cnt], " %ld", pipesummary[i]);
	cnt += sprintf(&page[cnt], "\n%s%s ", torture_type, TORTURE_FLAG);
	cnt += sprintf(&page[cnt], "Reader Batch: ");
	for (i = 0; i < RCU_TORTURE_PIPE_LEN + 1; i++)
		cnt += sprintf(&page[cnt], " %ld", batchsummary[i]);
	cnt += sprintf(&page[cnt], "\n%s%s ", torture_type, TORTURE_FLAG);
	cnt += sprintf(&page[cnt], "Free-Block Circulation: ");
	for (i = 0; i < RCU_TORTURE_PIPE_LEN + 1; i++) {
		cnt += sprintf(&page[cnt], " %d",
			       atomic_read(&rcu_torture_wcount[i]));
	}
	cnt += sprintf(&page[cnt], "\n");
	if (cur_ops->stats)
		cnt += cur_ops->stats(&page[cnt]);
	return cnt;
}

/*
 * Print torture statistics.  Caller must ensure that there is only
 * one call to this function at a given time!!!  This is normally
 * accomplished by relying on the module system to only have one copy
 * of the module loaded, and then by giving the rcu_torture_stats
 * kthread full control (or the init/cleanup functions when rcu_torture_stats
 * thread is not running).
 */
static void
rcu_torture_stats_print(void)
{
	int cnt;

	cnt = rcu_torture_printk(printk_buf);
	printk(KERN_ALERT "%s", printk_buf);
}

/*
 * Periodically prints torture statistics, if periodic statistics printing
 * was specified via the stat_interval module parameter.
 *
 * No need to worry about fullstop here, since this one doesn't reference
 * volatile state or register callbacks.
 */
static int
rcu_torture_stats(void *arg)
{
	VERBOSE_PRINTK_STRING("rcu_torture_stats task started");
	do {
		schedule_timeout_interruptible(stat_interval * HZ);
		rcu_torture_stats_print();
		rcutorture_shutdown_absorb("rcu_torture_stats");
	} while (!kthread_should_stop());
	VERBOSE_PRINTK_STRING("rcu_torture_stats task stopping");
	return 0;
}

static int rcu_idle_cpu;	/* Force all torture tasks off this CPU */

/* Shuffle tasks such that we allow @rcu_idle_cpu to become idle. A special case
 * is when @rcu_idle_cpu = -1, when we allow the tasks to run on all CPUs.
 */
static void rcu_torture_shuffle_tasks(void)
{
	int i;

	cpumask_setall(shuffle_tmp_mask);
	get_online_cpus();

	/* No point in shuffling if there is only one online CPU (ex: UP) */
	if (num_online_cpus() == 1) {
		put_online_cpus();
		return;
	}

	if (rcu_idle_cpu != -1)
		cpumask_clear_cpu(rcu_idle_cpu, shuffle_tmp_mask);

	set_cpus_allowed_ptr(current, shuffle_tmp_mask);

	if (reader_tasks) {
		for (i = 0; i < nrealreaders; i++)
			if (reader_tasks[i])
				set_cpus_allowed_ptr(reader_tasks[i],
						     shuffle_tmp_mask);
	}

	if (fakewriter_tasks) {
		for (i = 0; i < nfakewriters; i++)
			if (fakewriter_tasks[i])
				set_cpus_allowed_ptr(fakewriter_tasks[i],
						     shuffle_tmp_mask);
	}

	if (writer_task)
		set_cpus_allowed_ptr(writer_task, shuffle_tmp_mask);

	if (stats_task)
		set_cpus_allowed_ptr(stats_task, shuffle_tmp_mask);

	if (rcu_idle_cpu == -1)
		rcu_idle_cpu = num_online_cpus() - 1;
	else
		rcu_idle_cpu--;

	put_online_cpus();
}

/* Shuffle tasks across CPUs, with the intent of allowing each CPU in the
 * system to become idle at a time and cut off its timer ticks. This is meant
 * to test the support for such tickless idle CPU in RCU.
 */
static int
rcu_torture_shuffle(void *arg)
{
	VERBOSE_PRINTK_STRING("rcu_torture_shuffle task started");
	do {
		schedule_timeout_interruptible(shuffle_interval * HZ);
		rcu_torture_shuffle_tasks();
		rcutorture_shutdown_absorb("rcu_torture_shuffle");
	} while (!kthread_should_stop());
	VERBOSE_PRINTK_STRING("rcu_torture_shuffle task stopping");
	return 0;
}

/* Cause the rcutorture test to "stutter", starting and stopping all
 * threads periodically.
 */
static int
rcu_torture_stutter(void *arg)
{
	VERBOSE_PRINTK_STRING("rcu_torture_stutter task started");
	do {
		schedule_timeout_interruptible(stutter * HZ);
		stutter_pause_test = 1;
		if (!kthread_should_stop())
			schedule_timeout_interruptible(stutter * HZ);
		stutter_pause_test = 0;
		rcutorture_shutdown_absorb("rcu_torture_stutter");
	} while (!kthread_should_stop());
	VERBOSE_PRINTK_STRING("rcu_torture_stutter task stopping");
	return 0;
}

static inline void
rcu_torture_print_module_parms(struct rcu_torture_ops *cur_ops, char *tag)
{
	printk(KERN_ALERT "%s" TORTURE_FLAG
		"--- %s: nreaders=%d nfakewriters=%d "
		"stat_interval=%d verbose=%d test_no_idle_hz=%d "
		"shuffle_interval=%d stutter=%d irqreader=%d "
<<<<<<< HEAD
		"fqs_duration=%d fqs_holdoff=%d fqs_stutter=%d\n",
		torture_type, tag, nrealreaders, nfakewriters,
		stat_interval, verbose, test_no_idle_hz, shuffle_interval,
		stutter, irqreader, fqs_duration, fqs_holdoff, fqs_stutter);
=======
		"fqs_duration=%d fqs_holdoff=%d fqs_stutter=%d "
		"test_boost=%d/%d test_boost_interval=%d "
		"test_boost_duration=%d\n",
		torture_type, tag, nrealreaders, nfakewriters,
		stat_interval, verbose, test_no_idle_hz, shuffle_interval,
		stutter, irqreader, fqs_duration, fqs_holdoff, fqs_stutter,
		test_boost, cur_ops->can_boost,
		test_boost_interval, test_boost_duration);
>>>>>>> 3cbea436
}

static struct notifier_block rcutorture_shutdown_nb = {
	.notifier_call = rcutorture_shutdown_notify,
};

static void rcutorture_booster_cleanup(int cpu)
{
	struct task_struct *t;

	if (boost_tasks[cpu] == NULL)
		return;
	mutex_lock(&boost_mutex);
	VERBOSE_PRINTK_STRING("Stopping rcu_torture_boost task");
	t = boost_tasks[cpu];
	boost_tasks[cpu] = NULL;
	mutex_unlock(&boost_mutex);

	/* This must be outside of the mutex, otherwise deadlock! */
	kthread_stop(t);
}

static int rcutorture_booster_init(int cpu)
{
	int retval;

	if (boost_tasks[cpu] != NULL)
		return 0;  /* Already created, nothing more to do. */

	/* Don't allow time recalculation while creating a new task. */
	mutex_lock(&boost_mutex);
	VERBOSE_PRINTK_STRING("Creating rcu_torture_boost task");
	boost_tasks[cpu] = kthread_create(rcu_torture_boost, NULL,
					  "rcu_torture_boost");
	if (IS_ERR(boost_tasks[cpu])) {
		retval = PTR_ERR(boost_tasks[cpu]);
		VERBOSE_PRINTK_STRING("rcu_torture_boost task create failed");
		n_rcu_torture_boost_ktrerror++;
		boost_tasks[cpu] = NULL;
		mutex_unlock(&boost_mutex);
		return retval;
	}
	kthread_bind(boost_tasks[cpu], cpu);
	wake_up_process(boost_tasks[cpu]);
	mutex_unlock(&boost_mutex);
	return 0;
}

static int rcutorture_cpu_notify(struct notifier_block *self,
				 unsigned long action, void *hcpu)
{
	long cpu = (long)hcpu;

	switch (action) {
	case CPU_ONLINE:
	case CPU_DOWN_FAILED:
		(void)rcutorture_booster_init(cpu);
		break;
	case CPU_DOWN_PREPARE:
		rcutorture_booster_cleanup(cpu);
		break;
	default:
		break;
	}
	return NOTIFY_OK;
}

static struct notifier_block rcutorture_cpu_nb = {
	.notifier_call = rcutorture_cpu_notify,
};

static void
rcu_torture_cleanup(void)
{
	int i;

	mutex_lock(&fullstop_mutex);
	if (fullstop == FULLSTOP_SHUTDOWN) {
		printk(KERN_WARNING /* but going down anyway, so... */
		       "Concurrent 'rmmod rcutorture' and shutdown illegal!\n");
		mutex_unlock(&fullstop_mutex);
		schedule_timeout_uninterruptible(10);
		if (cur_ops->cb_barrier != NULL)
			cur_ops->cb_barrier();
		return;
	}
	fullstop = FULLSTOP_RMMOD;
	mutex_unlock(&fullstop_mutex);
	unregister_reboot_notifier(&rcutorture_shutdown_nb);
	if (stutter_task) {
		VERBOSE_PRINTK_STRING("Stopping rcu_torture_stutter task");
		kthread_stop(stutter_task);
	}
	stutter_task = NULL;
	if (shuffler_task) {
		VERBOSE_PRINTK_STRING("Stopping rcu_torture_shuffle task");
		kthread_stop(shuffler_task);
		free_cpumask_var(shuffle_tmp_mask);
	}
	shuffler_task = NULL;

	if (writer_task) {
		VERBOSE_PRINTK_STRING("Stopping rcu_torture_writer task");
		kthread_stop(writer_task);
	}
	writer_task = NULL;

	if (reader_tasks) {
		for (i = 0; i < nrealreaders; i++) {
			if (reader_tasks[i]) {
				VERBOSE_PRINTK_STRING(
					"Stopping rcu_torture_reader task");
				kthread_stop(reader_tasks[i]);
			}
			reader_tasks[i] = NULL;
		}
		kfree(reader_tasks);
		reader_tasks = NULL;
	}
	rcu_torture_current = NULL;

	if (fakewriter_tasks) {
		for (i = 0; i < nfakewriters; i++) {
			if (fakewriter_tasks[i]) {
				VERBOSE_PRINTK_STRING(
					"Stopping rcu_torture_fakewriter task");
				kthread_stop(fakewriter_tasks[i]);
			}
			fakewriter_tasks[i] = NULL;
		}
		kfree(fakewriter_tasks);
		fakewriter_tasks = NULL;
	}

	if (stats_task) {
		VERBOSE_PRINTK_STRING("Stopping rcu_torture_stats task");
		kthread_stop(stats_task);
	}
	stats_task = NULL;

	if (fqs_task) {
		VERBOSE_PRINTK_STRING("Stopping rcu_torture_fqs task");
		kthread_stop(fqs_task);
	}
	fqs_task = NULL;
<<<<<<< HEAD
=======
	if ((test_boost == 1 && cur_ops->can_boost) ||
	    test_boost == 2) {
		unregister_cpu_notifier(&rcutorture_cpu_nb);
		for_each_possible_cpu(i)
			rcutorture_booster_cleanup(i);
	}
>>>>>>> 3cbea436

	/* Wait for all RCU callbacks to fire.  */

	if (cur_ops->cb_barrier != NULL)
		cur_ops->cb_barrier();

	rcu_torture_stats_print();  /* -After- the stats thread is stopped! */

	if (cur_ops->cleanup)
		cur_ops->cleanup();
	if (atomic_read(&n_rcu_torture_error))
		rcu_torture_print_module_parms(cur_ops, "End of test: FAILURE");
	else
		rcu_torture_print_module_parms(cur_ops, "End of test: SUCCESS");
}

static int __init
rcu_torture_init(void)
{
	int i;
	int cpu;
	int firsterr = 0;
	static struct rcu_torture_ops *torture_ops[] =
		{ &rcu_ops, &rcu_sync_ops, &rcu_expedited_ops,
		  &rcu_bh_ops, &rcu_bh_sync_ops,
		  &srcu_ops, &srcu_expedited_ops,
		  &sched_ops, &sched_sync_ops, &sched_expedited_ops, };

	mutex_lock(&fullstop_mutex);

	/* Process args and tell the world that the torturer is on the job. */
	for (i = 0; i < ARRAY_SIZE(torture_ops); i++) {
		cur_ops = torture_ops[i];
		if (strcmp(torture_type, cur_ops->name) == 0)
			break;
	}
	if (i == ARRAY_SIZE(torture_ops)) {
		printk(KERN_ALERT "rcu-torture: invalid torture type: \"%s\"\n",
		       torture_type);
		printk(KERN_ALERT "rcu-torture types:");
		for (i = 0; i < ARRAY_SIZE(torture_ops); i++)
			printk(KERN_ALERT " %s", torture_ops[i]->name);
		printk(KERN_ALERT "\n");
		mutex_unlock(&fullstop_mutex);
		return -EINVAL;
	}
	if (cur_ops->fqs == NULL && fqs_duration != 0) {
		printk(KERN_ALERT "rcu-torture: ->fqs NULL and non-zero "
				  "fqs_duration, fqs disabled.\n");
		fqs_duration = 0;
	}
	if (cur_ops->init)
		cur_ops->init(); /* no "goto unwind" prior to this point!!! */

	if (nreaders >= 0)
		nrealreaders = nreaders;
	else
		nrealreaders = 2 * num_online_cpus();
	rcu_torture_print_module_parms(cur_ops, "Start of test");
	fullstop = FULLSTOP_DONTSTOP;

	/* Set up the freelist. */

	INIT_LIST_HEAD(&rcu_torture_freelist);
	for (i = 0; i < ARRAY_SIZE(rcu_tortures); i++) {
		rcu_tortures[i].rtort_mbtest = 0;
		list_add_tail(&rcu_tortures[i].rtort_free,
			      &rcu_torture_freelist);
	}

	/* Initialize the statistics so that each run gets its own numbers. */

	rcu_torture_current = NULL;
	rcu_torture_current_version = 0;
	atomic_set(&n_rcu_torture_alloc, 0);
	atomic_set(&n_rcu_torture_alloc_fail, 0);
	atomic_set(&n_rcu_torture_free, 0);
	atomic_set(&n_rcu_torture_mberror, 0);
	atomic_set(&n_rcu_torture_error, 0);
	n_rcu_torture_boost_ktrerror = 0;
	n_rcu_torture_boost_rterror = 0;
	n_rcu_torture_boost_allocerror = 0;
	n_rcu_torture_boost_afferror = 0;
	n_rcu_torture_boost_failure = 0;
	n_rcu_torture_boosts = 0;
	for (i = 0; i < RCU_TORTURE_PIPE_LEN + 1; i++)
		atomic_set(&rcu_torture_wcount[i], 0);
	for_each_possible_cpu(cpu) {
		for (i = 0; i < RCU_TORTURE_PIPE_LEN + 1; i++) {
			per_cpu(rcu_torture_count, cpu)[i] = 0;
			per_cpu(rcu_torture_batch, cpu)[i] = 0;
		}
	}

	/* Start up the kthreads. */

	VERBOSE_PRINTK_STRING("Creating rcu_torture_writer task");
	writer_task = kthread_run(rcu_torture_writer, NULL,
				  "rcu_torture_writer");
	if (IS_ERR(writer_task)) {
		firsterr = PTR_ERR(writer_task);
		VERBOSE_PRINTK_ERRSTRING("Failed to create writer");
		writer_task = NULL;
		goto unwind;
	}
	fakewriter_tasks = kzalloc(nfakewriters * sizeof(fakewriter_tasks[0]),
				   GFP_KERNEL);
	if (fakewriter_tasks == NULL) {
		VERBOSE_PRINTK_ERRSTRING("out of memory");
		firsterr = -ENOMEM;
		goto unwind;
	}
	for (i = 0; i < nfakewriters; i++) {
		VERBOSE_PRINTK_STRING("Creating rcu_torture_fakewriter task");
		fakewriter_tasks[i] = kthread_run(rcu_torture_fakewriter, NULL,
						  "rcu_torture_fakewriter");
		if (IS_ERR(fakewriter_tasks[i])) {
			firsterr = PTR_ERR(fakewriter_tasks[i]);
			VERBOSE_PRINTK_ERRSTRING("Failed to create fakewriter");
			fakewriter_tasks[i] = NULL;
			goto unwind;
		}
	}
	reader_tasks = kzalloc(nrealreaders * sizeof(reader_tasks[0]),
			       GFP_KERNEL);
	if (reader_tasks == NULL) {
		VERBOSE_PRINTK_ERRSTRING("out of memory");
		firsterr = -ENOMEM;
		goto unwind;
	}
	for (i = 0; i < nrealreaders; i++) {
		VERBOSE_PRINTK_STRING("Creating rcu_torture_reader task");
		reader_tasks[i] = kthread_run(rcu_torture_reader, NULL,
					      "rcu_torture_reader");
		if (IS_ERR(reader_tasks[i])) {
			firsterr = PTR_ERR(reader_tasks[i]);
			VERBOSE_PRINTK_ERRSTRING("Failed to create reader");
			reader_tasks[i] = NULL;
			goto unwind;
		}
	}
	if (stat_interval > 0) {
		VERBOSE_PRINTK_STRING("Creating rcu_torture_stats task");
		stats_task = kthread_run(rcu_torture_stats, NULL,
					"rcu_torture_stats");
		if (IS_ERR(stats_task)) {
			firsterr = PTR_ERR(stats_task);
			VERBOSE_PRINTK_ERRSTRING("Failed to create stats");
			stats_task = NULL;
			goto unwind;
		}
	}
	if (test_no_idle_hz) {
		rcu_idle_cpu = num_online_cpus() - 1;

		if (!alloc_cpumask_var(&shuffle_tmp_mask, GFP_KERNEL)) {
			firsterr = -ENOMEM;
			VERBOSE_PRINTK_ERRSTRING("Failed to alloc mask");
			goto unwind;
		}

		/* Create the shuffler thread */
		shuffler_task = kthread_run(rcu_torture_shuffle, NULL,
					  "rcu_torture_shuffle");
		if (IS_ERR(shuffler_task)) {
			free_cpumask_var(shuffle_tmp_mask);
			firsterr = PTR_ERR(shuffler_task);
			VERBOSE_PRINTK_ERRSTRING("Failed to create shuffler");
			shuffler_task = NULL;
			goto unwind;
		}
	}
	if (stutter < 0)
		stutter = 0;
	if (stutter) {
		/* Create the stutter thread */
		stutter_task = kthread_run(rcu_torture_stutter, NULL,
					  "rcu_torture_stutter");
		if (IS_ERR(stutter_task)) {
			firsterr = PTR_ERR(stutter_task);
			VERBOSE_PRINTK_ERRSTRING("Failed to create stutter");
			stutter_task = NULL;
			goto unwind;
		}
	}
	if (fqs_duration < 0)
		fqs_duration = 0;
	if (fqs_duration) {
		/* Create the stutter thread */
		fqs_task = kthread_run(rcu_torture_fqs, NULL,
				       "rcu_torture_fqs");
		if (IS_ERR(fqs_task)) {
			firsterr = PTR_ERR(fqs_task);
			VERBOSE_PRINTK_ERRSTRING("Failed to create fqs");
			fqs_task = NULL;
			goto unwind;
		}
	}
<<<<<<< HEAD
	register_reboot_notifier(&rcutorture_nb);
=======
	if (test_boost_interval < 1)
		test_boost_interval = 1;
	if (test_boost_duration < 2)
		test_boost_duration = 2;
	if ((test_boost == 1 && cur_ops->can_boost) ||
	    test_boost == 2) {
		int retval;

		boost_starttime = jiffies + test_boost_interval * HZ;
		register_cpu_notifier(&rcutorture_cpu_nb);
		for_each_possible_cpu(i) {
			if (cpu_is_offline(i))
				continue;  /* Heuristic: CPU can go offline. */
			retval = rcutorture_booster_init(i);
			if (retval < 0) {
				firsterr = retval;
				goto unwind;
			}
		}
	}
	register_reboot_notifier(&rcutorture_shutdown_nb);
>>>>>>> 3cbea436
	mutex_unlock(&fullstop_mutex);
	return 0;

unwind:
	mutex_unlock(&fullstop_mutex);
	rcu_torture_cleanup();
	return firsterr;
}

module_init(rcu_torture_init);
module_exit(rcu_torture_cleanup);<|MERGE_RESOLUTION|>--- conflicted
+++ resolved
@@ -65,12 +65,9 @@
 static int fqs_duration = 0;	/* Duration of bursts (us), 0 to disable. */
 static int fqs_holdoff = 0;	/* Hold time within burst (us). */
 static int fqs_stutter = 3;	/* Wait time between bursts (s). */
-<<<<<<< HEAD
-=======
 static int test_boost = 1;	/* Test RCU prio boost: 0=no, 1=maybe, 2=yes. */
 static int test_boost_interval = 7; /* Interval between boost tests, seconds. */
 static int test_boost_duration = 4; /* Duration of each boost test, seconds. */
->>>>>>> 3cbea436
 static char *torture_type = "rcu"; /* What RCU implementation to torture. */
 
 module_param(nreaders, int, 0444);
@@ -95,15 +92,12 @@
 MODULE_PARM_DESC(fqs_holdoff, "Holdoff time within fqs bursts (us)");
 module_param(fqs_stutter, int, 0444);
 MODULE_PARM_DESC(fqs_stutter, "Wait time between fqs bursts (s)");
-<<<<<<< HEAD
-=======
 module_param(test_boost, int, 0444);
 MODULE_PARM_DESC(test_boost, "Test RCU prio boost: 0=no, 1=maybe, 2=yes.");
 module_param(test_boost_interval, int, 0444);
 MODULE_PARM_DESC(test_boost_interval, "Interval between boost tests, seconds.");
 module_param(test_boost_duration, int, 0444);
 MODULE_PARM_DESC(test_boost_duration, "Duration of each boost test, seconds.");
->>>>>>> 3cbea436
 module_param(torture_type, charp, 0444);
 MODULE_PARM_DESC(torture_type, "Type of RCU to torture (rcu, rcu_bh, srcu)");
 
@@ -125,10 +119,7 @@
 static struct task_struct *shuffler_task;
 static struct task_struct *stutter_task;
 static struct task_struct *fqs_task;
-<<<<<<< HEAD
-=======
 static struct task_struct *boost_tasks[NR_CPUS];
->>>>>>> 3cbea436
 
 #define RCU_TORTURE_PIPE_LEN 10
 
@@ -724,8 +715,6 @@
 };
 
 /*
-<<<<<<< HEAD
-=======
  * RCU torture priority-boost testing.  Runs one real-time thread per
  * CPU for moderate bursts, repeatedly registering RCU callbacks and
  * spinning waiting for them to be invoked.  If a given callback takes
@@ -830,7 +819,6 @@
 }
 
 /*
->>>>>>> 3cbea436
  * RCU torture force-quiescent-state kthread.  Repeatedly induces
  * bursts of calls to force_quiescent_state(), increasing the probability
  * of occurrence of some important types of race conditions.
@@ -1259,12 +1247,6 @@
 		"--- %s: nreaders=%d nfakewriters=%d "
 		"stat_interval=%d verbose=%d test_no_idle_hz=%d "
 		"shuffle_interval=%d stutter=%d irqreader=%d "
-<<<<<<< HEAD
-		"fqs_duration=%d fqs_holdoff=%d fqs_stutter=%d\n",
-		torture_type, tag, nrealreaders, nfakewriters,
-		stat_interval, verbose, test_no_idle_hz, shuffle_interval,
-		stutter, irqreader, fqs_duration, fqs_holdoff, fqs_stutter);
-=======
 		"fqs_duration=%d fqs_holdoff=%d fqs_stutter=%d "
 		"test_boost=%d/%d test_boost_interval=%d "
 		"test_boost_duration=%d\n",
@@ -1273,7 +1255,6 @@
 		stutter, irqreader, fqs_duration, fqs_holdoff, fqs_stutter,
 		test_boost, cur_ops->can_boost,
 		test_boost_interval, test_boost_duration);
->>>>>>> 3cbea436
 }
 
 static struct notifier_block rcutorture_shutdown_nb = {
@@ -1419,15 +1400,12 @@
 		kthread_stop(fqs_task);
 	}
 	fqs_task = NULL;
-<<<<<<< HEAD
-=======
 	if ((test_boost == 1 && cur_ops->can_boost) ||
 	    test_boost == 2) {
 		unregister_cpu_notifier(&rcutorture_cpu_nb);
 		for_each_possible_cpu(i)
 			rcutorture_booster_cleanup(i);
 	}
->>>>>>> 3cbea436
 
 	/* Wait for all RCU callbacks to fire.  */
 
@@ -1626,9 +1604,6 @@
 			goto unwind;
 		}
 	}
-<<<<<<< HEAD
-	register_reboot_notifier(&rcutorture_nb);
-=======
 	if (test_boost_interval < 1)
 		test_boost_interval = 1;
 	if (test_boost_duration < 2)
@@ -1650,7 +1625,6 @@
 		}
 	}
 	register_reboot_notifier(&rcutorture_shutdown_nb);
->>>>>>> 3cbea436
 	mutex_unlock(&fullstop_mutex);
 	return 0;
 
