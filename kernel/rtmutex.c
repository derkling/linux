/*
 * RT-Mutexes: simple blocking mutual exclusion locks with PI support
 *
 * started by Ingo Molnar and Thomas Gleixner.
 *
 *  Copyright (C) 2004-2006 Red Hat, Inc., Ingo Molnar <mingo@redhat.com>
 *  Copyright (C) 2005-2006 Timesys Corp., Thomas Gleixner <tglx@timesys.com>
 *  Copyright (C) 2005 Kihon Technologies Inc., Steven Rostedt
 *  Copyright (C) 2006 Esben Nielsen
 *
 * Adaptive Spinlocks:
 *  Copyright (C) 2008 Novell, Inc., Gregory Haskins, Sven Dietrich,
 *                                   and Peter Morreale,
 * Adaptive Spinlocks simplification:
 *  Copyright (C) 2008 Red Hat, Inc., Steven Rostedt <srostedt@redhat.com>
 *
 *  See Documentation/rt-mutex-design.txt for details.
 */
#include <linux/spinlock.h>
#include <linux/export.h>
#include <linux/sched.h>
#include <linux/sched/rt.h>
#include <linux/timer.h>

#include "rtmutex_common.h"

/*
 * lock->owner state tracking:
 *
 * lock->owner holds the task_struct pointer of the owner. Bit 0
 * is used to keep track of the "lock has waiters" state.
 *
 * owner	bit0
 * NULL		0	lock is free (fast acquire possible)
 * NULL		1	lock is free and has waiters and the top waiter
 *				is going to take the lock*
 * taskpointer	0	lock is held (fast release possible)
 * taskpointer	1	lock is held and has waiters**
 *
 * The fast atomic compare exchange based acquire and release is only
 * possible when bit 0 of lock->owner is 0.
 *
 * (*) It also can be a transitional state when grabbing the lock
 * with ->wait_lock is held. To prevent any fast path cmpxchg to the lock,
 * we need to set the bit0 before looking at the lock, and the owner may be
 * NULL in this small time, hence this can be a transitional state.
 *
 * (**) There is a small time when bit 0 is set but there are no
 * waiters. This can happen when grabbing the lock in the slow path.
 * To prevent a cmpxchg of the owner releasing the lock, we need to
 * set this bit before looking at the lock.
 */

static void
rt_mutex_set_owner(struct rt_mutex *lock, struct task_struct *owner)
{
	unsigned long val = (unsigned long)owner;

	if (rt_mutex_has_waiters(lock))
		val |= RT_MUTEX_HAS_WAITERS;

	lock->owner = (struct task_struct *)val;
}

static inline void clear_rt_mutex_waiters(struct rt_mutex *lock)
{
	lock->owner = (struct task_struct *)
			((unsigned long)lock->owner & ~RT_MUTEX_HAS_WAITERS);
}

static void fixup_rt_mutex_waiters(struct rt_mutex *lock)
{
	if (!rt_mutex_has_waiters(lock))
		clear_rt_mutex_waiters(lock);
}

static int rt_mutex_real_waiter(struct rt_mutex_waiter *waiter)
{
	return waiter && waiter != PI_WAKEUP_INPROGRESS &&
		waiter != PI_REQUEUE_INPROGRESS;
}

/*
 * We can speed up the acquire/release, if the architecture
 * supports cmpxchg and if there's no debugging state to be set up
 */
#if defined(__HAVE_ARCH_CMPXCHG) && !defined(CONFIG_DEBUG_RT_MUTEXES)
# define rt_mutex_cmpxchg(l,c,n)	(cmpxchg(&l->owner, c, n) == c)
static inline void mark_rt_mutex_waiters(struct rt_mutex *lock)
{
	unsigned long owner, *p = (unsigned long *) &lock->owner;

	do {
		owner = *p;
	} while (cmpxchg(p, owner, owner | RT_MUTEX_HAS_WAITERS) != owner);
}

/*
 * Safe fastpath aware unlock:
 * 1) Clear the waiters bit
 * 2) Drop lock->wait_lock
 * 3) Try to unlock the lock with cmpxchg
 */
static inline bool unlock_rt_mutex_safe(struct rt_mutex *lock)
	__releases(lock->wait_lock)
{
	struct task_struct *owner = rt_mutex_owner(lock);

	clear_rt_mutex_waiters(lock);
	raw_spin_unlock(&lock->wait_lock);
	/*
	 * If a new waiter comes in between the unlock and the cmpxchg
	 * we have two situations:
	 *
	 * unlock(wait_lock);
	 *					lock(wait_lock);
	 * cmpxchg(p, owner, 0) == owner
	 *					mark_rt_mutex_waiters(lock);
	 *					acquire(lock);
	 * or:
	 *
	 * unlock(wait_lock);
	 *					lock(wait_lock);
	 *					mark_rt_mutex_waiters(lock);
	 *
	 * cmpxchg(p, owner, 0) != owner
	 *					enqueue_waiter();
	 *					unlock(wait_lock);
	 * lock(wait_lock);
	 * wake waiter();
	 * unlock(wait_lock);
	 *					lock(wait_lock);
	 *					acquire(lock);
	 */
	return rt_mutex_cmpxchg(lock, owner, NULL);
}

#else
# define rt_mutex_cmpxchg(l,c,n)	(0)
static inline void mark_rt_mutex_waiters(struct rt_mutex *lock)
{
	lock->owner = (struct task_struct *)
			((unsigned long)lock->owner | RT_MUTEX_HAS_WAITERS);
}

/*
 * Simple slow path only version: lock->owner is protected by lock->wait_lock.
 */
static inline bool unlock_rt_mutex_safe(struct rt_mutex *lock)
	__releases(lock->wait_lock)
{
	lock->owner = NULL;
	raw_spin_unlock(&lock->wait_lock);
	return true;
}
#endif

static inline void init_lists(struct rt_mutex *lock)
{
	if (unlikely(!lock->wait_list.node_list.prev))
		plist_head_init(&lock->wait_list);
}

/*
 * Calculate task priority from the waiter list priority
 *
 * Return task->normal_prio when the waiter list is empty or when
 * the waiter is not allowed to do priority boosting
 */
int rt_mutex_getprio(struct task_struct *task)
{
	if (likely(!task_has_pi_waiters(task)))
		return task->normal_prio;

	return min(task_top_pi_waiter(task)->pi_list_entry.prio,
		   task->normal_prio);
}

/*
 * Called by sched_setscheduler() to check whether the priority change
 * is overruled by a possible priority boosting.
 */
int rt_mutex_check_prio(struct task_struct *task, int newprio)
{
	if (!task_has_pi_waiters(task))
		return 0;

	return task_top_pi_waiter(task)->pi_list_entry.prio <= newprio;
}

/*
 * Adjust the priority of a task, after its pi_waiters got modified.
 *
 * This can be both boosting and unboosting. task->pi_lock must be held.
 */
static void __rt_mutex_adjust_prio(struct task_struct *task)
{
	int prio = rt_mutex_getprio(task);

	if (task->prio != prio)
		rt_mutex_setprio(task, prio);
}

/*
 * Adjust task priority (undo boosting). Called from the exit path of
 * rt_mutex_slowunlock() and rt_mutex_slowlock().
 *
 * (Note: We do this outside of the protection of lock->wait_lock to
 * allow the lock to be taken while or before we readjust the priority
 * of task. We do not use the spin_xx_mutex() variants here as we are
 * outside of the debug path.)
 */
static void rt_mutex_adjust_prio(struct task_struct *task)
{
	unsigned long flags;

	raw_spin_lock_irqsave(&task->pi_lock, flags);
	__rt_mutex_adjust_prio(task);
	raw_spin_unlock_irqrestore(&task->pi_lock, flags);
}

static void rt_mutex_wake_waiter(struct rt_mutex_waiter *waiter)
{
	if (waiter->savestate)
		wake_up_lock_sleeper(waiter->task);
	else
		wake_up_process(waiter->task);
}

/*
 * Max number of times we'll walk the boosting chain:
 */
int max_lock_depth = 1024;

static inline struct rt_mutex *task_blocked_on_lock(struct task_struct *p)
{
	return p->pi_blocked_on ? p->pi_blocked_on->lock : NULL;
}

/*
 * Adjust the priority chain. Also used for deadlock detection.
 * Decreases task's usage by one - may thus free the task.
 * Returns 0 or -EDEADLK.
 */
static int rt_mutex_adjust_prio_chain(struct task_struct *task,
				      int deadlock_detect,
				      struct rt_mutex *orig_lock,
				      struct rt_mutex *next_lock,
				      struct rt_mutex_waiter *orig_waiter,
				      struct task_struct *top_task)
{
	struct rt_mutex *lock;
	struct rt_mutex_waiter *waiter, *top_waiter = orig_waiter;
	int detect_deadlock, ret = 0, depth = 0;
	unsigned long flags;

	detect_deadlock = debug_rt_mutex_detect_deadlock(orig_waiter,
							 deadlock_detect);

	/*
	 * The (de)boosting is a step by step approach with a lot of
	 * pitfalls. We want this to be preemptible and we want hold a
	 * maximum of two locks per step. So we have to check
	 * carefully whether things change under us.
	 */
 again:
	if (++depth > max_lock_depth) {
		static int prev_max;

		/*
		 * Print this only once. If the admin changes the limit,
		 * print a new message when reaching the limit again.
		 */
		if (prev_max != max_lock_depth) {
			prev_max = max_lock_depth;
			printk(KERN_WARNING "Maximum lock depth %d reached "
			       "task: %s (%d)\n", max_lock_depth,
			       top_task->comm, task_pid_nr(top_task));
		}
		put_task_struct(task);

		return -EDEADLK;
	}
 retry:
	/*
	 * Task can not go away as we did a get_task() before !
	 */
	raw_spin_lock_irqsave(&task->pi_lock, flags);

	waiter = task->pi_blocked_on;
	/*
	 * Check whether the end of the boosting chain has been
	 * reached or the state of the chain has changed while we
	 * dropped the locks.
	 */
	if (!rt_mutex_real_waiter(waiter))
		goto out_unlock_pi;

	/*
	 * Check the orig_waiter state. After we dropped the locks,
	 * the previous owner of the lock might have released the lock.
	 */
	if (orig_waiter && !rt_mutex_owner(orig_lock))
		goto out_unlock_pi;

	/*
	 * We dropped all locks after taking a refcount on @task, so
	 * the task might have moved on in the lock chain or even left
	 * the chain completely and blocks now on an unrelated lock or
	 * on @orig_lock.
	 *
	 * We stored the lock on which @task was blocked in @next_lock,
	 * so we can detect the chain change.
	 */
	if (next_lock != waiter->lock)
		goto out_unlock_pi;

	/*
	 * Drop out, when the task has no waiters. Note,
	 * top_waiter can be NULL, when we are in the deboosting
	 * mode!
	 */
	if (top_waiter) {
		if (!task_has_pi_waiters(task))
			goto out_unlock_pi;
		/*
		 * If deadlock detection is off, we stop here if we
		 * are not the top pi waiter of the task.
		 */
		if (!detect_deadlock && top_waiter != task_top_pi_waiter(task))
			goto out_unlock_pi;
	}

	/*
	 * When deadlock detection is off then we check, if further
	 * priority adjustment is necessary.
	 */
	if (!detect_deadlock && waiter->list_entry.prio == task->prio)
		goto out_unlock_pi;

	lock = waiter->lock;
	if (!raw_spin_trylock(&lock->wait_lock)) {
		raw_spin_unlock_irqrestore(&task->pi_lock, flags);
		cpu_relax();
		goto retry;
	}

	/*
	 * Deadlock detection. If the lock is the same as the original
	 * lock which caused us to walk the lock chain or if the
	 * current lock is owned by the task which initiated the chain
	 * walk, we detected a deadlock.
	 */
	if (lock == orig_lock || rt_mutex_owner(lock) == top_task) {
		debug_rt_mutex_deadlock(deadlock_detect, orig_waiter, lock);
		raw_spin_unlock(&lock->wait_lock);
		ret = -EDEADLK;
		goto out_unlock_pi;
	}

	top_waiter = rt_mutex_top_waiter(lock);

	/* Requeue the waiter */
	plist_del(&waiter->list_entry, &lock->wait_list);
	waiter->list_entry.prio = task->prio;
	plist_add(&waiter->list_entry, &lock->wait_list);

	/* Release the task */
	raw_spin_unlock_irqrestore(&task->pi_lock, flags);
	if (!rt_mutex_owner(lock)) {
		struct rt_mutex_waiter *lock_top_waiter;

		/*
		 * If the requeue above changed the top waiter, then we need
		 * to wake the new top waiter up to try to get the lock.
		 */
		lock_top_waiter = rt_mutex_top_waiter(lock);
		if (top_waiter != lock_top_waiter)
			rt_mutex_wake_waiter(lock_top_waiter);
		raw_spin_unlock(&lock->wait_lock);
		goto out_put_task;
	}
	put_task_struct(task);

	/* Grab the next task */
	task = rt_mutex_owner(lock);
	get_task_struct(task);
	raw_spin_lock_irqsave(&task->pi_lock, flags);

	if (waiter == rt_mutex_top_waiter(lock)) {
		/* Boost the owner */
		plist_del(&top_waiter->pi_list_entry, &task->pi_waiters);
		waiter->pi_list_entry.prio = waiter->list_entry.prio;
		plist_add(&waiter->pi_list_entry, &task->pi_waiters);
		__rt_mutex_adjust_prio(task);

	} else if (top_waiter == waiter) {
		/* Deboost the owner */
		plist_del(&waiter->pi_list_entry, &task->pi_waiters);
		waiter = rt_mutex_top_waiter(lock);
		waiter->pi_list_entry.prio = waiter->list_entry.prio;
		plist_add(&waiter->pi_list_entry, &task->pi_waiters);
		__rt_mutex_adjust_prio(task);
	}

	/*
	 * Check whether the task which owns the current lock is pi
	 * blocked itself. If yes we store a pointer to the lock for
	 * the lock chain change detection above. After we dropped
	 * task->pi_lock next_lock cannot be dereferenced anymore.
	 */
	next_lock = task_blocked_on_lock(task);

	raw_spin_unlock_irqrestore(&task->pi_lock, flags);

	top_waiter = rt_mutex_top_waiter(lock);
	raw_spin_unlock(&lock->wait_lock);

	/*
	 * We reached the end of the lock chain. Stop right here. No
	 * point to go back just to figure that out.
	 */
	if (!next_lock)
		goto out_put_task;

	if (!detect_deadlock && waiter != top_waiter)
		goto out_put_task;

	goto again;

 out_unlock_pi:
	raw_spin_unlock_irqrestore(&task->pi_lock, flags);
 out_put_task:
	put_task_struct(task);

	return ret;
}


#define STEAL_NORMAL  0
#define STEAL_LATERAL 1

/*
 * Note that RT tasks are excluded from lateral-steals to prevent the
 * introduction of an unbounded latency
 */
static inline int lock_is_stealable(struct task_struct *task,
				    struct task_struct *pendowner, int mode)
{
    if (mode == STEAL_NORMAL || rt_task(task)) {
	    if (task->prio >= pendowner->prio)
		    return 0;
    } else if (task->prio > pendowner->prio)
	    return 0;
    return 1;
}

/*
 * Try to take an rt-mutex
 *
 * Must be called with lock->wait_lock held.
 *
 * @lock:   the lock to be acquired.
 * @task:   the task which wants to acquire the lock
 * @waiter: the waiter that is queued to the lock's wait list. (could be NULL)
 */
static int
__try_to_take_rt_mutex(struct rt_mutex *lock, struct task_struct *task,
		       struct rt_mutex_waiter *waiter, int mode)
{
	/*
	 * We have to be careful here if the atomic speedups are
	 * enabled, such that, when
	 *  - no other waiter is on the lock
	 *  - the lock has been released since we did the cmpxchg
	 * the lock can be released or taken while we are doing the
	 * checks and marking the lock with RT_MUTEX_HAS_WAITERS.
	 *
	 * The atomic acquire/release aware variant of
	 * mark_rt_mutex_waiters uses a cmpxchg loop. After setting
	 * the WAITERS bit, the atomic release / acquire can not
	 * happen anymore and lock->wait_lock protects us from the
	 * non-atomic case.
	 *
	 * Note, that this might set lock->owner =
	 * RT_MUTEX_HAS_WAITERS in the case the lock is not contended
	 * any more. This is fixed up when we take the ownership.
	 * This is the transitional state explained at the top of this file.
	 */
	mark_rt_mutex_waiters(lock);

	if (rt_mutex_owner(lock))
		return 0;

	/*
	 * It will get the lock because of one of these conditions:
	 * 1) there is no waiter
	 * 2) higher priority than waiters
	 * 3) it is top waiter
	 */
	if (rt_mutex_has_waiters(lock)) {
		struct task_struct *pown = rt_mutex_top_waiter(lock)->task;

		if (task != pown && !lock_is_stealable(task, pown, mode))
			return 0;
	}

	/* We got the lock. */

	if (waiter || rt_mutex_has_waiters(lock)) {
		unsigned long flags;
		struct rt_mutex_waiter *top;

		raw_spin_lock_irqsave(&task->pi_lock, flags);

		/* remove the queued waiter. */
		if (waiter) {
			plist_del(&waiter->list_entry, &lock->wait_list);
			task->pi_blocked_on = NULL;
		}

		/*
		 * We have to enqueue the top waiter(if it exists) into
		 * task->pi_waiters list.
		 */
		if (rt_mutex_has_waiters(lock)) {
			top = rt_mutex_top_waiter(lock);
			top->pi_list_entry.prio = top->list_entry.prio;
			plist_add(&top->pi_list_entry, &task->pi_waiters);
		}
		raw_spin_unlock_irqrestore(&task->pi_lock, flags);
	}

	debug_rt_mutex_lock(lock);

	rt_mutex_set_owner(lock, task);

	rt_mutex_deadlock_account_lock(lock, task);

	return 1;
}

static inline int
try_to_take_rt_mutex(struct rt_mutex *lock, struct task_struct *task,
		     struct rt_mutex_waiter *waiter)
{
	return __try_to_take_rt_mutex(lock, task, waiter, STEAL_NORMAL);
}

/*
 * Task blocks on lock.
 *
 * Prepare waiter and propagate pi chain
 *
 * This must be called with lock->wait_lock held.
 */
static int task_blocks_on_rt_mutex(struct rt_mutex *lock,
				   struct rt_mutex_waiter *waiter,
				   struct task_struct *task,
				   int detect_deadlock)
{
	struct task_struct *owner = rt_mutex_owner(lock);
	struct rt_mutex_waiter *top_waiter = waiter;
	struct rt_mutex *next_lock;
	int chain_walk = 0, res;
	unsigned long flags;

	/*
	 * Early deadlock detection. We really don't want the task to
	 * enqueue on itself just to untangle the mess later. It's not
	 * only an optimization. We drop the locks, so another waiter
	 * can come in before the chain walk detects the deadlock. So
	 * the other will detect the deadlock and return -EDEADLOCK,
	 * which is wrong, as the other waiter is not in a deadlock
	 * situation.
	 */
	if (owner == task)
		return -EDEADLK;

	raw_spin_lock_irqsave(&task->pi_lock, flags);

	/*
	 * In the case of futex requeue PI, this will be a proxy
	 * lock. The task will wake unaware that it is enqueueed on
	 * this lock. Avoid blocking on two locks and corrupting
	 * pi_blocked_on via the PI_WAKEUP_INPROGRESS
	 * flag. futex_wait_requeue_pi() sets this when it wakes up
	 * before requeue (due to a signal or timeout). Do not enqueue
	 * the task if PI_WAKEUP_INPROGRESS is set.
	 */
	if (task != current && task->pi_blocked_on == PI_WAKEUP_INPROGRESS) {
		raw_spin_unlock_irqrestore(&task->pi_lock, flags);
		return -EAGAIN;
	}

	BUG_ON(rt_mutex_real_waiter(task->pi_blocked_on));

	__rt_mutex_adjust_prio(task);
	waiter->task = task;
	waiter->lock = lock;
	plist_node_init(&waiter->list_entry, task->prio);
	plist_node_init(&waiter->pi_list_entry, task->prio);

	/* Get the top priority waiter on the lock */
	if (rt_mutex_has_waiters(lock))
		top_waiter = rt_mutex_top_waiter(lock);
	plist_add(&waiter->list_entry, &lock->wait_list);

	task->pi_blocked_on = waiter;

	raw_spin_unlock_irqrestore(&task->pi_lock, flags);

	if (!owner)
		return 0;

	raw_spin_lock_irqsave(&owner->pi_lock, flags);
	if (waiter == rt_mutex_top_waiter(lock)) {
		plist_del(&top_waiter->pi_list_entry, &owner->pi_waiters);
		plist_add(&waiter->pi_list_entry, &owner->pi_waiters);

		__rt_mutex_adjust_prio(owner);
		if (rt_mutex_real_waiter(owner->pi_blocked_on))
			chain_walk = 1;
	} else if (debug_rt_mutex_detect_deadlock(waiter, detect_deadlock)) {
		chain_walk = 1;
	}

	/* Store the lock on which owner is blocked or NULL */
	next_lock = task_blocked_on_lock(owner);

	raw_spin_unlock_irqrestore(&owner->pi_lock, flags);
	/*
	 * Even if full deadlock detection is on, if the owner is not
	 * blocked itself, we can avoid finding this out in the chain
	 * walk.
	 */
	if (!chain_walk || !next_lock)
		return 0;

	/*
	 * The owner can't disappear while holding a lock,
	 * so the owner struct is protected by wait_lock.
	 * Gets dropped in rt_mutex_adjust_prio_chain()!
	 */
	get_task_struct(owner);

	raw_spin_unlock(&lock->wait_lock);

	res = rt_mutex_adjust_prio_chain(owner, detect_deadlock, lock,
					 next_lock, waiter, task);

	raw_spin_lock(&lock->wait_lock);

	return res;
}

/*
 * Wake up the next waiter on the lock.
 *
 * Remove the top waiter from the current tasks pi waiter list and
 * wake it up.
 *
 * Called with lock->wait_lock held.
 */
static void wakeup_next_waiter(struct rt_mutex *lock)
{
	struct rt_mutex_waiter *waiter;
	unsigned long flags;

	raw_spin_lock_irqsave(&current->pi_lock, flags);

	waiter = rt_mutex_top_waiter(lock);

	/*
	 * Remove it from current->pi_waiters. We do not adjust a
	 * possible priority boost right now. We execute wakeup in the
	 * boosted mode and go back to normal after releasing
	 * lock->wait_lock.
	 */
	plist_del(&waiter->pi_list_entry, &current->pi_waiters);

	/*
	 * As we are waking up the top waiter, and the waiter stays
	 * queued on the lock until it gets the lock, this lock
	 * obviously has waiters. Just set the bit here and this has
	 * the added benefit of forcing all new tasks into the
	 * slow path making sure no task of lower priority than
	 * the top waiter can steal this lock.
	 */
	lock->owner = (void *) RT_MUTEX_HAS_WAITERS;

	raw_spin_unlock_irqrestore(&current->pi_lock, flags);

<<<<<<< HEAD
	rt_mutex_wake_waiter(waiter);
=======
	/*
	 * It's safe to dereference waiter as it cannot go away as
	 * long as we hold lock->wait_lock. The waiter task needs to
	 * acquire it in order to dequeue the waiter.
	 */
	wake_up_process(waiter->task);
>>>>>>> d02dae43
}

/*
 * Remove a waiter from a lock and give up
 *
 * Must be called with lock->wait_lock held and
 * have just failed to try_to_take_rt_mutex().
 */
static void remove_waiter(struct rt_mutex *lock,
			  struct rt_mutex_waiter *waiter)
{
	int first = (waiter == rt_mutex_top_waiter(lock));
	struct task_struct *owner = rt_mutex_owner(lock);
	struct rt_mutex *next_lock = NULL;
	unsigned long flags;

	raw_spin_lock_irqsave(&current->pi_lock, flags);
	plist_del(&waiter->list_entry, &lock->wait_list);
	current->pi_blocked_on = NULL;
	raw_spin_unlock_irqrestore(&current->pi_lock, flags);

	if (!owner)
		return;

	if (first) {

		raw_spin_lock_irqsave(&owner->pi_lock, flags);

		plist_del(&waiter->pi_list_entry, &owner->pi_waiters);

		if (rt_mutex_has_waiters(lock)) {
			struct rt_mutex_waiter *next;

			next = rt_mutex_top_waiter(lock);
			plist_add(&next->pi_list_entry, &owner->pi_waiters);
		}
		__rt_mutex_adjust_prio(owner);

<<<<<<< HEAD
		if (rt_mutex_real_waiter(owner->pi_blocked_on))
			chain_walk = 1;
=======
		/* Store the lock on which owner is blocked or NULL */
		next_lock = task_blocked_on_lock(owner);
>>>>>>> d02dae43

		raw_spin_unlock_irqrestore(&owner->pi_lock, flags);
	}

	WARN_ON(!plist_node_empty(&waiter->pi_list_entry));

	if (!next_lock)
		return;

	/* gets dropped in rt_mutex_adjust_prio_chain()! */
	get_task_struct(owner);

	raw_spin_unlock(&lock->wait_lock);

	rt_mutex_adjust_prio_chain(owner, 0, lock, next_lock, NULL, current);

	raw_spin_lock(&lock->wait_lock);
}

/*
 * Recheck the pi chain, in case we got a priority setting
 *
 * Called from sched_setscheduler
 */
void rt_mutex_adjust_pi(struct task_struct *task)
{
	struct rt_mutex_waiter *waiter;
	struct rt_mutex *next_lock;
	unsigned long flags;

	raw_spin_lock_irqsave(&task->pi_lock, flags);

	waiter = task->pi_blocked_on;
	if (!rt_mutex_real_waiter(waiter) ||
	    waiter->list_entry.prio == task->prio) {
		raw_spin_unlock_irqrestore(&task->pi_lock, flags);
		return;
	}
<<<<<<< HEAD

	/* gets dropped in rt_mutex_adjust_prio_chain()! */
	get_task_struct(task);
	raw_spin_unlock_irqrestore(&task->pi_lock, flags);
	rt_mutex_adjust_prio_chain(task, 0, NULL, NULL, task);
=======
	next_lock = waiter->lock;
	raw_spin_unlock_irqrestore(&task->pi_lock, flags);

	/* gets dropped in rt_mutex_adjust_prio_chain()! */
	get_task_struct(task);

	rt_mutex_adjust_prio_chain(task, 0, NULL, next_lock, NULL, task);
>>>>>>> d02dae43
}

#ifdef CONFIG_PREEMPT_RT_FULL
/*
 * preemptible spin_lock functions:
 */
static inline void rt_spin_lock_fastlock(struct rt_mutex *lock,
					 void  (*slowfn)(struct rt_mutex *lock))
{
	might_sleep();

	if (likely(rt_mutex_cmpxchg(lock, NULL, current)))
		rt_mutex_deadlock_account_lock(lock, current);
	else
		slowfn(lock);
}

static inline void rt_spin_lock_fastunlock(struct rt_mutex *lock,
					   void  (*slowfn)(struct rt_mutex *lock))
{
	if (likely(rt_mutex_cmpxchg(lock, current, NULL)))
		rt_mutex_deadlock_account_unlock(current);
	else
		slowfn(lock);
}

#ifdef CONFIG_SMP
/*
 * Note that owner is a speculative pointer and dereferencing relies
 * on rcu_read_lock() and the check against the lock owner.
 */
static int adaptive_wait(struct rt_mutex *lock,
			 struct task_struct *owner)
{
	int res = 0;

	rcu_read_lock();
	for (;;) {
		if (owner != rt_mutex_owner(lock))
			break;
		/*
		 * Ensure that owner->on_cpu is dereferenced _after_
		 * checking the above to be valid.
		 */
		barrier();
		if (!owner->on_cpu) {
			res = 1;
			break;
		}
		cpu_relax();
	}
	rcu_read_unlock();
	return res;
}
#else
static int adaptive_wait(struct rt_mutex *lock,
			 struct task_struct *orig_owner)
{
	return 1;
}
#endif

# define pi_lock(lock)			raw_spin_lock_irq(lock)
# define pi_unlock(lock)		raw_spin_unlock_irq(lock)

/*
 * Slow path lock function spin_lock style: this variant is very
 * careful not to miss any non-lock wakeups.
 *
 * We store the current state under p->pi_lock in p->saved_state and
 * the try_to_wake_up() code handles this accordingly.
 */
static void  noinline __sched rt_spin_lock_slowlock(struct rt_mutex *lock)
{
	struct task_struct *lock_owner, *self = current;
	struct rt_mutex_waiter waiter, *top_waiter;
	int ret;

	rt_mutex_init_waiter(&waiter, true);

	raw_spin_lock(&lock->wait_lock);
	init_lists(lock);

	if (__try_to_take_rt_mutex(lock, self, NULL, STEAL_LATERAL)) {
		raw_spin_unlock(&lock->wait_lock);
		return;
	}

	BUG_ON(rt_mutex_owner(lock) == self);

	/*
	 * We save whatever state the task is in and we'll restore it
	 * after acquiring the lock taking real wakeups into account
	 * as well. We are serialized via pi_lock against wakeups. See
	 * try_to_wake_up().
	 */
	pi_lock(&self->pi_lock);
	self->saved_state = self->state;
	__set_current_state(TASK_UNINTERRUPTIBLE);
	pi_unlock(&self->pi_lock);

	ret = task_blocks_on_rt_mutex(lock, &waiter, self, 0);
	BUG_ON(ret);

	for (;;) {
		/* Try to acquire the lock again. */
		if (__try_to_take_rt_mutex(lock, self, &waiter, STEAL_LATERAL))
			break;

		top_waiter = rt_mutex_top_waiter(lock);
		lock_owner = rt_mutex_owner(lock);

		raw_spin_unlock(&lock->wait_lock);

		debug_rt_mutex_print_deadlock(&waiter);

		if (top_waiter != &waiter || adaptive_wait(lock, lock_owner))
			schedule_rt_mutex(lock);

		raw_spin_lock(&lock->wait_lock);

		pi_lock(&self->pi_lock);
		__set_current_state(TASK_UNINTERRUPTIBLE);
		pi_unlock(&self->pi_lock);
	}

	/*
	 * Restore the task state to current->saved_state. We set it
	 * to the original state above and the try_to_wake_up() code
	 * has possibly updated it when a real (non-rtmutex) wakeup
	 * happened while we were blocked. Clear saved_state so
	 * try_to_wakeup() does not get confused.
	 */
	pi_lock(&self->pi_lock);
	__set_current_state(self->saved_state);
	self->saved_state = TASK_RUNNING;
	pi_unlock(&self->pi_lock);

	/*
	 * try_to_take_rt_mutex() sets the waiter bit
	 * unconditionally. We might have to fix that up:
	 */
	fixup_rt_mutex_waiters(lock);

	BUG_ON(rt_mutex_has_waiters(lock) && &waiter == rt_mutex_top_waiter(lock));
	BUG_ON(!plist_node_empty(&waiter.list_entry));

	raw_spin_unlock(&lock->wait_lock);

	debug_rt_mutex_free_waiter(&waiter);
}

/*
 * Slow path to release a rt_mutex spin_lock style
 */
static void __sched __rt_spin_lock_slowunlock(struct rt_mutex *lock)
{
	debug_rt_mutex_unlock(lock);

	rt_mutex_deadlock_account_unlock(current);

	if (!rt_mutex_has_waiters(lock)) {
		lock->owner = NULL;
		raw_spin_unlock(&lock->wait_lock);
		return;
	}

	wakeup_next_waiter(lock);

	raw_spin_unlock(&lock->wait_lock);

	/* Undo pi boosting.when necessary */
	rt_mutex_adjust_prio(current);
}

static void  noinline __sched rt_spin_lock_slowunlock(struct rt_mutex *lock)
{
	raw_spin_lock(&lock->wait_lock);
	__rt_spin_lock_slowunlock(lock);
}

static void  noinline __sched rt_spin_lock_slowunlock_hirq(struct rt_mutex *lock)
{
	int ret;

	do {
		ret = raw_spin_trylock(&lock->wait_lock);
	} while (!ret);

	__rt_spin_lock_slowunlock(lock);
}

void __lockfunc rt_spin_lock(spinlock_t *lock)
{
	rt_spin_lock_fastlock(&lock->lock, rt_spin_lock_slowlock);
	spin_acquire(&lock->dep_map, 0, 0, _RET_IP_);
}
EXPORT_SYMBOL(rt_spin_lock);

void __lockfunc __rt_spin_lock(struct rt_mutex *lock)
{
	rt_spin_lock_fastlock(lock, rt_spin_lock_slowlock);
}
EXPORT_SYMBOL(__rt_spin_lock);

#ifdef CONFIG_DEBUG_LOCK_ALLOC
void __lockfunc rt_spin_lock_nested(spinlock_t *lock, int subclass)
{
	rt_spin_lock_fastlock(&lock->lock, rt_spin_lock_slowlock);
	spin_acquire(&lock->dep_map, subclass, 0, _RET_IP_);
}
EXPORT_SYMBOL(rt_spin_lock_nested);
#endif

void __lockfunc rt_spin_unlock(spinlock_t *lock)
{
	/* NOTE: we always pass in '1' for nested, for simplicity */
	spin_release(&lock->dep_map, 1, _RET_IP_);
	rt_spin_lock_fastunlock(&lock->lock, rt_spin_lock_slowunlock);
}
EXPORT_SYMBOL(rt_spin_unlock);

void __lockfunc rt_spin_unlock_after_trylock_in_irq(spinlock_t *lock)
{
	/* NOTE: we always pass in '1' for nested, for simplicity */
	spin_release(&lock->dep_map, 1, _RET_IP_);
	rt_spin_lock_fastunlock(&lock->lock, rt_spin_lock_slowunlock_hirq);
}

void __lockfunc __rt_spin_unlock(struct rt_mutex *lock)
{
	rt_spin_lock_fastunlock(lock, rt_spin_lock_slowunlock);
}
EXPORT_SYMBOL(__rt_spin_unlock);

/*
 * Wait for the lock to get unlocked: instead of polling for an unlock
 * (like raw spinlocks do), we lock and unlock, to force the kernel to
 * schedule if there's contention:
 */
void __lockfunc rt_spin_unlock_wait(spinlock_t *lock)
{
	spin_lock(lock);
	spin_unlock(lock);
}
EXPORT_SYMBOL(rt_spin_unlock_wait);

int __lockfunc rt_spin_trylock(spinlock_t *lock)
{
	int ret = rt_mutex_trylock(&lock->lock);

	if (ret)
		spin_acquire(&lock->dep_map, 0, 1, _RET_IP_);
	return ret;
}
EXPORT_SYMBOL(rt_spin_trylock);

int __lockfunc rt_spin_trylock_bh(spinlock_t *lock)
{
	int ret;

	local_bh_disable();
	ret = rt_mutex_trylock(&lock->lock);
	if (ret) {
		migrate_disable();
		spin_acquire(&lock->dep_map, 0, 1, _RET_IP_);
	} else
		local_bh_enable();
	return ret;
}
EXPORT_SYMBOL(rt_spin_trylock_bh);

int __lockfunc rt_spin_trylock_irqsave(spinlock_t *lock, unsigned long *flags)
{
	int ret;

	*flags = 0;
	migrate_disable();
	ret = rt_mutex_trylock(&lock->lock);
	if (ret)
		spin_acquire(&lock->dep_map, 0, 1, _RET_IP_);
	else
		migrate_enable();
	return ret;
}
EXPORT_SYMBOL(rt_spin_trylock_irqsave);

int atomic_dec_and_spin_lock(atomic_t *atomic, spinlock_t *lock)
{
	/* Subtract 1 from counter unless that drops it to 0 (ie. it was 1) */
	if (atomic_add_unless(atomic, -1, 1))
		return 0;
	migrate_disable();
	rt_spin_lock(lock);
	if (atomic_dec_and_test(atomic))
		return 1;
	rt_spin_unlock(lock);
	migrate_enable();
	return 0;
}
EXPORT_SYMBOL(atomic_dec_and_spin_lock);

void
__rt_spin_lock_init(spinlock_t *lock, char *name, struct lock_class_key *key)
{
#ifdef CONFIG_DEBUG_LOCK_ALLOC
	/*
	 * Make sure we are not reinitializing a held lock:
	 */
	debug_check_no_locks_freed((void *)lock, sizeof(*lock));
	lockdep_init_map(&lock->dep_map, name, key, 0);
#endif
}
EXPORT_SYMBOL(__rt_spin_lock_init);

#endif /* PREEMPT_RT_FULL */

/**
 * __rt_mutex_slowlock() - Perform the wait-wake-try-to-take loop
 * @lock:		 the rt_mutex to take
 * @state:		 the state the task should block in (TASK_INTERRUPTIBLE
 *			 or TASK_UNINTERRUPTIBLE)
 * @timeout:		 the pre-initialized and started timer, or NULL for none
 * @waiter:		 the pre-initialized rt_mutex_waiter
 *
 * lock->wait_lock must be held by the caller.
 */
static int __sched
__rt_mutex_slowlock(struct rt_mutex *lock, int state,
		    struct hrtimer_sleeper *timeout,
		    struct rt_mutex_waiter *waiter)
{
	int ret = 0;

	for (;;) {
		/* Try to acquire the lock: */
		if (try_to_take_rt_mutex(lock, current, waiter))
			break;

		/*
		 * TASK_INTERRUPTIBLE checks for signals and
		 * timeout. Ignored otherwise.
		 */
		if (unlikely(state == TASK_INTERRUPTIBLE)) {
			/* Signal pending? */
			if (signal_pending(current))
				ret = -EINTR;
			if (timeout && !timeout->task)
				ret = -ETIMEDOUT;
			if (ret)
				break;
		}

		raw_spin_unlock(&lock->wait_lock);

		debug_rt_mutex_print_deadlock(waiter);

		schedule_rt_mutex(lock);

		raw_spin_lock(&lock->wait_lock);
		set_current_state(state);
	}

	return ret;
}

static void rt_mutex_handle_deadlock(int res, int detect_deadlock,
				     struct rt_mutex_waiter *w)
{
	/*
	 * If the result is not -EDEADLOCK or the caller requested
	 * deadlock detection, nothing to do here.
	 */
	if (res != -EDEADLOCK || detect_deadlock)
		return;

	/*
	 * Yell lowdly and stop the task right here.
	 */
	rt_mutex_print_deadlock(w);
	while (1) {
		set_current_state(TASK_INTERRUPTIBLE);
		schedule();
	}
}

/*
 * Slow path lock function:
 */
static int __sched
rt_mutex_slowlock(struct rt_mutex *lock, int state,
		  struct hrtimer_sleeper *timeout,
		  int detect_deadlock)
{
	struct rt_mutex_waiter waiter;
	int ret = 0;

	rt_mutex_init_waiter(&waiter, false);

	raw_spin_lock(&lock->wait_lock);
	init_lists(lock);

	/* Try to acquire the lock again: */
	if (try_to_take_rt_mutex(lock, current, NULL)) {
		raw_spin_unlock(&lock->wait_lock);
		return 0;
	}

	set_current_state(state);

	/* Setup the timer, when timeout != NULL */
	if (unlikely(timeout)) {
		hrtimer_start_expires(&timeout->timer, HRTIMER_MODE_ABS);
		if (!hrtimer_active(&timeout->timer))
			timeout->task = NULL;
	}

	ret = task_blocks_on_rt_mutex(lock, &waiter, current, detect_deadlock);

	if (likely(!ret))
		ret = __rt_mutex_slowlock(lock, state, timeout, &waiter);

	set_current_state(TASK_RUNNING);

	if (unlikely(ret)) {
		remove_waiter(lock, &waiter);
		rt_mutex_handle_deadlock(ret, detect_deadlock, &waiter);
	}

	/*
	 * try_to_take_rt_mutex() sets the waiter bit
	 * unconditionally. We might have to fix that up.
	 */
	fixup_rt_mutex_waiters(lock);

	raw_spin_unlock(&lock->wait_lock);

	/* Remove pending timer: */
	if (unlikely(timeout))
		hrtimer_cancel(&timeout->timer);

	debug_rt_mutex_free_waiter(&waiter);

	return ret;
}

/*
 * Slow path try-lock function:
 */
static inline int
rt_mutex_slowtrylock(struct rt_mutex *lock)
{
	int ret = 0;

	if (!raw_spin_trylock(&lock->wait_lock))
		return ret;
	init_lists(lock);

	if (likely(rt_mutex_owner(lock) != current)) {

		ret = try_to_take_rt_mutex(lock, current, NULL);
		/*
		 * try_to_take_rt_mutex() sets the lock waiters
		 * bit unconditionally. Clean this up.
		 */
		fixup_rt_mutex_waiters(lock);
	}

	raw_spin_unlock(&lock->wait_lock);

	return ret;
}

/*
 * Slow path to release a rt-mutex:
 */
static void __sched
rt_mutex_slowunlock(struct rt_mutex *lock)
{
	raw_spin_lock(&lock->wait_lock);

	debug_rt_mutex_unlock(lock);

	rt_mutex_deadlock_account_unlock(current);

	/*
	 * We must be careful here if the fast path is enabled. If we
	 * have no waiters queued we cannot set owner to NULL here
	 * because of:
	 *
	 * foo->lock->owner = NULL;
	 *			rtmutex_lock(foo->lock);   <- fast path
	 *			free = atomic_dec_and_test(foo->refcnt);
	 *			rtmutex_unlock(foo->lock); <- fast path
	 *			if (free)
	 *				kfree(foo);
	 * raw_spin_unlock(foo->lock->wait_lock);
	 *
	 * So for the fastpath enabled kernel:
	 *
	 * Nothing can set the waiters bit as long as we hold
	 * lock->wait_lock. So we do the following sequence:
	 *
	 *	owner = rt_mutex_owner(lock);
	 *	clear_rt_mutex_waiters(lock);
	 *	raw_spin_unlock(&lock->wait_lock);
	 *	if (cmpxchg(&lock->owner, owner, 0) == owner)
	 *		return;
	 *	goto retry;
	 *
	 * The fastpath disabled variant is simple as all access to
	 * lock->owner is serialized by lock->wait_lock:
	 *
	 *	lock->owner = NULL;
	 *	raw_spin_unlock(&lock->wait_lock);
	 */
	while (!rt_mutex_has_waiters(lock)) {
		/* Drops lock->wait_lock ! */
		if (unlock_rt_mutex_safe(lock) == true)
			return;
		/* Relock the rtmutex and try again */
		raw_spin_lock(&lock->wait_lock);
	}

	/*
	 * The wakeup next waiter path does not suffer from the above
	 * race. See the comments there.
	 */
	wakeup_next_waiter(lock);

	raw_spin_unlock(&lock->wait_lock);

	/* Undo pi boosting if necessary: */
	rt_mutex_adjust_prio(current);
}

/*
 * debug aware fast / slowpath lock,trylock,unlock
 *
 * The atomic acquire/release ops are compiled away, when either the
 * architecture does not support cmpxchg or when debugging is enabled.
 */
static inline int
rt_mutex_fastlock(struct rt_mutex *lock, int state,
		  int detect_deadlock,
		  int (*slowfn)(struct rt_mutex *lock, int state,
				struct hrtimer_sleeper *timeout,
				int detect_deadlock))
{
	if (!detect_deadlock && likely(rt_mutex_cmpxchg(lock, NULL, current))) {
		rt_mutex_deadlock_account_lock(lock, current);
		return 0;
	} else
		return slowfn(lock, state, NULL, detect_deadlock);
}

static inline int
rt_mutex_timed_fastlock(struct rt_mutex *lock, int state,
			struct hrtimer_sleeper *timeout, int detect_deadlock,
			int (*slowfn)(struct rt_mutex *lock, int state,
				      struct hrtimer_sleeper *timeout,
				      int detect_deadlock))
{
	if (!detect_deadlock && likely(rt_mutex_cmpxchg(lock, NULL, current))) {
		rt_mutex_deadlock_account_lock(lock, current);
		return 0;
	} else
		return slowfn(lock, state, timeout, detect_deadlock);
}

static inline int
rt_mutex_fasttrylock(struct rt_mutex *lock,
		     int (*slowfn)(struct rt_mutex *lock))
{
	if (likely(rt_mutex_cmpxchg(lock, NULL, current))) {
		rt_mutex_deadlock_account_lock(lock, current);
		return 1;
	}
	return slowfn(lock);
}

static inline void
rt_mutex_fastunlock(struct rt_mutex *lock,
		    void (*slowfn)(struct rt_mutex *lock))
{
	if (likely(rt_mutex_cmpxchg(lock, current, NULL)))
		rt_mutex_deadlock_account_unlock(current);
	else
		slowfn(lock);
}

/**
 * rt_mutex_lock - lock a rt_mutex
 *
 * @lock: the rt_mutex to be locked
 */
void __sched rt_mutex_lock(struct rt_mutex *lock)
{
	might_sleep();

	rt_mutex_fastlock(lock, TASK_UNINTERRUPTIBLE, 0, rt_mutex_slowlock);
}
EXPORT_SYMBOL_GPL(rt_mutex_lock);

/**
 * rt_mutex_lock_interruptible - lock a rt_mutex interruptible
 *
 * @lock:		the rt_mutex to be locked
 * @detect_deadlock:	deadlock detection on/off
 *
 * Returns:
 *  0		on success
 * -EINTR	when interrupted by a signal
 * -EDEADLK	when the lock would deadlock (when deadlock detection is on)
 */
int __sched rt_mutex_lock_interruptible(struct rt_mutex *lock,
						 int detect_deadlock)
{
	might_sleep();

	return rt_mutex_fastlock(lock, TASK_INTERRUPTIBLE,
				 detect_deadlock, rt_mutex_slowlock);
}
EXPORT_SYMBOL_GPL(rt_mutex_lock_interruptible);

/**
 * rt_mutex_lock_killable - lock a rt_mutex killable
 *
 * @lock:		the rt_mutex to be locked
 * @detect_deadlock:	deadlock detection on/off
 *
 * Returns:
 *  0		on success
 * -EINTR	when interrupted by a signal
 * -EDEADLK	when the lock would deadlock (when deadlock detection is on)
 */
int __sched rt_mutex_lock_killable(struct rt_mutex *lock,
				   int detect_deadlock)
{
	might_sleep();

	return rt_mutex_fastlock(lock, TASK_KILLABLE,
				 detect_deadlock, rt_mutex_slowlock);
}
EXPORT_SYMBOL_GPL(rt_mutex_lock_killable);

/**
 * rt_mutex_timed_lock - lock a rt_mutex interruptible
 *			the timeout structure is provided
 *			by the caller
 *
 * @lock:		the rt_mutex to be locked
 * @timeout:		timeout structure or NULL (no timeout)
 * @detect_deadlock:	deadlock detection on/off
 *
 * Returns:
 *  0		on success
 * -EINTR	when interrupted by a signal
 * -ETIMEDOUT	when the timeout expired
 * -EDEADLK	when the lock would deadlock (when deadlock detection is on)
 */
int
rt_mutex_timed_lock(struct rt_mutex *lock, struct hrtimer_sleeper *timeout,
		    int detect_deadlock)
{
	might_sleep();

	return rt_mutex_timed_fastlock(lock, TASK_INTERRUPTIBLE, timeout,
				       detect_deadlock, rt_mutex_slowlock);
}
EXPORT_SYMBOL_GPL(rt_mutex_timed_lock);

/**
 * rt_mutex_trylock - try to lock a rt_mutex
 *
 * @lock:	the rt_mutex to be locked
 *
 * Returns 1 on success and 0 on contention
 */
int __sched rt_mutex_trylock(struct rt_mutex *lock)
{
	return rt_mutex_fasttrylock(lock, rt_mutex_slowtrylock);
}
EXPORT_SYMBOL_GPL(rt_mutex_trylock);

/**
 * rt_mutex_unlock - unlock a rt_mutex
 *
 * @lock: the rt_mutex to be unlocked
 */
void __sched rt_mutex_unlock(struct rt_mutex *lock)
{
	rt_mutex_fastunlock(lock, rt_mutex_slowunlock);
}
EXPORT_SYMBOL_GPL(rt_mutex_unlock);

/**
 * rt_mutex_destroy - mark a mutex unusable
 * @lock: the mutex to be destroyed
 *
 * This function marks the mutex uninitialized, and any subsequent
 * use of the mutex is forbidden. The mutex must not be locked when
 * this function is called.
 */
void rt_mutex_destroy(struct rt_mutex *lock)
{
	WARN_ON(rt_mutex_is_locked(lock));
#ifdef CONFIG_DEBUG_RT_MUTEXES
	lock->magic = NULL;
#endif
}

EXPORT_SYMBOL_GPL(rt_mutex_destroy);

/**
 * __rt_mutex_init - initialize the rt lock
 *
 * @lock: the rt lock to be initialized
 *
 * Initialize the rt lock to unlocked state.
 *
 * Initializing of a locked rt lock is not allowed
 */
void __rt_mutex_init(struct rt_mutex *lock, const char *name)
{
	lock->owner = NULL;
	plist_head_init(&lock->wait_list);

	debug_rt_mutex_init(lock, name);
}
EXPORT_SYMBOL(__rt_mutex_init);

/**
 * rt_mutex_init_proxy_locked - initialize and lock a rt_mutex on behalf of a
 *				proxy owner
 *
 * @lock: 	the rt_mutex to be locked
 * @proxy_owner:the task to set as owner
 *
 * No locking. Caller has to do serializing itself
 * Special API call for PI-futex support
 */
void rt_mutex_init_proxy_locked(struct rt_mutex *lock,
				struct task_struct *proxy_owner)
{
	rt_mutex_init(lock);
	debug_rt_mutex_proxy_lock(lock, proxy_owner);
	rt_mutex_set_owner(lock, proxy_owner);
	rt_mutex_deadlock_account_lock(lock, proxy_owner);
}

/**
 * rt_mutex_proxy_unlock - release a lock on behalf of owner
 *
 * @lock: 	the rt_mutex to be locked
 *
 * No locking. Caller has to do serializing itself
 * Special API call for PI-futex support
 */
void rt_mutex_proxy_unlock(struct rt_mutex *lock,
			   struct task_struct *proxy_owner)
{
	debug_rt_mutex_proxy_unlock(lock);
	rt_mutex_set_owner(lock, NULL);
	rt_mutex_deadlock_account_unlock(proxy_owner);
}

/**
 * rt_mutex_start_proxy_lock() - Start lock acquisition for another task
 * @lock:		the rt_mutex to take
 * @waiter:		the pre-initialized rt_mutex_waiter
 * @task:		the task to prepare
 * @detect_deadlock:	perform deadlock detection (1) or not (0)
 *
 * Returns:
 *  0 - task blocked on lock
 *  1 - acquired the lock for task, caller should wake it up
 * <0 - error
 *
 * Special API call for FUTEX_REQUEUE_PI support.
 */
int rt_mutex_start_proxy_lock(struct rt_mutex *lock,
			      struct rt_mutex_waiter *waiter,
			      struct task_struct *task, int detect_deadlock)
{
	int ret;

	raw_spin_lock(&lock->wait_lock);

	if (try_to_take_rt_mutex(lock, task, NULL)) {
		raw_spin_unlock(&lock->wait_lock);
		return 1;
	}

<<<<<<< HEAD
#ifdef CONFIG_PREEMPT_RT_FULL
	/*
	 * In PREEMPT_RT there's an added race.
	 * If the task, that we are about to requeue, times out,
	 * it can set the PI_WAKEUP_INPROGRESS. This tells the requeue
	 * to skip this task. But right after the task sets
	 * its pi_blocked_on to PI_WAKEUP_INPROGRESS it can then
	 * block on the spin_lock(&hb->lock), which in RT is an rtmutex.
	 * This will replace the PI_WAKEUP_INPROGRESS with the actual
	 * lock that it blocks on. We *must not* place this task
	 * on this proxy lock in that case.
	 *
	 * To prevent this race, we first take the task's pi_lock
	 * and check if it has updated its pi_blocked_on. If it has,
	 * we assume that it woke up and we return -EAGAIN.
	 * Otherwise, we set the task's pi_blocked_on to
	 * PI_REQUEUE_INPROGRESS, so that if the task is waking up
	 * it will know that we are in the process of requeuing it.
	 */
	raw_spin_lock_irq(&task->pi_lock);
	if (task->pi_blocked_on) {
		raw_spin_unlock_irq(&task->pi_lock);
		raw_spin_unlock(&lock->wait_lock);
		return -EAGAIN;
	}
	task->pi_blocked_on = PI_REQUEUE_INPROGRESS;
	raw_spin_unlock_irq(&task->pi_lock);
#endif

	ret = task_blocks_on_rt_mutex(lock, waiter, task, detect_deadlock);
=======
	/* We enforce deadlock detection for futexes */
	ret = task_blocks_on_rt_mutex(lock, waiter, task, 1);
>>>>>>> d02dae43

	if (ret && !rt_mutex_owner(lock)) {
		/*
		 * Reset the return value. We might have
		 * returned with -EDEADLK and the owner
		 * released the lock while we were walking the
		 * pi chain.  Let the waiter sort it out.
		 */
		ret = 0;
	}

	if (unlikely(ret))
		remove_waiter(lock, waiter);

	raw_spin_unlock(&lock->wait_lock);

	debug_rt_mutex_print_deadlock(waiter);

	return ret;
}

/**
 * rt_mutex_next_owner - return the next owner of the lock
 *
 * @lock: the rt lock query
 *
 * Returns the next owner of the lock or NULL
 *
 * Caller has to serialize against other accessors to the lock
 * itself.
 *
 * Special API call for PI-futex support
 */
struct task_struct *rt_mutex_next_owner(struct rt_mutex *lock)
{
	if (!rt_mutex_has_waiters(lock))
		return NULL;

	return rt_mutex_top_waiter(lock)->task;
}

/**
 * rt_mutex_finish_proxy_lock() - Complete lock acquisition
 * @lock:		the rt_mutex we were woken on
 * @to:			the timeout, null if none. hrtimer should already have
 * 			been started.
 * @waiter:		the pre-initialized rt_mutex_waiter
 * @detect_deadlock:	perform deadlock detection (1) or not (0)
 *
 * Complete the lock acquisition started our behalf by another thread.
 *
 * Returns:
 *  0 - success
 * <0 - error, one of -EINTR, -ETIMEDOUT, or -EDEADLK
 *
 * Special API call for PI-futex requeue support
 */
int rt_mutex_finish_proxy_lock(struct rt_mutex *lock,
			       struct hrtimer_sleeper *to,
			       struct rt_mutex_waiter *waiter,
			       int detect_deadlock)
{
	int ret;

	raw_spin_lock(&lock->wait_lock);

	set_current_state(TASK_INTERRUPTIBLE);

	ret = __rt_mutex_slowlock(lock, TASK_INTERRUPTIBLE, to, waiter);

	set_current_state(TASK_RUNNING);

	if (unlikely(ret))
		remove_waiter(lock, waiter);

	/*
	 * try_to_take_rt_mutex() sets the waiter bit unconditionally. We might
	 * have to fix that up.
	 */
	fixup_rt_mutex_waiters(lock);

	raw_spin_unlock(&lock->wait_lock);

	return ret;
}<|MERGE_RESOLUTION|>--- conflicted
+++ resolved
@@ -436,7 +436,6 @@
 	return ret;
 }
 
-
 #define STEAL_NORMAL  0
 #define STEAL_LATERAL 1
 
@@ -691,16 +690,12 @@
 
 	raw_spin_unlock_irqrestore(&current->pi_lock, flags);
 
-<<<<<<< HEAD
-	rt_mutex_wake_waiter(waiter);
-=======
 	/*
 	 * It's safe to dereference waiter as it cannot go away as
 	 * long as we hold lock->wait_lock. The waiter task needs to
 	 * acquire it in order to dequeue the waiter.
 	 */
-	wake_up_process(waiter->task);
->>>>>>> d02dae43
+	rt_mutex_wake_waiter(waiter);
 }
 
 /*
@@ -739,13 +734,8 @@
 		}
 		__rt_mutex_adjust_prio(owner);
 
-<<<<<<< HEAD
-		if (rt_mutex_real_waiter(owner->pi_blocked_on))
-			chain_walk = 1;
-=======
 		/* Store the lock on which owner is blocked or NULL */
 		next_lock = task_blocked_on_lock(owner);
->>>>>>> d02dae43
 
 		raw_spin_unlock_irqrestore(&owner->pi_lock, flags);
 	}
@@ -784,21 +774,13 @@
 		raw_spin_unlock_irqrestore(&task->pi_lock, flags);
 		return;
 	}
-<<<<<<< HEAD
+	next_lock = waiter->lock;
 
 	/* gets dropped in rt_mutex_adjust_prio_chain()! */
 	get_task_struct(task);
 	raw_spin_unlock_irqrestore(&task->pi_lock, flags);
-	rt_mutex_adjust_prio_chain(task, 0, NULL, NULL, task);
-=======
-	next_lock = waiter->lock;
-	raw_spin_unlock_irqrestore(&task->pi_lock, flags);
-
-	/* gets dropped in rt_mutex_adjust_prio_chain()! */
-	get_task_struct(task);
 
 	rt_mutex_adjust_prio_chain(task, 0, NULL, next_lock, NULL, task);
->>>>>>> d02dae43
 }
 
 #ifdef CONFIG_PREEMPT_RT_FULL
@@ -1593,7 +1575,6 @@
 		return 1;
 	}
 
-<<<<<<< HEAD
 #ifdef CONFIG_PREEMPT_RT_FULL
 	/*
 	 * In PREEMPT_RT there's an added race.
@@ -1623,11 +1604,8 @@
 	raw_spin_unlock_irq(&task->pi_lock);
 #endif
 
-	ret = task_blocks_on_rt_mutex(lock, waiter, task, detect_deadlock);
-=======
 	/* We enforce deadlock detection for futexes */
 	ret = task_blocks_on_rt_mutex(lock, waiter, task, 1);
->>>>>>> d02dae43
 
 	if (ret && !rt_mutex_owner(lock)) {
 		/*
