/*
 * Read-Copy Update mechanism for mutual exclusion
 *
 * This program is free software; you can redistribute it and/or modify
 * it under the terms of the GNU General Public License as published by
 * the Free Software Foundation; either version 2 of the License, or
 * (at your option) any later version.
 *
 * This program is distributed in the hope that it will be useful,
 * but WITHOUT ANY WARRANTY; without even the implied warranty of
 * MERCHANTABILITY or FITNESS FOR A PARTICULAR PURPOSE.  See the
 * GNU General Public License for more details.
 *
 * You should have received a copy of the GNU General Public License
 * along with this program; if not, write to the Free Software
 * Foundation, Inc., 59 Temple Place - Suite 330, Boston, MA 02111-1307, USA.
 *
 * Copyright IBM Corporation, 2008
 *
 * Authors: Dipankar Sarma <dipankar@in.ibm.com>
 *	    Manfred Spraul <manfred@colorfullife.com>
 *	    Paul E. McKenney <paulmck@linux.vnet.ibm.com> Hierarchical version
 *
 * Based on the original work by Paul McKenney <paulmck@us.ibm.com>
 * and inputs from Rusty Russell, Andrea Arcangeli and Andi Kleen.
 *
 * For detailed explanation of Read-Copy Update mechanism see -
 *	Documentation/RCU
 */
#include <linux/types.h>
#include <linux/kernel.h>
#include <linux/init.h>
#include <linux/spinlock.h>
#include <linux/smp.h>
#include <linux/rcupdate.h>
#include <linux/interrupt.h>
#include <linux/sched.h>
#include <linux/nmi.h>
#include <linux/atomic.h>
#include <linux/bitops.h>
#include <linux/export.h>
#include <linux/completion.h>
#include <linux/moduleparam.h>
#include <linux/percpu.h>
#include <linux/notifier.h>
#include <linux/cpu.h>
#include <linux/mutex.h>
#include <linux/time.h>
#include <linux/kernel_stat.h>
#include <linux/wait.h>
#include <linux/kthread.h>
#include <linux/prefetch.h>
#include <linux/delay.h>
#include <linux/stop_machine.h>

#include "rcutree.h"
#include <trace/events/rcu.h>

#include "rcu.h"

/* Data structures. */

static struct lock_class_key rcu_node_class[RCU_NUM_LVLS];

#define RCU_STATE_INITIALIZER(structname) { \
	.level = { &structname##_state.node[0] }, \
	.fqs_state = RCU_GP_IDLE, \
	.gpnum = -300, \
	.completed = -300, \
	.onofflock = __RAW_SPIN_LOCK_UNLOCKED(&structname##_state.onofflock), \
	.orphan_nxttail = &structname##_state.orphan_nxtlist, \
	.orphan_donetail = &structname##_state.orphan_donelist, \
	.fqslock = __RAW_SPIN_LOCK_UNLOCKED(&structname##_state.fqslock), \
	.n_force_qs = 0, \
	.n_force_qs_ngp = 0, \
	.name = #structname, \
}

struct rcu_state rcu_sched_state = RCU_STATE_INITIALIZER(rcu_sched);
DEFINE_PER_CPU(struct rcu_data, rcu_sched_data);

struct rcu_state rcu_bh_state = RCU_STATE_INITIALIZER(rcu_bh);
DEFINE_PER_CPU(struct rcu_data, rcu_bh_data);

static struct rcu_state *rcu_state;

/* Increase (but not decrease) the CONFIG_RCU_FANOUT_LEAF at boot time. */
static int rcu_fanout_leaf = CONFIG_RCU_FANOUT_LEAF;
module_param(rcu_fanout_leaf, int, 0);
int rcu_num_lvls = RCU_NUM_LVLS;
static int num_rcu_lvl[] = {  /* Number of rcu_nodes at specified level. */
	NUM_RCU_LVL_0,
	NUM_RCU_LVL_1,
	NUM_RCU_LVL_2,
	NUM_RCU_LVL_3,
	NUM_RCU_LVL_4,
};
int rcu_num_nodes = NUM_RCU_NODES; /* Total number of rcu_nodes in use. */

/*
 * The rcu_scheduler_active variable transitions from zero to one just
 * before the first task is spawned.  So when this variable is zero, RCU
 * can assume that there is but one task, allowing RCU to (for example)
 * optimized synchronize_sched() to a simple barrier().  When this variable
 * is one, RCU must actually do all the hard work required to detect real
 * grace periods.  This variable is also used to suppress boot-time false
 * positives from lockdep-RCU error checking.
 */
int rcu_scheduler_active __read_mostly;
EXPORT_SYMBOL_GPL(rcu_scheduler_active);

/*
 * The rcu_scheduler_fully_active variable transitions from zero to one
 * during the early_initcall() processing, which is after the scheduler
 * is capable of creating new tasks.  So RCU processing (for example,
 * creating tasks for RCU priority boosting) must be delayed until after
 * rcu_scheduler_fully_active transitions from zero to one.  We also
 * currently delay invocation of any RCU callbacks until after this point.
 *
 * It might later prove better for people registering RCU callbacks during
 * early boot to take responsibility for these callbacks, but one step at
 * a time.
 */
static int rcu_scheduler_fully_active __read_mostly;

#ifdef CONFIG_RCU_BOOST

/*
 * Control variables for per-CPU and per-rcu_node kthreads.  These
 * handle all flavors of RCU.
 */
static DEFINE_PER_CPU(struct task_struct *, rcu_cpu_kthread_task);
DEFINE_PER_CPU(unsigned int, rcu_cpu_kthread_status);
DEFINE_PER_CPU(int, rcu_cpu_kthread_cpu);
DEFINE_PER_CPU(unsigned int, rcu_cpu_kthread_loops);
DEFINE_PER_CPU(char, rcu_cpu_has_work);

#endif /* #ifdef CONFIG_RCU_BOOST */

static void rcu_node_kthread_setaffinity(struct rcu_node *rnp, int outgoingcpu);
static void invoke_rcu_core(void);
static void invoke_rcu_callbacks(struct rcu_state *rsp, struct rcu_data *rdp);

/*
 * Track the rcutorture test sequence number and the update version
 * number within a given test.  The rcutorture_testseq is incremented
 * on every rcutorture module load and unload, so has an odd value
 * when a test is running.  The rcutorture_vernum is set to zero
 * when rcutorture starts and is incremented on each rcutorture update.
 * These variables enable correlating rcutorture output with the
 * RCU tracing information.
 */
unsigned long rcutorture_testseq;
unsigned long rcutorture_vernum;

/* State information for rcu_barrier() and friends. */

static DEFINE_PER_CPU(struct rcu_head, rcu_barrier_head) = {NULL};
static atomic_t rcu_barrier_cpu_count;
static DEFINE_MUTEX(rcu_barrier_mutex);
static struct completion rcu_barrier_completion;

/*
 * Return true if an RCU grace period is in progress.  The ACCESS_ONCE()s
 * permit this function to be invoked without holding the root rcu_node
 * structure's ->lock, but of course results can be subject to change.
 */
static int rcu_gp_in_progress(struct rcu_state *rsp)
{
	return ACCESS_ONCE(rsp->completed) != ACCESS_ONCE(rsp->gpnum);
}

/*
 * Note a quiescent state.  Because we do not need to know
 * how many quiescent states passed, just if there was at least
 * one since the start of the grace period, this just sets a flag.
 * The caller must have disabled preemption.
 */
void rcu_sched_qs(int cpu)
{
	struct rcu_data *rdp = &per_cpu(rcu_sched_data, cpu);

	rdp->passed_quiesce_gpnum = rdp->gpnum;
	barrier();
	if (rdp->passed_quiesce == 0)
		trace_rcu_grace_period("rcu_sched", rdp->gpnum, "cpuqs");
	rdp->passed_quiesce = 1;
}

void rcu_bh_qs(int cpu)
{
	struct rcu_data *rdp = &per_cpu(rcu_bh_data, cpu);

	rdp->passed_quiesce_gpnum = rdp->gpnum;
	barrier();
	if (rdp->passed_quiesce == 0)
		trace_rcu_grace_period("rcu_bh", rdp->gpnum, "cpuqs");
	rdp->passed_quiesce = 1;
}

/*
 * Note a context switch.  This is a quiescent state for RCU-sched,
 * and requires special handling for preemptible RCU.
 * The caller must have disabled preemption.
 */
void rcu_note_context_switch(int cpu)
{
	trace_rcu_utilization("Start context switch");
	rcu_sched_qs(cpu);
	trace_rcu_utilization("End context switch");
}
EXPORT_SYMBOL_GPL(rcu_note_context_switch);

DEFINE_PER_CPU(struct rcu_dynticks, rcu_dynticks) = {
	.dynticks_nesting = DYNTICK_TASK_EXIT_IDLE,
	.dynticks = ATOMIC_INIT(1),
};

static int blimit = 10;		/* Maximum callbacks per rcu_do_batch. */
static int qhimark = 10000;	/* If this many pending, ignore blimit. */
static int qlowmark = 100;	/* Once only this many pending, use blimit. */

module_param(blimit, int, 0);
module_param(qhimark, int, 0);
module_param(qlowmark, int, 0);

int rcu_cpu_stall_suppress __read_mostly; /* 1 = suppress stall warnings. */
int rcu_cpu_stall_timeout __read_mostly = CONFIG_RCU_CPU_STALL_TIMEOUT;

module_param(rcu_cpu_stall_suppress, int, 0644);
module_param(rcu_cpu_stall_timeout, int, 0644);

static void force_quiescent_state(struct rcu_state *rsp, int relaxed);
static int rcu_pending(int cpu);

/*
 * Return the number of RCU-sched batches processed thus far for debug & stats.
 */
long rcu_batches_completed_sched(void)
{
	return rcu_sched_state.completed;
}
EXPORT_SYMBOL_GPL(rcu_batches_completed_sched);

/*
 * Return the number of RCU BH batches processed thus far for debug & stats.
 */
long rcu_batches_completed_bh(void)
{
	return rcu_bh_state.completed;
}
EXPORT_SYMBOL_GPL(rcu_batches_completed_bh);

/*
 * Force a quiescent state for RCU BH.
 */
void rcu_bh_force_quiescent_state(void)
{
	force_quiescent_state(&rcu_bh_state, 0);
}
EXPORT_SYMBOL_GPL(rcu_bh_force_quiescent_state);

/*
 * Record the number of times rcutorture tests have been initiated and
 * terminated.  This information allows the debugfs tracing stats to be
 * correlated to the rcutorture messages, even when the rcutorture module
 * is being repeatedly loaded and unloaded.  In other words, we cannot
 * store this state in rcutorture itself.
 */
void rcutorture_record_test_transition(void)
{
	rcutorture_testseq++;
	rcutorture_vernum = 0;
}
EXPORT_SYMBOL_GPL(rcutorture_record_test_transition);

/*
 * Record the number of writer passes through the current rcutorture test.
 * This is also used to correlate debugfs tracing stats with the rcutorture
 * messages.
 */
void rcutorture_record_progress(unsigned long vernum)
{
	rcutorture_vernum++;
}
EXPORT_SYMBOL_GPL(rcutorture_record_progress);

/*
 * Force a quiescent state for RCU-sched.
 */
void rcu_sched_force_quiescent_state(void)
{
	force_quiescent_state(&rcu_sched_state, 0);
}
EXPORT_SYMBOL_GPL(rcu_sched_force_quiescent_state);

/*
 * Does the CPU have callbacks ready to be invoked?
 */
static int
cpu_has_callbacks_ready_to_invoke(struct rcu_data *rdp)
{
	return &rdp->nxtlist != rdp->nxttail[RCU_DONE_TAIL];
}

/*
 * Does the current CPU require a yet-as-unscheduled grace period?
 */
static int
cpu_needs_another_gp(struct rcu_state *rsp, struct rcu_data *rdp)
{
	return *rdp->nxttail[RCU_DONE_TAIL] && !rcu_gp_in_progress(rsp);
}

/*
 * Return the root node of the specified rcu_state structure.
 */
static struct rcu_node *rcu_get_root(struct rcu_state *rsp)
{
	return &rsp->node[0];
}

/*
 * If the specified CPU is offline, tell the caller that it is in
 * a quiescent state.  Otherwise, whack it with a reschedule IPI.
 * Grace periods can end up waiting on an offline CPU when that
 * CPU is in the process of coming online -- it will be added to the
 * rcu_node bitmasks before it actually makes it online.  The same thing
 * can happen while a CPU is in the process of coming online.  Because this
 * race is quite rare, we check for it after detecting that the grace
 * period has been delayed rather than checking each and every CPU
 * each and every time we start a new grace period.
 */
static int rcu_implicit_offline_qs(struct rcu_data *rdp)
{
	/*
	 * If the CPU is offline for more than a jiffy, it is in a quiescent
	 * state.  We can trust its state not to change because interrupts
	 * are disabled.  The reason for the jiffy's worth of slack is to
	 * handle CPUs initializing on the way up and finding their way
	 * to the idle loop on the way down.
	 */
	if (cpu_is_offline(rdp->cpu) &&
	    ULONG_CMP_LT(rdp->rsp->gp_start + 2, jiffies)) {
		trace_rcu_fqs(rdp->rsp->name, rdp->gpnum, rdp->cpu, "ofl");
		rdp->offline_fqs++;
		return 1;
	}
	return 0;
}

/*
 * rcu_idle_enter_common - inform RCU that current CPU is moving towards idle
 *
 * If the new value of the ->dynticks_nesting counter now is zero,
 * we really have entered idle, and must do the appropriate accounting.
 * The caller must have disabled interrupts.
 */
static void rcu_idle_enter_common(struct rcu_dynticks *rdtp, long long oldval)
{
	trace_rcu_dyntick("Start", oldval, 0);
	if (!is_idle_task(current)) {
		struct task_struct *idle = idle_task(smp_processor_id());

		trace_rcu_dyntick("Error on entry: not idle task", oldval, 0);
		ftrace_dump(DUMP_ALL);
		WARN_ONCE(1, "Current pid: %d comm: %s / Idle pid: %d comm: %s",
			  current->pid, current->comm,
			  idle->pid, idle->comm); /* must be idle task! */
	}
	rcu_prepare_for_idle(smp_processor_id());
	/* CPUs seeing atomic_inc() must see prior RCU read-side crit sects */
	smp_mb__before_atomic_inc();  /* See above. */
	atomic_inc(&rdtp->dynticks);
	smp_mb__after_atomic_inc();  /* Force ordering with next sojourn. */
	WARN_ON_ONCE(atomic_read(&rdtp->dynticks) & 0x1);

	/*
	 * The idle task is not permitted to enter the idle loop while
	 * in an RCU read-side critical section.
	 */
	rcu_lockdep_assert(!lock_is_held(&rcu_lock_map),
			   "Illegal idle entry in RCU read-side critical section.");
	rcu_lockdep_assert(!lock_is_held(&rcu_bh_lock_map),
			   "Illegal idle entry in RCU-bh read-side critical section.");
	rcu_lockdep_assert(!lock_is_held(&rcu_sched_lock_map),
			   "Illegal idle entry in RCU-sched read-side critical section.");
}

/**
 * rcu_idle_enter - inform RCU that current CPU is entering idle
 *
 * Enter idle mode, in other words, -leave- the mode in which RCU
 * read-side critical sections can occur.  (Though RCU read-side
 * critical sections can occur in irq handlers in idle, a possibility
 * handled by irq_enter() and irq_exit().)
 *
 * We crowbar the ->dynticks_nesting field to zero to allow for
 * the possibility of usermode upcalls having messed up our count
 * of interrupt nesting level during the prior busy period.
 */
void rcu_idle_enter(void)
{
	unsigned long flags;
	long long oldval;
	struct rcu_dynticks *rdtp;

	local_irq_save(flags);
	rdtp = &__get_cpu_var(rcu_dynticks);
	oldval = rdtp->dynticks_nesting;
	WARN_ON_ONCE((oldval & DYNTICK_TASK_NEST_MASK) == 0);
	if ((oldval & DYNTICK_TASK_NEST_MASK) == DYNTICK_TASK_NEST_VALUE)
		rdtp->dynticks_nesting = 0;
	else
		rdtp->dynticks_nesting -= DYNTICK_TASK_NEST_VALUE;
	rcu_idle_enter_common(rdtp, oldval);
	local_irq_restore(flags);
}
EXPORT_SYMBOL_GPL(rcu_idle_enter);

/**
 * rcu_irq_exit - inform RCU that current CPU is exiting irq towards idle
 *
 * Exit from an interrupt handler, which might possibly result in entering
 * idle mode, in other words, leaving the mode in which read-side critical
 * sections can occur.
 *
 * This code assumes that the idle loop never does anything that might
 * result in unbalanced calls to irq_enter() and irq_exit().  If your
 * architecture violates this assumption, RCU will give you what you
 * deserve, good and hard.  But very infrequently and irreproducibly.
 *
 * Use things like work queues to work around this limitation.
 *
 * You have been warned.
 */
void rcu_irq_exit(void)
{
	unsigned long flags;
	long long oldval;
	struct rcu_dynticks *rdtp;

	local_irq_save(flags);
	rdtp = &__get_cpu_var(rcu_dynticks);
	oldval = rdtp->dynticks_nesting;
	rdtp->dynticks_nesting--;
	WARN_ON_ONCE(rdtp->dynticks_nesting < 0);
	if (rdtp->dynticks_nesting)
		trace_rcu_dyntick("--=", oldval, rdtp->dynticks_nesting);
	else
		rcu_idle_enter_common(rdtp, oldval);
	local_irq_restore(flags);
}

/*
 * rcu_idle_exit_common - inform RCU that current CPU is moving away from idle
 *
 * If the new value of the ->dynticks_nesting counter was previously zero,
 * we really have exited idle, and must do the appropriate accounting.
 * The caller must have disabled interrupts.
 */
static void rcu_idle_exit_common(struct rcu_dynticks *rdtp, long long oldval)
{
	smp_mb__before_atomic_inc();  /* Force ordering w/previous sojourn. */
	atomic_inc(&rdtp->dynticks);
	/* CPUs seeing atomic_inc() must see later RCU read-side crit sects */
	smp_mb__after_atomic_inc();  /* See above. */
	WARN_ON_ONCE(!(atomic_read(&rdtp->dynticks) & 0x1));
	rcu_cleanup_after_idle(smp_processor_id());
	trace_rcu_dyntick("End", oldval, rdtp->dynticks_nesting);
	if (!is_idle_task(current)) {
		struct task_struct *idle = idle_task(smp_processor_id());

		trace_rcu_dyntick("Error on exit: not idle task",
				  oldval, rdtp->dynticks_nesting);
		ftrace_dump(DUMP_ALL);
		WARN_ONCE(1, "Current pid: %d comm: %s / Idle pid: %d comm: %s",
			  current->pid, current->comm,
			  idle->pid, idle->comm); /* must be idle task! */
	}
}

/**
 * rcu_idle_exit - inform RCU that current CPU is leaving idle
 *
 * Exit idle mode, in other words, -enter- the mode in which RCU
 * read-side critical sections can occur.
 *
 * We crowbar the ->dynticks_nesting field to DYNTICK_TASK_NEST to
 * allow for the possibility of usermode upcalls messing up our count
 * of interrupt nesting level during the busy period that is just
 * now starting.
 */
void rcu_idle_exit(void)
{
	unsigned long flags;
	struct rcu_dynticks *rdtp;
	long long oldval;

	local_irq_save(flags);
	rdtp = &__get_cpu_var(rcu_dynticks);
	oldval = rdtp->dynticks_nesting;
	WARN_ON_ONCE(oldval < 0);
	if (oldval & DYNTICK_TASK_NEST_MASK)
		rdtp->dynticks_nesting += DYNTICK_TASK_NEST_VALUE;
	else
		rdtp->dynticks_nesting = DYNTICK_TASK_EXIT_IDLE;
	rcu_idle_exit_common(rdtp, oldval);
	local_irq_restore(flags);
}
EXPORT_SYMBOL_GPL(rcu_idle_exit);

/**
 * rcu_irq_enter - inform RCU that current CPU is entering irq away from idle
 *
 * Enter an interrupt handler, which might possibly result in exiting
 * idle mode, in other words, entering the mode in which read-side critical
 * sections can occur.
 *
 * Note that the Linux kernel is fully capable of entering an interrupt
 * handler that it never exits, for example when doing upcalls to
 * user mode!  This code assumes that the idle loop never does upcalls to
 * user mode.  If your architecture does do upcalls from the idle loop (or
 * does anything else that results in unbalanced calls to the irq_enter()
 * and irq_exit() functions), RCU will give you what you deserve, good
 * and hard.  But very infrequently and irreproducibly.
 *
 * Use things like work queues to work around this limitation.
 *
 * You have been warned.
 */
void rcu_irq_enter(void)
{
	unsigned long flags;
	struct rcu_dynticks *rdtp;
	long long oldval;

	local_irq_save(flags);
	rdtp = &__get_cpu_var(rcu_dynticks);
	oldval = rdtp->dynticks_nesting;
	rdtp->dynticks_nesting++;
	WARN_ON_ONCE(rdtp->dynticks_nesting == 0);
	if (oldval)
		trace_rcu_dyntick("++=", oldval, rdtp->dynticks_nesting);
	else
		rcu_idle_exit_common(rdtp, oldval);
	local_irq_restore(flags);
}

/**
 * rcu_nmi_enter - inform RCU of entry to NMI context
 *
 * If the CPU was idle with dynamic ticks active, and there is no
 * irq handler running, this updates rdtp->dynticks_nmi to let the
 * RCU grace-period handling know that the CPU is active.
 */
void rcu_nmi_enter(void)
{
	struct rcu_dynticks *rdtp = &__get_cpu_var(rcu_dynticks);

	if (rdtp->dynticks_nmi_nesting == 0 &&
	    (atomic_read(&rdtp->dynticks) & 0x1))
		return;
	rdtp->dynticks_nmi_nesting++;
	smp_mb__before_atomic_inc();  /* Force delay from prior write. */
	atomic_inc(&rdtp->dynticks);
	/* CPUs seeing atomic_inc() must see later RCU read-side crit sects */
	smp_mb__after_atomic_inc();  /* See above. */
	WARN_ON_ONCE(!(atomic_read(&rdtp->dynticks) & 0x1));
}

/**
 * rcu_nmi_exit - inform RCU of exit from NMI context
 *
 * If the CPU was idle with dynamic ticks active, and there is no
 * irq handler running, this updates rdtp->dynticks_nmi to let the
 * RCU grace-period handling know that the CPU is no longer active.
 */
void rcu_nmi_exit(void)
{
	struct rcu_dynticks *rdtp = &__get_cpu_var(rcu_dynticks);

	if (rdtp->dynticks_nmi_nesting == 0 ||
	    --rdtp->dynticks_nmi_nesting != 0)
		return;
	/* CPUs seeing atomic_inc() must see prior RCU read-side crit sects */
	smp_mb__before_atomic_inc();  /* See above. */
	atomic_inc(&rdtp->dynticks);
	smp_mb__after_atomic_inc();  /* Force delay to next write. */
	WARN_ON_ONCE(atomic_read(&rdtp->dynticks) & 0x1);
}

#ifdef CONFIG_PROVE_RCU

/**
 * rcu_is_cpu_idle - see if RCU thinks that the current CPU is idle
 *
 * If the current CPU is in its idle loop and is neither in an interrupt
 * or NMI handler, return true.
 */
int rcu_is_cpu_idle(void)
{
	int ret;

	preempt_disable();
	ret = (atomic_read(&__get_cpu_var(rcu_dynticks).dynticks) & 0x1) == 0;
	preempt_enable();
	return ret;
}
EXPORT_SYMBOL(rcu_is_cpu_idle);

#ifdef CONFIG_HOTPLUG_CPU

/*
 * Is the current CPU online?  Disable preemption to avoid false positives
 * that could otherwise happen due to the current CPU number being sampled,
 * this task being preempted, its old CPU being taken offline, resuming
 * on some other CPU, then determining that its old CPU is now offline.
 * It is OK to use RCU on an offline processor during initial boot, hence
 * the check for rcu_scheduler_fully_active.  Note also that it is OK
 * for a CPU coming online to use RCU for one jiffy prior to marking itself
 * online in the cpu_online_mask.  Similarly, it is OK for a CPU going
 * offline to continue to use RCU for one jiffy after marking itself
 * offline in the cpu_online_mask.  This leniency is necessary given the
 * non-atomic nature of the online and offline processing, for example,
 * the fact that a CPU enters the scheduler after completing the CPU_DYING
 * notifiers.
 *
 * This is also why RCU internally marks CPUs online during the
 * CPU_UP_PREPARE phase and offline during the CPU_DEAD phase.
 *
 * Disable checking if in an NMI handler because we cannot safely report
 * errors from NMI handlers anyway.
 */
bool rcu_lockdep_current_cpu_online(void)
{
	struct rcu_data *rdp;
	struct rcu_node *rnp;
	bool ret;

	if (in_nmi())
		return 1;
	preempt_disable();
	rdp = &__get_cpu_var(rcu_sched_data);
	rnp = rdp->mynode;
	ret = (rdp->grpmask & rnp->qsmaskinit) ||
	      !rcu_scheduler_fully_active;
	preempt_enable();
	return ret;
}
EXPORT_SYMBOL_GPL(rcu_lockdep_current_cpu_online);

#endif /* #ifdef CONFIG_HOTPLUG_CPU */

#endif /* #ifdef CONFIG_PROVE_RCU */

/**
 * rcu_is_cpu_rrupt_from_idle - see if idle or immediately interrupted from idle
 *
 * If the current CPU is idle or running at a first-level (not nested)
 * interrupt from idle, return true.  The caller must have at least
 * disabled preemption.
 */
int rcu_is_cpu_rrupt_from_idle(void)
{
	return __get_cpu_var(rcu_dynticks).dynticks_nesting <= 1;
}

/*
 * Snapshot the specified CPU's dynticks counter so that we can later
 * credit them with an implicit quiescent state.  Return 1 if this CPU
 * is in dynticks idle mode, which is an extended quiescent state.
 */
static int dyntick_save_progress_counter(struct rcu_data *rdp)
{
	rdp->dynticks_snap = atomic_add_return(0, &rdp->dynticks->dynticks);
	return (rdp->dynticks_snap & 0x1) == 0;
}

/*
 * Return true if the specified CPU has passed through a quiescent
 * state by virtue of being in or having passed through an dynticks
 * idle state since the last call to dyntick_save_progress_counter()
 * for this same CPU.
 */
static int rcu_implicit_dynticks_qs(struct rcu_data *rdp)
{
	unsigned int curr;
	unsigned int snap;

	curr = (unsigned int)atomic_add_return(0, &rdp->dynticks->dynticks);
	snap = (unsigned int)rdp->dynticks_snap;

	/*
	 * If the CPU passed through or entered a dynticks idle phase with
	 * no active irq/NMI handlers, then we can safely pretend that the CPU
	 * already acknowledged the request to pass through a quiescent
	 * state.  Either way, that CPU cannot possibly be in an RCU
	 * read-side critical section that started before the beginning
	 * of the current RCU grace period.
	 */
	if ((curr & 0x1) == 0 || UINT_CMP_GE(curr, snap + 2)) {
		trace_rcu_fqs(rdp->rsp->name, rdp->gpnum, rdp->cpu, "dti");
		rdp->dynticks_fqs++;
		return 1;
	}

	/* Go check for the CPU being offline. */
	return rcu_implicit_offline_qs(rdp);
}

static int jiffies_till_stall_check(void)
{
	int till_stall_check = ACCESS_ONCE(rcu_cpu_stall_timeout);

	/*
	 * Limit check must be consistent with the Kconfig limits
	 * for CONFIG_RCU_CPU_STALL_TIMEOUT.
	 */
	if (till_stall_check < 3) {
		ACCESS_ONCE(rcu_cpu_stall_timeout) = 3;
		till_stall_check = 3;
	} else if (till_stall_check > 300) {
		ACCESS_ONCE(rcu_cpu_stall_timeout) = 300;
		till_stall_check = 300;
	}
	return till_stall_check * HZ + RCU_STALL_DELAY_DELTA;
}

static void record_gp_stall_check_time(struct rcu_state *rsp)
{
	rsp->gp_start = jiffies;
	rsp->jiffies_stall = jiffies + jiffies_till_stall_check();
}

static void print_other_cpu_stall(struct rcu_state *rsp)
{
	int cpu;
	long delta;
	unsigned long flags;
	int ndetected;
	struct rcu_node *rnp = rcu_get_root(rsp);

	/* Only let one CPU complain about others per time interval. */

	raw_spin_lock_irqsave(&rnp->lock, flags);
	delta = jiffies - rsp->jiffies_stall;
	if (delta < RCU_STALL_RAT_DELAY || !rcu_gp_in_progress(rsp)) {
		raw_spin_unlock_irqrestore(&rnp->lock, flags);
		return;
	}
	rsp->jiffies_stall = jiffies + 3 * jiffies_till_stall_check() + 3;
	raw_spin_unlock_irqrestore(&rnp->lock, flags);

	/*
	 * OK, time to rat on our buddy...
	 * See Documentation/RCU/stallwarn.txt for info on how to debug
	 * RCU CPU stall warnings.
	 */
	printk(KERN_ERR "INFO: %s detected stalls on CPUs/tasks:",
	       rsp->name);
	print_cpu_stall_info_begin();
	rcu_for_each_leaf_node(rsp, rnp) {
		raw_spin_lock_irqsave(&rnp->lock, flags);
		ndetected += rcu_print_task_stall(rnp);
		raw_spin_unlock_irqrestore(&rnp->lock, flags);
		if (rnp->qsmask == 0)
			continue;
		for (cpu = 0; cpu <= rnp->grphi - rnp->grplo; cpu++)
			if (rnp->qsmask & (1UL << cpu)) {
				print_cpu_stall_info(rsp, rnp->grplo + cpu);
				ndetected++;
			}
	}

	/*
	 * Now rat on any tasks that got kicked up to the root rcu_node
	 * due to CPU offlining.
	 */
	rnp = rcu_get_root(rsp);
	raw_spin_lock_irqsave(&rnp->lock, flags);
	ndetected = rcu_print_task_stall(rnp);
	raw_spin_unlock_irqrestore(&rnp->lock, flags);

	print_cpu_stall_info_end();
	printk(KERN_CONT "(detected by %d, t=%ld jiffies)\n",
	       smp_processor_id(), (long)(jiffies - rsp->gp_start));
	if (ndetected == 0)
		printk(KERN_ERR "INFO: Stall ended before state dump start\n");
	else if (!trigger_all_cpu_backtrace())
		dump_stack();

	/* If so configured, complain about tasks blocking the grace period. */

	rcu_print_detail_task_stall(rsp);

	force_quiescent_state(rsp, 0);  /* Kick them all. */
}

static void print_cpu_stall(struct rcu_state *rsp)
{
	unsigned long flags;
	struct rcu_node *rnp = rcu_get_root(rsp);

	/*
	 * OK, time to rat on ourselves...
	 * See Documentation/RCU/stallwarn.txt for info on how to debug
	 * RCU CPU stall warnings.
	 */
	printk(KERN_ERR "INFO: %s self-detected stall on CPU", rsp->name);
	print_cpu_stall_info_begin();
	print_cpu_stall_info(rsp, smp_processor_id());
	print_cpu_stall_info_end();
	printk(KERN_CONT " (t=%lu jiffies)\n", jiffies - rsp->gp_start);
	if (!trigger_all_cpu_backtrace())
		dump_stack();

	raw_spin_lock_irqsave(&rnp->lock, flags);
	if (ULONG_CMP_GE(jiffies, rsp->jiffies_stall))
		rsp->jiffies_stall = jiffies +
				     3 * jiffies_till_stall_check() + 3;
	raw_spin_unlock_irqrestore(&rnp->lock, flags);

	set_need_resched();  /* kick ourselves to get things going. */
}

static void check_cpu_stall(struct rcu_state *rsp, struct rcu_data *rdp)
{
	unsigned long j;
	unsigned long js;
	struct rcu_node *rnp;

	if (rcu_cpu_stall_suppress)
		return;
	j = ACCESS_ONCE(jiffies);
	js = ACCESS_ONCE(rsp->jiffies_stall);
	rnp = rdp->mynode;
	if ((ACCESS_ONCE(rnp->qsmask) & rdp->grpmask) && ULONG_CMP_GE(j, js)) {

		/* We haven't checked in, so go dump stack. */
		print_cpu_stall(rsp);

	} else if (rcu_gp_in_progress(rsp) &&
		   ULONG_CMP_GE(j, js + RCU_STALL_RAT_DELAY)) {

		/* They had a few time units to dump stack, so complain. */
		print_other_cpu_stall(rsp);
	}
}

static int rcu_panic(struct notifier_block *this, unsigned long ev, void *ptr)
{
	rcu_cpu_stall_suppress = 1;
	return NOTIFY_DONE;
}

/**
 * rcu_cpu_stall_reset - prevent further stall warnings in current grace period
 *
 * Set the stall-warning timeout way off into the future, thus preventing
 * any RCU CPU stall-warning messages from appearing in the current set of
 * RCU grace periods.
 *
 * The caller must disable hard irqs.
 */
void rcu_cpu_stall_reset(void)
{
	rcu_sched_state.jiffies_stall = jiffies + ULONG_MAX / 2;
	rcu_bh_state.jiffies_stall = jiffies + ULONG_MAX / 2;
	rcu_preempt_stall_reset();
}

static struct notifier_block rcu_panic_block = {
	.notifier_call = rcu_panic,
};

static void __init check_cpu_stall_init(void)
{
	atomic_notifier_chain_register(&panic_notifier_list, &rcu_panic_block);
}

/*
 * Update CPU-local rcu_data state to record the newly noticed grace period.
 * This is used both when we started the grace period and when we notice
 * that someone else started the grace period.  The caller must hold the
 * ->lock of the leaf rcu_node structure corresponding to the current CPU,
 *  and must have irqs disabled.
 */
static void __note_new_gpnum(struct rcu_state *rsp, struct rcu_node *rnp, struct rcu_data *rdp)
{
	if (rdp->gpnum != rnp->gpnum) {
		/*
		 * If the current grace period is waiting for this CPU,
		 * set up to detect a quiescent state, otherwise don't
		 * go looking for one.
		 */
		rdp->gpnum = rnp->gpnum;
		trace_rcu_grace_period(rsp->name, rdp->gpnum, "cpustart");
		if (rnp->qsmask & rdp->grpmask) {
			rdp->qs_pending = 1;
			rdp->passed_quiesce = 0;
		} else
			rdp->qs_pending = 0;
		zero_cpu_stall_ticks(rdp);
	}
}

static void note_new_gpnum(struct rcu_state *rsp, struct rcu_data *rdp)
{
	unsigned long flags;
	struct rcu_node *rnp;

	local_irq_save(flags);
	rnp = rdp->mynode;
	if (rdp->gpnum == ACCESS_ONCE(rnp->gpnum) || /* outside lock. */
	    !raw_spin_trylock(&rnp->lock)) { /* irqs already off, so later. */
		local_irq_restore(flags);
		return;
	}
	__note_new_gpnum(rsp, rnp, rdp);
	raw_spin_unlock_irqrestore(&rnp->lock, flags);
}

/*
 * Did someone else start a new RCU grace period start since we last
 * checked?  Update local state appropriately if so.  Must be called
 * on the CPU corresponding to rdp.
 */
static int
check_for_new_grace_period(struct rcu_state *rsp, struct rcu_data *rdp)
{
	unsigned long flags;
	int ret = 0;

	local_irq_save(flags);
	if (rdp->gpnum != rsp->gpnum) {
		note_new_gpnum(rsp, rdp);
		ret = 1;
	}
	local_irq_restore(flags);
	return ret;
}

/*
 * Advance this CPU's callbacks, but only if the current grace period
 * has ended.  This may be called only from the CPU to whom the rdp
 * belongs.  In addition, the corresponding leaf rcu_node structure's
 * ->lock must be held by the caller, with irqs disabled.
 */
static void
__rcu_process_gp_end(struct rcu_state *rsp, struct rcu_node *rnp, struct rcu_data *rdp)
{
	/* Did another grace period end? */
	if (rdp->completed != rnp->completed) {

		/* Advance callbacks.  No harm if list empty. */
		rdp->nxttail[RCU_DONE_TAIL] = rdp->nxttail[RCU_WAIT_TAIL];
		rdp->nxttail[RCU_WAIT_TAIL] = rdp->nxttail[RCU_NEXT_READY_TAIL];
		rdp->nxttail[RCU_NEXT_READY_TAIL] = rdp->nxttail[RCU_NEXT_TAIL];

		/* Remember that we saw this grace-period completion. */
		rdp->completed = rnp->completed;
		trace_rcu_grace_period(rsp->name, rdp->gpnum, "cpuend");

		/*
		 * If we were in an extended quiescent state, we may have
		 * missed some grace periods that others CPUs handled on
		 * our behalf. Catch up with this state to avoid noting
		 * spurious new grace periods.  If another grace period
		 * has started, then rnp->gpnum will have advanced, so
		 * we will detect this later on.
		 */
		if (ULONG_CMP_LT(rdp->gpnum, rdp->completed))
			rdp->gpnum = rdp->completed;

		/*
		 * If RCU does not need a quiescent state from this CPU,
		 * then make sure that this CPU doesn't go looking for one.
		 */
		if ((rnp->qsmask & rdp->grpmask) == 0)
			rdp->qs_pending = 0;
	}
}

/*
 * Advance this CPU's callbacks, but only if the current grace period
 * has ended.  This may be called only from the CPU to whom the rdp
 * belongs.
 */
static void
rcu_process_gp_end(struct rcu_state *rsp, struct rcu_data *rdp)
{
	unsigned long flags;
	struct rcu_node *rnp;

	local_irq_save(flags);
	rnp = rdp->mynode;
	if (rdp->completed == ACCESS_ONCE(rnp->completed) || /* outside lock. */
	    !raw_spin_trylock(&rnp->lock)) { /* irqs already off, so later. */
		local_irq_restore(flags);
		return;
	}
	__rcu_process_gp_end(rsp, rnp, rdp);
	raw_spin_unlock_irqrestore(&rnp->lock, flags);
}

/*
 * Do per-CPU grace-period initialization for running CPU.  The caller
 * must hold the lock of the leaf rcu_node structure corresponding to
 * this CPU.
 */
static void
rcu_start_gp_per_cpu(struct rcu_state *rsp, struct rcu_node *rnp, struct rcu_data *rdp)
{
	/* Prior grace period ended, so advance callbacks for current CPU. */
	__rcu_process_gp_end(rsp, rnp, rdp);

	/*
	 * Because this CPU just now started the new grace period, we know
	 * that all of its callbacks will be covered by this upcoming grace
	 * period, even the ones that were registered arbitrarily recently.
	 * Therefore, advance all outstanding callbacks to RCU_WAIT_TAIL.
	 *
	 * Other CPUs cannot be sure exactly when the grace period started.
	 * Therefore, their recently registered callbacks must pass through
	 * an additional RCU_NEXT_READY stage, so that they will be handled
	 * by the next RCU grace period.
	 */
	rdp->nxttail[RCU_NEXT_READY_TAIL] = rdp->nxttail[RCU_NEXT_TAIL];
	rdp->nxttail[RCU_WAIT_TAIL] = rdp->nxttail[RCU_NEXT_TAIL];

	/* Set state so that this CPU will detect the next quiescent state. */
	__note_new_gpnum(rsp, rnp, rdp);
}

/*
 * Start a new RCU grace period if warranted, re-initializing the hierarchy
 * in preparation for detecting the next grace period.  The caller must hold
 * the root node's ->lock, which is released before return.  Hard irqs must
 * be disabled.
 *
 * Note that it is legal for a dying CPU (which is marked as offline) to
 * invoke this function.  This can happen when the dying CPU reports its
 * quiescent state.
 */
static void
rcu_start_gp(struct rcu_state *rsp, unsigned long flags)
	__releases(rcu_get_root(rsp)->lock)
{
	struct rcu_data *rdp = this_cpu_ptr(rsp->rda);
	struct rcu_node *rnp = rcu_get_root(rsp);

	if (!rcu_scheduler_fully_active ||
	    !cpu_needs_another_gp(rsp, rdp)) {
		/*
		 * Either the scheduler hasn't yet spawned the first
		 * non-idle task or this CPU does not need another
		 * grace period.  Either way, don't start a new grace
		 * period.
		 */
		raw_spin_unlock_irqrestore(&rnp->lock, flags);
		return;
	}

	if (rsp->fqs_active) {
		/*
		 * This CPU needs a grace period, but force_quiescent_state()
		 * is running.  Tell it to start one on this CPU's behalf.
		 */
		rsp->fqs_need_gp = 1;
		raw_spin_unlock_irqrestore(&rnp->lock, flags);
		return;
	}

	/* Advance to a new grace period and initialize state. */
	rsp->gpnum++;
	trace_rcu_grace_period(rsp->name, rsp->gpnum, "start");
	WARN_ON_ONCE(rsp->fqs_state == RCU_GP_INIT);
	rsp->fqs_state = RCU_GP_INIT; /* Hold off force_quiescent_state. */
	rsp->jiffies_force_qs = jiffies + RCU_JIFFIES_TILL_FORCE_QS;
	record_gp_stall_check_time(rsp);
	raw_spin_unlock(&rnp->lock);  /* leave irqs disabled. */

	/* Exclude any concurrent CPU-hotplug operations. */
	raw_spin_lock(&rsp->onofflock);  /* irqs already disabled. */

	/*
	 * Set the quiescent-state-needed bits in all the rcu_node
	 * structures for all currently online CPUs in breadth-first
	 * order, starting from the root rcu_node structure.  This
	 * operation relies on the layout of the hierarchy within the
	 * rsp->node[] array.  Note that other CPUs will access only
	 * the leaves of the hierarchy, which still indicate that no
	 * grace period is in progress, at least until the corresponding
	 * leaf node has been initialized.  In addition, we have excluded
	 * CPU-hotplug operations.
	 *
	 * Note that the grace period cannot complete until we finish
	 * the initialization process, as there will be at least one
	 * qsmask bit set in the root node until that time, namely the
	 * one corresponding to this CPU, due to the fact that we have
	 * irqs disabled.
	 */
	rcu_for_each_node_breadth_first(rsp, rnp) {
		raw_spin_lock(&rnp->lock);	/* irqs already disabled. */
		rcu_preempt_check_blocked_tasks(rnp);
		rnp->qsmask = rnp->qsmaskinit;
		rnp->gpnum = rsp->gpnum;
		rnp->completed = rsp->completed;
		if (rnp == rdp->mynode)
			rcu_start_gp_per_cpu(rsp, rnp, rdp);
		rcu_preempt_boost_start_gp(rnp);
		trace_rcu_grace_period_init(rsp->name, rnp->gpnum,
					    rnp->level, rnp->grplo,
					    rnp->grphi, rnp->qsmask);
		raw_spin_unlock(&rnp->lock);	/* irqs remain disabled. */
	}

	rnp = rcu_get_root(rsp);
	raw_spin_lock(&rnp->lock);		/* irqs already disabled. */
	rsp->fqs_state = RCU_SIGNAL_INIT; /* force_quiescent_state now OK. */
	raw_spin_unlock(&rnp->lock);		/* irqs remain disabled. */
	raw_spin_unlock_irqrestore(&rsp->onofflock, flags);
}

/*
 * Report a full set of quiescent states to the specified rcu_state
 * data structure.  This involves cleaning up after the prior grace
 * period and letting rcu_start_gp() start up the next grace period
 * if one is needed.  Note that the caller must hold rnp->lock, as
 * required by rcu_start_gp(), which will release it.
 */
static void rcu_report_qs_rsp(struct rcu_state *rsp, unsigned long flags)
	__releases(rcu_get_root(rsp)->lock)
{
	unsigned long gp_duration;
	struct rcu_node *rnp = rcu_get_root(rsp);
	struct rcu_data *rdp = this_cpu_ptr(rsp->rda);

	WARN_ON_ONCE(!rcu_gp_in_progress(rsp));

	/*
	 * Ensure that all grace-period and pre-grace-period activity
	 * is seen before the assignment to rsp->completed.
	 */
	smp_mb(); /* See above block comment. */
	gp_duration = jiffies - rsp->gp_start;
	if (gp_duration > rsp->gp_max)
		rsp->gp_max = gp_duration;

	/*
	 * We know the grace period is complete, but to everyone else
	 * it appears to still be ongoing.  But it is also the case
	 * that to everyone else it looks like there is nothing that
	 * they can do to advance the grace period.  It is therefore
	 * safe for us to drop the lock in order to mark the grace
	 * period as completed in all of the rcu_node structures.
	 *
	 * But if this CPU needs another grace period, it will take
	 * care of this while initializing the next grace period.
	 * We use RCU_WAIT_TAIL instead of the usual RCU_DONE_TAIL
	 * because the callbacks have not yet been advanced: Those
	 * callbacks are waiting on the grace period that just now
	 * completed.
	 */
	if (*rdp->nxttail[RCU_WAIT_TAIL] == NULL) {
		raw_spin_unlock(&rnp->lock);	 /* irqs remain disabled. */

		/*
		 * Propagate new ->completed value to rcu_node structures
		 * so that other CPUs don't have to wait until the start
		 * of the next grace period to process their callbacks.
		 */
		rcu_for_each_node_breadth_first(rsp, rnp) {
			raw_spin_lock(&rnp->lock); /* irqs already disabled. */
			rnp->completed = rsp->gpnum;
			raw_spin_unlock(&rnp->lock); /* irqs remain disabled. */
		}
		rnp = rcu_get_root(rsp);
		raw_spin_lock(&rnp->lock); /* irqs already disabled. */
	}

	rsp->completed = rsp->gpnum;  /* Declare the grace period complete. */
	trace_rcu_grace_period(rsp->name, rsp->completed, "end");
	rsp->fqs_state = RCU_GP_IDLE;
	rcu_start_gp(rsp, flags);  /* releases root node's rnp->lock. */
}

/*
 * Similar to rcu_report_qs_rdp(), for which it is a helper function.
 * Allows quiescent states for a group of CPUs to be reported at one go
 * to the specified rcu_node structure, though all the CPUs in the group
 * must be represented by the same rcu_node structure (which need not be
 * a leaf rcu_node structure, though it often will be).  That structure's
 * lock must be held upon entry, and it is released before return.
 */
static void
rcu_report_qs_rnp(unsigned long mask, struct rcu_state *rsp,
		  struct rcu_node *rnp, unsigned long flags)
	__releases(rnp->lock)
{
	struct rcu_node *rnp_c;

	/* Walk up the rcu_node hierarchy. */
	for (;;) {
		if (!(rnp->qsmask & mask)) {

			/* Our bit has already been cleared, so done. */
			raw_spin_unlock_irqrestore(&rnp->lock, flags);
			return;
		}
		rnp->qsmask &= ~mask;
		trace_rcu_quiescent_state_report(rsp->name, rnp->gpnum,
						 mask, rnp->qsmask, rnp->level,
						 rnp->grplo, rnp->grphi,
						 !!rnp->gp_tasks);
		if (rnp->qsmask != 0 || rcu_preempt_blocked_readers_cgp(rnp)) {

			/* Other bits still set at this level, so done. */
			raw_spin_unlock_irqrestore(&rnp->lock, flags);
			return;
		}
		mask = rnp->grpmask;
		if (rnp->parent == NULL) {

			/* No more levels.  Exit loop holding root lock. */

			break;
		}
		raw_spin_unlock_irqrestore(&rnp->lock, flags);
		rnp_c = rnp;
		rnp = rnp->parent;
		raw_spin_lock_irqsave(&rnp->lock, flags);
		WARN_ON_ONCE(rnp_c->qsmask);
	}

	/*
	 * Get here if we are the last CPU to pass through a quiescent
	 * state for this grace period.  Invoke rcu_report_qs_rsp()
	 * to clean up and start the next grace period if one is needed.
	 */
	rcu_report_qs_rsp(rsp, flags); /* releases rnp->lock. */
}

/*
 * Record a quiescent state for the specified CPU to that CPU's rcu_data
 * structure.  This must be either called from the specified CPU, or
 * called when the specified CPU is known to be offline (and when it is
 * also known that no other CPU is concurrently trying to help the offline
 * CPU).  The lastcomp argument is used to make sure we are still in the
 * grace period of interest.  We don't want to end the current grace period
 * based on quiescent states detected in an earlier grace period!
 */
static void
rcu_report_qs_rdp(int cpu, struct rcu_state *rsp, struct rcu_data *rdp, long lastgp)
{
	unsigned long flags;
	unsigned long mask;
	struct rcu_node *rnp;

	rnp = rdp->mynode;
	raw_spin_lock_irqsave(&rnp->lock, flags);
	if (lastgp != rnp->gpnum || rnp->completed == rnp->gpnum) {

		/*
		 * The grace period in which this quiescent state was
		 * recorded has ended, so don't report it upwards.
		 * We will instead need a new quiescent state that lies
		 * within the current grace period.
		 */
		rdp->passed_quiesce = 0;	/* need qs for new gp. */
		raw_spin_unlock_irqrestore(&rnp->lock, flags);
		return;
	}
	mask = rdp->grpmask;
	if ((rnp->qsmask & mask) == 0) {
		raw_spin_unlock_irqrestore(&rnp->lock, flags);
	} else {
		rdp->qs_pending = 0;

		/*
		 * This GP can't end until cpu checks in, so all of our
		 * callbacks can be processed during the next GP.
		 */
		rdp->nxttail[RCU_NEXT_READY_TAIL] = rdp->nxttail[RCU_NEXT_TAIL];

		rcu_report_qs_rnp(mask, rsp, rnp, flags); /* rlses rnp->lock */
	}
}

/*
 * Check to see if there is a new grace period of which this CPU
 * is not yet aware, and if so, set up local rcu_data state for it.
 * Otherwise, see if this CPU has just passed through its first
 * quiescent state for this grace period, and record that fact if so.
 */
static void
rcu_check_quiescent_state(struct rcu_state *rsp, struct rcu_data *rdp)
{
	/* If there is now a new grace period, record and return. */
	if (check_for_new_grace_period(rsp, rdp))
		return;

	/*
	 * Does this CPU still need to do its part for current grace period?
	 * If no, return and let the other CPUs do their part as well.
	 */
	if (!rdp->qs_pending)
		return;

	/*
	 * Was there a quiescent state since the beginning of the grace
	 * period? If no, then exit and wait for the next call.
	 */
	if (!rdp->passed_quiesce)
		return;

	/*
	 * Tell RCU we are done (but rcu_report_qs_rdp() will be the
	 * judge of that).
	 */
	rcu_report_qs_rdp(rdp->cpu, rsp, rdp, rdp->passed_quiesce_gpnum);
}

#ifdef CONFIG_HOTPLUG_CPU

/*
 * Send the specified CPU's RCU callbacks to the orphanage.  The
 * specified CPU must be offline, and the caller must hold the
 * ->onofflock.
 */
static void
rcu_send_cbs_to_orphanage(int cpu, struct rcu_state *rsp,
			  struct rcu_node *rnp, struct rcu_data *rdp)
{
	int i;

	/*
	 * Orphan the callbacks.  First adjust the counts.  This is safe
	 * because ->onofflock excludes _rcu_barrier()'s adoption of
	 * the callbacks, thus no memory barrier is required.
	 */
	if (rdp->nxtlist != NULL) {
		rsp->qlen_lazy += rdp->qlen_lazy;
		rsp->qlen += rdp->qlen;
		rdp->n_cbs_orphaned += rdp->qlen;
		rdp->qlen_lazy = 0;
		rdp->qlen = 0;
	}

	/*
	 * Next, move those callbacks still needing a grace period to
	 * the orphanage, where some other CPU will pick them up.
	 * Some of the callbacks might have gone partway through a grace
	 * period, but that is too bad.  They get to start over because we
	 * cannot assume that grace periods are synchronized across CPUs.
	 * We don't bother updating the ->nxttail[] array yet, instead
	 * we just reset the whole thing later on.
	 */
	if (*rdp->nxttail[RCU_DONE_TAIL] != NULL) {
		*rsp->orphan_nxttail = *rdp->nxttail[RCU_DONE_TAIL];
		rsp->orphan_nxttail = rdp->nxttail[RCU_NEXT_TAIL];
		*rdp->nxttail[RCU_DONE_TAIL] = NULL;
	}

	/*
	 * Then move the ready-to-invoke callbacks to the orphanage,
	 * where some other CPU will pick them up.  These will not be
	 * required to pass though another grace period: They are done.
	 */
	if (rdp->nxtlist != NULL) {
		*rsp->orphan_donetail = rdp->nxtlist;
		rsp->orphan_donetail = rdp->nxttail[RCU_DONE_TAIL];
	}

	/* Finally, initialize the rcu_data structure's list to empty.  */
	rdp->nxtlist = NULL;
	for (i = 0; i < RCU_NEXT_SIZE; i++)
		rdp->nxttail[i] = &rdp->nxtlist;
}

/*
 * Adopt the RCU callbacks from the specified rcu_state structure's
 * orphanage.  The caller must hold the ->onofflock.
 */
static void rcu_adopt_orphan_cbs(struct rcu_state *rsp)
{
	int i;
	struct rcu_data *rdp = __this_cpu_ptr(rsp->rda);

	/*
	 * If there is an rcu_barrier() operation in progress, then
	 * only the task doing that operation is permitted to adopt
	 * callbacks.  To do otherwise breaks rcu_barrier() and friends
	 * by causing them to fail to wait for the callbacks in the
	 * orphanage.
	 */
	if (rsp->rcu_barrier_in_progress &&
	    rsp->rcu_barrier_in_progress != current)
		return;

	/* Do the accounting first. */
	rdp->qlen_lazy += rsp->qlen_lazy;
	rdp->qlen += rsp->qlen;
	rdp->n_cbs_adopted += rsp->qlen;
	rsp->qlen_lazy = 0;
	rsp->qlen = 0;

	/*
	 * We do not need a memory barrier here because the only way we
	 * can get here if there is an rcu_barrier() in flight is if
	 * we are the task doing the rcu_barrier().
	 */

	/* First adopt the ready-to-invoke callbacks. */
	if (rsp->orphan_donelist != NULL) {
		*rsp->orphan_donetail = *rdp->nxttail[RCU_DONE_TAIL];
		*rdp->nxttail[RCU_DONE_TAIL] = rsp->orphan_donelist;
		for (i = RCU_NEXT_SIZE - 1; i >= RCU_DONE_TAIL; i--)
			if (rdp->nxttail[i] == rdp->nxttail[RCU_DONE_TAIL])
				rdp->nxttail[i] = rsp->orphan_donetail;
		rsp->orphan_donelist = NULL;
		rsp->orphan_donetail = &rsp->orphan_donelist;
	}

	/* And then adopt the callbacks that still need a grace period. */
	if (rsp->orphan_nxtlist != NULL) {
		*rdp->nxttail[RCU_NEXT_TAIL] = rsp->orphan_nxtlist;
		rdp->nxttail[RCU_NEXT_TAIL] = rsp->orphan_nxttail;
		rsp->orphan_nxtlist = NULL;
		rsp->orphan_nxttail = &rsp->orphan_nxtlist;
	}
}

/*
 * Trace the fact that this CPU is going offline.
 */
static void rcu_cleanup_dying_cpu(struct rcu_state *rsp)
{
	RCU_TRACE(unsigned long mask);
	RCU_TRACE(struct rcu_data *rdp = this_cpu_ptr(rsp->rda));
	RCU_TRACE(struct rcu_node *rnp = rdp->mynode);

	RCU_TRACE(mask = rdp->grpmask);
	trace_rcu_grace_period(rsp->name,
			       rnp->gpnum + 1 - !!(rnp->qsmask & mask),
			       "cpuofl");
}

/*
 * The CPU has been completely removed, and some other CPU is reporting
 * this fact from process context.  Do the remainder of the cleanup,
 * including orphaning the outgoing CPU's RCU callbacks, and also
 * adopting them, if there is no _rcu_barrier() instance running.
 * There can only be one CPU hotplug operation at a time, so no other
 * CPU can be attempting to update rcu_cpu_kthread_task.
 */
static void rcu_cleanup_dead_cpu(int cpu, struct rcu_state *rsp)
{
	unsigned long flags;
	unsigned long mask;
	int need_report = 0;
	struct rcu_data *rdp = per_cpu_ptr(rsp->rda, cpu);
	struct rcu_node *rnp = rdp->mynode;  /* Outgoing CPU's rdp & rnp. */

	/* Adjust any no-longer-needed kthreads. */
	rcu_stop_cpu_kthread(cpu);
	rcu_node_kthread_setaffinity(rnp, -1);

	/* Remove the dead CPU from the bitmasks in the rcu_node hierarchy. */

	/* Exclude any attempts to start a new grace period. */
	raw_spin_lock_irqsave(&rsp->onofflock, flags);

	/* Orphan the dead CPU's callbacks, and adopt them if appropriate. */
	rcu_send_cbs_to_orphanage(cpu, rsp, rnp, rdp);
	rcu_adopt_orphan_cbs(rsp);

	/* Remove the outgoing CPU from the masks in the rcu_node hierarchy. */
	mask = rdp->grpmask;	/* rnp->grplo is constant. */
	do {
		raw_spin_lock(&rnp->lock);	/* irqs already disabled. */
		rnp->qsmaskinit &= ~mask;
		if (rnp->qsmaskinit != 0) {
			if (rnp != rdp->mynode)
				raw_spin_unlock(&rnp->lock); /* irqs remain disabled. */
			break;
		}
		if (rnp == rdp->mynode)
			need_report = rcu_preempt_offline_tasks(rsp, rnp, rdp);
		else
			raw_spin_unlock(&rnp->lock); /* irqs remain disabled. */
		mask = rnp->grpmask;
		rnp = rnp->parent;
	} while (rnp != NULL);

	/*
	 * We still hold the leaf rcu_node structure lock here, and
	 * irqs are still disabled.  The reason for this subterfuge is
	 * because invoking rcu_report_unblock_qs_rnp() with ->onofflock
	 * held leads to deadlock.
	 */
	raw_spin_unlock(&rsp->onofflock); /* irqs remain disabled. */
	rnp = rdp->mynode;
	if (need_report & RCU_OFL_TASKS_NORM_GP)
		rcu_report_unblock_qs_rnp(rnp, flags);
	else
		raw_spin_unlock_irqrestore(&rnp->lock, flags);
	if (need_report & RCU_OFL_TASKS_EXP_GP)
		rcu_report_exp_rnp(rsp, rnp, true);
}

#else /* #ifdef CONFIG_HOTPLUG_CPU */

static void rcu_adopt_orphan_cbs(struct rcu_state *rsp)
{
}

static void rcu_cleanup_dying_cpu(struct rcu_state *rsp)
{
}

static void rcu_cleanup_dead_cpu(int cpu, struct rcu_state *rsp)
{
}

#endif /* #else #ifdef CONFIG_HOTPLUG_CPU */

/*
 * Invoke any RCU callbacks that have made it to the end of their grace
 * period.  Thottle as specified by rdp->blimit.
 */
static void rcu_do_batch(struct rcu_state *rsp, struct rcu_data *rdp)
{
	unsigned long flags;
	struct rcu_head *next, *list, **tail;
	int bl, count, count_lazy;

	/* If no callbacks are ready, just return.*/
	if (!cpu_has_callbacks_ready_to_invoke(rdp)) {
		trace_rcu_batch_start(rsp->name, rdp->qlen_lazy, rdp->qlen, 0);
		trace_rcu_batch_end(rsp->name, 0, !!ACCESS_ONCE(rdp->nxtlist),
				    need_resched(), is_idle_task(current),
				    rcu_is_callbacks_kthread());
		return;
	}

	/*
	 * Extract the list of ready callbacks, disabling to prevent
	 * races with call_rcu() from interrupt handlers.
	 */
	local_irq_save(flags);
	WARN_ON_ONCE(cpu_is_offline(smp_processor_id()));
	bl = rdp->blimit;
	trace_rcu_batch_start(rsp->name, rdp->qlen_lazy, rdp->qlen, bl);
	list = rdp->nxtlist;
	rdp->nxtlist = *rdp->nxttail[RCU_DONE_TAIL];
	*rdp->nxttail[RCU_DONE_TAIL] = NULL;
	tail = rdp->nxttail[RCU_DONE_TAIL];
	for (count = RCU_NEXT_SIZE - 1; count >= 0; count--)
		if (rdp->nxttail[count] == rdp->nxttail[RCU_DONE_TAIL])
			rdp->nxttail[count] = &rdp->nxtlist;
	local_irq_restore(flags);

	/* Invoke callbacks. */
	count = count_lazy = 0;
	while (list) {
		next = list->next;
		prefetch(next);
		debug_rcu_head_unqueue(list);
		if (__rcu_reclaim(rsp->name, list))
			count_lazy++;
		list = next;
		/* Stop only if limit reached and CPU has something to do. */
		if (++count >= bl &&
		    (need_resched() ||
		     (!is_idle_task(current) && !rcu_is_callbacks_kthread())))
			break;
	}

	local_irq_save(flags);
	trace_rcu_batch_end(rsp->name, count, !!list, need_resched(),
			    is_idle_task(current),
			    rcu_is_callbacks_kthread());

	/* Update count, and requeue any remaining callbacks. */
	if (list != NULL) {
		*tail = rdp->nxtlist;
		rdp->nxtlist = list;
		for (count = 0; count < RCU_NEXT_SIZE; count++)
			if (&rdp->nxtlist == rdp->nxttail[count])
				rdp->nxttail[count] = tail;
			else
				break;
	}
	smp_mb(); /* List handling before counting for rcu_barrier(). */
	rdp->qlen_lazy -= count_lazy;
	rdp->qlen -= count;
	rdp->n_cbs_invoked += count;

	/* Reinstate batch limit if we have worked down the excess. */
	if (rdp->blimit == LONG_MAX && rdp->qlen <= qlowmark)
		rdp->blimit = blimit;

	/* Reset ->qlen_last_fqs_check trigger if enough CBs have drained. */
	if (rdp->qlen == 0 && rdp->qlen_last_fqs_check != 0) {
		rdp->qlen_last_fqs_check = 0;
		rdp->n_force_qs_snap = rsp->n_force_qs;
	} else if (rdp->qlen < rdp->qlen_last_fqs_check - qhimark)
		rdp->qlen_last_fqs_check = rdp->qlen;

	local_irq_restore(flags);

	/* Re-invoke RCU core processing if there are callbacks remaining. */
	if (cpu_has_callbacks_ready_to_invoke(rdp))
		invoke_rcu_core();
}

/*
 * Check to see if this CPU is in a non-context-switch quiescent state
 * (user mode or idle loop for rcu, non-softirq execution for rcu_bh).
 * Also schedule RCU core processing.
 *
 * This function must be called from hardirq context.  It is normally
 * invoked from the scheduling-clock interrupt.  If rcu_pending returns
 * false, there is no point in invoking rcu_check_callbacks().
 */
void rcu_check_callbacks(int cpu, int user)
{
	trace_rcu_utilization("Start scheduler-tick");
	increment_cpu_stall_ticks();
	if (user || rcu_is_cpu_rrupt_from_idle()) {

		/*
		 * Get here if this CPU took its interrupt from user
		 * mode or from the idle loop, and if this is not a
		 * nested interrupt.  In this case, the CPU is in
		 * a quiescent state, so note it.
		 *
		 * No memory barrier is required here because both
		 * rcu_sched_qs() and rcu_bh_qs() reference only CPU-local
		 * variables that other CPUs neither access nor modify,
		 * at least not while the corresponding CPU is online.
		 */

		rcu_sched_qs(cpu);
		rcu_bh_qs(cpu);

	} else if (!in_softirq()) {

		/*
		 * Get here if this CPU did not take its interrupt from
		 * softirq, in other words, if it is not interrupting
		 * a rcu_bh read-side critical section.  This is an _bh
		 * critical section, so note it.
		 */

		rcu_bh_qs(cpu);
	}
	rcu_preempt_check_callbacks(cpu);
	if (rcu_pending(cpu))
		invoke_rcu_core();
	trace_rcu_utilization("End scheduler-tick");
}

/*
 * Scan the leaf rcu_node structures, processing dyntick state for any that
 * have not yet encountered a quiescent state, using the function specified.
 * Also initiate boosting for any threads blocked on the root rcu_node.
 *
 * The caller must have suppressed start of new grace periods.
 */
static void force_qs_rnp(struct rcu_state *rsp, int (*f)(struct rcu_data *))
{
	unsigned long bit;
	int cpu;
	unsigned long flags;
	unsigned long mask;
	struct rcu_node *rnp;

	rcu_for_each_leaf_node(rsp, rnp) {
		mask = 0;
		raw_spin_lock_irqsave(&rnp->lock, flags);
		if (!rcu_gp_in_progress(rsp)) {
			raw_spin_unlock_irqrestore(&rnp->lock, flags);
			return;
		}
		if (rnp->qsmask == 0) {
			rcu_initiate_boost(rnp, flags); /* releases rnp->lock */
			continue;
		}
		cpu = rnp->grplo;
		bit = 1;
		for (; cpu <= rnp->grphi; cpu++, bit <<= 1) {
			if ((rnp->qsmask & bit) != 0 &&
			    f(per_cpu_ptr(rsp->rda, cpu)))
				mask |= bit;
		}
		if (mask != 0) {

			/* rcu_report_qs_rnp() releases rnp->lock. */
			rcu_report_qs_rnp(mask, rsp, rnp, flags);
			continue;
		}
		raw_spin_unlock_irqrestore(&rnp->lock, flags);
	}
	rnp = rcu_get_root(rsp);
	if (rnp->qsmask == 0) {
		raw_spin_lock_irqsave(&rnp->lock, flags);
		rcu_initiate_boost(rnp, flags); /* releases rnp->lock. */
	}
}

/*
 * Force quiescent states on reluctant CPUs, and also detect which
 * CPUs are in dyntick-idle mode.
 */
static void force_quiescent_state(struct rcu_state *rsp, int relaxed)
{
	unsigned long flags;
	struct rcu_node *rnp = rcu_get_root(rsp);

	trace_rcu_utilization("Start fqs");
	if (!rcu_gp_in_progress(rsp)) {
		trace_rcu_utilization("End fqs");
		return;  /* No grace period in progress, nothing to force. */
	}
	if (!raw_spin_trylock_irqsave(&rsp->fqslock, flags)) {
		rsp->n_force_qs_lh++; /* Inexact, can lose counts.  Tough! */
		trace_rcu_utilization("End fqs");
		return;	/* Someone else is already on the job. */
	}
	if (relaxed && ULONG_CMP_GE(rsp->jiffies_force_qs, jiffies))
		goto unlock_fqs_ret; /* no emergency and done recently. */
	rsp->n_force_qs++;
	raw_spin_lock(&rnp->lock);  /* irqs already disabled */
	rsp->jiffies_force_qs = jiffies + RCU_JIFFIES_TILL_FORCE_QS;
	if(!rcu_gp_in_progress(rsp)) {
		rsp->n_force_qs_ngp++;
		raw_spin_unlock(&rnp->lock);  /* irqs remain disabled */
		goto unlock_fqs_ret;  /* no GP in progress, time updated. */
	}
	rsp->fqs_active = 1;
	switch (rsp->fqs_state) {
	case RCU_GP_IDLE:
	case RCU_GP_INIT:

		break; /* grace period idle or initializing, ignore. */

	case RCU_SAVE_DYNTICK:
		if (RCU_SIGNAL_INIT != RCU_SAVE_DYNTICK)
			break; /* So gcc recognizes the dead code. */

		raw_spin_unlock(&rnp->lock);  /* irqs remain disabled */

		/* Record dyntick-idle state. */
		force_qs_rnp(rsp, dyntick_save_progress_counter);
		raw_spin_lock(&rnp->lock);  /* irqs already disabled */
		if (rcu_gp_in_progress(rsp))
			rsp->fqs_state = RCU_FORCE_QS;
		break;

	case RCU_FORCE_QS:

		/* Check dyntick-idle state, send IPI to laggarts. */
		raw_spin_unlock(&rnp->lock);  /* irqs remain disabled */
		force_qs_rnp(rsp, rcu_implicit_dynticks_qs);

		/* Leave state in case more forcing is required. */

		raw_spin_lock(&rnp->lock);  /* irqs already disabled */
		break;
	}
	rsp->fqs_active = 0;
	if (rsp->fqs_need_gp) {
		raw_spin_unlock(&rsp->fqslock); /* irqs remain disabled */
		rsp->fqs_need_gp = 0;
		rcu_start_gp(rsp, flags); /* releases rnp->lock */
		trace_rcu_utilization("End fqs");
		return;
	}
	raw_spin_unlock(&rnp->lock);  /* irqs remain disabled */
unlock_fqs_ret:
	raw_spin_unlock_irqrestore(&rsp->fqslock, flags);
	trace_rcu_utilization("End fqs");
}

/*
 * This does the RCU core processing work for the specified rcu_state
 * and rcu_data structures.  This may be called only from the CPU to
 * whom the rdp belongs.
 */
static void
__rcu_process_callbacks(struct rcu_state *rsp, struct rcu_data *rdp)
{
	unsigned long flags;

	WARN_ON_ONCE(rdp->beenonline == 0);

	/*
	 * If an RCU GP has gone long enough, go check for dyntick
	 * idle CPUs and, if needed, send resched IPIs.
	 */
	if (ULONG_CMP_LT(ACCESS_ONCE(rsp->jiffies_force_qs), jiffies))
		force_quiescent_state(rsp, 1);

	/*
	 * Advance callbacks in response to end of earlier grace
	 * period that some other CPU ended.
	 */
	rcu_process_gp_end(rsp, rdp);

	/* Update RCU state based on any recent quiescent states. */
	rcu_check_quiescent_state(rsp, rdp);

	/* Does this CPU require a not-yet-started grace period? */
	if (cpu_needs_another_gp(rsp, rdp)) {
		raw_spin_lock_irqsave(&rcu_get_root(rsp)->lock, flags);
		rcu_start_gp(rsp, flags);  /* releases above lock */
	}

	/* If there are callbacks ready, invoke them. */
	if (cpu_has_callbacks_ready_to_invoke(rdp))
		invoke_rcu_callbacks(rsp, rdp);
}

/*
 * Do RCU core processing for the current CPU.
 */
static void rcu_process_callbacks(struct softirq_action *unused)
{
	trace_rcu_utilization("Start RCU core");
	__rcu_process_callbacks(&rcu_sched_state,
				&__get_cpu_var(rcu_sched_data));
	__rcu_process_callbacks(&rcu_bh_state, &__get_cpu_var(rcu_bh_data));
	rcu_preempt_process_callbacks();
	trace_rcu_utilization("End RCU core");
}

/*
 * Schedule RCU callback invocation.  If the specified type of RCU
 * does not support RCU priority boosting, just do a direct call,
 * otherwise wake up the per-CPU kernel kthread.  Note that because we
 * are running on the current CPU with interrupts disabled, the
 * rcu_cpu_kthread_task cannot disappear out from under us.
 */
static void invoke_rcu_callbacks(struct rcu_state *rsp, struct rcu_data *rdp)
{
	if (unlikely(!ACCESS_ONCE(rcu_scheduler_fully_active)))
		return;
	if (likely(!rsp->boost)) {
		rcu_do_batch(rsp, rdp);
		return;
	}
	invoke_rcu_callbacks_kthread();
}

static void invoke_rcu_core(void)
{
	raise_softirq(RCU_SOFTIRQ);
}

static void
__call_rcu(struct rcu_head *head, void (*func)(struct rcu_head *rcu),
	   struct rcu_state *rsp, bool lazy)
{
	unsigned long flags;
	struct rcu_data *rdp;

	WARN_ON_ONCE((unsigned long)head & 0x3); /* Misaligned rcu_head! */
	debug_rcu_head_queue(head);
	head->func = func;
	head->next = NULL;

	smp_mb(); /* Ensure RCU update seen before callback registry. */

	/*
	 * Opportunistically note grace-period endings and beginnings.
	 * Note that we might see a beginning right after we see an
	 * end, but never vice versa, since this CPU has to pass through
	 * a quiescent state betweentimes.
	 */
	local_irq_save(flags);
	WARN_ON_ONCE(cpu_is_offline(smp_processor_id()));
	rdp = this_cpu_ptr(rsp->rda);

	/* Add the callback to our list. */
	rdp->qlen++;
	if (lazy)
		rdp->qlen_lazy++;
	else
		rcu_idle_count_callbacks_posted();
	smp_mb();  /* Count before adding callback for rcu_barrier(). */
	*rdp->nxttail[RCU_NEXT_TAIL] = head;
	rdp->nxttail[RCU_NEXT_TAIL] = &head->next;

	if (__is_kfree_rcu_offset((unsigned long)func))
		trace_rcu_kfree_callback(rsp->name, head, (unsigned long)func,
					 rdp->qlen_lazy, rdp->qlen);
	else
		trace_rcu_callback(rsp->name, head, rdp->qlen_lazy, rdp->qlen);

	/* If interrupts were disabled, don't dive into RCU core. */
	if (irqs_disabled_flags(flags)) {
		local_irq_restore(flags);
		return;
	}

	/*
	 * Force the grace period if too many callbacks or too long waiting.
	 * Enforce hysteresis, and don't invoke force_quiescent_state()
	 * if some other CPU has recently done so.  Also, don't bother
	 * invoking force_quiescent_state() if the newly enqueued callback
	 * is the only one waiting for a grace period to complete.
	 */
	if (unlikely(rdp->qlen > rdp->qlen_last_fqs_check + qhimark)) {

		/* Are we ignoring a completed grace period? */
		rcu_process_gp_end(rsp, rdp);
		check_for_new_grace_period(rsp, rdp);

		/* Start a new grace period if one not already started. */
		if (!rcu_gp_in_progress(rsp)) {
			unsigned long nestflag;
			struct rcu_node *rnp_root = rcu_get_root(rsp);

			raw_spin_lock_irqsave(&rnp_root->lock, nestflag);
			rcu_start_gp(rsp, nestflag);  /* rlses rnp_root->lock */
		} else {
			/* Give the grace period a kick. */
			rdp->blimit = LONG_MAX;
			if (rsp->n_force_qs == rdp->n_force_qs_snap &&
			    *rdp->nxttail[RCU_DONE_TAIL] != head)
				force_quiescent_state(rsp, 0);
			rdp->n_force_qs_snap = rsp->n_force_qs;
			rdp->qlen_last_fqs_check = rdp->qlen;
		}
	} else if (ULONG_CMP_LT(ACCESS_ONCE(rsp->jiffies_force_qs), jiffies))
		force_quiescent_state(rsp, 1);
	local_irq_restore(flags);
}

/*
 * Queue an RCU-sched callback for invocation after a grace period.
 */
void call_rcu_sched(struct rcu_head *head, void (*func)(struct rcu_head *rcu))
{
	__call_rcu(head, func, &rcu_sched_state, 0);
}
EXPORT_SYMBOL_GPL(call_rcu_sched);

/*
 * Queue an RCU callback for invocation after a quicker grace period.
 */
void call_rcu_bh(struct rcu_head *head, void (*func)(struct rcu_head *rcu))
{
	__call_rcu(head, func, &rcu_bh_state, 0);
}
EXPORT_SYMBOL_GPL(call_rcu_bh);

/*
 * Because a context switch is a grace period for RCU-sched and RCU-bh,
 * any blocking grace-period wait automatically implies a grace period
 * if there is only one CPU online at any point time during execution
 * of either synchronize_sched() or synchronize_rcu_bh().  It is OK to
 * occasionally incorrectly indicate that there are multiple CPUs online
 * when there was in fact only one the whole time, as this just adds
 * some overhead: RCU still operates correctly.
 *
 * Of course, sampling num_online_cpus() with preemption enabled can
 * give erroneous results if there are concurrent CPU-hotplug operations.
 * For example, given a demonic sequence of preemptions in num_online_cpus()
 * and CPU-hotplug operations, there could be two or more CPUs online at
 * all times, but num_online_cpus() might well return one (or even zero).
 *
 * However, all such demonic sequences require at least one CPU-offline
 * operation.  Furthermore, rcu_blocking_is_gp() giving the wrong answer
 * is only a problem if there is an RCU read-side critical section executing
 * throughout.  But RCU-sched and RCU-bh read-side critical sections
 * disable either preemption or bh, which prevents a CPU from going offline.
 * Therefore, the only way that rcu_blocking_is_gp() can incorrectly return
 * that there is only one CPU when in fact there was more than one throughout
 * is when there were no RCU readers in the system.  If there are no
 * RCU readers, the grace period by definition can be of zero length,
 * regardless of the number of online CPUs.
 */
static inline int rcu_blocking_is_gp(void)
{
	might_sleep();  /* Check for RCU read-side critical section. */
	return num_online_cpus() <= 1;
}

/**
 * synchronize_sched - wait until an rcu-sched grace period has elapsed.
 *
 * Control will return to the caller some time after a full rcu-sched
 * grace period has elapsed, in other words after all currently executing
 * rcu-sched read-side critical sections have completed.   These read-side
 * critical sections are delimited by rcu_read_lock_sched() and
 * rcu_read_unlock_sched(), and may be nested.  Note that preempt_disable(),
 * local_irq_disable(), and so on may be used in place of
 * rcu_read_lock_sched().
 *
 * This means that all preempt_disable code sequences, including NMI and
 * hardware-interrupt handlers, in progress on entry will have completed
 * before this primitive returns.  However, this does not guarantee that
 * softirq handlers will have completed, since in some kernels, these
 * handlers can run in process context, and can block.
 *
 * This primitive provides the guarantees made by the (now removed)
 * synchronize_kernel() API.  In contrast, synchronize_rcu() only
 * guarantees that rcu_read_lock() sections will have completed.
 * In "classic RCU", these two guarantees happen to be one and
 * the same, but can differ in realtime RCU implementations.
 */
void synchronize_sched(void)
{
	rcu_lockdep_assert(!lock_is_held(&rcu_bh_lock_map) &&
			   !lock_is_held(&rcu_lock_map) &&
			   !lock_is_held(&rcu_sched_lock_map),
			   "Illegal synchronize_sched() in RCU-sched read-side critical section");
	if (rcu_blocking_is_gp())
		return;
	wait_rcu_gp(call_rcu_sched);
}
EXPORT_SYMBOL_GPL(synchronize_sched);

/**
 * synchronize_rcu_bh - wait until an rcu_bh grace period has elapsed.
 *
 * Control will return to the caller some time after a full rcu_bh grace
 * period has elapsed, in other words after all currently executing rcu_bh
 * read-side critical sections have completed.  RCU read-side critical
 * sections are delimited by rcu_read_lock_bh() and rcu_read_unlock_bh(),
 * and may be nested.
 */
void synchronize_rcu_bh(void)
{
	rcu_lockdep_assert(!lock_is_held(&rcu_bh_lock_map) &&
			   !lock_is_held(&rcu_lock_map) &&
			   !lock_is_held(&rcu_sched_lock_map),
			   "Illegal synchronize_rcu_bh() in RCU-bh read-side critical section");
	if (rcu_blocking_is_gp())
		return;
	wait_rcu_gp(call_rcu_bh);
}
EXPORT_SYMBOL_GPL(synchronize_rcu_bh);

static atomic_t sync_sched_expedited_started = ATOMIC_INIT(0);
static atomic_t sync_sched_expedited_done = ATOMIC_INIT(0);

static int synchronize_sched_expedited_cpu_stop(void *data)
{
	/*
	 * There must be a full memory barrier on each affected CPU
	 * between the time that try_stop_cpus() is called and the
	 * time that it returns.
	 *
	 * In the current initial implementation of cpu_stop, the
	 * above condition is already met when the control reaches
	 * this point and the following smp_mb() is not strictly
	 * necessary.  Do smp_mb() anyway for documentation and
	 * robustness against future implementation changes.
	 */
	smp_mb(); /* See above comment block. */
	return 0;
}

/**
 * synchronize_sched_expedited - Brute-force RCU-sched grace period
 *
 * Wait for an RCU-sched grace period to elapse, but use a "big hammer"
 * approach to force the grace period to end quickly.  This consumes
 * significant time on all CPUs and is unfriendly to real-time workloads,
 * so is thus not recommended for any sort of common-case code.  In fact,
 * if you are using synchronize_sched_expedited() in a loop, please
 * restructure your code to batch your updates, and then use a single
 * synchronize_sched() instead.
 *
 * Note that it is illegal to call this function while holding any lock
 * that is acquired by a CPU-hotplug notifier.  And yes, it is also illegal
 * to call this function from a CPU-hotplug notifier.  Failing to observe
 * these restriction will result in deadlock.
 *
 * This implementation can be thought of as an application of ticket
 * locking to RCU, with sync_sched_expedited_started and
 * sync_sched_expedited_done taking on the roles of the halves
 * of the ticket-lock word.  Each task atomically increments
 * sync_sched_expedited_started upon entry, snapshotting the old value,
 * then attempts to stop all the CPUs.  If this succeeds, then each
 * CPU will have executed a context switch, resulting in an RCU-sched
 * grace period.  We are then done, so we use atomic_cmpxchg() to
 * update sync_sched_expedited_done to match our snapshot -- but
 * only if someone else has not already advanced past our snapshot.
 *
 * On the other hand, if try_stop_cpus() fails, we check the value
 * of sync_sched_expedited_done.  If it has advanced past our
 * initial snapshot, then someone else must have forced a grace period
 * some time after we took our snapshot.  In this case, our work is
 * done for us, and we can simply return.  Otherwise, we try again,
 * but keep our initial snapshot for purposes of checking for someone
 * doing our work for us.
 *
 * If we fail too many times in a row, we fall back to synchronize_sched().
 */
void synchronize_sched_expedited(void)
{
	int firstsnap, s, snap, trycount = 0;

	/* Note that atomic_inc_return() implies full memory barrier. */
	firstsnap = snap = atomic_inc_return(&sync_sched_expedited_started);
	get_online_cpus();
	WARN_ON_ONCE(cpu_is_offline(raw_smp_processor_id()));

	/*
	 * Each pass through the following loop attempts to force a
	 * context switch on each CPU.
	 */
	while (try_stop_cpus(cpu_online_mask,
			     synchronize_sched_expedited_cpu_stop,
			     NULL) == -EAGAIN) {
		put_online_cpus();

		/* No joy, try again later.  Or just synchronize_sched(). */
		if (trycount++ < 10)
			udelay(trycount * num_online_cpus());
		else {
			synchronize_sched();
			return;
		}

		/* Check to see if someone else did our work for us. */
		s = atomic_read(&sync_sched_expedited_done);
		if (UINT_CMP_GE((unsigned)s, (unsigned)firstsnap)) {
			smp_mb(); /* ensure test happens before caller kfree */
			return;
		}

		/*
		 * Refetching sync_sched_expedited_started allows later
		 * callers to piggyback on our grace period.  We subtract
		 * 1 to get the same token that the last incrementer got.
		 * We retry after they started, so our grace period works
		 * for them, and they started after our first try, so their
		 * grace period works for us.
		 */
		get_online_cpus();
		snap = atomic_read(&sync_sched_expedited_started);
		smp_mb(); /* ensure read is before try_stop_cpus(). */
	}

	/*
	 * Everyone up to our most recent fetch is covered by our grace
	 * period.  Update the counter, but only if our work is still
	 * relevant -- which it won't be if someone who started later
	 * than we did beat us to the punch.
	 */
	do {
		s = atomic_read(&sync_sched_expedited_done);
		if (UINT_CMP_GE((unsigned)s, (unsigned)snap)) {
			smp_mb(); /* ensure test happens before caller kfree */
			break;
		}
	} while (atomic_cmpxchg(&sync_sched_expedited_done, s, snap) != s);

	put_online_cpus();
}
EXPORT_SYMBOL_GPL(synchronize_sched_expedited);

/*
 * Check to see if there is any immediate RCU-related work to be done
 * by the current CPU, for the specified type of RCU, returning 1 if so.
 * The checks are in order of increasing expense: checks that can be
 * carried out against CPU-local state are performed first.  However,
 * we must check for CPU stalls first, else we might not get a chance.
 */
static int __rcu_pending(struct rcu_state *rsp, struct rcu_data *rdp)
{
	struct rcu_node *rnp = rdp->mynode;

	rdp->n_rcu_pending++;

	/* Check for CPU stalls, if enabled. */
	check_cpu_stall(rsp, rdp);

	/* Is the RCU core waiting for a quiescent state from this CPU? */
	if (rcu_scheduler_fully_active &&
	    rdp->qs_pending && !rdp->passed_quiesce) {

		/*
		 * If force_quiescent_state() coming soon and this CPU
		 * needs a quiescent state, and this is either RCU-sched
		 * or RCU-bh, force a local reschedule.
		 */
		rdp->n_rp_qs_pending++;
		if (!rdp->preemptible &&
		    ULONG_CMP_LT(ACCESS_ONCE(rsp->jiffies_force_qs) - 1,
				 jiffies))
			set_need_resched();
	} else if (rdp->qs_pending && rdp->passed_quiesce) {
		rdp->n_rp_report_qs++;
		return 1;
	}

	/* Does this CPU have callbacks ready to invoke? */
	if (cpu_has_callbacks_ready_to_invoke(rdp)) {
		rdp->n_rp_cb_ready++;
		return 1;
	}

	/* Has RCU gone idle with this CPU needing another grace period? */
	if (cpu_needs_another_gp(rsp, rdp)) {
		rdp->n_rp_cpu_needs_gp++;
		return 1;
	}

	/* Has another RCU grace period completed?  */
	if (ACCESS_ONCE(rnp->completed) != rdp->completed) { /* outside lock */
		rdp->n_rp_gp_completed++;
		return 1;
	}

	/* Has a new RCU grace period started? */
	if (ACCESS_ONCE(rnp->gpnum) != rdp->gpnum) { /* outside lock */
		rdp->n_rp_gp_started++;
		return 1;
	}

	/* Has an RCU GP gone long enough to send resched IPIs &c? */
	if (rcu_gp_in_progress(rsp) &&
	    ULONG_CMP_LT(ACCESS_ONCE(rsp->jiffies_force_qs), jiffies)) {
		rdp->n_rp_need_fqs++;
		return 1;
	}

	/* nothing to do */
	rdp->n_rp_need_nothing++;
	return 0;
}

/*
 * Check to see if there is any immediate RCU-related work to be done
 * by the current CPU, returning 1 if so.  This function is part of the
 * RCU implementation; it is -not- an exported member of the RCU API.
 */
static int rcu_pending(int cpu)
{
	return __rcu_pending(&rcu_sched_state, &per_cpu(rcu_sched_data, cpu)) ||
	       __rcu_pending(&rcu_bh_state, &per_cpu(rcu_bh_data, cpu)) ||
	       rcu_preempt_pending(cpu);
}

/*
 * Check to see if any future RCU-related work will need to be done
 * by the current CPU, even if none need be done immediately, returning
 * 1 if so.
 */
static int rcu_cpu_has_callbacks(int cpu)
{
	/* RCU callbacks either ready or pending? */
	return per_cpu(rcu_sched_data, cpu).nxtlist ||
	       per_cpu(rcu_bh_data, cpu).nxtlist ||
	       rcu_preempt_cpu_has_callbacks(cpu);
}

/*
 * RCU callback function for _rcu_barrier().  If we are last, wake
 * up the task executing _rcu_barrier().
 */
static void rcu_barrier_callback(struct rcu_head *notused)
{
	if (atomic_dec_and_test(&rcu_barrier_cpu_count))
		complete(&rcu_barrier_completion);
}

/*
 * Called with preemption disabled, and from cross-cpu IRQ context.
 */
static void rcu_barrier_func(void *type)
{
	int cpu = smp_processor_id();
	struct rcu_head *head = &per_cpu(rcu_barrier_head, cpu);
	void (*call_rcu_func)(struct rcu_head *head,
			      void (*func)(struct rcu_head *head));

	atomic_inc(&rcu_barrier_cpu_count);
	call_rcu_func = type;
	call_rcu_func(head, rcu_barrier_callback);
}

/*
 * Orchestrate the specified type of RCU barrier, waiting for all
 * RCU callbacks of the specified type to complete.
 */
static void _rcu_barrier(struct rcu_state *rsp,
			 void (*call_rcu_func)(struct rcu_head *head,
					       void (*func)(struct rcu_head *head)))
{
	int cpu;
	unsigned long flags;
	struct rcu_data *rdp;
	struct rcu_head rh;

	init_rcu_head_on_stack(&rh);

	/* Take mutex to serialize concurrent rcu_barrier() requests. */
	mutex_lock(&rcu_barrier_mutex);

	smp_mb();  /* Prevent any prior operations from leaking in. */

	/*
	 * Initialize the count to one rather than to zero in order to
	 * avoid a too-soon return to zero in case of a short grace period
	 * (or preemption of this task).  Also flag this task as doing
	 * an rcu_barrier().  This will prevent anyone else from adopting
	 * orphaned callbacks, which could cause otherwise failure if a
	 * CPU went offline and quickly came back online.  To see this,
	 * consider the following sequence of events:
	 *
	 * 1.	We cause CPU 0 to post an rcu_barrier_callback() callback.
	 * 2.	CPU 1 goes offline, orphaning its callbacks.
	 * 3.	CPU 0 adopts CPU 1's orphaned callbacks.
	 * 4.	CPU 1 comes back online.
	 * 5.	We cause CPU 1 to post an rcu_barrier_callback() callback.
	 * 6.	Both rcu_barrier_callback() callbacks are invoked, awakening
	 *	us -- but before CPU 1's orphaned callbacks are invoked!!!
	 */
	init_completion(&rcu_barrier_completion);
	atomic_set(&rcu_barrier_cpu_count, 1);
	raw_spin_lock_irqsave(&rsp->onofflock, flags);
	rsp->rcu_barrier_in_progress = current;
	raw_spin_unlock_irqrestore(&rsp->onofflock, flags);

	/*
	 * Force every CPU with callbacks to register a new callback
	 * that will tell us when all the preceding callbacks have
	 * been invoked.  If an offline CPU has callbacks, wait for
	 * it to either come back online or to finish orphaning those
	 * callbacks.
	 */
	for_each_possible_cpu(cpu) {
		preempt_disable();
		rdp = per_cpu_ptr(rsp->rda, cpu);
		if (cpu_is_offline(cpu)) {
			preempt_enable();
			while (cpu_is_offline(cpu) && ACCESS_ONCE(rdp->qlen))
				schedule_timeout_interruptible(1);
		} else if (ACCESS_ONCE(rdp->qlen)) {
			smp_call_function_single(cpu, rcu_barrier_func,
						 (void *)call_rcu_func, 1);
			preempt_enable();
		} else {
			preempt_enable();
		}
	}

	/*
	 * Now that all online CPUs have rcu_barrier_callback() callbacks
	 * posted, we can adopt all of the orphaned callbacks and place
	 * an rcu_barrier_callback() callback after them.  When that is done,
	 * we are guaranteed to have an rcu_barrier_callback() callback
	 * following every callback that could possibly have been
	 * registered before _rcu_barrier() was called.
	 */
	raw_spin_lock_irqsave(&rsp->onofflock, flags);
	rcu_adopt_orphan_cbs(rsp);
	rsp->rcu_barrier_in_progress = NULL;
	raw_spin_unlock_irqrestore(&rsp->onofflock, flags);
	atomic_inc(&rcu_barrier_cpu_count);
	smp_mb__after_atomic_inc(); /* Ensure atomic_inc() before callback. */
	call_rcu_func(&rh, rcu_barrier_callback);

	/*
	 * Now that we have an rcu_barrier_callback() callback on each
	 * CPU, and thus each counted, remove the initial count.
	 */
	if (atomic_dec_and_test(&rcu_barrier_cpu_count))
		complete(&rcu_barrier_completion);

	/* Wait for all rcu_barrier_callback() callbacks to be invoked. */
	wait_for_completion(&rcu_barrier_completion);

	/* Other rcu_barrier() invocations can now safely proceed. */
	mutex_unlock(&rcu_barrier_mutex);

	destroy_rcu_head_on_stack(&rh);
}

/**
 * rcu_barrier_bh - Wait until all in-flight call_rcu_bh() callbacks complete.
 */
void rcu_barrier_bh(void)
{
	_rcu_barrier(&rcu_bh_state, call_rcu_bh);
}
EXPORT_SYMBOL_GPL(rcu_barrier_bh);

/**
 * rcu_barrier_sched - Wait for in-flight call_rcu_sched() callbacks.
 */
void rcu_barrier_sched(void)
{
	_rcu_barrier(&rcu_sched_state, call_rcu_sched);
}
EXPORT_SYMBOL_GPL(rcu_barrier_sched);

/*
 * Do boot-time initialization of a CPU's per-CPU RCU data.
 */
static void __init
rcu_boot_init_percpu_data(int cpu, struct rcu_state *rsp)
{
	unsigned long flags;
	int i;
	struct rcu_data *rdp = per_cpu_ptr(rsp->rda, cpu);
	struct rcu_node *rnp = rcu_get_root(rsp);

	/* Set up local state, ensuring consistent view of global state. */
	raw_spin_lock_irqsave(&rnp->lock, flags);
	rdp->grpmask = 1UL << (cpu - rdp->mynode->grplo);
	rdp->nxtlist = NULL;
	for (i = 0; i < RCU_NEXT_SIZE; i++)
		rdp->nxttail[i] = &rdp->nxtlist;
	rdp->qlen_lazy = 0;
	rdp->qlen = 0;
	rdp->dynticks = &per_cpu(rcu_dynticks, cpu);
	WARN_ON_ONCE(rdp->dynticks->dynticks_nesting != DYNTICK_TASK_EXIT_IDLE);
	WARN_ON_ONCE(atomic_read(&rdp->dynticks->dynticks) != 1);
	rdp->cpu = cpu;
	rdp->rsp = rsp;
	raw_spin_unlock_irqrestore(&rnp->lock, flags);
}

/*
 * Initialize a CPU's per-CPU RCU data.  Note that only one online or
 * offline event can be happening at a given time.  Note also that we
 * can accept some slop in the rsp->completed access due to the fact
 * that this CPU cannot possibly have any RCU callbacks in flight yet.
 */
static void __cpuinit
rcu_init_percpu_data(int cpu, struct rcu_state *rsp, int preemptible)
{
	unsigned long flags;
	unsigned long mask;
	struct rcu_data *rdp = per_cpu_ptr(rsp->rda, cpu);
	struct rcu_node *rnp = rcu_get_root(rsp);

	/* Set up local state, ensuring consistent view of global state. */
	raw_spin_lock_irqsave(&rnp->lock, flags);
	rdp->beenonline = 1;	 /* We have now been online. */
	rdp->preemptible = preemptible;
	rdp->qlen_last_fqs_check = 0;
	rdp->n_force_qs_snap = rsp->n_force_qs;
	rdp->blimit = blimit;
	rdp->dynticks->dynticks_nesting = DYNTICK_TASK_EXIT_IDLE;
	atomic_set(&rdp->dynticks->dynticks,
		   (atomic_read(&rdp->dynticks->dynticks) & ~0x1) + 1);
	rcu_prepare_for_idle_init(cpu);
	raw_spin_unlock(&rnp->lock);		/* irqs remain disabled. */

	/*
	 * A new grace period might start here.  If so, we won't be part
	 * of it, but that is OK, as we are currently in a quiescent state.
	 */

	/* Exclude any attempts to start a new GP on large systems. */
	raw_spin_lock(&rsp->onofflock);		/* irqs already disabled. */

	/* Add CPU to rcu_node bitmasks. */
	rnp = rdp->mynode;
	mask = rdp->grpmask;
	do {
		/* Exclude any attempts to start a new GP on small systems. */
		raw_spin_lock(&rnp->lock);	/* irqs already disabled. */
		rnp->qsmaskinit |= mask;
		mask = rnp->grpmask;
		if (rnp == rdp->mynode) {
			/*
			 * If there is a grace period in progress, we will
			 * set up to wait for it next time we run the
			 * RCU core code.
			 */
			rdp->gpnum = rnp->completed;
			rdp->completed = rnp->completed;
			rdp->passed_quiesce = 0;
			rdp->qs_pending = 0;
			rdp->passed_quiesce_gpnum = rnp->gpnum - 1;
			trace_rcu_grace_period(rsp->name, rdp->gpnum, "cpuonl");
		}
		raw_spin_unlock(&rnp->lock); /* irqs already disabled. */
		rnp = rnp->parent;
	} while (rnp != NULL && !(rnp->qsmaskinit & mask));

	raw_spin_unlock_irqrestore(&rsp->onofflock, flags);
}

static void __cpuinit rcu_prepare_cpu(int cpu)
{
	rcu_init_percpu_data(cpu, &rcu_sched_state, 0);
	rcu_init_percpu_data(cpu, &rcu_bh_state, 0);
	rcu_preempt_init_percpu_data(cpu);
}

/*
 * Handle CPU online/offline notification events.
 */
static int __cpuinit rcu_cpu_notify(struct notifier_block *self,
				    unsigned long action, void *hcpu)
{
	long cpu = (long)hcpu;
	struct rcu_data *rdp = per_cpu_ptr(rcu_state->rda, cpu);
	struct rcu_node *rnp = rdp->mynode;

	trace_rcu_utilization("Start CPU hotplug");
	switch (action) {
	case CPU_UP_PREPARE:
	case CPU_UP_PREPARE_FROZEN:
		rcu_prepare_cpu(cpu);
		rcu_prepare_kthreads(cpu);
		break;
	case CPU_ONLINE:
	case CPU_DOWN_FAILED:
		rcu_node_kthread_setaffinity(rnp, -1);
		rcu_cpu_kthread_setrt(cpu, 1);
		break;
	case CPU_DOWN_PREPARE:
		rcu_node_kthread_setaffinity(rnp, cpu);
		rcu_cpu_kthread_setrt(cpu, 0);
		break;
	case CPU_DYING:
	case CPU_DYING_FROZEN:
		/*
		 * The whole machine is "stopped" except this CPU, so we can
		 * touch any data without introducing corruption. We send the
		 * dying CPU's callbacks to an arbitrarily chosen online CPU.
		 */
		rcu_cleanup_dying_cpu(&rcu_bh_state);
		rcu_cleanup_dying_cpu(&rcu_sched_state);
		rcu_preempt_cleanup_dying_cpu();
		rcu_cleanup_after_idle(cpu);
		break;
	case CPU_DEAD:
	case CPU_DEAD_FROZEN:
	case CPU_UP_CANCELED:
	case CPU_UP_CANCELED_FROZEN:
		rcu_cleanup_dead_cpu(cpu, &rcu_bh_state);
		rcu_cleanup_dead_cpu(cpu, &rcu_sched_state);
		rcu_preempt_cleanup_dead_cpu(cpu);
		break;
	default:
		break;
	}
	trace_rcu_utilization("End CPU hotplug");
	return NOTIFY_OK;
}

/*
 * This function is invoked towards the end of the scheduler's initialization
 * process.  Before this is called, the idle task might contain
 * RCU read-side critical sections (during which time, this idle
 * task is booting the system).  After this function is called, the
 * idle tasks are prohibited from containing RCU read-side critical
 * sections.  This function also enables RCU lockdep checking.
 */
void rcu_scheduler_starting(void)
{
	WARN_ON(num_online_cpus() != 1);
	WARN_ON(nr_context_switches() > 0);
	rcu_scheduler_active = 1;
}

/*
 * Compute the per-level fanout, either using the exact fanout specified
 * or balancing the tree, depending on CONFIG_RCU_FANOUT_EXACT.
 */
#ifdef CONFIG_RCU_FANOUT_EXACT
static void __init rcu_init_levelspread(struct rcu_state *rsp)
{
	int i;

	for (i = rcu_num_lvls - 1; i > 0; i--)
		rsp->levelspread[i] = CONFIG_RCU_FANOUT;
<<<<<<< HEAD
	rsp->levelspread[0] = CONFIG_RCU_FANOUT_LEAF;
=======
	rsp->levelspread[0] = rcu_fanout_leaf;
>>>>>>> a83e85bc
}
#else /* #ifdef CONFIG_RCU_FANOUT_EXACT */
static void __init rcu_init_levelspread(struct rcu_state *rsp)
{
	int ccur;
	int cprv;
	int i;

	cprv = NR_CPUS;
	for (i = rcu_num_lvls - 1; i >= 0; i--) {
		ccur = rsp->levelcnt[i];
		rsp->levelspread[i] = (cprv + ccur - 1) / ccur;
		cprv = ccur;
	}
}
#endif /* #else #ifdef CONFIG_RCU_FANOUT_EXACT */

/*
 * Helper function for rcu_init() that initializes one rcu_state structure.
 */
static void __init rcu_init_one(struct rcu_state *rsp,
		struct rcu_data __percpu *rda)
{
	static char *buf[] = { "rcu_node_level_0",
			       "rcu_node_level_1",
			       "rcu_node_level_2",
			       "rcu_node_level_3" };  /* Match MAX_RCU_LVLS */
	int cpustride = 1;
	int i;
	int j;
	struct rcu_node *rnp;

	BUILD_BUG_ON(MAX_RCU_LVLS > ARRAY_SIZE(buf));  /* Fix buf[] init! */

	/* Initialize the level-tracking arrays. */

	for (i = 0; i < rcu_num_lvls; i++)
		rsp->levelcnt[i] = num_rcu_lvl[i];
	for (i = 1; i < rcu_num_lvls; i++)
		rsp->level[i] = rsp->level[i - 1] + rsp->levelcnt[i - 1];
	rcu_init_levelspread(rsp);

	/* Initialize the elements themselves, starting from the leaves. */

	for (i = rcu_num_lvls - 1; i >= 0; i--) {
		cpustride *= rsp->levelspread[i];
		rnp = rsp->level[i];
		for (j = 0; j < rsp->levelcnt[i]; j++, rnp++) {
			raw_spin_lock_init(&rnp->lock);
			lockdep_set_class_and_name(&rnp->lock,
						   &rcu_node_class[i], buf[i]);
			rnp->gpnum = 0;
			rnp->qsmask = 0;
			rnp->qsmaskinit = 0;
			rnp->grplo = j * cpustride;
			rnp->grphi = (j + 1) * cpustride - 1;
			if (rnp->grphi >= NR_CPUS)
				rnp->grphi = NR_CPUS - 1;
			if (i == 0) {
				rnp->grpnum = 0;
				rnp->grpmask = 0;
				rnp->parent = NULL;
			} else {
				rnp->grpnum = j % rsp->levelspread[i - 1];
				rnp->grpmask = 1UL << rnp->grpnum;
				rnp->parent = rsp->level[i - 1] +
					      j / rsp->levelspread[i - 1];
			}
			rnp->level = i;
			INIT_LIST_HEAD(&rnp->blkd_tasks);
		}
	}

	rsp->rda = rda;
	rnp = rsp->level[rcu_num_lvls - 1];
	for_each_possible_cpu(i) {
		while (i > rnp->grphi)
			rnp++;
		per_cpu_ptr(rsp->rda, i)->mynode = rnp;
		rcu_boot_init_percpu_data(i, rsp);
	}
}

/*
 * Compute the rcu_node tree geometry from kernel parameters.  This cannot
 * replace the definitions in rcutree.h because those are needed to size
 * the ->node array in the rcu_state structure.
 */
static void __init rcu_init_geometry(void)
{
	int i;
	int j;
	int n = NR_CPUS;
	int rcu_capacity[MAX_RCU_LVLS + 1];

	/* If the compile-time values are accurate, just leave. */
	if (rcu_fanout_leaf == CONFIG_RCU_FANOUT_LEAF)
		return;

	/*
	 * Compute number of nodes that can be handled an rcu_node tree
	 * with the given number of levels.  Setting rcu_capacity[0] makes
	 * some of the arithmetic easier.
	 */
	rcu_capacity[0] = 1;
	rcu_capacity[1] = rcu_fanout_leaf;
	for (i = 2; i <= MAX_RCU_LVLS; i++)
		rcu_capacity[i] = rcu_capacity[i - 1] * CONFIG_RCU_FANOUT;

	/*
	 * The boot-time rcu_fanout_leaf parameter is only permitted
	 * to increase the leaf-level fanout, not decrease it.  Of course,
	 * the leaf-level fanout cannot exceed the number of bits in
	 * the rcu_node masks.  Finally, the tree must be able to accommodate
	 * the configured number of CPUs.  Complain and fall back to the
	 * compile-timer values if these limits are exceeded.
	 */
	if (rcu_fanout_leaf < CONFIG_RCU_FANOUT_LEAF ||
	    rcu_fanout_leaf > sizeof(unsigned long) * 8 ||
	    n > rcu_capacity[4]) {
		WARN_ON(1);
		return;
	}

	/* Calculate the number of rcu_nodes at each level of the tree. */
	for (i = 1; i <= MAX_RCU_LVLS; i++)
		if (n <= rcu_capacity[i]) {
			for (j = 0; j <= i; j++)
				num_rcu_lvl[j] =
					DIV_ROUND_UP(n, rcu_capacity[i - j]);
			rcu_num_lvls = i;
			for (j = i + 1; j <= MAX_RCU_LVLS; j++)
				num_rcu_lvl[j] = 0;
			break;
		}

	/* Calculate the total number of rcu_node structures. */
	rcu_num_nodes = 0;
	for (i = 0; i <= MAX_RCU_LVLS; i++)
		rcu_num_nodes += num_rcu_lvl[i];
	rcu_num_nodes -= n;
}

void __init rcu_init(void)
{
	int cpu;

	rcu_bootup_announce();
	rcu_init_geometry();
	rcu_init_one(&rcu_sched_state, &rcu_sched_data);
	rcu_init_one(&rcu_bh_state, &rcu_bh_data);
	__rcu_init_preempt();
	 open_softirq(RCU_SOFTIRQ, rcu_process_callbacks);

	/*
	 * We don't need protection against CPU-hotplug here because
	 * this is called early in boot, before either interrupts
	 * or the scheduler are operational.
	 */
	cpu_notifier(rcu_cpu_notify, 0);
	for_each_online_cpu(cpu)
		rcu_cpu_notify(NULL, CPU_UP_PREPARE, (void *)(long)cpu);
	check_cpu_stall_init();
}

#include "rcutree_plugin.h"<|MERGE_RESOLUTION|>--- conflicted
+++ resolved
@@ -2580,11 +2580,7 @@
 
 	for (i = rcu_num_lvls - 1; i > 0; i--)
 		rsp->levelspread[i] = CONFIG_RCU_FANOUT;
-<<<<<<< HEAD
-	rsp->levelspread[0] = CONFIG_RCU_FANOUT_LEAF;
-=======
 	rsp->levelspread[0] = rcu_fanout_leaf;
->>>>>>> a83e85bc
 }
 #else /* #ifdef CONFIG_RCU_FANOUT_EXACT */
 static void __init rcu_init_levelspread(struct rcu_state *rsp)
