/*
 * Infrastructure for profiling code inserted by 'gcc -pg'.
 *
 * Copyright (C) 2007-2008 Steven Rostedt <srostedt@redhat.com>
 * Copyright (C) 2004-2008 Ingo Molnar <mingo@redhat.com>
 *
 * Originally ported from the -rt patch by:
 *   Copyright (C) 2007 Arnaldo Carvalho de Melo <acme@redhat.com>
 *
 * Based on code in the latency_tracer, that is:
 *
 *  Copyright (C) 2004-2006 Ingo Molnar
 *  Copyright (C) 2004 Nadia Yvette Chambers
 */

#include <linux/stop_machine.h>
#include <linux/clocksource.h>
#include <linux/kallsyms.h>
#include <linux/seq_file.h>
#include <linux/suspend.h>
#include <linux/debugfs.h>
#include <linux/hardirq.h>
#include <linux/kthread.h>
#include <linux/uaccess.h>
#include <linux/bsearch.h>
#include <linux/module.h>
#include <linux/ftrace.h>
#include <linux/sysctl.h>
#include <linux/slab.h>
#include <linux/ctype.h>
#include <linux/sort.h>
#include <linux/list.h>
#include <linux/hash.h>
#include <linux/rcupdate.h>

#include <trace/events/sched.h>

#include <asm/setup.h>

#include "trace_output.h"
#include "trace_stat.h"

#define FTRACE_WARN_ON(cond)			\
	({					\
		int ___r = cond;		\
		if (WARN_ON(___r))		\
			ftrace_kill();		\
		___r;				\
	})

#define FTRACE_WARN_ON_ONCE(cond)		\
	({					\
		int ___r = cond;		\
		if (WARN_ON_ONCE(___r))		\
			ftrace_kill();		\
		___r;				\
	})

/* hash bits for specific function selection */
#define FTRACE_HASH_BITS 7
#define FTRACE_FUNC_HASHSIZE (1 << FTRACE_HASH_BITS)
#define FTRACE_HASH_DEFAULT_BITS 10
#define FTRACE_HASH_MAX_BITS 12

#define FL_GLOBAL_CONTROL_MASK (FTRACE_OPS_FL_CONTROL)

#ifdef CONFIG_DYNAMIC_FTRACE
#define INIT_OPS_HASH(opsname)	\
	.func_hash		= &opsname.local_hash,			\
	.local_hash.regex_lock	= __MUTEX_INITIALIZER(opsname.local_hash.regex_lock),
#define ASSIGN_OPS_HASH(opsname, val) \
	.func_hash		= val, \
	.local_hash.regex_lock	= __MUTEX_INITIALIZER(opsname.local_hash.regex_lock),
#else
#define INIT_OPS_HASH(opsname)
#define ASSIGN_OPS_HASH(opsname, val)
#endif

static struct ftrace_ops ftrace_list_end __read_mostly = {
	.func		= ftrace_stub,
	.flags		= FTRACE_OPS_FL_RECURSION_SAFE | FTRACE_OPS_FL_STUB,
	INIT_OPS_HASH(ftrace_list_end)
};

/* ftrace_enabled is a method to turn ftrace on or off */
int ftrace_enabled __read_mostly;
static int last_ftrace_enabled;

/* Current function tracing op */
struct ftrace_ops *function_trace_op __read_mostly = &ftrace_list_end;
/* What to set function_trace_op to */
static struct ftrace_ops *set_function_trace_op;

/* List for set_ftrace_pid's pids. */
LIST_HEAD(ftrace_pids);
struct ftrace_pid {
	struct list_head list;
	struct pid *pid;
};

/*
 * ftrace_disabled is set when an anomaly is discovered.
 * ftrace_disabled is much stronger than ftrace_enabled.
 */
static int ftrace_disabled __read_mostly;

static DEFINE_MUTEX(ftrace_lock);

static struct ftrace_ops *ftrace_control_list __read_mostly = &ftrace_list_end;
static struct ftrace_ops *ftrace_ops_list __read_mostly = &ftrace_list_end;
ftrace_func_t ftrace_trace_function __read_mostly = ftrace_stub;
ftrace_func_t ftrace_pid_function __read_mostly = ftrace_stub;
static struct ftrace_ops global_ops;
static struct ftrace_ops control_ops;

static void ftrace_ops_recurs_func(unsigned long ip, unsigned long parent_ip,
				   struct ftrace_ops *op, struct pt_regs *regs);

#if ARCH_SUPPORTS_FTRACE_OPS
static void ftrace_ops_list_func(unsigned long ip, unsigned long parent_ip,
				 struct ftrace_ops *op, struct pt_regs *regs);
#else
/* See comment below, where ftrace_ops_list_func is defined */
static void ftrace_ops_no_ops(unsigned long ip, unsigned long parent_ip);
#define ftrace_ops_list_func ((ftrace_func_t)ftrace_ops_no_ops)
#endif

/*
 * Traverse the ftrace_global_list, invoking all entries.  The reason that we
 * can use rcu_dereference_raw_notrace() is that elements removed from this list
 * are simply leaked, so there is no need to interact with a grace-period
 * mechanism.  The rcu_dereference_raw_notrace() calls are needed to handle
 * concurrent insertions into the ftrace_global_list.
 *
 * Silly Alpha and silly pointer-speculation compiler optimizations!
 */
#define do_for_each_ftrace_op(op, list)			\
	op = rcu_dereference_raw_notrace(list);			\
	do

/*
 * Optimized for just a single item in the list (as that is the normal case).
 */
#define while_for_each_ftrace_op(op)				\
	while (likely(op = rcu_dereference_raw_notrace((op)->next)) &&	\
	       unlikely((op) != &ftrace_list_end))

static inline void ftrace_ops_init(struct ftrace_ops *ops)
{
#ifdef CONFIG_DYNAMIC_FTRACE
	if (!(ops->flags & FTRACE_OPS_FL_INITIALIZED)) {
		mutex_init(&ops->local_hash.regex_lock);
		ops->func_hash = &ops->local_hash;
		ops->flags |= FTRACE_OPS_FL_INITIALIZED;
	}
#endif
}

/**
 * ftrace_nr_registered_ops - return number of ops registered
 *
 * Returns the number of ftrace_ops registered and tracing functions
 */
int ftrace_nr_registered_ops(void)
{
	struct ftrace_ops *ops;
	int cnt = 0;

	mutex_lock(&ftrace_lock);

	for (ops = ftrace_ops_list;
	     ops != &ftrace_list_end; ops = ops->next)
		cnt++;

	mutex_unlock(&ftrace_lock);

	return cnt;
}

static void ftrace_pid_func(unsigned long ip, unsigned long parent_ip,
			    struct ftrace_ops *op, struct pt_regs *regs)
{
	if (!test_tsk_trace_trace(current))
		return;

	ftrace_pid_function(ip, parent_ip, op, regs);
}

static void set_ftrace_pid_function(ftrace_func_t func)
{
	/* do not set ftrace_pid_function to itself! */
	if (func != ftrace_pid_func)
		ftrace_pid_function = func;
}

/**
 * clear_ftrace_function - reset the ftrace function
 *
 * This NULLs the ftrace function and in essence stops
 * tracing.  There may be lag
 */
void clear_ftrace_function(void)
{
	ftrace_trace_function = ftrace_stub;
	ftrace_pid_function = ftrace_stub;
}

static void control_ops_disable_all(struct ftrace_ops *ops)
{
	int cpu;

	for_each_possible_cpu(cpu)
		*per_cpu_ptr(ops->disabled, cpu) = 1;
}

static int control_ops_alloc(struct ftrace_ops *ops)
{
	int __percpu *disabled;

	disabled = alloc_percpu(int);
	if (!disabled)
		return -ENOMEM;

	ops->disabled = disabled;
	control_ops_disable_all(ops);
	return 0;
}

static void ftrace_sync(struct work_struct *work)
{
	/*
	 * This function is just a stub to implement a hard force
	 * of synchronize_sched(). This requires synchronizing
	 * tasks even in userspace and idle.
	 *
	 * Yes, function tracing is rude.
	 */
}

static void ftrace_sync_ipi(void *data)
{
	/* Probably not needed, but do it anyway */
	smp_rmb();
}

#ifdef CONFIG_FUNCTION_GRAPH_TRACER
static void update_function_graph_func(void);
#else
static inline void update_function_graph_func(void) { }
#endif

static void update_ftrace_function(void)
{
	ftrace_func_t func;

	/*
	 * Prepare the ftrace_ops that the arch callback will use.
	 * If there's only one ftrace_ops registered, the ftrace_ops_list
	 * will point to the ops we want.
	 */
	set_function_trace_op = ftrace_ops_list;

	/* If there's no ftrace_ops registered, just call the stub function */
	if (ftrace_ops_list == &ftrace_list_end) {
		func = ftrace_stub;

	/*
	 * If we are at the end of the list and this ops is
	 * recursion safe and not dynamic and the arch supports passing ops,
	 * then have the mcount trampoline call the function directly.
	 */
	} else if (ftrace_ops_list->next == &ftrace_list_end) {
		func = ftrace_ops_get_func(ftrace_ops_list);

	} else {
		/* Just use the default ftrace_ops */
		set_function_trace_op = &ftrace_list_end;
		func = ftrace_ops_list_func;
	}

	update_function_graph_func();

	/* If there's no change, then do nothing more here */
	if (ftrace_trace_function == func)
		return;

	/*
	 * If we are using the list function, it doesn't care
	 * about the function_trace_ops.
	 */
	if (func == ftrace_ops_list_func) {
		ftrace_trace_function = func;
		/*
		 * Don't even bother setting function_trace_ops,
		 * it would be racy to do so anyway.
		 */
		return;
	}

#ifndef CONFIG_DYNAMIC_FTRACE
	/*
	 * For static tracing, we need to be a bit more careful.
	 * The function change takes affect immediately. Thus,
	 * we need to coorditate the setting of the function_trace_ops
	 * with the setting of the ftrace_trace_function.
	 *
	 * Set the function to the list ops, which will call the
	 * function we want, albeit indirectly, but it handles the
	 * ftrace_ops and doesn't depend on function_trace_op.
	 */
	ftrace_trace_function = ftrace_ops_list_func;
	/*
	 * Make sure all CPUs see this. Yes this is slow, but static
	 * tracing is slow and nasty to have enabled.
	 */
	schedule_on_each_cpu(ftrace_sync);
	/* Now all cpus are using the list ops. */
	function_trace_op = set_function_trace_op;
	/* Make sure the function_trace_op is visible on all CPUs */
	smp_wmb();
	/* Nasty way to force a rmb on all cpus */
	smp_call_function(ftrace_sync_ipi, NULL, 1);
	/* OK, we are all set to update the ftrace_trace_function now! */
#endif /* !CONFIG_DYNAMIC_FTRACE */

	ftrace_trace_function = func;
}

int using_ftrace_ops_list_func(void)
{
	return ftrace_trace_function == ftrace_ops_list_func;
}

static void add_ftrace_ops(struct ftrace_ops **list, struct ftrace_ops *ops)
{
	ops->next = *list;
	/*
	 * We are entering ops into the list but another
	 * CPU might be walking that list. We need to make sure
	 * the ops->next pointer is valid before another CPU sees
	 * the ops pointer included into the list.
	 */
	rcu_assign_pointer(*list, ops);
}

static int remove_ftrace_ops(struct ftrace_ops **list, struct ftrace_ops *ops)
{
	struct ftrace_ops **p;

	/*
	 * If we are removing the last function, then simply point
	 * to the ftrace_stub.
	 */
	if (*list == ops && ops->next == &ftrace_list_end) {
		*list = &ftrace_list_end;
		return 0;
	}

	for (p = list; *p != &ftrace_list_end; p = &(*p)->next)
		if (*p == ops)
			break;

	if (*p != ops)
		return -1;

	*p = (*p)->next;
	return 0;
}

static void add_ftrace_list_ops(struct ftrace_ops **list,
				struct ftrace_ops *main_ops,
				struct ftrace_ops *ops)
{
	int first = *list == &ftrace_list_end;
	add_ftrace_ops(list, ops);
	if (first)
		add_ftrace_ops(&ftrace_ops_list, main_ops);
}

static int remove_ftrace_list_ops(struct ftrace_ops **list,
				  struct ftrace_ops *main_ops,
				  struct ftrace_ops *ops)
{
	int ret = remove_ftrace_ops(list, ops);
	if (!ret && *list == &ftrace_list_end)
		ret = remove_ftrace_ops(&ftrace_ops_list, main_ops);
	return ret;
}

static void ftrace_update_trampoline(struct ftrace_ops *ops);

static int __register_ftrace_function(struct ftrace_ops *ops)
{
	if (ops->flags & FTRACE_OPS_FL_DELETED)
		return -EINVAL;

	if (WARN_ON(ops->flags & FTRACE_OPS_FL_ENABLED))
		return -EBUSY;

#ifndef CONFIG_DYNAMIC_FTRACE_WITH_REGS
	/*
	 * If the ftrace_ops specifies SAVE_REGS, then it only can be used
	 * if the arch supports it, or SAVE_REGS_IF_SUPPORTED is also set.
	 * Setting SAVE_REGS_IF_SUPPORTED makes SAVE_REGS irrelevant.
	 */
	if (ops->flags & FTRACE_OPS_FL_SAVE_REGS &&
	    !(ops->flags & FTRACE_OPS_FL_SAVE_REGS_IF_SUPPORTED))
		return -EINVAL;

	if (ops->flags & FTRACE_OPS_FL_SAVE_REGS_IF_SUPPORTED)
		ops->flags |= FTRACE_OPS_FL_SAVE_REGS;
#endif

	if (!core_kernel_data((unsigned long)ops))
		ops->flags |= FTRACE_OPS_FL_DYNAMIC;

	if (ops->flags & FTRACE_OPS_FL_CONTROL) {
		if (control_ops_alloc(ops))
			return -ENOMEM;
		add_ftrace_list_ops(&ftrace_control_list, &control_ops, ops);
		/* The control_ops needs the trampoline update */
		ops = &control_ops;
	} else
		add_ftrace_ops(&ftrace_ops_list, ops);

	ftrace_update_trampoline(ops);

	if (ftrace_enabled)
		update_ftrace_function();

	return 0;
}

static int __unregister_ftrace_function(struct ftrace_ops *ops)
{
	int ret;

	if (WARN_ON(!(ops->flags & FTRACE_OPS_FL_ENABLED)))
		return -EBUSY;

	if (ops->flags & FTRACE_OPS_FL_CONTROL) {
		ret = remove_ftrace_list_ops(&ftrace_control_list,
					     &control_ops, ops);
	} else
		ret = remove_ftrace_ops(&ftrace_ops_list, ops);

	if (ret < 0)
		return ret;

	if (ftrace_enabled)
		update_ftrace_function();

	return 0;
}

static void ftrace_update_pid_func(void)
{
	/* Only do something if we are tracing something */
	if (ftrace_trace_function == ftrace_stub)
		return;

	update_ftrace_function();
}

#ifdef CONFIG_FUNCTION_PROFILER
struct ftrace_profile {
	struct hlist_node		node;
	unsigned long			ip;
	unsigned long			counter;
#ifdef CONFIG_FUNCTION_GRAPH_TRACER
	unsigned long long		time;
	unsigned long long		time_squared;
#endif
};

struct ftrace_profile_page {
	struct ftrace_profile_page	*next;
	unsigned long			index;
	struct ftrace_profile		records[];
};

struct ftrace_profile_stat {
	atomic_t			disabled;
	struct hlist_head		*hash;
	struct ftrace_profile_page	*pages;
	struct ftrace_profile_page	*start;
	struct tracer_stat		stat;
};

#define PROFILE_RECORDS_SIZE						\
	(PAGE_SIZE - offsetof(struct ftrace_profile_page, records))

#define PROFILES_PER_PAGE					\
	(PROFILE_RECORDS_SIZE / sizeof(struct ftrace_profile))

static int ftrace_profile_enabled __read_mostly;

/* ftrace_profile_lock - synchronize the enable and disable of the profiler */
static DEFINE_MUTEX(ftrace_profile_lock);

static DEFINE_PER_CPU(struct ftrace_profile_stat, ftrace_profile_stats);

#define FTRACE_PROFILE_HASH_BITS 10
#define FTRACE_PROFILE_HASH_SIZE (1 << FTRACE_PROFILE_HASH_BITS)

static void *
function_stat_next(void *v, int idx)
{
	struct ftrace_profile *rec = v;
	struct ftrace_profile_page *pg;

	pg = (struct ftrace_profile_page *)((unsigned long)rec & PAGE_MASK);

 again:
	if (idx != 0)
		rec++;

	if ((void *)rec >= (void *)&pg->records[pg->index]) {
		pg = pg->next;
		if (!pg)
			return NULL;
		rec = &pg->records[0];
		if (!rec->counter)
			goto again;
	}

	return rec;
}

static void *function_stat_start(struct tracer_stat *trace)
{
	struct ftrace_profile_stat *stat =
		container_of(trace, struct ftrace_profile_stat, stat);

	if (!stat || !stat->start)
		return NULL;

	return function_stat_next(&stat->start->records[0], 0);
}

#ifdef CONFIG_FUNCTION_GRAPH_TRACER
/* function graph compares on total time */
static int function_stat_cmp(void *p1, void *p2)
{
	struct ftrace_profile *a = p1;
	struct ftrace_profile *b = p2;

	if (a->time < b->time)
		return -1;
	if (a->time > b->time)
		return 1;
	else
		return 0;
}
#else
/* not function graph compares against hits */
static int function_stat_cmp(void *p1, void *p2)
{
	struct ftrace_profile *a = p1;
	struct ftrace_profile *b = p2;

	if (a->counter < b->counter)
		return -1;
	if (a->counter > b->counter)
		return 1;
	else
		return 0;
}
#endif

static int function_stat_headers(struct seq_file *m)
{
#ifdef CONFIG_FUNCTION_GRAPH_TRACER
	seq_puts(m, "  Function                               "
		 "Hit    Time            Avg             s^2\n"
		    "  --------                               "
		 "---    ----            ---             ---\n");
#else
	seq_puts(m, "  Function                               Hit\n"
		    "  --------                               ---\n");
#endif
	return 0;
}

static int function_stat_show(struct seq_file *m, void *v)
{
	struct ftrace_profile *rec = v;
	char str[KSYM_SYMBOL_LEN];
	int ret = 0;
#ifdef CONFIG_FUNCTION_GRAPH_TRACER
	static struct trace_seq s;
	unsigned long long avg;
	unsigned long long stddev;
#endif
	mutex_lock(&ftrace_profile_lock);

	/* we raced with function_profile_reset() */
	if (unlikely(rec->counter == 0)) {
		ret = -EBUSY;
		goto out;
	}

	kallsyms_lookup(rec->ip, NULL, NULL, NULL, str);
	seq_printf(m, "  %-30.30s  %10lu", str, rec->counter);

#ifdef CONFIG_FUNCTION_GRAPH_TRACER
	seq_puts(m, "    ");
	avg = rec->time;
	do_div(avg, rec->counter);

	/* Sample standard deviation (s^2) */
	if (rec->counter <= 1)
		stddev = 0;
	else {
		/*
		 * Apply Welford's method:
		 * s^2 = 1 / (n * (n-1)) * (n * \Sum (x_i)^2 - (\Sum x_i)^2)
		 */
		stddev = rec->counter * rec->time_squared -
			 rec->time * rec->time;

		/*
		 * Divide only 1000 for ns^2 -> us^2 conversion.
		 * trace_print_graph_duration will divide 1000 again.
		 */
		do_div(stddev, rec->counter * (rec->counter - 1) * 1000);
	}

	trace_seq_init(&s);
	trace_print_graph_duration(rec->time, &s);
	trace_seq_puts(&s, "    ");
	trace_print_graph_duration(avg, &s);
	trace_seq_puts(&s, "    ");
	trace_print_graph_duration(stddev, &s);
	trace_print_seq(m, &s);
#endif
	seq_putc(m, '\n');
out:
	mutex_unlock(&ftrace_profile_lock);

	return ret;
}

static void ftrace_profile_reset(struct ftrace_profile_stat *stat)
{
	struct ftrace_profile_page *pg;

	pg = stat->pages = stat->start;

	while (pg) {
		memset(pg->records, 0, PROFILE_RECORDS_SIZE);
		pg->index = 0;
		pg = pg->next;
	}

	memset(stat->hash, 0,
	       FTRACE_PROFILE_HASH_SIZE * sizeof(struct hlist_head));
}

int ftrace_profile_pages_init(struct ftrace_profile_stat *stat)
{
	struct ftrace_profile_page *pg;
	int functions;
	int pages;
	int i;

	/* If we already allocated, do nothing */
	if (stat->pages)
		return 0;

	stat->pages = (void *)get_zeroed_page(GFP_KERNEL);
	if (!stat->pages)
		return -ENOMEM;

#ifdef CONFIG_DYNAMIC_FTRACE
	functions = ftrace_update_tot_cnt;
#else
	/*
	 * We do not know the number of functions that exist because
	 * dynamic tracing is what counts them. With past experience
	 * we have around 20K functions. That should be more than enough.
	 * It is highly unlikely we will execute every function in
	 * the kernel.
	 */
	functions = 20000;
#endif

	pg = stat->start = stat->pages;

	pages = DIV_ROUND_UP(functions, PROFILES_PER_PAGE);

	for (i = 1; i < pages; i++) {
		pg->next = (void *)get_zeroed_page(GFP_KERNEL);
		if (!pg->next)
			goto out_free;
		pg = pg->next;
	}

	return 0;

 out_free:
	pg = stat->start;
	while (pg) {
		unsigned long tmp = (unsigned long)pg;

		pg = pg->next;
		free_page(tmp);
	}

	stat->pages = NULL;
	stat->start = NULL;

	return -ENOMEM;
}

static int ftrace_profile_init_cpu(int cpu)
{
	struct ftrace_profile_stat *stat;
	int size;

	stat = &per_cpu(ftrace_profile_stats, cpu);

	if (stat->hash) {
		/* If the profile is already created, simply reset it */
		ftrace_profile_reset(stat);
		return 0;
	}

	/*
	 * We are profiling all functions, but usually only a few thousand
	 * functions are hit. We'll make a hash of 1024 items.
	 */
	size = FTRACE_PROFILE_HASH_SIZE;

	stat->hash = kzalloc(sizeof(struct hlist_head) * size, GFP_KERNEL);

	if (!stat->hash)
		return -ENOMEM;

	/* Preallocate the function profiling pages */
	if (ftrace_profile_pages_init(stat) < 0) {
		kfree(stat->hash);
		stat->hash = NULL;
		return -ENOMEM;
	}

	return 0;
}

static int ftrace_profile_init(void)
{
	int cpu;
	int ret = 0;

	for_each_possible_cpu(cpu) {
		ret = ftrace_profile_init_cpu(cpu);
		if (ret)
			break;
	}

	return ret;
}

/* interrupts must be disabled */
static struct ftrace_profile *
ftrace_find_profiled_func(struct ftrace_profile_stat *stat, unsigned long ip)
{
	struct ftrace_profile *rec;
	struct hlist_head *hhd;
	unsigned long key;

	key = hash_long(ip, FTRACE_PROFILE_HASH_BITS);
	hhd = &stat->hash[key];

	if (hlist_empty(hhd))
		return NULL;

	hlist_for_each_entry_rcu_notrace(rec, hhd, node) {
		if (rec->ip == ip)
			return rec;
	}

	return NULL;
}

static void ftrace_add_profile(struct ftrace_profile_stat *stat,
			       struct ftrace_profile *rec)
{
	unsigned long key;

	key = hash_long(rec->ip, FTRACE_PROFILE_HASH_BITS);
	hlist_add_head_rcu(&rec->node, &stat->hash[key]);
}

/*
 * The memory is already allocated, this simply finds a new record to use.
 */
static struct ftrace_profile *
ftrace_profile_alloc(struct ftrace_profile_stat *stat, unsigned long ip)
{
	struct ftrace_profile *rec = NULL;

	/* prevent recursion (from NMIs) */
	if (atomic_inc_return(&stat->disabled) != 1)
		goto out;

	/*
	 * Try to find the function again since an NMI
	 * could have added it
	 */
	rec = ftrace_find_profiled_func(stat, ip);
	if (rec)
		goto out;

	if (stat->pages->index == PROFILES_PER_PAGE) {
		if (!stat->pages->next)
			goto out;
		stat->pages = stat->pages->next;
	}

	rec = &stat->pages->records[stat->pages->index++];
	rec->ip = ip;
	ftrace_add_profile(stat, rec);

 out:
	atomic_dec(&stat->disabled);

	return rec;
}

static void
function_profile_call(unsigned long ip, unsigned long parent_ip,
		      struct ftrace_ops *ops, struct pt_regs *regs)
{
	struct ftrace_profile_stat *stat;
	struct ftrace_profile *rec;
	unsigned long flags;

	if (!ftrace_profile_enabled)
		return;

	local_irq_save(flags);

	stat = this_cpu_ptr(&ftrace_profile_stats);
	if (!stat->hash || !ftrace_profile_enabled)
		goto out;

	rec = ftrace_find_profiled_func(stat, ip);
	if (!rec) {
		rec = ftrace_profile_alloc(stat, ip);
		if (!rec)
			goto out;
	}

	rec->counter++;
 out:
	local_irq_restore(flags);
}

#ifdef CONFIG_FUNCTION_GRAPH_TRACER
static int profile_graph_entry(struct ftrace_graph_ent *trace)
{
	function_profile_call(trace->func, 0, NULL, NULL);
	return 1;
}

static void profile_graph_return(struct ftrace_graph_ret *trace)
{
	struct ftrace_profile_stat *stat;
	unsigned long long calltime;
	struct ftrace_profile *rec;
	unsigned long flags;

	local_irq_save(flags);
	stat = this_cpu_ptr(&ftrace_profile_stats);
	if (!stat->hash || !ftrace_profile_enabled)
		goto out;

	/* If the calltime was zero'd ignore it */
	if (!trace->calltime)
		goto out;

	calltime = trace->rettime - trace->calltime;

	if (!(trace_flags & TRACE_ITER_GRAPH_TIME)) {
		int index;

		index = trace->depth;

		/* Append this call time to the parent time to subtract */
		if (index)
			current->ret_stack[index - 1].subtime += calltime;

		if (current->ret_stack[index].subtime < calltime)
			calltime -= current->ret_stack[index].subtime;
		else
			calltime = 0;
	}

	rec = ftrace_find_profiled_func(stat, trace->func);
	if (rec) {
		rec->time += calltime;
		rec->time_squared += calltime * calltime;
	}

 out:
	local_irq_restore(flags);
}

static int register_ftrace_profiler(void)
{
	return register_ftrace_graph(&profile_graph_return,
				     &profile_graph_entry);
}

static void unregister_ftrace_profiler(void)
{
	unregister_ftrace_graph();
}
#else
static struct ftrace_ops ftrace_profile_ops __read_mostly = {
	.func		= function_profile_call,
	.flags		= FTRACE_OPS_FL_RECURSION_SAFE | FTRACE_OPS_FL_INITIALIZED,
	INIT_OPS_HASH(ftrace_profile_ops)
};

static int register_ftrace_profiler(void)
{
	return register_ftrace_function(&ftrace_profile_ops);
}

static void unregister_ftrace_profiler(void)
{
	unregister_ftrace_function(&ftrace_profile_ops);
}
#endif /* CONFIG_FUNCTION_GRAPH_TRACER */

static ssize_t
ftrace_profile_write(struct file *filp, const char __user *ubuf,
		     size_t cnt, loff_t *ppos)
{
	unsigned long val;
	int ret;

	ret = kstrtoul_from_user(ubuf, cnt, 10, &val);
	if (ret)
		return ret;

	val = !!val;

	mutex_lock(&ftrace_profile_lock);
	if (ftrace_profile_enabled ^ val) {
		if (val) {
			ret = ftrace_profile_init();
			if (ret < 0) {
				cnt = ret;
				goto out;
			}

			ret = register_ftrace_profiler();
			if (ret < 0) {
				cnt = ret;
				goto out;
			}
			ftrace_profile_enabled = 1;
		} else {
			ftrace_profile_enabled = 0;
			/*
			 * unregister_ftrace_profiler calls stop_machine
			 * so this acts like an synchronize_sched.
			 */
			unregister_ftrace_profiler();
		}
	}
 out:
	mutex_unlock(&ftrace_profile_lock);

	*ppos += cnt;

	return cnt;
}

static ssize_t
ftrace_profile_read(struct file *filp, char __user *ubuf,
		     size_t cnt, loff_t *ppos)
{
	char buf[64];		/* big enough to hold a number */
	int r;

	r = sprintf(buf, "%u\n", ftrace_profile_enabled);
	return simple_read_from_buffer(ubuf, cnt, ppos, buf, r);
}

static const struct file_operations ftrace_profile_fops = {
	.open		= tracing_open_generic,
	.read		= ftrace_profile_read,
	.write		= ftrace_profile_write,
	.llseek		= default_llseek,
};

/* used to initialize the real stat files */
static struct tracer_stat function_stats __initdata = {
	.name		= "functions",
	.stat_start	= function_stat_start,
	.stat_next	= function_stat_next,
	.stat_cmp	= function_stat_cmp,
	.stat_headers	= function_stat_headers,
	.stat_show	= function_stat_show
};

static __init void ftrace_profile_debugfs(struct dentry *d_tracer)
{
	struct ftrace_profile_stat *stat;
	struct dentry *entry;
	char *name;
	int ret;
	int cpu;

	for_each_possible_cpu(cpu) {
		stat = &per_cpu(ftrace_profile_stats, cpu);

		/* allocate enough for function name + cpu number */
		name = kmalloc(32, GFP_KERNEL);
		if (!name) {
			/*
			 * The files created are permanent, if something happens
			 * we still do not free memory.
			 */
			WARN(1,
			     "Could not allocate stat file for cpu %d\n",
			     cpu);
			return;
		}
		stat->stat = function_stats;
		snprintf(name, 32, "function%d", cpu);
		stat->stat.name = name;
		ret = register_stat_tracer(&stat->stat);
		if (ret) {
			WARN(1,
			     "Could not register function stat for cpu %d\n",
			     cpu);
			kfree(name);
			return;
		}
	}

	entry = debugfs_create_file("function_profile_enabled", 0644,
				    d_tracer, NULL, &ftrace_profile_fops);
	if (!entry)
		pr_warning("Could not create debugfs "
			   "'function_profile_enabled' entry\n");
}

#else /* CONFIG_FUNCTION_PROFILER */
static __init void ftrace_profile_debugfs(struct dentry *d_tracer)
{
}
#endif /* CONFIG_FUNCTION_PROFILER */

static struct pid * const ftrace_swapper_pid = &init_struct_pid;

#ifdef CONFIG_DYNAMIC_FTRACE

static struct ftrace_ops *removed_ops;

/*
 * Set when doing a global update, like enabling all recs or disabling them.
 * It is not set when just updating a single ftrace_ops.
 */
static bool update_all_ops;

#ifndef CONFIG_FTRACE_MCOUNT_RECORD
# error Dynamic ftrace depends on MCOUNT_RECORD
#endif

static struct hlist_head ftrace_func_hash[FTRACE_FUNC_HASHSIZE] __read_mostly;

struct ftrace_func_probe {
	struct hlist_node	node;
	struct ftrace_probe_ops	*ops;
	unsigned long		flags;
	unsigned long		ip;
	void			*data;
	struct list_head	free_list;
};

struct ftrace_func_entry {
	struct hlist_node hlist;
	unsigned long ip;
};

struct ftrace_hash {
	unsigned long		size_bits;
	struct hlist_head	*buckets;
	unsigned long		count;
	struct rcu_head		rcu;
};

/*
 * We make these constant because no one should touch them,
 * but they are used as the default "empty hash", to avoid allocating
 * it all the time. These are in a read only section such that if
 * anyone does try to modify it, it will cause an exception.
 */
static const struct hlist_head empty_buckets[1];
static const struct ftrace_hash empty_hash = {
	.buckets = (struct hlist_head *)empty_buckets,
};
#define EMPTY_HASH	((struct ftrace_hash *)&empty_hash)

static struct ftrace_ops global_ops = {
	.func				= ftrace_stub,
	.local_hash.notrace_hash	= EMPTY_HASH,
	.local_hash.filter_hash		= EMPTY_HASH,
	INIT_OPS_HASH(global_ops)
	.flags				= FTRACE_OPS_FL_RECURSION_SAFE |
					  FTRACE_OPS_FL_INITIALIZED,
};

/*
 * This is used by __kernel_text_address() to return true if the
 * the address is on a dynamically allocated trampoline that would
 * not return true for either core_kernel_text() or
 * is_module_text_address().
 */
bool is_ftrace_trampoline(unsigned long addr)
{
	struct ftrace_ops *op;
	bool ret = false;

	/*
	 * Some of the ops may be dynamically allocated,
	 * they are freed after a synchronize_sched().
	 */
	preempt_disable_notrace();

	do_for_each_ftrace_op(op, ftrace_ops_list) {
		/*
		 * This is to check for dynamically allocated trampolines.
		 * Trampolines that are in kernel text will have
		 * core_kernel_text() return true.
		 */
		if (op->trampoline && op->trampoline_size)
			if (addr >= op->trampoline &&
			    addr < op->trampoline + op->trampoline_size) {
				ret = true;
				goto out;
			}
	} while_for_each_ftrace_op(op);

 out:
	preempt_enable_notrace();

	return ret;
}

struct ftrace_page {
	struct ftrace_page	*next;
	struct dyn_ftrace	*records;
	int			index;
	int			size;
};

#define ENTRY_SIZE sizeof(struct dyn_ftrace)
#define ENTRIES_PER_PAGE (PAGE_SIZE / ENTRY_SIZE)

/* estimate from running different kernels */
#define NR_TO_INIT		10000

static struct ftrace_page	*ftrace_pages_start;
static struct ftrace_page	*ftrace_pages;

static bool __always_inline ftrace_hash_empty(struct ftrace_hash *hash)
{
	return !hash || !hash->count;
}

static struct ftrace_func_entry *
ftrace_lookup_ip(struct ftrace_hash *hash, unsigned long ip)
{
	unsigned long key;
	struct ftrace_func_entry *entry;
	struct hlist_head *hhd;

	if (ftrace_hash_empty(hash))
		return NULL;

	if (hash->size_bits > 0)
		key = hash_long(ip, hash->size_bits);
	else
		key = 0;

	hhd = &hash->buckets[key];

	hlist_for_each_entry_rcu_notrace(entry, hhd, hlist) {
		if (entry->ip == ip)
			return entry;
	}
	return NULL;
}

static void __add_hash_entry(struct ftrace_hash *hash,
			     struct ftrace_func_entry *entry)
{
	struct hlist_head *hhd;
	unsigned long key;

	if (hash->size_bits)
		key = hash_long(entry->ip, hash->size_bits);
	else
		key = 0;

	hhd = &hash->buckets[key];
	hlist_add_head(&entry->hlist, hhd);
	hash->count++;
}

static int add_hash_entry(struct ftrace_hash *hash, unsigned long ip)
{
	struct ftrace_func_entry *entry;

	entry = kmalloc(sizeof(*entry), GFP_KERNEL);
	if (!entry)
		return -ENOMEM;

	entry->ip = ip;
	__add_hash_entry(hash, entry);

	return 0;
}

static void
free_hash_entry(struct ftrace_hash *hash,
		  struct ftrace_func_entry *entry)
{
	hlist_del(&entry->hlist);
	kfree(entry);
	hash->count--;
}

static void
remove_hash_entry(struct ftrace_hash *hash,
		  struct ftrace_func_entry *entry)
{
	hlist_del(&entry->hlist);
	hash->count--;
}

static void ftrace_hash_clear(struct ftrace_hash *hash)
{
	struct hlist_head *hhd;
	struct hlist_node *tn;
	struct ftrace_func_entry *entry;
	int size = 1 << hash->size_bits;
	int i;

	if (!hash->count)
		return;

	for (i = 0; i < size; i++) {
		hhd = &hash->buckets[i];
		hlist_for_each_entry_safe(entry, tn, hhd, hlist)
			free_hash_entry(hash, entry);
	}
	FTRACE_WARN_ON(hash->count);
}

static void free_ftrace_hash(struct ftrace_hash *hash)
{
	if (!hash || hash == EMPTY_HASH)
		return;
	ftrace_hash_clear(hash);
	kfree(hash->buckets);
	kfree(hash);
}

static void __free_ftrace_hash_rcu(struct rcu_head *rcu)
{
	struct ftrace_hash *hash;

	hash = container_of(rcu, struct ftrace_hash, rcu);
	free_ftrace_hash(hash);
}

static void free_ftrace_hash_rcu(struct ftrace_hash *hash)
{
	if (!hash || hash == EMPTY_HASH)
		return;
	call_rcu_sched(&hash->rcu, __free_ftrace_hash_rcu);
}

void ftrace_free_filter(struct ftrace_ops *ops)
{
	ftrace_ops_init(ops);
	free_ftrace_hash(ops->func_hash->filter_hash);
	free_ftrace_hash(ops->func_hash->notrace_hash);
}

static struct ftrace_hash *alloc_ftrace_hash(int size_bits)
{
	struct ftrace_hash *hash;
	int size;

	hash = kzalloc(sizeof(*hash), GFP_KERNEL);
	if (!hash)
		return NULL;

	size = 1 << size_bits;
	hash->buckets = kcalloc(size, sizeof(*hash->buckets), GFP_KERNEL);

	if (!hash->buckets) {
		kfree(hash);
		return NULL;
	}

	hash->size_bits = size_bits;

	return hash;
}

static struct ftrace_hash *
alloc_and_copy_ftrace_hash(int size_bits, struct ftrace_hash *hash)
{
	struct ftrace_func_entry *entry;
	struct ftrace_hash *new_hash;
	int size;
	int ret;
	int i;

	new_hash = alloc_ftrace_hash(size_bits);
	if (!new_hash)
		return NULL;

	/* Empty hash? */
	if (ftrace_hash_empty(hash))
		return new_hash;

	size = 1 << hash->size_bits;
	for (i = 0; i < size; i++) {
		hlist_for_each_entry(entry, &hash->buckets[i], hlist) {
			ret = add_hash_entry(new_hash, entry->ip);
			if (ret < 0)
				goto free_hash;
		}
	}

	FTRACE_WARN_ON(new_hash->count != hash->count);

	return new_hash;

 free_hash:
	free_ftrace_hash(new_hash);
	return NULL;
}

static void
ftrace_hash_rec_disable_modify(struct ftrace_ops *ops, int filter_hash);
static void
ftrace_hash_rec_enable_modify(struct ftrace_ops *ops, int filter_hash);

static int
ftrace_hash_move(struct ftrace_ops *ops, int enable,
		 struct ftrace_hash **dst, struct ftrace_hash *src)
{
	struct ftrace_func_entry *entry;
	struct hlist_node *tn;
	struct hlist_head *hhd;
	struct ftrace_hash *new_hash;
	int size = src->count;
	int bits = 0;
	int i;

	/*
	 * If the new source is empty, just free dst and assign it
	 * the empty_hash.
	 */
	if (!src->count) {
		new_hash = EMPTY_HASH;
		goto update;
	}

	/*
	 * Make the hash size about 1/2 the # found
	 */
	for (size /= 2; size; size >>= 1)
		bits++;

	/* Don't allocate too much */
	if (bits > FTRACE_HASH_MAX_BITS)
		bits = FTRACE_HASH_MAX_BITS;

	new_hash = alloc_ftrace_hash(bits);
	if (!new_hash)
		return -ENOMEM;

	size = 1 << src->size_bits;
	for (i = 0; i < size; i++) {
		hhd = &src->buckets[i];
		hlist_for_each_entry_safe(entry, tn, hhd, hlist) {
			remove_hash_entry(src, entry);
			__add_hash_entry(new_hash, entry);
		}
	}

update:
	/*
	 * Remove the current set, update the hash and add
	 * them back.
	 */
	ftrace_hash_rec_disable_modify(ops, enable);

	rcu_assign_pointer(*dst, new_hash);

	ftrace_hash_rec_enable_modify(ops, enable);

	return 0;
}

static bool hash_contains_ip(unsigned long ip,
			     struct ftrace_ops_hash *hash)
{
	/*
	 * The function record is a match if it exists in the filter
	 * hash and not in the notrace hash. Note, an emty hash is
	 * considered a match for the filter hash, but an empty
	 * notrace hash is considered not in the notrace hash.
	 */
	return (ftrace_hash_empty(hash->filter_hash) ||
		ftrace_lookup_ip(hash->filter_hash, ip)) &&
		(ftrace_hash_empty(hash->notrace_hash) ||
		 !ftrace_lookup_ip(hash->notrace_hash, ip));
}

/*
 * Test the hashes for this ops to see if we want to call
 * the ops->func or not.
 *
 * It's a match if the ip is in the ops->filter_hash or
 * the filter_hash does not exist or is empty,
 *  AND
 * the ip is not in the ops->notrace_hash.
 *
 * This needs to be called with preemption disabled as
 * the hashes are freed with call_rcu_sched().
 */
static int
ftrace_ops_test(struct ftrace_ops *ops, unsigned long ip, void *regs)
{
	struct ftrace_ops_hash hash;
	int ret;

#ifdef CONFIG_DYNAMIC_FTRACE_WITH_REGS
	/*
	 * There's a small race when adding ops that the ftrace handler
	 * that wants regs, may be called without them. We can not
	 * allow that handler to be called if regs is NULL.
	 */
	if (regs == NULL && (ops->flags & FTRACE_OPS_FL_SAVE_REGS))
		return 0;
#endif

	hash.filter_hash = rcu_dereference_raw_notrace(ops->func_hash->filter_hash);
	hash.notrace_hash = rcu_dereference_raw_notrace(ops->func_hash->notrace_hash);

	if (hash_contains_ip(ip, &hash))
		ret = 1;
	else
		ret = 0;

	return ret;
}

/*
 * This is a double for. Do not use 'break' to break out of the loop,
 * you must use a goto.
 */
#define do_for_each_ftrace_rec(pg, rec)					\
	for (pg = ftrace_pages_start; pg; pg = pg->next) {		\
		int _____i;						\
		for (_____i = 0; _____i < pg->index; _____i++) {	\
			rec = &pg->records[_____i];

#define while_for_each_ftrace_rec()		\
		}				\
	}


static int ftrace_cmp_recs(const void *a, const void *b)
{
	const struct dyn_ftrace *key = a;
	const struct dyn_ftrace *rec = b;

	if (key->flags < rec->ip)
		return -1;
	if (key->ip >= rec->ip + MCOUNT_INSN_SIZE)
		return 1;
	return 0;
}

static unsigned long ftrace_location_range(unsigned long start, unsigned long end)
{
	struct ftrace_page *pg;
	struct dyn_ftrace *rec;
	struct dyn_ftrace key;

	key.ip = start;
	key.flags = end;	/* overload flags, as it is unsigned long */

	for (pg = ftrace_pages_start; pg; pg = pg->next) {
		if (end < pg->records[0].ip ||
		    start >= (pg->records[pg->index - 1].ip + MCOUNT_INSN_SIZE))
			continue;
		rec = bsearch(&key, pg->records, pg->index,
			      sizeof(struct dyn_ftrace),
			      ftrace_cmp_recs);
		if (rec)
			return rec->ip;
	}

	return 0;
}

/**
 * ftrace_location - return true if the ip giving is a traced location
 * @ip: the instruction pointer to check
 *
 * Returns rec->ip if @ip given is a pointer to a ftrace location.
 * That is, the instruction that is either a NOP or call to
 * the function tracer. It checks the ftrace internal tables to
 * determine if the address belongs or not.
 */
unsigned long ftrace_location(unsigned long ip)
{
	return ftrace_location_range(ip, ip);
}

/**
 * ftrace_text_reserved - return true if range contains an ftrace location
 * @start: start of range to search
 * @end: end of range to search (inclusive). @end points to the last byte to check.
 *
 * Returns 1 if @start and @end contains a ftrace location.
 * That is, the instruction that is either a NOP or call to
 * the function tracer. It checks the ftrace internal tables to
 * determine if the address belongs or not.
 */
int ftrace_text_reserved(const void *start, const void *end)
{
	unsigned long ret;

	ret = ftrace_location_range((unsigned long)start,
				    (unsigned long)end);

	return (int)!!ret;
}

/* Test if ops registered to this rec needs regs */
static bool test_rec_ops_needs_regs(struct dyn_ftrace *rec)
{
	struct ftrace_ops *ops;
	bool keep_regs = false;

	for (ops = ftrace_ops_list;
	     ops != &ftrace_list_end; ops = ops->next) {
		/* pass rec in as regs to have non-NULL val */
		if (ftrace_ops_test(ops, rec->ip, rec)) {
			if (ops->flags & FTRACE_OPS_FL_SAVE_REGS) {
				keep_regs = true;
				break;
			}
		}
	}

	return  keep_regs;
}

static void __ftrace_hash_rec_update(struct ftrace_ops *ops,
				     int filter_hash,
				     bool inc)
{
	struct ftrace_hash *hash;
	struct ftrace_hash *other_hash;
	struct ftrace_page *pg;
	struct dyn_ftrace *rec;
	int count = 0;
	int all = 0;

	/* Only update if the ops has been registered */
	if (!(ops->flags & FTRACE_OPS_FL_ENABLED))
		return;

	/*
	 * In the filter_hash case:
	 *   If the count is zero, we update all records.
	 *   Otherwise we just update the items in the hash.
	 *
	 * In the notrace_hash case:
	 *   We enable the update in the hash.
	 *   As disabling notrace means enabling the tracing,
	 *   and enabling notrace means disabling, the inc variable
	 *   gets inversed.
	 */
	if (filter_hash) {
		hash = ops->func_hash->filter_hash;
		other_hash = ops->func_hash->notrace_hash;
		if (ftrace_hash_empty(hash))
			all = 1;
	} else {
		inc = !inc;
		hash = ops->func_hash->notrace_hash;
		other_hash = ops->func_hash->filter_hash;
		/*
		 * If the notrace hash has no items,
		 * then there's nothing to do.
		 */
		if (ftrace_hash_empty(hash))
			return;
	}

	do_for_each_ftrace_rec(pg, rec) {
		int in_other_hash = 0;
		int in_hash = 0;
		int match = 0;

		if (all) {
			/*
			 * Only the filter_hash affects all records.
			 * Update if the record is not in the notrace hash.
			 */
			if (!other_hash || !ftrace_lookup_ip(other_hash, rec->ip))
				match = 1;
		} else {
			in_hash = !!ftrace_lookup_ip(hash, rec->ip);
			in_other_hash = !!ftrace_lookup_ip(other_hash, rec->ip);

			/*
			 * If filter_hash is set, we want to match all functions
			 * that are in the hash but not in the other hash.
			 *
			 * If filter_hash is not set, then we are decrementing.
			 * That means we match anything that is in the hash
			 * and also in the other_hash. That is, we need to turn
			 * off functions in the other hash because they are disabled
			 * by this hash.
			 */
			if (filter_hash && in_hash && !in_other_hash)
				match = 1;
			else if (!filter_hash && in_hash &&
				 (in_other_hash || ftrace_hash_empty(other_hash)))
				match = 1;
		}
		if (!match)
			continue;

		if (inc) {
			rec->flags++;
			if (FTRACE_WARN_ON(ftrace_rec_count(rec) == FTRACE_REF_MAX))
				return;

			/*
			 * If there's only a single callback registered to a
			 * function, and the ops has a trampoline registered
			 * for it, then we can call it directly.
			 */
			if (ftrace_rec_count(rec) == 1 && ops->trampoline)
				rec->flags |= FTRACE_FL_TRAMP;
			else
				/*
				 * If we are adding another function callback
				 * to this function, and the previous had a
				 * custom trampoline in use, then we need to go
				 * back to the default trampoline.
				 */
				rec->flags &= ~FTRACE_FL_TRAMP;

			/*
			 * If any ops wants regs saved for this function
			 * then all ops will get saved regs.
			 */
			if (ops->flags & FTRACE_OPS_FL_SAVE_REGS)
				rec->flags |= FTRACE_FL_REGS;
		} else {
			if (FTRACE_WARN_ON(ftrace_rec_count(rec) == 0))
				return;
			rec->flags--;

			/*
			 * If the rec had REGS enabled and the ops that is
			 * being removed had REGS set, then see if there is
			 * still any ops for this record that wants regs.
			 * If not, we can stop recording them.
			 */
			if (ftrace_rec_count(rec) > 0 &&
			    rec->flags & FTRACE_FL_REGS &&
			    ops->flags & FTRACE_OPS_FL_SAVE_REGS) {
				if (!test_rec_ops_needs_regs(rec))
					rec->flags &= ~FTRACE_FL_REGS;
			}

			/*
			 * If the rec had TRAMP enabled, then it needs to
			 * be cleared. As TRAMP can only be enabled iff
			 * there is only a single ops attached to it.
			 * In otherwords, always disable it on decrementing.
			 * In the future, we may set it if rec count is
			 * decremented to one, and the ops that is left
			 * has a trampoline.
			 */
			rec->flags &= ~FTRACE_FL_TRAMP;

			/*
			 * flags will be cleared in ftrace_check_record()
			 * if rec count is zero.
			 */
		}
		count++;
		/* Shortcut, if we handled all records, we are done. */
		if (!all && count == hash->count)
			return;
	} while_for_each_ftrace_rec();
}

static void ftrace_hash_rec_disable(struct ftrace_ops *ops,
				    int filter_hash)
{
	__ftrace_hash_rec_update(ops, filter_hash, 0);
}

static void ftrace_hash_rec_enable(struct ftrace_ops *ops,
				   int filter_hash)
{
	__ftrace_hash_rec_update(ops, filter_hash, 1);
}

static void ftrace_hash_rec_update_modify(struct ftrace_ops *ops,
					  int filter_hash, int inc)
{
	struct ftrace_ops *op;

	__ftrace_hash_rec_update(ops, filter_hash, inc);

	if (ops->func_hash != &global_ops.local_hash)
		return;

	/*
	 * If the ops shares the global_ops hash, then we need to update
	 * all ops that are enabled and use this hash.
	 */
	do_for_each_ftrace_op(op, ftrace_ops_list) {
		/* Already done */
		if (op == ops)
			continue;
		if (op->func_hash == &global_ops.local_hash)
			__ftrace_hash_rec_update(op, filter_hash, inc);
	} while_for_each_ftrace_op(op);
}

static void ftrace_hash_rec_disable_modify(struct ftrace_ops *ops,
					   int filter_hash)
{
	ftrace_hash_rec_update_modify(ops, filter_hash, 0);
}

static void ftrace_hash_rec_enable_modify(struct ftrace_ops *ops,
					  int filter_hash)
{
	ftrace_hash_rec_update_modify(ops, filter_hash, 1);
}

static void print_ip_ins(const char *fmt, unsigned char *p)
{
	int i;

	printk(KERN_CONT "%s", fmt);

	for (i = 0; i < MCOUNT_INSN_SIZE; i++)
		printk(KERN_CONT "%s%02x", i ? ":" : "", p[i]);
}

static struct ftrace_ops *
ftrace_find_tramp_ops_any(struct dyn_ftrace *rec);

/**
 * ftrace_bug - report and shutdown function tracer
 * @failed: The failed type (EFAULT, EINVAL, EPERM)
 * @rec: The record that failed
 *
 * The arch code that enables or disables the function tracing
 * can call ftrace_bug() when it has detected a problem in
 * modifying the code. @failed should be one of either:
 * EFAULT - if the problem happens on reading the @ip address
 * EINVAL - if what is read at @ip is not what was expected
 * EPERM - if the problem happens on writting to the @ip address
 */
void ftrace_bug(int failed, struct dyn_ftrace *rec)
{
	unsigned long ip = rec ? rec->ip : 0;

	switch (failed) {
	case -EFAULT:
		FTRACE_WARN_ON_ONCE(1);
		pr_info("ftrace faulted on modifying ");
		print_ip_sym(ip);
		break;
	case -EINVAL:
		FTRACE_WARN_ON_ONCE(1);
		pr_info("ftrace failed to modify ");
		print_ip_sym(ip);
		print_ip_ins(" actual: ", (unsigned char *)ip);
		pr_cont("\n");
		break;
	case -EPERM:
		FTRACE_WARN_ON_ONCE(1);
		pr_info("ftrace faulted on writing ");
		print_ip_sym(ip);
		break;
	default:
		FTRACE_WARN_ON_ONCE(1);
		pr_info("ftrace faulted on unknown error ");
		print_ip_sym(ip);
	}
	if (rec) {
		struct ftrace_ops *ops = NULL;

		pr_info("ftrace record flags: %lx\n", rec->flags);
		pr_cont(" (%ld)%s", ftrace_rec_count(rec),
			rec->flags & FTRACE_FL_REGS ? " R" : "  ");
		if (rec->flags & FTRACE_FL_TRAMP_EN) {
			ops = ftrace_find_tramp_ops_any(rec);
			if (ops)
				pr_cont("\ttramp: %pS",
					(void *)ops->trampoline);
			else
				pr_cont("\ttramp: ERROR!");

		}
		ip = ftrace_get_addr_curr(rec);
		pr_cont(" expected tramp: %lx\n", ip);
	}
}

static int ftrace_check_record(struct dyn_ftrace *rec, int enable, int update)
{
	unsigned long flag = 0UL;

	/*
	 * If we are updating calls:
	 *
	 *   If the record has a ref count, then we need to enable it
	 *   because someone is using it.
	 *
	 *   Otherwise we make sure its disabled.
	 *
	 * If we are disabling calls, then disable all records that
	 * are enabled.
	 */
	if (enable && ftrace_rec_count(rec))
		flag = FTRACE_FL_ENABLED;

	/*
	 * If enabling and the REGS flag does not match the REGS_EN, or
	 * the TRAMP flag doesn't match the TRAMP_EN, then do not ignore
	 * this record. Set flags to fail the compare against ENABLED.
	 */
	if (flag) {
		if (!(rec->flags & FTRACE_FL_REGS) != 
		    !(rec->flags & FTRACE_FL_REGS_EN))
			flag |= FTRACE_FL_REGS;

		if (!(rec->flags & FTRACE_FL_TRAMP) != 
		    !(rec->flags & FTRACE_FL_TRAMP_EN))
			flag |= FTRACE_FL_TRAMP;
	}

	/* If the state of this record hasn't changed, then do nothing */
	if ((rec->flags & FTRACE_FL_ENABLED) == flag)
		return FTRACE_UPDATE_IGNORE;

	if (flag) {
		/* Save off if rec is being enabled (for return value) */
		flag ^= rec->flags & FTRACE_FL_ENABLED;

		if (update) {
			rec->flags |= FTRACE_FL_ENABLED;
			if (flag & FTRACE_FL_REGS) {
				if (rec->flags & FTRACE_FL_REGS)
					rec->flags |= FTRACE_FL_REGS_EN;
				else
					rec->flags &= ~FTRACE_FL_REGS_EN;
			}
			if (flag & FTRACE_FL_TRAMP) {
				if (rec->flags & FTRACE_FL_TRAMP)
					rec->flags |= FTRACE_FL_TRAMP_EN;
				else
					rec->flags &= ~FTRACE_FL_TRAMP_EN;
			}
		}

		/*
		 * If this record is being updated from a nop, then
		 *   return UPDATE_MAKE_CALL.
		 * Otherwise,
		 *   return UPDATE_MODIFY_CALL to tell the caller to convert
		 *   from the save regs, to a non-save regs function or
		 *   vice versa, or from a trampoline call.
		 */
		if (flag & FTRACE_FL_ENABLED)
			return FTRACE_UPDATE_MAKE_CALL;

		return FTRACE_UPDATE_MODIFY_CALL;
	}

	if (update) {
		/* If there's no more users, clear all flags */
		if (!ftrace_rec_count(rec))
			rec->flags = 0;
		else
			/* Just disable the record (keep REGS state) */
			rec->flags &= ~FTRACE_FL_ENABLED;
	}

	return FTRACE_UPDATE_MAKE_NOP;
}

/**
 * ftrace_update_record, set a record that now is tracing or not
 * @rec: the record to update
 * @enable: set to 1 if the record is tracing, zero to force disable
 *
 * The records that represent all functions that can be traced need
 * to be updated when tracing has been enabled.
 */
int ftrace_update_record(struct dyn_ftrace *rec, int enable)
{
	return ftrace_check_record(rec, enable, 1);
}

/**
 * ftrace_test_record, check if the record has been enabled or not
 * @rec: the record to test
 * @enable: set to 1 to check if enabled, 0 if it is disabled
 *
 * The arch code may need to test if a record is already set to
 * tracing to determine how to modify the function code that it
 * represents.
 */
int ftrace_test_record(struct dyn_ftrace *rec, int enable)
{
	return ftrace_check_record(rec, enable, 0);
}

static struct ftrace_ops *
ftrace_find_tramp_ops_any(struct dyn_ftrace *rec)
{
	struct ftrace_ops *op;
	unsigned long ip = rec->ip;

	do_for_each_ftrace_op(op, ftrace_ops_list) {

		if (!op->trampoline)
			continue;

		if (hash_contains_ip(ip, op->func_hash))
			return op;
	} while_for_each_ftrace_op(op);

	return NULL;
}

static struct ftrace_ops *
ftrace_find_tramp_ops_curr(struct dyn_ftrace *rec)
{
	struct ftrace_ops *op;
	unsigned long ip = rec->ip;

	/*
	 * Need to check removed ops first.
	 * If they are being removed, and this rec has a tramp,
	 * and this rec is in the ops list, then it would be the
	 * one with the tramp.
	 */
	if (removed_ops) {
		if (hash_contains_ip(ip, &removed_ops->old_hash))
			return removed_ops;
	}

	/*
	 * Need to find the current trampoline for a rec.
	 * Now, a trampoline is only attached to a rec if there
	 * was a single 'ops' attached to it. But this can be called
	 * when we are adding another op to the rec or removing the
	 * current one. Thus, if the op is being added, we can
	 * ignore it because it hasn't attached itself to the rec
	 * yet.
	 *
	 * If an ops is being modified (hooking to different functions)
	 * then we don't care about the new functions that are being
	 * added, just the old ones (that are probably being removed).
	 *
	 * If we are adding an ops to a function that already is using
	 * a trampoline, it needs to be removed (trampolines are only
	 * for single ops connected), then an ops that is not being
	 * modified also needs to be checked.
	 */
	do_for_each_ftrace_op(op, ftrace_ops_list) {

		if (!op->trampoline)
			continue;

		/*
		 * If the ops is being added, it hasn't gotten to
		 * the point to be removed from this tree yet.
		 */
		if (op->flags & FTRACE_OPS_FL_ADDING)
			continue;


		/*
		 * If the ops is being modified and is in the old
		 * hash, then it is probably being removed from this
		 * function.
		 */
		if ((op->flags & FTRACE_OPS_FL_MODIFYING) &&
		    hash_contains_ip(ip, &op->old_hash))
			return op;
		/*
		 * If the ops is not being added or modified, and it's
		 * in its normal filter hash, then this must be the one
		 * we want!
		 */
		if (!(op->flags & FTRACE_OPS_FL_MODIFYING) &&
		    hash_contains_ip(ip, op->func_hash))
			return op;

	} while_for_each_ftrace_op(op);

	return NULL;
}

static struct ftrace_ops *
ftrace_find_tramp_ops_new(struct dyn_ftrace *rec)
{
	struct ftrace_ops *op;
	unsigned long ip = rec->ip;

	do_for_each_ftrace_op(op, ftrace_ops_list) {
		/* pass rec in as regs to have non-NULL val */
		if (hash_contains_ip(ip, op->func_hash))
			return op;
	} while_for_each_ftrace_op(op);

	return NULL;
}

/**
 * ftrace_get_addr_new - Get the call address to set to
 * @rec:  The ftrace record descriptor
 *
 * If the record has the FTRACE_FL_REGS set, that means that it
 * wants to convert to a callback that saves all regs. If FTRACE_FL_REGS
 * is not not set, then it wants to convert to the normal callback.
 *
 * Returns the address of the trampoline to set to
 */
unsigned long ftrace_get_addr_new(struct dyn_ftrace *rec)
{
	struct ftrace_ops *ops;

	/* Trampolines take precedence over regs */
	if (rec->flags & FTRACE_FL_TRAMP) {
		ops = ftrace_find_tramp_ops_new(rec);
		if (FTRACE_WARN_ON(!ops || !ops->trampoline)) {
			pr_warn("Bad trampoline accounting at: %p (%pS) (%lx)\n",
				(void *)rec->ip, (void *)rec->ip, rec->flags);
			/* Ftrace is shutting down, return anything */
			return (unsigned long)FTRACE_ADDR;
		}
		return ops->trampoline;
	}

	if (rec->flags & FTRACE_FL_REGS)
		return (unsigned long)FTRACE_REGS_ADDR;
	else
		return (unsigned long)FTRACE_ADDR;
}

/**
 * ftrace_get_addr_curr - Get the call address that is already there
 * @rec:  The ftrace record descriptor
 *
 * The FTRACE_FL_REGS_EN is set when the record already points to
 * a function that saves all the regs. Basically the '_EN' version
 * represents the current state of the function.
 *
 * Returns the address of the trampoline that is currently being called
 */
unsigned long ftrace_get_addr_curr(struct dyn_ftrace *rec)
{
	struct ftrace_ops *ops;

	/* Trampolines take precedence over regs */
	if (rec->flags & FTRACE_FL_TRAMP_EN) {
		ops = ftrace_find_tramp_ops_curr(rec);
		if (FTRACE_WARN_ON(!ops)) {
			pr_warning("Bad trampoline accounting at: %p (%pS)\n",
				    (void *)rec->ip, (void *)rec->ip);
			/* Ftrace is shutting down, return anything */
			return (unsigned long)FTRACE_ADDR;
		}
		return ops->trampoline;
	}

	if (rec->flags & FTRACE_FL_REGS_EN)
		return (unsigned long)FTRACE_REGS_ADDR;
	else
		return (unsigned long)FTRACE_ADDR;
}

static int
__ftrace_replace_code(struct dyn_ftrace *rec, int enable)
{
	unsigned long ftrace_old_addr;
	unsigned long ftrace_addr;
	int ret;

	ftrace_addr = ftrace_get_addr_new(rec);

	/* This needs to be done before we call ftrace_update_record */
	ftrace_old_addr = ftrace_get_addr_curr(rec);

	ret = ftrace_update_record(rec, enable);

	switch (ret) {
	case FTRACE_UPDATE_IGNORE:
		return 0;

	case FTRACE_UPDATE_MAKE_CALL:
		return ftrace_make_call(rec, ftrace_addr);

	case FTRACE_UPDATE_MAKE_NOP:
		return ftrace_make_nop(NULL, rec, ftrace_old_addr);

	case FTRACE_UPDATE_MODIFY_CALL:
		return ftrace_modify_call(rec, ftrace_old_addr, ftrace_addr);
	}

	return -1; /* unknow ftrace bug */
}

void __weak ftrace_replace_code(int enable)
{
	struct dyn_ftrace *rec;
	struct ftrace_page *pg;
	int failed;

	if (unlikely(ftrace_disabled))
		return;

	do_for_each_ftrace_rec(pg, rec) {
		failed = __ftrace_replace_code(rec, enable);
		if (failed) {
			ftrace_bug(failed, rec);
			/* Stop processing */
			return;
		}
	} while_for_each_ftrace_rec();
}

struct ftrace_rec_iter {
	struct ftrace_page	*pg;
	int			index;
};

/**
 * ftrace_rec_iter_start, start up iterating over traced functions
 *
 * Returns an iterator handle that is used to iterate over all
 * the records that represent address locations where functions
 * are traced.
 *
 * May return NULL if no records are available.
 */
struct ftrace_rec_iter *ftrace_rec_iter_start(void)
{
	/*
	 * We only use a single iterator.
	 * Protected by the ftrace_lock mutex.
	 */
	static struct ftrace_rec_iter ftrace_rec_iter;
	struct ftrace_rec_iter *iter = &ftrace_rec_iter;

	iter->pg = ftrace_pages_start;
	iter->index = 0;

	/* Could have empty pages */
	while (iter->pg && !iter->pg->index)
		iter->pg = iter->pg->next;

	if (!iter->pg)
		return NULL;

	return iter;
}

/**
 * ftrace_rec_iter_next, get the next record to process.
 * @iter: The handle to the iterator.
 *
 * Returns the next iterator after the given iterator @iter.
 */
struct ftrace_rec_iter *ftrace_rec_iter_next(struct ftrace_rec_iter *iter)
{
	iter->index++;

	if (iter->index >= iter->pg->index) {
		iter->pg = iter->pg->next;
		iter->index = 0;

		/* Could have empty pages */
		while (iter->pg && !iter->pg->index)
			iter->pg = iter->pg->next;
	}

	if (!iter->pg)
		return NULL;

	return iter;
}

/**
 * ftrace_rec_iter_record, get the record at the iterator location
 * @iter: The current iterator location
 *
 * Returns the record that the current @iter is at.
 */
struct dyn_ftrace *ftrace_rec_iter_record(struct ftrace_rec_iter *iter)
{
	return &iter->pg->records[iter->index];
}

static int
ftrace_code_disable(struct module *mod, struct dyn_ftrace *rec)
{
	int ret;

	if (unlikely(ftrace_disabled))
		return 0;

	ret = ftrace_make_nop(mod, rec, MCOUNT_ADDR);
	if (ret) {
		ftrace_bug(ret, rec);
		return 0;
	}
	return 1;
}

/*
 * archs can override this function if they must do something
 * before the modifying code is performed.
 */
int __weak ftrace_arch_code_modify_prepare(void)
{
	return 0;
}

/*
 * archs can override this function if they must do something
 * after the modifying code is performed.
 */
int __weak ftrace_arch_code_modify_post_process(void)
{
	return 0;
}

void ftrace_modify_all_code(int command)
{
	int update = command & FTRACE_UPDATE_TRACE_FUNC;
	int err = 0;

	/*
	 * If the ftrace_caller calls a ftrace_ops func directly,
	 * we need to make sure that it only traces functions it
	 * expects to trace. When doing the switch of functions,
	 * we need to update to the ftrace_ops_list_func first
	 * before the transition between old and new calls are set,
	 * as the ftrace_ops_list_func will check the ops hashes
	 * to make sure the ops are having the right functions
	 * traced.
	 */
	if (update) {
		err = ftrace_update_ftrace_func(ftrace_ops_list_func);
		if (FTRACE_WARN_ON(err))
			return;
	}

	if (command & FTRACE_UPDATE_CALLS)
		ftrace_replace_code(1);
	else if (command & FTRACE_DISABLE_CALLS)
		ftrace_replace_code(0);

	if (update && ftrace_trace_function != ftrace_ops_list_func) {
		function_trace_op = set_function_trace_op;
		smp_wmb();
		/* If irqs are disabled, we are in stop machine */
		if (!irqs_disabled())
			smp_call_function(ftrace_sync_ipi, NULL, 1);
		err = ftrace_update_ftrace_func(ftrace_trace_function);
		if (FTRACE_WARN_ON(err))
			return;
	}

	if (command & FTRACE_START_FUNC_RET)
		err = ftrace_enable_ftrace_graph_caller();
	else if (command & FTRACE_STOP_FUNC_RET)
		err = ftrace_disable_ftrace_graph_caller();
	FTRACE_WARN_ON(err);
}

static int __ftrace_modify_code(void *data)
{
	int *command = data;

	ftrace_modify_all_code(*command);

	return 0;
}

/**
 * ftrace_run_stop_machine, go back to the stop machine method
 * @command: The command to tell ftrace what to do
 *
 * If an arch needs to fall back to the stop machine method, the
 * it can call this function.
 */
void ftrace_run_stop_machine(int command)
{
	stop_machine(__ftrace_modify_code, &command, NULL);
}

/**
 * arch_ftrace_update_code, modify the code to trace or not trace
 * @command: The command that needs to be done
 *
 * Archs can override this function if it does not need to
 * run stop_machine() to modify code.
 */
void __weak arch_ftrace_update_code(int command)
{
	ftrace_run_stop_machine(command);
}

static void ftrace_run_update_code(int command)
{
	int ret;

	ret = ftrace_arch_code_modify_prepare();
	FTRACE_WARN_ON(ret);
	if (ret)
		return;

	/*
	 * By default we use stop_machine() to modify the code.
	 * But archs can do what ever they want as long as it
	 * is safe. The stop_machine() is the safest, but also
	 * produces the most overhead.
	 */
	arch_ftrace_update_code(command);

	ret = ftrace_arch_code_modify_post_process();
	FTRACE_WARN_ON(ret);
}

static void ftrace_run_modify_code(struct ftrace_ops *ops, int command,
				   struct ftrace_hash *old_hash)
{
	ops->flags |= FTRACE_OPS_FL_MODIFYING;
	ops->old_hash.filter_hash = old_hash;
	ftrace_run_update_code(command);
	ops->old_hash.filter_hash = NULL;
	ops->flags &= ~FTRACE_OPS_FL_MODIFYING;
}

static ftrace_func_t saved_ftrace_func;
static int ftrace_start_up;

void __weak arch_ftrace_trampoline_free(struct ftrace_ops *ops)
{
}

static void control_ops_free(struct ftrace_ops *ops)
{
	free_percpu(ops->disabled);
}

static void ftrace_startup_enable(int command)
{
	if (saved_ftrace_func != ftrace_trace_function) {
		saved_ftrace_func = ftrace_trace_function;
		command |= FTRACE_UPDATE_TRACE_FUNC;
	}

	if (!command || !ftrace_enabled)
		return;

	ftrace_run_update_code(command);
}

static void ftrace_startup_all(int command)
{
	update_all_ops = true;
	ftrace_startup_enable(command);
	update_all_ops = false;
}

static int ftrace_startup(struct ftrace_ops *ops, int command)
{
	int ret;

	if (unlikely(ftrace_disabled))
		return -ENODEV;

	ret = __register_ftrace_function(ops);
	if (ret)
		return ret;

	ftrace_start_up++;
	command |= FTRACE_UPDATE_CALLS;

	/*
	 * Note that ftrace probes uses this to start up
	 * and modify functions it will probe. But we still
	 * set the ADDING flag for modification, as probes
	 * do not have trampolines. If they add them in the
	 * future, then the probes will need to distinguish
	 * between adding and updating probes.
	 */
	ops->flags |= FTRACE_OPS_FL_ENABLED | FTRACE_OPS_FL_ADDING;

	ftrace_hash_rec_enable(ops, 1);

	ftrace_startup_enable(command);

	ops->flags &= ~FTRACE_OPS_FL_ADDING;

	return 0;
}

static int ftrace_shutdown(struct ftrace_ops *ops, int command)
{
	int ret;

	if (unlikely(ftrace_disabled))
		return -ENODEV;

	ret = __unregister_ftrace_function(ops);
	if (ret)
		return ret;

	ftrace_start_up--;
	/*
	 * Just warn in case of unbalance, no need to kill ftrace, it's not
	 * critical but the ftrace_call callers may be never nopped again after
	 * further ftrace uses.
	 */
	WARN_ON_ONCE(ftrace_start_up < 0);

	ftrace_hash_rec_disable(ops, 1);

	ops->flags &= ~FTRACE_OPS_FL_ENABLED;

	command |= FTRACE_UPDATE_CALLS;

	if (saved_ftrace_func != ftrace_trace_function) {
		saved_ftrace_func = ftrace_trace_function;
		command |= FTRACE_UPDATE_TRACE_FUNC;
	}

	if (!command || !ftrace_enabled) {
		/*
		 * If these are control ops, they still need their
		 * per_cpu field freed. Since, function tracing is
		 * not currently active, we can just free them
		 * without synchronizing all CPUs.
		 */
		if (ops->flags & FTRACE_OPS_FL_CONTROL)
			control_ops_free(ops);
		return 0;
	}

	/*
	 * If the ops uses a trampoline, then it needs to be
	 * tested first on update.
	 */
	ops->flags |= FTRACE_OPS_FL_REMOVING;
	removed_ops = ops;

	/* The trampoline logic checks the old hashes */
	ops->old_hash.filter_hash = ops->func_hash->filter_hash;
	ops->old_hash.notrace_hash = ops->func_hash->notrace_hash;

	ftrace_run_update_code(command);

	/*
	 * If there's no more ops registered with ftrace, run a
	 * sanity check to make sure all rec flags are cleared.
	 */
	if (ftrace_ops_list == &ftrace_list_end) {
		struct ftrace_page *pg;
		struct dyn_ftrace *rec;

		do_for_each_ftrace_rec(pg, rec) {
			if (FTRACE_WARN_ON_ONCE(rec->flags))
				pr_warn("  %pS flags:%lx\n",
					(void *)rec->ip, rec->flags);
		} while_for_each_ftrace_rec();
	}

	ops->old_hash.filter_hash = NULL;
	ops->old_hash.notrace_hash = NULL;

	removed_ops = NULL;
	ops->flags &= ~FTRACE_OPS_FL_REMOVING;

	/*
	 * Dynamic ops may be freed, we must make sure that all
	 * callers are done before leaving this function.
	 * The same goes for freeing the per_cpu data of the control
	 * ops.
	 *
	 * Again, normal synchronize_sched() is not good enough.
	 * We need to do a hard force of sched synchronization.
	 * This is because we use preempt_disable() to do RCU, but
	 * the function tracers can be called where RCU is not watching
	 * (like before user_exit()). We can not rely on the RCU
	 * infrastructure to do the synchronization, thus we must do it
	 * ourselves.
	 */
	if (ops->flags & (FTRACE_OPS_FL_DYNAMIC | FTRACE_OPS_FL_CONTROL)) {
		schedule_on_each_cpu(ftrace_sync);

		arch_ftrace_trampoline_free(ops);

		if (ops->flags & FTRACE_OPS_FL_CONTROL)
			control_ops_free(ops);
	}

	return 0;
}

static void ftrace_startup_sysctl(void)
{
	if (unlikely(ftrace_disabled))
		return;

	/* Force update next time */
	saved_ftrace_func = NULL;
	/* ftrace_start_up is true if we want ftrace running */
	if (ftrace_start_up)
		ftrace_run_update_code(FTRACE_UPDATE_CALLS);
}

static void ftrace_shutdown_sysctl(void)
{
	if (unlikely(ftrace_disabled))
		return;

	/* ftrace_start_up is true if ftrace is running */
	if (ftrace_start_up)
		ftrace_run_update_code(FTRACE_DISABLE_CALLS);
}

static cycle_t		ftrace_update_time;
unsigned long		ftrace_update_tot_cnt;

static inline int ops_traces_mod(struct ftrace_ops *ops)
{
	/*
	 * Filter_hash being empty will default to trace module.
	 * But notrace hash requires a test of individual module functions.
	 */
	return ftrace_hash_empty(ops->func_hash->filter_hash) &&
		ftrace_hash_empty(ops->func_hash->notrace_hash);
}

/*
 * Check if the current ops references the record.
 *
 * If the ops traces all functions, then it was already accounted for.
 * If the ops does not trace the current record function, skip it.
 * If the ops ignores the function via notrace filter, skip it.
 */
static inline bool
ops_references_rec(struct ftrace_ops *ops, struct dyn_ftrace *rec)
{
	/* If ops isn't enabled, ignore it */
	if (!(ops->flags & FTRACE_OPS_FL_ENABLED))
		return 0;

	/* If ops traces all mods, we already accounted for it */
	if (ops_traces_mod(ops))
		return 0;

	/* The function must be in the filter */
	if (!ftrace_hash_empty(ops->func_hash->filter_hash) &&
	    !ftrace_lookup_ip(ops->func_hash->filter_hash, rec->ip))
		return 0;

	/* If in notrace hash, we ignore it too */
	if (ftrace_lookup_ip(ops->func_hash->notrace_hash, rec->ip))
		return 0;

	return 1;
}

static int referenced_filters(struct dyn_ftrace *rec)
{
	struct ftrace_ops *ops;
	int cnt = 0;

	for (ops = ftrace_ops_list; ops != &ftrace_list_end; ops = ops->next) {
		if (ops_references_rec(ops, rec))
		    cnt++;
	}

	return cnt;
}

static int ftrace_update_code(struct module *mod, struct ftrace_page *new_pgs)
{
	struct ftrace_page *pg;
	struct dyn_ftrace *p;
	cycle_t start, stop;
	unsigned long update_cnt = 0;
	unsigned long ref = 0;
	bool test = false;
	int i;

	/*
	 * When adding a module, we need to check if tracers are
	 * currently enabled and if they are set to trace all functions.
	 * If they are, we need to enable the module functions as well
	 * as update the reference counts for those function records.
	 */
	if (mod) {
		struct ftrace_ops *ops;

		for (ops = ftrace_ops_list;
		     ops != &ftrace_list_end; ops = ops->next) {
			if (ops->flags & FTRACE_OPS_FL_ENABLED) {
				if (ops_traces_mod(ops))
					ref++;
				else
					test = true;
			}
		}
	}

	start = ftrace_now(raw_smp_processor_id());

	for (pg = new_pgs; pg; pg = pg->next) {

		for (i = 0; i < pg->index; i++) {
			int cnt = ref;

			/* If something went wrong, bail without enabling anything */
			if (unlikely(ftrace_disabled))
				return -1;

			p = &pg->records[i];
			if (test)
				cnt += referenced_filters(p);
			p->flags = cnt;

			/*
			 * Do the initial record conversion from mcount jump
			 * to the NOP instructions.
			 */
			if (!ftrace_code_disable(mod, p))
				break;

			update_cnt++;

			/*
			 * If the tracing is enabled, go ahead and enable the record.
			 *
			 * The reason not to enable the record immediatelly is the
			 * inherent check of ftrace_make_nop/ftrace_make_call for
			 * correct previous instructions.  Making first the NOP
			 * conversion puts the module to the correct state, thus
			 * passing the ftrace_make_call check.
			 */
			if (ftrace_start_up && cnt) {
				int failed = __ftrace_replace_code(p, 1);
				if (failed)
					ftrace_bug(failed, p);
			}
		}
	}

	stop = ftrace_now(raw_smp_processor_id());
	ftrace_update_time = stop - start;
	ftrace_update_tot_cnt += update_cnt;

	return 0;
}

static int ftrace_allocate_records(struct ftrace_page *pg, int count)
{
	int order;
	int cnt;

	if (WARN_ON(!count))
		return -EINVAL;

	order = get_count_order(DIV_ROUND_UP(count, ENTRIES_PER_PAGE));

	/*
	 * We want to fill as much as possible. No more than a page
	 * may be empty.
	 */
	while ((PAGE_SIZE << order) / ENTRY_SIZE >= count + ENTRIES_PER_PAGE)
		order--;

 again:
	pg->records = (void *)__get_free_pages(GFP_KERNEL | __GFP_ZERO, order);

	if (!pg->records) {
		/* if we can't allocate this size, try something smaller */
		if (!order)
			return -ENOMEM;
		order >>= 1;
		goto again;
	}

	cnt = (PAGE_SIZE << order) / ENTRY_SIZE;
	pg->size = cnt;

	if (cnt > count)
		cnt = count;

	return cnt;
}

static struct ftrace_page *
ftrace_allocate_pages(unsigned long num_to_init)
{
	struct ftrace_page *start_pg;
	struct ftrace_page *pg;
	int order;
	int cnt;

	if (!num_to_init)
		return 0;

	start_pg = pg = kzalloc(sizeof(*pg), GFP_KERNEL);
	if (!pg)
		return NULL;

	/*
	 * Try to allocate as much as possible in one continues
	 * location that fills in all of the space. We want to
	 * waste as little space as possible.
	 */
	for (;;) {
		cnt = ftrace_allocate_records(pg, num_to_init);
		if (cnt < 0)
			goto free_pages;

		num_to_init -= cnt;
		if (!num_to_init)
			break;

		pg->next = kzalloc(sizeof(*pg), GFP_KERNEL);
		if (!pg->next)
			goto free_pages;

		pg = pg->next;
	}

	return start_pg;

 free_pages:
	pg = start_pg;
	while (pg) {
		order = get_count_order(pg->size / ENTRIES_PER_PAGE);
		free_pages((unsigned long)pg->records, order);
		start_pg = pg->next;
		kfree(pg);
		pg = start_pg;
	}
	pr_info("ftrace: FAILED to allocate memory for functions\n");
	return NULL;
}

#define FTRACE_BUFF_MAX (KSYM_SYMBOL_LEN+4) /* room for wildcards */

struct ftrace_iterator {
	loff_t				pos;
	loff_t				func_pos;
	struct ftrace_page		*pg;
	struct dyn_ftrace		*func;
	struct ftrace_func_probe	*probe;
	struct trace_parser		parser;
	struct ftrace_hash		*hash;
	struct ftrace_ops		*ops;
	int				hidx;
	int				idx;
	unsigned			flags;
};

static void *
t_hash_next(struct seq_file *m, loff_t *pos)
{
	struct ftrace_iterator *iter = m->private;
	struct hlist_node *hnd = NULL;
	struct hlist_head *hhd;

	(*pos)++;
	iter->pos = *pos;

	if (iter->probe)
		hnd = &iter->probe->node;
 retry:
	if (iter->hidx >= FTRACE_FUNC_HASHSIZE)
		return NULL;

	hhd = &ftrace_func_hash[iter->hidx];

	if (hlist_empty(hhd)) {
		iter->hidx++;
		hnd = NULL;
		goto retry;
	}

	if (!hnd)
		hnd = hhd->first;
	else {
		hnd = hnd->next;
		if (!hnd) {
			iter->hidx++;
			goto retry;
		}
	}

	if (WARN_ON_ONCE(!hnd))
		return NULL;

	iter->probe = hlist_entry(hnd, struct ftrace_func_probe, node);

	return iter;
}

static void *t_hash_start(struct seq_file *m, loff_t *pos)
{
	struct ftrace_iterator *iter = m->private;
	void *p = NULL;
	loff_t l;

	if (!(iter->flags & FTRACE_ITER_DO_HASH))
		return NULL;

	if (iter->func_pos > *pos)
		return NULL;

	iter->hidx = 0;
	for (l = 0; l <= (*pos - iter->func_pos); ) {
		p = t_hash_next(m, &l);
		if (!p)
			break;
	}
	if (!p)
		return NULL;

	/* Only set this if we have an item */
	iter->flags |= FTRACE_ITER_HASH;

	return iter;
}

static int
t_hash_show(struct seq_file *m, struct ftrace_iterator *iter)
{
	struct ftrace_func_probe *rec;

	rec = iter->probe;
	if (WARN_ON_ONCE(!rec))
		return -EIO;

	if (rec->ops->print)
		return rec->ops->print(m, rec->ip, rec->ops, rec->data);

	seq_printf(m, "%ps:%ps", (void *)rec->ip, (void *)rec->ops->func);

	if (rec->data)
		seq_printf(m, ":%p", rec->data);
	seq_putc(m, '\n');

	return 0;
}

static void *
t_next(struct seq_file *m, void *v, loff_t *pos)
{
	struct ftrace_iterator *iter = m->private;
	struct ftrace_ops *ops = iter->ops;
	struct dyn_ftrace *rec = NULL;

	if (unlikely(ftrace_disabled))
		return NULL;

	if (iter->flags & FTRACE_ITER_HASH)
		return t_hash_next(m, pos);

	(*pos)++;
	iter->pos = iter->func_pos = *pos;

	if (iter->flags & FTRACE_ITER_PRINTALL)
		return t_hash_start(m, pos);

 retry:
	if (iter->idx >= iter->pg->index) {
		if (iter->pg->next) {
			iter->pg = iter->pg->next;
			iter->idx = 0;
			goto retry;
		}
	} else {
		rec = &iter->pg->records[iter->idx++];
		if (((iter->flags & FTRACE_ITER_FILTER) &&
		     !(ftrace_lookup_ip(ops->func_hash->filter_hash, rec->ip))) ||

		    ((iter->flags & FTRACE_ITER_NOTRACE) &&
		     !ftrace_lookup_ip(ops->func_hash->notrace_hash, rec->ip)) ||

		    ((iter->flags & FTRACE_ITER_ENABLED) &&
		     !(rec->flags & FTRACE_FL_ENABLED))) {

			rec = NULL;
			goto retry;
		}
	}

	if (!rec)
		return t_hash_start(m, pos);

	iter->func = rec;

	return iter;
}

static void reset_iter_read(struct ftrace_iterator *iter)
{
	iter->pos = 0;
	iter->func_pos = 0;
	iter->flags &= ~(FTRACE_ITER_PRINTALL | FTRACE_ITER_HASH);
}

static void *t_start(struct seq_file *m, loff_t *pos)
{
	struct ftrace_iterator *iter = m->private;
	struct ftrace_ops *ops = iter->ops;
	void *p = NULL;
	loff_t l;

	mutex_lock(&ftrace_lock);

	if (unlikely(ftrace_disabled))
		return NULL;

	/*
	 * If an lseek was done, then reset and start from beginning.
	 */
	if (*pos < iter->pos)
		reset_iter_read(iter);

	/*
	 * For set_ftrace_filter reading, if we have the filter
	 * off, we can short cut and just print out that all
	 * functions are enabled.
	 */
	if ((iter->flags & FTRACE_ITER_FILTER &&
	     ftrace_hash_empty(ops->func_hash->filter_hash)) ||
	    (iter->flags & FTRACE_ITER_NOTRACE &&
	     ftrace_hash_empty(ops->func_hash->notrace_hash))) {
		if (*pos > 0)
			return t_hash_start(m, pos);
		iter->flags |= FTRACE_ITER_PRINTALL;
		/* reset in case of seek/pread */
		iter->flags &= ~FTRACE_ITER_HASH;
		return iter;
	}

	if (iter->flags & FTRACE_ITER_HASH)
		return t_hash_start(m, pos);

	/*
	 * Unfortunately, we need to restart at ftrace_pages_start
	 * every time we let go of the ftrace_mutex. This is because
	 * those pointers can change without the lock.
	 */
	iter->pg = ftrace_pages_start;
	iter->idx = 0;
	for (l = 0; l <= *pos; ) {
		p = t_next(m, p, &l);
		if (!p)
			break;
	}

	if (!p)
		return t_hash_start(m, pos);

	return iter;
}

static void t_stop(struct seq_file *m, void *p)
{
	mutex_unlock(&ftrace_lock);
}

void * __weak
arch_ftrace_trampoline_func(struct ftrace_ops *ops, struct dyn_ftrace *rec)
{
	return NULL;
}

static void add_trampoline_func(struct seq_file *m, struct ftrace_ops *ops,
				struct dyn_ftrace *rec)
{
	void *ptr;

	ptr = arch_ftrace_trampoline_func(ops, rec);
	if (ptr)
		seq_printf(m, " ->%pS", ptr);
}

static int t_show(struct seq_file *m, void *v)
{
	struct ftrace_iterator *iter = m->private;
	struct dyn_ftrace *rec;

	if (iter->flags & FTRACE_ITER_HASH)
		return t_hash_show(m, iter);

	if (iter->flags & FTRACE_ITER_PRINTALL) {
		if (iter->flags & FTRACE_ITER_NOTRACE)
			seq_puts(m, "#### no functions disabled ####\n");
		else
			seq_puts(m, "#### all functions enabled ####\n");
		return 0;
	}

	rec = iter->func;

	if (!rec)
		return 0;

	seq_printf(m, "%ps", (void *)rec->ip);
	if (iter->flags & FTRACE_ITER_ENABLED) {
		struct ftrace_ops *ops = NULL;

		seq_printf(m, " (%ld)%s",
			   ftrace_rec_count(rec),
			   rec->flags & FTRACE_FL_REGS ? " R" : "  ");
		if (rec->flags & FTRACE_FL_TRAMP_EN) {
<<<<<<< HEAD
			struct ftrace_ops *ops;

=======
>>>>>>> 20415321
			ops = ftrace_find_tramp_ops_any(rec);
			if (ops)
				seq_printf(m, "\ttramp: %pS",
					   (void *)ops->trampoline);
			else
				seq_puts(m, "\ttramp: ERROR!");

		}
		add_trampoline_func(m, ops, rec);
	}	

	seq_putc(m, '\n');

	return 0;
}

static const struct seq_operations show_ftrace_seq_ops = {
	.start = t_start,
	.next = t_next,
	.stop = t_stop,
	.show = t_show,
};

static int
ftrace_avail_open(struct inode *inode, struct file *file)
{
	struct ftrace_iterator *iter;

	if (unlikely(ftrace_disabled))
		return -ENODEV;

	iter = __seq_open_private(file, &show_ftrace_seq_ops, sizeof(*iter));
	if (iter) {
		iter->pg = ftrace_pages_start;
		iter->ops = &global_ops;
	}

	return iter ? 0 : -ENOMEM;
}

static int
ftrace_enabled_open(struct inode *inode, struct file *file)
{
	struct ftrace_iterator *iter;

	iter = __seq_open_private(file, &show_ftrace_seq_ops, sizeof(*iter));
	if (iter) {
		iter->pg = ftrace_pages_start;
		iter->flags = FTRACE_ITER_ENABLED;
		iter->ops = &global_ops;
	}

	return iter ? 0 : -ENOMEM;
}

/**
 * ftrace_regex_open - initialize function tracer filter files
 * @ops: The ftrace_ops that hold the hash filters
 * @flag: The type of filter to process
 * @inode: The inode, usually passed in to your open routine
 * @file: The file, usually passed in to your open routine
 *
 * ftrace_regex_open() initializes the filter files for the
 * @ops. Depending on @flag it may process the filter hash or
 * the notrace hash of @ops. With this called from the open
 * routine, you can use ftrace_filter_write() for the write
 * routine if @flag has FTRACE_ITER_FILTER set, or
 * ftrace_notrace_write() if @flag has FTRACE_ITER_NOTRACE set.
 * tracing_lseek() should be used as the lseek routine, and
 * release must call ftrace_regex_release().
 */
int
ftrace_regex_open(struct ftrace_ops *ops, int flag,
		  struct inode *inode, struct file *file)
{
	struct ftrace_iterator *iter;
	struct ftrace_hash *hash;
	int ret = 0;

	ftrace_ops_init(ops);

	if (unlikely(ftrace_disabled))
		return -ENODEV;

	iter = kzalloc(sizeof(*iter), GFP_KERNEL);
	if (!iter)
		return -ENOMEM;

	if (trace_parser_get_init(&iter->parser, FTRACE_BUFF_MAX)) {
		kfree(iter);
		return -ENOMEM;
	}

	iter->ops = ops;
	iter->flags = flag;

	mutex_lock(&ops->func_hash->regex_lock);

	if (flag & FTRACE_ITER_NOTRACE)
		hash = ops->func_hash->notrace_hash;
	else
		hash = ops->func_hash->filter_hash;

	if (file->f_mode & FMODE_WRITE) {
		const int size_bits = FTRACE_HASH_DEFAULT_BITS;

		if (file->f_flags & O_TRUNC)
			iter->hash = alloc_ftrace_hash(size_bits);
		else
			iter->hash = alloc_and_copy_ftrace_hash(size_bits, hash);

		if (!iter->hash) {
			trace_parser_put(&iter->parser);
			kfree(iter);
			ret = -ENOMEM;
			goto out_unlock;
		}
	}

	if (file->f_mode & FMODE_READ) {
		iter->pg = ftrace_pages_start;

		ret = seq_open(file, &show_ftrace_seq_ops);
		if (!ret) {
			struct seq_file *m = file->private_data;
			m->private = iter;
		} else {
			/* Failed */
			free_ftrace_hash(iter->hash);
			trace_parser_put(&iter->parser);
			kfree(iter);
		}
	} else
		file->private_data = iter;

 out_unlock:
	mutex_unlock(&ops->func_hash->regex_lock);

	return ret;
}

static int
ftrace_filter_open(struct inode *inode, struct file *file)
{
	struct ftrace_ops *ops = inode->i_private;

	return ftrace_regex_open(ops,
			FTRACE_ITER_FILTER | FTRACE_ITER_DO_HASH,
			inode, file);
}

static int
ftrace_notrace_open(struct inode *inode, struct file *file)
{
	struct ftrace_ops *ops = inode->i_private;

	return ftrace_regex_open(ops, FTRACE_ITER_NOTRACE,
				 inode, file);
}

static int ftrace_match(char *str, char *regex, int len, int type)
{
	int matched = 0;
	int slen;

	switch (type) {
	case MATCH_FULL:
		if (strcmp(str, regex) == 0)
			matched = 1;
		break;
	case MATCH_FRONT_ONLY:
		if (strncmp(str, regex, len) == 0)
			matched = 1;
		break;
	case MATCH_MIDDLE_ONLY:
		if (strstr(str, regex))
			matched = 1;
		break;
	case MATCH_END_ONLY:
		slen = strlen(str);
		if (slen >= len && memcmp(str + slen - len, regex, len) == 0)
			matched = 1;
		break;
	}

	return matched;
}

static int
enter_record(struct ftrace_hash *hash, struct dyn_ftrace *rec, int not)
{
	struct ftrace_func_entry *entry;
	int ret = 0;

	entry = ftrace_lookup_ip(hash, rec->ip);
	if (not) {
		/* Do nothing if it doesn't exist */
		if (!entry)
			return 0;

		free_hash_entry(hash, entry);
	} else {
		/* Do nothing if it exists */
		if (entry)
			return 0;

		ret = add_hash_entry(hash, rec->ip);
	}
	return ret;
}

static int
ftrace_match_record(struct dyn_ftrace *rec, char *mod,
		    char *regex, int len, int type)
{
	char str[KSYM_SYMBOL_LEN];
	char *modname;

	kallsyms_lookup(rec->ip, NULL, NULL, &modname, str);

	if (mod) {
		/* module lookup requires matching the module */
		if (!modname || strcmp(modname, mod))
			return 0;

		/* blank search means to match all funcs in the mod */
		if (!len)
			return 1;
	}

	return ftrace_match(str, regex, len, type);
}

static int
match_records(struct ftrace_hash *hash, char *buff,
	      int len, char *mod, int not)
{
	unsigned search_len = 0;
	struct ftrace_page *pg;
	struct dyn_ftrace *rec;
	int type = MATCH_FULL;
	char *search = buff;
	int found = 0;
	int ret;

	if (len) {
		type = filter_parse_regex(buff, len, &search, &not);
		search_len = strlen(search);
	}

	mutex_lock(&ftrace_lock);

	if (unlikely(ftrace_disabled))
		goto out_unlock;

	do_for_each_ftrace_rec(pg, rec) {
		if (ftrace_match_record(rec, mod, search, search_len, type)) {
			ret = enter_record(hash, rec, not);
			if (ret < 0) {
				found = ret;
				goto out_unlock;
			}
			found = 1;
		}
	} while_for_each_ftrace_rec();
 out_unlock:
	mutex_unlock(&ftrace_lock);

	return found;
}

static int
ftrace_match_records(struct ftrace_hash *hash, char *buff, int len)
{
	return match_records(hash, buff, len, NULL, 0);
}

static int
ftrace_match_module_records(struct ftrace_hash *hash, char *buff, char *mod)
{
	int not = 0;

	/* blank or '*' mean the same */
	if (strcmp(buff, "*") == 0)
		buff[0] = 0;

	/* handle the case of 'dont filter this module' */
	if (strcmp(buff, "!") == 0 || strcmp(buff, "!*") == 0) {
		buff[0] = 0;
		not = 1;
	}

	return match_records(hash, buff, strlen(buff), mod, not);
}

/*
 * We register the module command as a template to show others how
 * to register the a command as well.
 */

static int
ftrace_mod_callback(struct ftrace_hash *hash,
		    char *func, char *cmd, char *param, int enable)
{
	char *mod;
	int ret = -EINVAL;

	/*
	 * cmd == 'mod' because we only registered this func
	 * for the 'mod' ftrace_func_command.
	 * But if you register one func with multiple commands,
	 * you can tell which command was used by the cmd
	 * parameter.
	 */

	/* we must have a module name */
	if (!param)
		return ret;

	mod = strsep(&param, ":");
	if (!strlen(mod))
		return ret;

	ret = ftrace_match_module_records(hash, func, mod);
	if (!ret)
		ret = -EINVAL;
	if (ret < 0)
		return ret;

	return 0;
}

static struct ftrace_func_command ftrace_mod_cmd = {
	.name			= "mod",
	.func			= ftrace_mod_callback,
};

static int __init ftrace_mod_cmd_init(void)
{
	return register_ftrace_command(&ftrace_mod_cmd);
}
core_initcall(ftrace_mod_cmd_init);

static void function_trace_probe_call(unsigned long ip, unsigned long parent_ip,
				      struct ftrace_ops *op, struct pt_regs *pt_regs)
{
	struct ftrace_func_probe *entry;
	struct hlist_head *hhd;
	unsigned long key;

	key = hash_long(ip, FTRACE_HASH_BITS);

	hhd = &ftrace_func_hash[key];

	if (hlist_empty(hhd))
		return;

	/*
	 * Disable preemption for these calls to prevent a RCU grace
	 * period. This syncs the hash iteration and freeing of items
	 * on the hash. rcu_read_lock is too dangerous here.
	 */
	preempt_disable_notrace();
	hlist_for_each_entry_rcu_notrace(entry, hhd, node) {
		if (entry->ip == ip)
			entry->ops->func(ip, parent_ip, &entry->data);
	}
	preempt_enable_notrace();
}

static struct ftrace_ops trace_probe_ops __read_mostly =
{
	.func		= function_trace_probe_call,
	.flags		= FTRACE_OPS_FL_INITIALIZED,
	INIT_OPS_HASH(trace_probe_ops)
};

static int ftrace_probe_registered;

static void __enable_ftrace_function_probe(struct ftrace_hash *old_hash)
{
	int ret;
	int i;

	if (ftrace_probe_registered) {
		/* still need to update the function call sites */
		if (ftrace_enabled)
			ftrace_run_modify_code(&trace_probe_ops, FTRACE_UPDATE_CALLS,
					       old_hash);
		return;
	}

	for (i = 0; i < FTRACE_FUNC_HASHSIZE; i++) {
		struct hlist_head *hhd = &ftrace_func_hash[i];
		if (hhd->first)
			break;
	}
	/* Nothing registered? */
	if (i == FTRACE_FUNC_HASHSIZE)
		return;

	ret = ftrace_startup(&trace_probe_ops, 0);

	ftrace_probe_registered = 1;
}

static void __disable_ftrace_function_probe(void)
{
	int i;

	if (!ftrace_probe_registered)
		return;

	for (i = 0; i < FTRACE_FUNC_HASHSIZE; i++) {
		struct hlist_head *hhd = &ftrace_func_hash[i];
		if (hhd->first)
			return;
	}

	/* no more funcs left */
	ftrace_shutdown(&trace_probe_ops, 0);

	ftrace_probe_registered = 0;
}


static void ftrace_free_entry(struct ftrace_func_probe *entry)
{
	if (entry->ops->free)
		entry->ops->free(entry->ops, entry->ip, &entry->data);
	kfree(entry);
}

int
register_ftrace_function_probe(char *glob, struct ftrace_probe_ops *ops,
			      void *data)
{
	struct ftrace_func_probe *entry;
	struct ftrace_hash **orig_hash = &trace_probe_ops.func_hash->filter_hash;
	struct ftrace_hash *old_hash = *orig_hash;
	struct ftrace_hash *hash;
	struct ftrace_page *pg;
	struct dyn_ftrace *rec;
	int type, len, not;
	unsigned long key;
	int count = 0;
	char *search;
	int ret;

	type = filter_parse_regex(glob, strlen(glob), &search, &not);
	len = strlen(search);

	/* we do not support '!' for function probes */
	if (WARN_ON(not))
		return -EINVAL;

	mutex_lock(&trace_probe_ops.func_hash->regex_lock);

	hash = alloc_and_copy_ftrace_hash(FTRACE_HASH_DEFAULT_BITS, old_hash);
	if (!hash) {
		count = -ENOMEM;
		goto out;
	}

	if (unlikely(ftrace_disabled)) {
		count = -ENODEV;
		goto out;
	}

	mutex_lock(&ftrace_lock);

	do_for_each_ftrace_rec(pg, rec) {

		if (!ftrace_match_record(rec, NULL, search, len, type))
			continue;

		entry = kmalloc(sizeof(*entry), GFP_KERNEL);
		if (!entry) {
			/* If we did not process any, then return error */
			if (!count)
				count = -ENOMEM;
			goto out_unlock;
		}

		count++;

		entry->data = data;

		/*
		 * The caller might want to do something special
		 * for each function we find. We call the callback
		 * to give the caller an opportunity to do so.
		 */
		if (ops->init) {
			if (ops->init(ops, rec->ip, &entry->data) < 0) {
				/* caller does not like this func */
				kfree(entry);
				continue;
			}
		}

		ret = enter_record(hash, rec, 0);
		if (ret < 0) {
			kfree(entry);
			count = ret;
			goto out_unlock;
		}

		entry->ops = ops;
		entry->ip = rec->ip;

		key = hash_long(entry->ip, FTRACE_HASH_BITS);
		hlist_add_head_rcu(&entry->node, &ftrace_func_hash[key]);

	} while_for_each_ftrace_rec();

	ret = ftrace_hash_move(&trace_probe_ops, 1, orig_hash, hash);

	__enable_ftrace_function_probe(old_hash);

	if (!ret)
		free_ftrace_hash_rcu(old_hash);
	else
		count = ret;

 out_unlock:
	mutex_unlock(&ftrace_lock);
 out:
	mutex_unlock(&trace_probe_ops.func_hash->regex_lock);
	free_ftrace_hash(hash);

	return count;
}

enum {
	PROBE_TEST_FUNC		= 1,
	PROBE_TEST_DATA		= 2
};

static void
__unregister_ftrace_function_probe(char *glob, struct ftrace_probe_ops *ops,
				  void *data, int flags)
{
	struct ftrace_func_entry *rec_entry;
	struct ftrace_func_probe *entry;
	struct ftrace_func_probe *p;
	struct ftrace_hash **orig_hash = &trace_probe_ops.func_hash->filter_hash;
	struct ftrace_hash *old_hash = *orig_hash;
	struct list_head free_list;
	struct ftrace_hash *hash;
	struct hlist_node *tmp;
	char str[KSYM_SYMBOL_LEN];
	int type = MATCH_FULL;
	int i, len = 0;
	char *search;
	int ret;

	if (glob && (strcmp(glob, "*") == 0 || !strlen(glob)))
		glob = NULL;
	else if (glob) {
		int not;

		type = filter_parse_regex(glob, strlen(glob), &search, &not);
		len = strlen(search);

		/* we do not support '!' for function probes */
		if (WARN_ON(not))
			return;
	}

	mutex_lock(&trace_probe_ops.func_hash->regex_lock);

	hash = alloc_and_copy_ftrace_hash(FTRACE_HASH_DEFAULT_BITS, *orig_hash);
	if (!hash)
		/* Hmm, should report this somehow */
		goto out_unlock;

	INIT_LIST_HEAD(&free_list);

	for (i = 0; i < FTRACE_FUNC_HASHSIZE; i++) {
		struct hlist_head *hhd = &ftrace_func_hash[i];

		hlist_for_each_entry_safe(entry, tmp, hhd, node) {

			/* break up if statements for readability */
			if ((flags & PROBE_TEST_FUNC) && entry->ops != ops)
				continue;

			if ((flags & PROBE_TEST_DATA) && entry->data != data)
				continue;

			/* do this last, since it is the most expensive */
			if (glob) {
				kallsyms_lookup(entry->ip, NULL, NULL,
						NULL, str);
				if (!ftrace_match(str, glob, len, type))
					continue;
			}

			rec_entry = ftrace_lookup_ip(hash, entry->ip);
			/* It is possible more than one entry had this ip */
			if (rec_entry)
				free_hash_entry(hash, rec_entry);

			hlist_del_rcu(&entry->node);
			list_add(&entry->free_list, &free_list);
		}
	}
	mutex_lock(&ftrace_lock);
	__disable_ftrace_function_probe();
	/*
	 * Remove after the disable is called. Otherwise, if the last
	 * probe is removed, a null hash means *all enabled*.
	 */
	ret = ftrace_hash_move(&trace_probe_ops, 1, orig_hash, hash);
	synchronize_sched();
	if (!ret)
		free_ftrace_hash_rcu(old_hash);

	list_for_each_entry_safe(entry, p, &free_list, free_list) {
		list_del(&entry->free_list);
		ftrace_free_entry(entry);
	}
	mutex_unlock(&ftrace_lock);
		
 out_unlock:
	mutex_unlock(&trace_probe_ops.func_hash->regex_lock);
	free_ftrace_hash(hash);
}

void
unregister_ftrace_function_probe(char *glob, struct ftrace_probe_ops *ops,
				void *data)
{
	__unregister_ftrace_function_probe(glob, ops, data,
					  PROBE_TEST_FUNC | PROBE_TEST_DATA);
}

void
unregister_ftrace_function_probe_func(char *glob, struct ftrace_probe_ops *ops)
{
	__unregister_ftrace_function_probe(glob, ops, NULL, PROBE_TEST_FUNC);
}

void unregister_ftrace_function_probe_all(char *glob)
{
	__unregister_ftrace_function_probe(glob, NULL, NULL, 0);
}

static LIST_HEAD(ftrace_commands);
static DEFINE_MUTEX(ftrace_cmd_mutex);

/*
 * Currently we only register ftrace commands from __init, so mark this
 * __init too.
 */
__init int register_ftrace_command(struct ftrace_func_command *cmd)
{
	struct ftrace_func_command *p;
	int ret = 0;

	mutex_lock(&ftrace_cmd_mutex);
	list_for_each_entry(p, &ftrace_commands, list) {
		if (strcmp(cmd->name, p->name) == 0) {
			ret = -EBUSY;
			goto out_unlock;
		}
	}
	list_add(&cmd->list, &ftrace_commands);
 out_unlock:
	mutex_unlock(&ftrace_cmd_mutex);

	return ret;
}

/*
 * Currently we only unregister ftrace commands from __init, so mark
 * this __init too.
 */
__init int unregister_ftrace_command(struct ftrace_func_command *cmd)
{
	struct ftrace_func_command *p, *n;
	int ret = -ENODEV;

	mutex_lock(&ftrace_cmd_mutex);
	list_for_each_entry_safe(p, n, &ftrace_commands, list) {
		if (strcmp(cmd->name, p->name) == 0) {
			ret = 0;
			list_del_init(&p->list);
			goto out_unlock;
		}
	}
 out_unlock:
	mutex_unlock(&ftrace_cmd_mutex);

	return ret;
}

static int ftrace_process_regex(struct ftrace_hash *hash,
				char *buff, int len, int enable)
{
	char *func, *command, *next = buff;
	struct ftrace_func_command *p;
	int ret = -EINVAL;

	func = strsep(&next, ":");

	if (!next) {
		ret = ftrace_match_records(hash, func, len);
		if (!ret)
			ret = -EINVAL;
		if (ret < 0)
			return ret;
		return 0;
	}

	/* command found */

	command = strsep(&next, ":");

	mutex_lock(&ftrace_cmd_mutex);
	list_for_each_entry(p, &ftrace_commands, list) {
		if (strcmp(p->name, command) == 0) {
			ret = p->func(hash, func, command, next, enable);
			goto out_unlock;
		}
	}
 out_unlock:
	mutex_unlock(&ftrace_cmd_mutex);

	return ret;
}

static ssize_t
ftrace_regex_write(struct file *file, const char __user *ubuf,
		   size_t cnt, loff_t *ppos, int enable)
{
	struct ftrace_iterator *iter;
	struct trace_parser *parser;
	ssize_t ret, read;

	if (!cnt)
		return 0;

	if (file->f_mode & FMODE_READ) {
		struct seq_file *m = file->private_data;
		iter = m->private;
	} else
		iter = file->private_data;

	if (unlikely(ftrace_disabled))
		return -ENODEV;

	/* iter->hash is a local copy, so we don't need regex_lock */

	parser = &iter->parser;
	read = trace_get_user(parser, ubuf, cnt, ppos);

	if (read >= 0 && trace_parser_loaded(parser) &&
	    !trace_parser_cont(parser)) {
		ret = ftrace_process_regex(iter->hash, parser->buffer,
					   parser->idx, enable);
		trace_parser_clear(parser);
		if (ret < 0)
			goto out;
	}

	ret = read;
 out:
	return ret;
}

ssize_t
ftrace_filter_write(struct file *file, const char __user *ubuf,
		    size_t cnt, loff_t *ppos)
{
	return ftrace_regex_write(file, ubuf, cnt, ppos, 1);
}

ssize_t
ftrace_notrace_write(struct file *file, const char __user *ubuf,
		     size_t cnt, loff_t *ppos)
{
	return ftrace_regex_write(file, ubuf, cnt, ppos, 0);
}

static int
ftrace_match_addr(struct ftrace_hash *hash, unsigned long ip, int remove)
{
	struct ftrace_func_entry *entry;

	if (!ftrace_location(ip))
		return -EINVAL;

	if (remove) {
		entry = ftrace_lookup_ip(hash, ip);
		if (!entry)
			return -ENOENT;
		free_hash_entry(hash, entry);
		return 0;
	}

	return add_hash_entry(hash, ip);
}

static void ftrace_ops_update_code(struct ftrace_ops *ops,
				   struct ftrace_hash *old_hash)
{
	if (ops->flags & FTRACE_OPS_FL_ENABLED && ftrace_enabled)
		ftrace_run_modify_code(ops, FTRACE_UPDATE_CALLS, old_hash);
}

static int
ftrace_set_hash(struct ftrace_ops *ops, unsigned char *buf, int len,
		unsigned long ip, int remove, int reset, int enable)
{
	struct ftrace_hash **orig_hash;
	struct ftrace_hash *old_hash;
	struct ftrace_hash *hash;
	int ret;

	if (unlikely(ftrace_disabled))
		return -ENODEV;

	mutex_lock(&ops->func_hash->regex_lock);

	if (enable)
		orig_hash = &ops->func_hash->filter_hash;
	else
		orig_hash = &ops->func_hash->notrace_hash;

	if (reset)
		hash = alloc_ftrace_hash(FTRACE_HASH_DEFAULT_BITS);
	else
		hash = alloc_and_copy_ftrace_hash(FTRACE_HASH_DEFAULT_BITS, *orig_hash);

	if (!hash) {
		ret = -ENOMEM;
		goto out_regex_unlock;
	}

	if (buf && !ftrace_match_records(hash, buf, len)) {
		ret = -EINVAL;
		goto out_regex_unlock;
	}
	if (ip) {
		ret = ftrace_match_addr(hash, ip, remove);
		if (ret < 0)
			goto out_regex_unlock;
	}

	mutex_lock(&ftrace_lock);
	old_hash = *orig_hash;
	ret = ftrace_hash_move(ops, enable, orig_hash, hash);
	if (!ret) {
		ftrace_ops_update_code(ops, old_hash);
		free_ftrace_hash_rcu(old_hash);
	}
	mutex_unlock(&ftrace_lock);

 out_regex_unlock:
	mutex_unlock(&ops->func_hash->regex_lock);

	free_ftrace_hash(hash);
	return ret;
}

static int
ftrace_set_addr(struct ftrace_ops *ops, unsigned long ip, int remove,
		int reset, int enable)
{
	return ftrace_set_hash(ops, 0, 0, ip, remove, reset, enable);
}

/**
 * ftrace_set_filter_ip - set a function to filter on in ftrace by address
 * @ops - the ops to set the filter with
 * @ip - the address to add to or remove from the filter.
 * @remove - non zero to remove the ip from the filter
 * @reset - non zero to reset all filters before applying this filter.
 *
 * Filters denote which functions should be enabled when tracing is enabled
 * If @ip is NULL, it failes to update filter.
 */
int ftrace_set_filter_ip(struct ftrace_ops *ops, unsigned long ip,
			 int remove, int reset)
{
	ftrace_ops_init(ops);
	return ftrace_set_addr(ops, ip, remove, reset, 1);
}
EXPORT_SYMBOL_GPL(ftrace_set_filter_ip);

static int
ftrace_set_regex(struct ftrace_ops *ops, unsigned char *buf, int len,
		 int reset, int enable)
{
	return ftrace_set_hash(ops, buf, len, 0, 0, reset, enable);
}

/**
 * ftrace_set_filter - set a function to filter on in ftrace
 * @ops - the ops to set the filter with
 * @buf - the string that holds the function filter text.
 * @len - the length of the string.
 * @reset - non zero to reset all filters before applying this filter.
 *
 * Filters denote which functions should be enabled when tracing is enabled.
 * If @buf is NULL and reset is set, all functions will be enabled for tracing.
 */
int ftrace_set_filter(struct ftrace_ops *ops, unsigned char *buf,
		       int len, int reset)
{
	ftrace_ops_init(ops);
	return ftrace_set_regex(ops, buf, len, reset, 1);
}
EXPORT_SYMBOL_GPL(ftrace_set_filter);

/**
 * ftrace_set_notrace - set a function to not trace in ftrace
 * @ops - the ops to set the notrace filter with
 * @buf - the string that holds the function notrace text.
 * @len - the length of the string.
 * @reset - non zero to reset all filters before applying this filter.
 *
 * Notrace Filters denote which functions should not be enabled when tracing
 * is enabled. If @buf is NULL and reset is set, all functions will be enabled
 * for tracing.
 */
int ftrace_set_notrace(struct ftrace_ops *ops, unsigned char *buf,
			int len, int reset)
{
	ftrace_ops_init(ops);
	return ftrace_set_regex(ops, buf, len, reset, 0);
}
EXPORT_SYMBOL_GPL(ftrace_set_notrace);
/**
 * ftrace_set_global_filter - set a function to filter on with global tracers
 * @buf - the string that holds the function filter text.
 * @len - the length of the string.
 * @reset - non zero to reset all filters before applying this filter.
 *
 * Filters denote which functions should be enabled when tracing is enabled.
 * If @buf is NULL and reset is set, all functions will be enabled for tracing.
 */
void ftrace_set_global_filter(unsigned char *buf, int len, int reset)
{
	ftrace_set_regex(&global_ops, buf, len, reset, 1);
}
EXPORT_SYMBOL_GPL(ftrace_set_global_filter);

/**
 * ftrace_set_global_notrace - set a function to not trace with global tracers
 * @buf - the string that holds the function notrace text.
 * @len - the length of the string.
 * @reset - non zero to reset all filters before applying this filter.
 *
 * Notrace Filters denote which functions should not be enabled when tracing
 * is enabled. If @buf is NULL and reset is set, all functions will be enabled
 * for tracing.
 */
void ftrace_set_global_notrace(unsigned char *buf, int len, int reset)
{
	ftrace_set_regex(&global_ops, buf, len, reset, 0);
}
EXPORT_SYMBOL_GPL(ftrace_set_global_notrace);

/*
 * command line interface to allow users to set filters on boot up.
 */
#define FTRACE_FILTER_SIZE		COMMAND_LINE_SIZE
static char ftrace_notrace_buf[FTRACE_FILTER_SIZE] __initdata;
static char ftrace_filter_buf[FTRACE_FILTER_SIZE] __initdata;

/* Used by function selftest to not test if filter is set */
bool ftrace_filter_param __initdata;

static int __init set_ftrace_notrace(char *str)
{
	ftrace_filter_param = true;
	strlcpy(ftrace_notrace_buf, str, FTRACE_FILTER_SIZE);
	return 1;
}
__setup("ftrace_notrace=", set_ftrace_notrace);

static int __init set_ftrace_filter(char *str)
{
	ftrace_filter_param = true;
	strlcpy(ftrace_filter_buf, str, FTRACE_FILTER_SIZE);
	return 1;
}
__setup("ftrace_filter=", set_ftrace_filter);

#ifdef CONFIG_FUNCTION_GRAPH_TRACER
static char ftrace_graph_buf[FTRACE_FILTER_SIZE] __initdata;
static char ftrace_graph_notrace_buf[FTRACE_FILTER_SIZE] __initdata;
static int ftrace_set_func(unsigned long *array, int *idx, int size, char *buffer);

static unsigned long save_global_trampoline;
static unsigned long save_global_flags;

static int __init set_graph_function(char *str)
{
	strlcpy(ftrace_graph_buf, str, FTRACE_FILTER_SIZE);
	return 1;
}
__setup("ftrace_graph_filter=", set_graph_function);

static int __init set_graph_notrace_function(char *str)
{
	strlcpy(ftrace_graph_notrace_buf, str, FTRACE_FILTER_SIZE);
	return 1;
}
__setup("ftrace_graph_notrace=", set_graph_notrace_function);

static void __init set_ftrace_early_graph(char *buf, int enable)
{
	int ret;
	char *func;
	unsigned long *table = ftrace_graph_funcs;
	int *count = &ftrace_graph_count;

	if (!enable) {
		table = ftrace_graph_notrace_funcs;
		count = &ftrace_graph_notrace_count;
	}

	while (buf) {
		func = strsep(&buf, ",");
		/* we allow only one expression at a time */
		ret = ftrace_set_func(table, count, FTRACE_GRAPH_MAX_FUNCS, func);
		if (ret)
			printk(KERN_DEBUG "ftrace: function %s not "
					  "traceable\n", func);
	}
}
#endif /* CONFIG_FUNCTION_GRAPH_TRACER */

void __init
ftrace_set_early_filter(struct ftrace_ops *ops, char *buf, int enable)
{
	char *func;

	ftrace_ops_init(ops);

	while (buf) {
		func = strsep(&buf, ",");
		ftrace_set_regex(ops, func, strlen(func), 0, enable);
	}
}

static void __init set_ftrace_early_filters(void)
{
	if (ftrace_filter_buf[0])
		ftrace_set_early_filter(&global_ops, ftrace_filter_buf, 1);
	if (ftrace_notrace_buf[0])
		ftrace_set_early_filter(&global_ops, ftrace_notrace_buf, 0);
#ifdef CONFIG_FUNCTION_GRAPH_TRACER
	if (ftrace_graph_buf[0])
		set_ftrace_early_graph(ftrace_graph_buf, 1);
	if (ftrace_graph_notrace_buf[0])
		set_ftrace_early_graph(ftrace_graph_notrace_buf, 0);
#endif /* CONFIG_FUNCTION_GRAPH_TRACER */
}

int ftrace_regex_release(struct inode *inode, struct file *file)
{
	struct seq_file *m = (struct seq_file *)file->private_data;
	struct ftrace_iterator *iter;
	struct ftrace_hash **orig_hash;
	struct ftrace_hash *old_hash;
	struct trace_parser *parser;
	int filter_hash;
	int ret;

	if (file->f_mode & FMODE_READ) {
		iter = m->private;
		seq_release(inode, file);
	} else
		iter = file->private_data;

	parser = &iter->parser;
	if (trace_parser_loaded(parser)) {
		parser->buffer[parser->idx] = 0;
		ftrace_match_records(iter->hash, parser->buffer, parser->idx);
	}

	trace_parser_put(parser);

	mutex_lock(&iter->ops->func_hash->regex_lock);

	if (file->f_mode & FMODE_WRITE) {
		filter_hash = !!(iter->flags & FTRACE_ITER_FILTER);

		if (filter_hash)
			orig_hash = &iter->ops->func_hash->filter_hash;
		else
			orig_hash = &iter->ops->func_hash->notrace_hash;

		mutex_lock(&ftrace_lock);
		old_hash = *orig_hash;
		ret = ftrace_hash_move(iter->ops, filter_hash,
				       orig_hash, iter->hash);
		if (!ret) {
			ftrace_ops_update_code(iter->ops, old_hash);
			free_ftrace_hash_rcu(old_hash);
		}
		mutex_unlock(&ftrace_lock);
	}

	mutex_unlock(&iter->ops->func_hash->regex_lock);
	free_ftrace_hash(iter->hash);
	kfree(iter);

	return 0;
}

static const struct file_operations ftrace_avail_fops = {
	.open = ftrace_avail_open,
	.read = seq_read,
	.llseek = seq_lseek,
	.release = seq_release_private,
};

static const struct file_operations ftrace_enabled_fops = {
	.open = ftrace_enabled_open,
	.read = seq_read,
	.llseek = seq_lseek,
	.release = seq_release_private,
};

static const struct file_operations ftrace_filter_fops = {
	.open = ftrace_filter_open,
	.read = seq_read,
	.write = ftrace_filter_write,
	.llseek = tracing_lseek,
	.release = ftrace_regex_release,
};

static const struct file_operations ftrace_notrace_fops = {
	.open = ftrace_notrace_open,
	.read = seq_read,
	.write = ftrace_notrace_write,
	.llseek = tracing_lseek,
	.release = ftrace_regex_release,
};

#ifdef CONFIG_FUNCTION_GRAPH_TRACER

static DEFINE_MUTEX(graph_lock);

int ftrace_graph_count;
int ftrace_graph_notrace_count;
unsigned long ftrace_graph_funcs[FTRACE_GRAPH_MAX_FUNCS] __read_mostly;
unsigned long ftrace_graph_notrace_funcs[FTRACE_GRAPH_MAX_FUNCS] __read_mostly;

struct ftrace_graph_data {
	unsigned long *table;
	size_t size;
	int *count;
	const struct seq_operations *seq_ops;
};

static void *
__g_next(struct seq_file *m, loff_t *pos)
{
	struct ftrace_graph_data *fgd = m->private;

	if (*pos >= *fgd->count)
		return NULL;
	return &fgd->table[*pos];
}

static void *
g_next(struct seq_file *m, void *v, loff_t *pos)
{
	(*pos)++;
	return __g_next(m, pos);
}

static void *g_start(struct seq_file *m, loff_t *pos)
{
	struct ftrace_graph_data *fgd = m->private;

	mutex_lock(&graph_lock);

	/* Nothing, tell g_show to print all functions are enabled */
	if (!*fgd->count && !*pos)
		return (void *)1;

	return __g_next(m, pos);
}

static void g_stop(struct seq_file *m, void *p)
{
	mutex_unlock(&graph_lock);
}

static int g_show(struct seq_file *m, void *v)
{
	unsigned long *ptr = v;

	if (!ptr)
		return 0;

	if (ptr == (unsigned long *)1) {
		struct ftrace_graph_data *fgd = m->private;

		if (fgd->table == ftrace_graph_funcs)
			seq_puts(m, "#### all functions enabled ####\n");
		else
			seq_puts(m, "#### no functions disabled ####\n");
		return 0;
	}

	seq_printf(m, "%ps\n", (void *)*ptr);

	return 0;
}

static const struct seq_operations ftrace_graph_seq_ops = {
	.start = g_start,
	.next = g_next,
	.stop = g_stop,
	.show = g_show,
};

static int
__ftrace_graph_open(struct inode *inode, struct file *file,
		    struct ftrace_graph_data *fgd)
{
	int ret = 0;

	mutex_lock(&graph_lock);
	if ((file->f_mode & FMODE_WRITE) &&
	    (file->f_flags & O_TRUNC)) {
		*fgd->count = 0;
		memset(fgd->table, 0, fgd->size * sizeof(*fgd->table));
	}
	mutex_unlock(&graph_lock);

	if (file->f_mode & FMODE_READ) {
		ret = seq_open(file, fgd->seq_ops);
		if (!ret) {
			struct seq_file *m = file->private_data;
			m->private = fgd;
		}
	} else
		file->private_data = fgd;

	return ret;
}

static int
ftrace_graph_open(struct inode *inode, struct file *file)
{
	struct ftrace_graph_data *fgd;

	if (unlikely(ftrace_disabled))
		return -ENODEV;

	fgd = kmalloc(sizeof(*fgd), GFP_KERNEL);
	if (fgd == NULL)
		return -ENOMEM;

	fgd->table = ftrace_graph_funcs;
	fgd->size = FTRACE_GRAPH_MAX_FUNCS;
	fgd->count = &ftrace_graph_count;
	fgd->seq_ops = &ftrace_graph_seq_ops;

	return __ftrace_graph_open(inode, file, fgd);
}

static int
ftrace_graph_notrace_open(struct inode *inode, struct file *file)
{
	struct ftrace_graph_data *fgd;

	if (unlikely(ftrace_disabled))
		return -ENODEV;

	fgd = kmalloc(sizeof(*fgd), GFP_KERNEL);
	if (fgd == NULL)
		return -ENOMEM;

	fgd->table = ftrace_graph_notrace_funcs;
	fgd->size = FTRACE_GRAPH_MAX_FUNCS;
	fgd->count = &ftrace_graph_notrace_count;
	fgd->seq_ops = &ftrace_graph_seq_ops;

	return __ftrace_graph_open(inode, file, fgd);
}

static int
ftrace_graph_release(struct inode *inode, struct file *file)
{
	if (file->f_mode & FMODE_READ) {
		struct seq_file *m = file->private_data;

		kfree(m->private);
		seq_release(inode, file);
	} else {
		kfree(file->private_data);
	}

	return 0;
}

static int
ftrace_set_func(unsigned long *array, int *idx, int size, char *buffer)
{
	struct dyn_ftrace *rec;
	struct ftrace_page *pg;
	int search_len;
	int fail = 1;
	int type, not;
	char *search;
	bool exists;
	int i;

	/* decode regex */
	type = filter_parse_regex(buffer, strlen(buffer), &search, &not);
	if (!not && *idx >= size)
		return -EBUSY;

	search_len = strlen(search);

	mutex_lock(&ftrace_lock);

	if (unlikely(ftrace_disabled)) {
		mutex_unlock(&ftrace_lock);
		return -ENODEV;
	}

	do_for_each_ftrace_rec(pg, rec) {

		if (ftrace_match_record(rec, NULL, search, search_len, type)) {
			/* if it is in the array */
			exists = false;
			for (i = 0; i < *idx; i++) {
				if (array[i] == rec->ip) {
					exists = true;
					break;
				}
			}

			if (!not) {
				fail = 0;
				if (!exists) {
					array[(*idx)++] = rec->ip;
					if (*idx >= size)
						goto out;
				}
			} else {
				if (exists) {
					array[i] = array[--(*idx)];
					array[*idx] = 0;
					fail = 0;
				}
			}
		}
	} while_for_each_ftrace_rec();
out:
	mutex_unlock(&ftrace_lock);

	if (fail)
		return -EINVAL;

	return 0;
}

static ssize_t
ftrace_graph_write(struct file *file, const char __user *ubuf,
		   size_t cnt, loff_t *ppos)
{
	struct trace_parser parser;
	ssize_t read, ret = 0;
	struct ftrace_graph_data *fgd = file->private_data;

	if (!cnt)
		return 0;

	if (trace_parser_get_init(&parser, FTRACE_BUFF_MAX))
		return -ENOMEM;

	read = trace_get_user(&parser, ubuf, cnt, ppos);

	if (read >= 0 && trace_parser_loaded((&parser))) {
		parser.buffer[parser.idx] = 0;

		mutex_lock(&graph_lock);

		/* we allow only one expression at a time */
		ret = ftrace_set_func(fgd->table, fgd->count, fgd->size,
				      parser.buffer);

		mutex_unlock(&graph_lock);
	}

	if (!ret)
		ret = read;

	trace_parser_put(&parser);

	return ret;
}

static const struct file_operations ftrace_graph_fops = {
	.open		= ftrace_graph_open,
	.read		= seq_read,
	.write		= ftrace_graph_write,
	.llseek		= tracing_lseek,
	.release	= ftrace_graph_release,
};

static const struct file_operations ftrace_graph_notrace_fops = {
	.open		= ftrace_graph_notrace_open,
	.read		= seq_read,
	.write		= ftrace_graph_write,
	.llseek		= tracing_lseek,
	.release	= ftrace_graph_release,
};
#endif /* CONFIG_FUNCTION_GRAPH_TRACER */

void ftrace_create_filter_files(struct ftrace_ops *ops,
				struct dentry *parent)
{

	trace_create_file("set_ftrace_filter", 0644, parent,
			  ops, &ftrace_filter_fops);

	trace_create_file("set_ftrace_notrace", 0644, parent,
			  ops, &ftrace_notrace_fops);
}

/*
 * The name "destroy_filter_files" is really a misnomer. Although
 * in the future, it may actualy delete the files, but this is
 * really intended to make sure the ops passed in are disabled
 * and that when this function returns, the caller is free to
 * free the ops.
 *
 * The "destroy" name is only to match the "create" name that this
 * should be paired with.
 */
void ftrace_destroy_filter_files(struct ftrace_ops *ops)
{
	mutex_lock(&ftrace_lock);
	if (ops->flags & FTRACE_OPS_FL_ENABLED)
		ftrace_shutdown(ops, 0);
	ops->flags |= FTRACE_OPS_FL_DELETED;
	mutex_unlock(&ftrace_lock);
}

static __init int ftrace_init_dyn_debugfs(struct dentry *d_tracer)
{

	trace_create_file("available_filter_functions", 0444,
			d_tracer, NULL, &ftrace_avail_fops);

	trace_create_file("enabled_functions", 0444,
			d_tracer, NULL, &ftrace_enabled_fops);

	ftrace_create_filter_files(&global_ops, d_tracer);

#ifdef CONFIG_FUNCTION_GRAPH_TRACER
	trace_create_file("set_graph_function", 0444, d_tracer,
				    NULL,
				    &ftrace_graph_fops);
	trace_create_file("set_graph_notrace", 0444, d_tracer,
				    NULL,
				    &ftrace_graph_notrace_fops);
#endif /* CONFIG_FUNCTION_GRAPH_TRACER */

	return 0;
}

static int ftrace_cmp_ips(const void *a, const void *b)
{
	const unsigned long *ipa = a;
	const unsigned long *ipb = b;

	if (*ipa > *ipb)
		return 1;
	if (*ipa < *ipb)
		return -1;
	return 0;
}

static void ftrace_swap_ips(void *a, void *b, int size)
{
	unsigned long *ipa = a;
	unsigned long *ipb = b;
	unsigned long t;

	t = *ipa;
	*ipa = *ipb;
	*ipb = t;
}

static int ftrace_process_locs(struct module *mod,
			       unsigned long *start,
			       unsigned long *end)
{
	struct ftrace_page *start_pg;
	struct ftrace_page *pg;
	struct dyn_ftrace *rec;
	unsigned long count;
	unsigned long *p;
	unsigned long addr;
	unsigned long flags = 0; /* Shut up gcc */
	int ret = -ENOMEM;

	count = end - start;

	if (!count)
		return 0;

	sort(start, count, sizeof(*start),
	     ftrace_cmp_ips, ftrace_swap_ips);

	start_pg = ftrace_allocate_pages(count);
	if (!start_pg)
		return -ENOMEM;

	mutex_lock(&ftrace_lock);

	/*
	 * Core and each module needs their own pages, as
	 * modules will free them when they are removed.
	 * Force a new page to be allocated for modules.
	 */
	if (!mod) {
		WARN_ON(ftrace_pages || ftrace_pages_start);
		/* First initialization */
		ftrace_pages = ftrace_pages_start = start_pg;
	} else {
		if (!ftrace_pages)
			goto out;

		if (WARN_ON(ftrace_pages->next)) {
			/* Hmm, we have free pages? */
			while (ftrace_pages->next)
				ftrace_pages = ftrace_pages->next;
		}

		ftrace_pages->next = start_pg;
	}

	p = start;
	pg = start_pg;
	while (p < end) {
		addr = ftrace_call_adjust(*p++);
		/*
		 * Some architecture linkers will pad between
		 * the different mcount_loc sections of different
		 * object files to satisfy alignments.
		 * Skip any NULL pointers.
		 */
		if (!addr)
			continue;

		if (pg->index == pg->size) {
			/* We should have allocated enough */
			if (WARN_ON(!pg->next))
				break;
			pg = pg->next;
		}

		rec = &pg->records[pg->index++];
		rec->ip = addr;
	}

	/* We should have used all pages */
	WARN_ON(pg->next);

	/* Assign the last page to ftrace_pages */
	ftrace_pages = pg;

	/*
	 * We only need to disable interrupts on start up
	 * because we are modifying code that an interrupt
	 * may execute, and the modification is not atomic.
	 * But for modules, nothing runs the code we modify
	 * until we are finished with it, and there's no
	 * reason to cause large interrupt latencies while we do it.
	 */
	if (!mod)
		local_irq_save(flags);
	ftrace_update_code(mod, start_pg);
	if (!mod)
		local_irq_restore(flags);
	ret = 0;
 out:
	mutex_unlock(&ftrace_lock);

	return ret;
}

#ifdef CONFIG_MODULES

#define next_to_ftrace_page(p) container_of(p, struct ftrace_page, next)

void ftrace_release_mod(struct module *mod)
{
	struct dyn_ftrace *rec;
	struct ftrace_page **last_pg;
	struct ftrace_page *pg;
	int order;

	mutex_lock(&ftrace_lock);

	if (ftrace_disabled)
		goto out_unlock;

	/*
	 * Each module has its own ftrace_pages, remove
	 * them from the list.
	 */
	last_pg = &ftrace_pages_start;
	for (pg = ftrace_pages_start; pg; pg = *last_pg) {
		rec = &pg->records[0];
		if (within_module_core(rec->ip, mod)) {
			/*
			 * As core pages are first, the first
			 * page should never be a module page.
			 */
			if (WARN_ON(pg == ftrace_pages_start))
				goto out_unlock;

			/* Check if we are deleting the last page */
			if (pg == ftrace_pages)
				ftrace_pages = next_to_ftrace_page(last_pg);

			*last_pg = pg->next;
			order = get_count_order(pg->size / ENTRIES_PER_PAGE);
			free_pages((unsigned long)pg->records, order);
			kfree(pg);
		} else
			last_pg = &pg->next;
	}
 out_unlock:
	mutex_unlock(&ftrace_lock);
}

static void ftrace_init_module(struct module *mod,
			       unsigned long *start, unsigned long *end)
{
	if (ftrace_disabled || start == end)
		return;
	ftrace_process_locs(mod, start, end);
}

void ftrace_module_init(struct module *mod)
{
	ftrace_init_module(mod, mod->ftrace_callsites,
			   mod->ftrace_callsites +
			   mod->num_ftrace_callsites);
}

static int ftrace_module_notify_exit(struct notifier_block *self,
				     unsigned long val, void *data)
{
	struct module *mod = data;

	if (val == MODULE_STATE_GOING)
		ftrace_release_mod(mod);

	return 0;
}
#else
static int ftrace_module_notify_exit(struct notifier_block *self,
				     unsigned long val, void *data)
{
	return 0;
}
#endif /* CONFIG_MODULES */

struct notifier_block ftrace_module_exit_nb = {
	.notifier_call = ftrace_module_notify_exit,
	.priority = INT_MIN,	/* Run after anything that can remove kprobes */
};

void __init ftrace_init(void)
{
	extern unsigned long __start_mcount_loc[];
	extern unsigned long __stop_mcount_loc[];
	unsigned long count, flags;
	int ret;

	local_irq_save(flags);
	ret = ftrace_dyn_arch_init();
	local_irq_restore(flags);
	if (ret)
		goto failed;

	count = __stop_mcount_loc - __start_mcount_loc;
	if (!count) {
		pr_info("ftrace: No functions to be traced?\n");
		goto failed;
	}

	pr_info("ftrace: allocating %ld entries in %ld pages\n",
		count, count / ENTRIES_PER_PAGE + 1);

	last_ftrace_enabled = ftrace_enabled = 1;

	ret = ftrace_process_locs(NULL,
				  __start_mcount_loc,
				  __stop_mcount_loc);

	ret = register_module_notifier(&ftrace_module_exit_nb);
	if (ret)
		pr_warning("Failed to register trace ftrace module exit notifier\n");

	set_ftrace_early_filters();

	return;
 failed:
	ftrace_disabled = 1;
}

/* Do nothing if arch does not support this */
void __weak arch_ftrace_update_trampoline(struct ftrace_ops *ops)
{
}

static void ftrace_update_trampoline(struct ftrace_ops *ops)
{

/*
 * Currently there's no safe way to free a trampoline when the kernel
 * is configured with PREEMPT. That is because a task could be preempted
 * when it jumped to the trampoline, it may be preempted for a long time
 * depending on the system load, and currently there's no way to know
 * when it will be off the trampoline. If the trampoline is freed
 * too early, when the task runs again, it will be executing on freed
 * memory and crash.
 */
#ifdef CONFIG_PREEMPT
	/* Currently, only non dynamic ops can have a trampoline */
	if (ops->flags & FTRACE_OPS_FL_DYNAMIC)
		return;
#endif

	arch_ftrace_update_trampoline(ops);
}

#else

static struct ftrace_ops global_ops = {
	.func			= ftrace_stub,
	.flags			= FTRACE_OPS_FL_RECURSION_SAFE | FTRACE_OPS_FL_INITIALIZED,
};

static int __init ftrace_nodyn_init(void)
{
	ftrace_enabled = 1;
	return 0;
}
core_initcall(ftrace_nodyn_init);

static inline int ftrace_init_dyn_debugfs(struct dentry *d_tracer) { return 0; }
static inline void ftrace_startup_enable(int command) { }
static inline void ftrace_startup_all(int command) { }
/* Keep as macros so we do not need to define the commands */
# define ftrace_startup(ops, command)					\
	({								\
		int ___ret = __register_ftrace_function(ops);		\
		if (!___ret)						\
			(ops)->flags |= FTRACE_OPS_FL_ENABLED;		\
		___ret;							\
	})
# define ftrace_shutdown(ops, command)					\
	({								\
		int ___ret = __unregister_ftrace_function(ops);		\
		if (!___ret)						\
			(ops)->flags &= ~FTRACE_OPS_FL_ENABLED;		\
		___ret;							\
	})

# define ftrace_startup_sysctl()	do { } while (0)
# define ftrace_shutdown_sysctl()	do { } while (0)

static inline int
ftrace_ops_test(struct ftrace_ops *ops, unsigned long ip, void *regs)
{
	return 1;
}

static void ftrace_update_trampoline(struct ftrace_ops *ops)
{
}

#endif /* CONFIG_DYNAMIC_FTRACE */

__init void ftrace_init_global_array_ops(struct trace_array *tr)
{
	tr->ops = &global_ops;
	tr->ops->private = tr;
}

void ftrace_init_array_ops(struct trace_array *tr, ftrace_func_t func)
{
	/* If we filter on pids, update to use the pid function */
	if (tr->flags & TRACE_ARRAY_FL_GLOBAL) {
		if (WARN_ON(tr->ops->func != ftrace_stub))
			printk("ftrace ops had %pS for function\n",
			       tr->ops->func);
		/* Only the top level instance does pid tracing */
		if (!list_empty(&ftrace_pids)) {
			set_ftrace_pid_function(func);
			func = ftrace_pid_func;
		}
	}
	tr->ops->func = func;
	tr->ops->private = tr;
}

void ftrace_reset_array_ops(struct trace_array *tr)
{
	tr->ops->func = ftrace_stub;
}

static void
ftrace_ops_control_func(unsigned long ip, unsigned long parent_ip,
			struct ftrace_ops *op, struct pt_regs *regs)
{
	if (unlikely(trace_recursion_test(TRACE_CONTROL_BIT)))
		return;

	/*
	 * Some of the ops may be dynamically allocated,
	 * they must be freed after a synchronize_sched().
	 */
	preempt_disable_notrace();
	trace_recursion_set(TRACE_CONTROL_BIT);

	/*
	 * Control funcs (perf) uses RCU. Only trace if
	 * RCU is currently active.
	 */
	if (!rcu_is_watching())
		goto out;

	do_for_each_ftrace_op(op, ftrace_control_list) {
		if (!(op->flags & FTRACE_OPS_FL_STUB) &&
		    !ftrace_function_local_disabled(op) &&
		    ftrace_ops_test(op, ip, regs))
			op->func(ip, parent_ip, op, regs);
	} while_for_each_ftrace_op(op);
 out:
	trace_recursion_clear(TRACE_CONTROL_BIT);
	preempt_enable_notrace();
}

static struct ftrace_ops control_ops = {
	.func	= ftrace_ops_control_func,
	.flags	= FTRACE_OPS_FL_RECURSION_SAFE | FTRACE_OPS_FL_INITIALIZED,
	INIT_OPS_HASH(control_ops)
};

static inline void
__ftrace_ops_list_func(unsigned long ip, unsigned long parent_ip,
		       struct ftrace_ops *ignored, struct pt_regs *regs)
{
	struct ftrace_ops *op;
	int bit;

	bit = trace_test_and_set_recursion(TRACE_LIST_START, TRACE_LIST_MAX);
	if (bit < 0)
		return;

	/*
	 * Some of the ops may be dynamically allocated,
	 * they must be freed after a synchronize_sched().
	 */
	preempt_disable_notrace();
	do_for_each_ftrace_op(op, ftrace_ops_list) {
		if (ftrace_ops_test(op, ip, regs)) {
			if (FTRACE_WARN_ON(!op->func)) {
				pr_warn("op=%p %pS\n", op, op);
				goto out;
			}
			op->func(ip, parent_ip, op, regs);
		}
	} while_for_each_ftrace_op(op);
out:
	preempt_enable_notrace();
	trace_clear_recursion(bit);
}

/*
 * Some archs only support passing ip and parent_ip. Even though
 * the list function ignores the op parameter, we do not want any
 * C side effects, where a function is called without the caller
 * sending a third parameter.
 * Archs are to support both the regs and ftrace_ops at the same time.
 * If they support ftrace_ops, it is assumed they support regs.
 * If call backs want to use regs, they must either check for regs
 * being NULL, or CONFIG_DYNAMIC_FTRACE_WITH_REGS.
 * Note, CONFIG_DYNAMIC_FTRACE_WITH_REGS expects a full regs to be saved.
 * An architecture can pass partial regs with ftrace_ops and still
 * set the ARCH_SUPPORT_FTARCE_OPS.
 */
#if ARCH_SUPPORTS_FTRACE_OPS
static void ftrace_ops_list_func(unsigned long ip, unsigned long parent_ip,
				 struct ftrace_ops *op, struct pt_regs *regs)
{
	__ftrace_ops_list_func(ip, parent_ip, NULL, regs);
}
#else
static void ftrace_ops_no_ops(unsigned long ip, unsigned long parent_ip)
{
	__ftrace_ops_list_func(ip, parent_ip, NULL, NULL);
}
#endif

/*
 * If there's only one function registered but it does not support
 * recursion, this function will be called by the mcount trampoline.
 * This function will handle recursion protection.
 */
static void ftrace_ops_recurs_func(unsigned long ip, unsigned long parent_ip,
				   struct ftrace_ops *op, struct pt_regs *regs)
{
	int bit;

	bit = trace_test_and_set_recursion(TRACE_LIST_START, TRACE_LIST_MAX);
	if (bit < 0)
		return;

	op->func(ip, parent_ip, op, regs);

	trace_clear_recursion(bit);
}

/**
 * ftrace_ops_get_func - get the function a trampoline should call
 * @ops: the ops to get the function for
 *
 * Normally the mcount trampoline will call the ops->func, but there
 * are times that it should not. For example, if the ops does not
 * have its own recursion protection, then it should call the
 * ftrace_ops_recurs_func() instead.
 *
 * Returns the function that the trampoline should call for @ops.
 */
ftrace_func_t ftrace_ops_get_func(struct ftrace_ops *ops)
{
	/*
	 * If this is a dynamic ops or we force list func,
	 * then it needs to call the list anyway.
	 */
	if (ops->flags & FTRACE_OPS_FL_DYNAMIC || FTRACE_FORCE_LIST_FUNC)
		return ftrace_ops_list_func;

	/*
	 * If the func handles its own recursion, call it directly.
	 * Otherwise call the recursion protected function that
	 * will call the ftrace ops function.
	 */
	if (!(ops->flags & FTRACE_OPS_FL_RECURSION_SAFE))
		return ftrace_ops_recurs_func;

	return ops->func;
}

static void clear_ftrace_swapper(void)
{
	struct task_struct *p;
	int cpu;

	get_online_cpus();
	for_each_online_cpu(cpu) {
		p = idle_task(cpu);
		clear_tsk_trace_trace(p);
	}
	put_online_cpus();
}

static void set_ftrace_swapper(void)
{
	struct task_struct *p;
	int cpu;

	get_online_cpus();
	for_each_online_cpu(cpu) {
		p = idle_task(cpu);
		set_tsk_trace_trace(p);
	}
	put_online_cpus();
}

static void clear_ftrace_pid(struct pid *pid)
{
	struct task_struct *p;

	rcu_read_lock();
	do_each_pid_task(pid, PIDTYPE_PID, p) {
		clear_tsk_trace_trace(p);
	} while_each_pid_task(pid, PIDTYPE_PID, p);
	rcu_read_unlock();

	put_pid(pid);
}

static void set_ftrace_pid(struct pid *pid)
{
	struct task_struct *p;

	rcu_read_lock();
	do_each_pid_task(pid, PIDTYPE_PID, p) {
		set_tsk_trace_trace(p);
	} while_each_pid_task(pid, PIDTYPE_PID, p);
	rcu_read_unlock();
}

static void clear_ftrace_pid_task(struct pid *pid)
{
	if (pid == ftrace_swapper_pid)
		clear_ftrace_swapper();
	else
		clear_ftrace_pid(pid);
}

static void set_ftrace_pid_task(struct pid *pid)
{
	if (pid == ftrace_swapper_pid)
		set_ftrace_swapper();
	else
		set_ftrace_pid(pid);
}

static int ftrace_pid_add(int p)
{
	struct pid *pid;
	struct ftrace_pid *fpid;
	int ret = -EINVAL;

	mutex_lock(&ftrace_lock);

	if (!p)
		pid = ftrace_swapper_pid;
	else
		pid = find_get_pid(p);

	if (!pid)
		goto out;

	ret = 0;

	list_for_each_entry(fpid, &ftrace_pids, list)
		if (fpid->pid == pid)
			goto out_put;

	ret = -ENOMEM;

	fpid = kmalloc(sizeof(*fpid), GFP_KERNEL);
	if (!fpid)
		goto out_put;

	list_add(&fpid->list, &ftrace_pids);
	fpid->pid = pid;

	set_ftrace_pid_task(pid);

	ftrace_update_pid_func();

	ftrace_startup_all(0);

	mutex_unlock(&ftrace_lock);
	return 0;

out_put:
	if (pid != ftrace_swapper_pid)
		put_pid(pid);

out:
	mutex_unlock(&ftrace_lock);
	return ret;
}

static void ftrace_pid_reset(void)
{
	struct ftrace_pid *fpid, *safe;

	mutex_lock(&ftrace_lock);
	list_for_each_entry_safe(fpid, safe, &ftrace_pids, list) {
		struct pid *pid = fpid->pid;

		clear_ftrace_pid_task(pid);

		list_del(&fpid->list);
		kfree(fpid);
	}

	ftrace_update_pid_func();
	ftrace_startup_all(0);

	mutex_unlock(&ftrace_lock);
}

static void *fpid_start(struct seq_file *m, loff_t *pos)
{
	mutex_lock(&ftrace_lock);

	if (list_empty(&ftrace_pids) && (!*pos))
		return (void *) 1;

	return seq_list_start(&ftrace_pids, *pos);
}

static void *fpid_next(struct seq_file *m, void *v, loff_t *pos)
{
	if (v == (void *)1)
		return NULL;

	return seq_list_next(v, &ftrace_pids, pos);
}

static void fpid_stop(struct seq_file *m, void *p)
{
	mutex_unlock(&ftrace_lock);
}

static int fpid_show(struct seq_file *m, void *v)
{
	const struct ftrace_pid *fpid = list_entry(v, struct ftrace_pid, list);

	if (v == (void *)1) {
		seq_puts(m, "no pid\n");
		return 0;
	}

	if (fpid->pid == ftrace_swapper_pid)
		seq_puts(m, "swapper tasks\n");
	else
		seq_printf(m, "%u\n", pid_vnr(fpid->pid));

	return 0;
}

static const struct seq_operations ftrace_pid_sops = {
	.start = fpid_start,
	.next = fpid_next,
	.stop = fpid_stop,
	.show = fpid_show,
};

static int
ftrace_pid_open(struct inode *inode, struct file *file)
{
	int ret = 0;

	if ((file->f_mode & FMODE_WRITE) &&
	    (file->f_flags & O_TRUNC))
		ftrace_pid_reset();

	if (file->f_mode & FMODE_READ)
		ret = seq_open(file, &ftrace_pid_sops);

	return ret;
}

static ssize_t
ftrace_pid_write(struct file *filp, const char __user *ubuf,
		   size_t cnt, loff_t *ppos)
{
	char buf[64], *tmp;
	long val;
	int ret;

	if (cnt >= sizeof(buf))
		return -EINVAL;

	if (copy_from_user(&buf, ubuf, cnt))
		return -EFAULT;

	buf[cnt] = 0;

	/*
	 * Allow "echo > set_ftrace_pid" or "echo -n '' > set_ftrace_pid"
	 * to clean the filter quietly.
	 */
	tmp = strstrip(buf);
	if (strlen(tmp) == 0)
		return 1;

	ret = kstrtol(tmp, 10, &val);
	if (ret < 0)
		return ret;

	ret = ftrace_pid_add(val);

	return ret ? ret : cnt;
}

static int
ftrace_pid_release(struct inode *inode, struct file *file)
{
	if (file->f_mode & FMODE_READ)
		seq_release(inode, file);

	return 0;
}

static const struct file_operations ftrace_pid_fops = {
	.open		= ftrace_pid_open,
	.write		= ftrace_pid_write,
	.read		= seq_read,
	.llseek		= tracing_lseek,
	.release	= ftrace_pid_release,
};

static __init int ftrace_init_debugfs(void)
{
	struct dentry *d_tracer;

	d_tracer = tracing_init_dentry();
	if (!d_tracer)
		return 0;

	ftrace_init_dyn_debugfs(d_tracer);

	trace_create_file("set_ftrace_pid", 0644, d_tracer,
			    NULL, &ftrace_pid_fops);

	ftrace_profile_debugfs(d_tracer);

	return 0;
}
fs_initcall(ftrace_init_debugfs);

/**
 * ftrace_kill - kill ftrace
 *
 * This function should be used by panic code. It stops ftrace
 * but in a not so nice way. If you need to simply kill ftrace
 * from a non-atomic section, use ftrace_kill.
 */
void ftrace_kill(void)
{
	ftrace_disabled = 1;
	ftrace_enabled = 0;
	clear_ftrace_function();
}

/**
 * Test if ftrace is dead or not.
 */
int ftrace_is_dead(void)
{
	return ftrace_disabled;
}

/**
 * register_ftrace_function - register a function for profiling
 * @ops - ops structure that holds the function for profiling.
 *
 * Register a function to be called by all functions in the
 * kernel.
 *
 * Note: @ops->func and all the functions it calls must be labeled
 *       with "notrace", otherwise it will go into a
 *       recursive loop.
 */
int register_ftrace_function(struct ftrace_ops *ops)
{
	int ret = -1;

	ftrace_ops_init(ops);

	mutex_lock(&ftrace_lock);

	ret = ftrace_startup(ops, 0);

	mutex_unlock(&ftrace_lock);

	return ret;
}
EXPORT_SYMBOL_GPL(register_ftrace_function);

/**
 * unregister_ftrace_function - unregister a function for profiling.
 * @ops - ops structure that holds the function to unregister
 *
 * Unregister a function that was added to be called by ftrace profiling.
 */
int unregister_ftrace_function(struct ftrace_ops *ops)
{
	int ret;

	mutex_lock(&ftrace_lock);
	ret = ftrace_shutdown(ops, 0);
	mutex_unlock(&ftrace_lock);

	return ret;
}
EXPORT_SYMBOL_GPL(unregister_ftrace_function);

int
ftrace_enable_sysctl(struct ctl_table *table, int write,
		     void __user *buffer, size_t *lenp,
		     loff_t *ppos)
{
	int ret = -ENODEV;

	mutex_lock(&ftrace_lock);

	if (unlikely(ftrace_disabled))
		goto out;

	ret = proc_dointvec(table, write, buffer, lenp, ppos);

	if (ret || !write || (last_ftrace_enabled == !!ftrace_enabled))
		goto out;

	last_ftrace_enabled = !!ftrace_enabled;

	if (ftrace_enabled) {

		ftrace_startup_sysctl();

		/* we are starting ftrace again */
		if (ftrace_ops_list != &ftrace_list_end)
			update_ftrace_function();

	} else {
		/* stopping ftrace calls (just send to ftrace_stub) */
		ftrace_trace_function = ftrace_stub;

		ftrace_shutdown_sysctl();
	}

 out:
	mutex_unlock(&ftrace_lock);
	return ret;
}

#ifdef CONFIG_FUNCTION_GRAPH_TRACER

static struct ftrace_ops graph_ops = {
	.func			= ftrace_stub,
	.flags			= FTRACE_OPS_FL_RECURSION_SAFE |
				   FTRACE_OPS_FL_INITIALIZED |
				   FTRACE_OPS_FL_STUB,
#ifdef FTRACE_GRAPH_TRAMP_ADDR
	.trampoline		= FTRACE_GRAPH_TRAMP_ADDR,
	/* trampoline_size is only needed for dynamically allocated tramps */
#endif
	ASSIGN_OPS_HASH(graph_ops, &global_ops.local_hash)
};

static int ftrace_graph_active;

int ftrace_graph_entry_stub(struct ftrace_graph_ent *trace)
{
	return 0;
}

/* The callbacks that hook a function */
trace_func_graph_ret_t ftrace_graph_return =
			(trace_func_graph_ret_t)ftrace_stub;
trace_func_graph_ent_t ftrace_graph_entry = ftrace_graph_entry_stub;
static trace_func_graph_ent_t __ftrace_graph_entry = ftrace_graph_entry_stub;

/* Try to assign a return stack array on FTRACE_RETSTACK_ALLOC_SIZE tasks. */
static int alloc_retstack_tasklist(struct ftrace_ret_stack **ret_stack_list)
{
	int i;
	int ret = 0;
	unsigned long flags;
	int start = 0, end = FTRACE_RETSTACK_ALLOC_SIZE;
	struct task_struct *g, *t;

	for (i = 0; i < FTRACE_RETSTACK_ALLOC_SIZE; i++) {
		ret_stack_list[i] = kmalloc(FTRACE_RETFUNC_DEPTH
					* sizeof(struct ftrace_ret_stack),
					GFP_KERNEL);
		if (!ret_stack_list[i]) {
			start = 0;
			end = i;
			ret = -ENOMEM;
			goto free;
		}
	}

	read_lock_irqsave(&tasklist_lock, flags);
	do_each_thread(g, t) {
		if (start == end) {
			ret = -EAGAIN;
			goto unlock;
		}

		if (t->ret_stack == NULL) {
			atomic_set(&t->tracing_graph_pause, 0);
			atomic_set(&t->trace_overrun, 0);
			t->curr_ret_stack = -1;
			/* Make sure the tasks see the -1 first: */
			smp_wmb();
			t->ret_stack = ret_stack_list[start++];
		}
	} while_each_thread(g, t);

unlock:
	read_unlock_irqrestore(&tasklist_lock, flags);
free:
	for (i = start; i < end; i++)
		kfree(ret_stack_list[i]);
	return ret;
}

static void
ftrace_graph_probe_sched_switch(void *ignore,
			struct task_struct *prev, struct task_struct *next)
{
	unsigned long long timestamp;
	int index;

	/*
	 * Does the user want to count the time a function was asleep.
	 * If so, do not update the time stamps.
	 */
	if (trace_flags & TRACE_ITER_SLEEP_TIME)
		return;

	timestamp = trace_clock_local();

	prev->ftrace_timestamp = timestamp;

	/* only process tasks that we timestamped */
	if (!next->ftrace_timestamp)
		return;

	/*
	 * Update all the counters in next to make up for the
	 * time next was sleeping.
	 */
	timestamp -= next->ftrace_timestamp;

	for (index = next->curr_ret_stack; index >= 0; index--)
		next->ret_stack[index].calltime += timestamp;
}

/* Allocate a return stack for each task */
static int start_graph_tracing(void)
{
	struct ftrace_ret_stack **ret_stack_list;
	int ret, cpu;

	ret_stack_list = kmalloc(FTRACE_RETSTACK_ALLOC_SIZE *
				sizeof(struct ftrace_ret_stack *),
				GFP_KERNEL);

	if (!ret_stack_list)
		return -ENOMEM;

	/* The cpu_boot init_task->ret_stack will never be freed */
	for_each_online_cpu(cpu) {
		if (!idle_task(cpu)->ret_stack)
			ftrace_graph_init_idle_task(idle_task(cpu), cpu);
	}

	do {
		ret = alloc_retstack_tasklist(ret_stack_list);
	} while (ret == -EAGAIN);

	if (!ret) {
		ret = register_trace_sched_switch(ftrace_graph_probe_sched_switch, NULL);
		if (ret)
			pr_info("ftrace_graph: Couldn't activate tracepoint"
				" probe to kernel_sched_switch\n");
	}

	kfree(ret_stack_list);
	return ret;
}

/*
 * Hibernation protection.
 * The state of the current task is too much unstable during
 * suspend/restore to disk. We want to protect against that.
 */
static int
ftrace_suspend_notifier_call(struct notifier_block *bl, unsigned long state,
							void *unused)
{
	switch (state) {
	case PM_HIBERNATION_PREPARE:
		pause_graph_tracing();
		break;

	case PM_POST_HIBERNATION:
		unpause_graph_tracing();
		break;
	}
	return NOTIFY_DONE;
}

static int ftrace_graph_entry_test(struct ftrace_graph_ent *trace)
{
	if (!ftrace_ops_test(&global_ops, trace->func, NULL))
		return 0;
	return __ftrace_graph_entry(trace);
}

/*
 * The function graph tracer should only trace the functions defined
 * by set_ftrace_filter and set_ftrace_notrace. If another function
 * tracer ops is registered, the graph tracer requires testing the
 * function against the global ops, and not just trace any function
 * that any ftrace_ops registered.
 */
static void update_function_graph_func(void)
{
	struct ftrace_ops *op;
	bool do_test = false;

	/*
	 * The graph and global ops share the same set of functions
	 * to test. If any other ops is on the list, then
	 * the graph tracing needs to test if its the function
	 * it should call.
	 */
	do_for_each_ftrace_op(op, ftrace_ops_list) {
		if (op != &global_ops && op != &graph_ops &&
		    op != &ftrace_list_end) {
			do_test = true;
			/* in double loop, break out with goto */
			goto out;
		}
	} while_for_each_ftrace_op(op);
 out:
	if (do_test)
		ftrace_graph_entry = ftrace_graph_entry_test;
	else
		ftrace_graph_entry = __ftrace_graph_entry;
}

static struct notifier_block ftrace_suspend_notifier = {
	.notifier_call = ftrace_suspend_notifier_call,
};

int register_ftrace_graph(trace_func_graph_ret_t retfunc,
			trace_func_graph_ent_t entryfunc)
{
	int ret = 0;

	mutex_lock(&ftrace_lock);

	/* we currently allow only one tracer registered at a time */
	if (ftrace_graph_active) {
		ret = -EBUSY;
		goto out;
	}

	register_pm_notifier(&ftrace_suspend_notifier);

	ftrace_graph_active++;
	ret = start_graph_tracing();
	if (ret) {
		ftrace_graph_active--;
		goto out;
	}

	ftrace_graph_return = retfunc;

	/*
	 * Update the indirect function to the entryfunc, and the
	 * function that gets called to the entry_test first. Then
	 * call the update fgraph entry function to determine if
	 * the entryfunc should be called directly or not.
	 */
	__ftrace_graph_entry = entryfunc;
	ftrace_graph_entry = ftrace_graph_entry_test;
	update_function_graph_func();

	ret = ftrace_startup(&graph_ops, FTRACE_START_FUNC_RET);
out:
	mutex_unlock(&ftrace_lock);
	return ret;
}

void unregister_ftrace_graph(void)
{
	mutex_lock(&ftrace_lock);

	if (unlikely(!ftrace_graph_active))
		goto out;

	ftrace_graph_active--;
	ftrace_graph_return = (trace_func_graph_ret_t)ftrace_stub;
	ftrace_graph_entry = ftrace_graph_entry_stub;
	__ftrace_graph_entry = ftrace_graph_entry_stub;
	ftrace_shutdown(&graph_ops, FTRACE_STOP_FUNC_RET);
	unregister_pm_notifier(&ftrace_suspend_notifier);
	unregister_trace_sched_switch(ftrace_graph_probe_sched_switch, NULL);

#ifdef CONFIG_DYNAMIC_FTRACE
	/*
	 * Function graph does not allocate the trampoline, but
	 * other global_ops do. We need to reset the ALLOC_TRAMP flag
	 * if one was used.
	 */
	global_ops.trampoline = save_global_trampoline;
	if (save_global_flags & FTRACE_OPS_FL_ALLOC_TRAMP)
		global_ops.flags |= FTRACE_OPS_FL_ALLOC_TRAMP;
#endif

 out:
	mutex_unlock(&ftrace_lock);
}

static DEFINE_PER_CPU(struct ftrace_ret_stack *, idle_ret_stack);

static void
graph_init_task(struct task_struct *t, struct ftrace_ret_stack *ret_stack)
{
	atomic_set(&t->tracing_graph_pause, 0);
	atomic_set(&t->trace_overrun, 0);
	t->ftrace_timestamp = 0;
	/* make curr_ret_stack visible before we add the ret_stack */
	smp_wmb();
	t->ret_stack = ret_stack;
}

/*
 * Allocate a return stack for the idle task. May be the first
 * time through, or it may be done by CPU hotplug online.
 */
void ftrace_graph_init_idle_task(struct task_struct *t, int cpu)
{
	t->curr_ret_stack = -1;
	/*
	 * The idle task has no parent, it either has its own
	 * stack or no stack at all.
	 */
	if (t->ret_stack)
		WARN_ON(t->ret_stack != per_cpu(idle_ret_stack, cpu));

	if (ftrace_graph_active) {
		struct ftrace_ret_stack *ret_stack;

		ret_stack = per_cpu(idle_ret_stack, cpu);
		if (!ret_stack) {
			ret_stack = kmalloc(FTRACE_RETFUNC_DEPTH
					    * sizeof(struct ftrace_ret_stack),
					    GFP_KERNEL);
			if (!ret_stack)
				return;
			per_cpu(idle_ret_stack, cpu) = ret_stack;
		}
		graph_init_task(t, ret_stack);
	}
}

/* Allocate a return stack for newly created task */
void ftrace_graph_init_task(struct task_struct *t)
{
	/* Make sure we do not use the parent ret_stack */
	t->ret_stack = NULL;
	t->curr_ret_stack = -1;

	if (ftrace_graph_active) {
		struct ftrace_ret_stack *ret_stack;

		ret_stack = kmalloc(FTRACE_RETFUNC_DEPTH
				* sizeof(struct ftrace_ret_stack),
				GFP_KERNEL);
		if (!ret_stack)
			return;
		graph_init_task(t, ret_stack);
	}
}

void ftrace_graph_exit_task(struct task_struct *t)
{
	struct ftrace_ret_stack	*ret_stack = t->ret_stack;

	t->ret_stack = NULL;
	/* NULL must become visible to IRQs before we free it: */
	barrier();

	kfree(ret_stack);
}
#endif<|MERGE_RESOLUTION|>--- conflicted
+++ resolved
@@ -3062,11 +3062,6 @@
 			   ftrace_rec_count(rec),
 			   rec->flags & FTRACE_FL_REGS ? " R" : "  ");
 		if (rec->flags & FTRACE_FL_TRAMP_EN) {
-<<<<<<< HEAD
-			struct ftrace_ops *ops;
-
-=======
->>>>>>> 20415321
 			ops = ftrace_find_tramp_ops_any(rec);
 			if (ops)
 				seq_printf(m, "\ttramp: %pS",
