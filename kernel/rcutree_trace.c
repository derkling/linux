/*
 * Read-Copy Update tracing for classic implementation
 *
 * This program is free software; you can redistribute it and/or modify
 * it under the terms of the GNU General Public License as published by
 * the Free Software Foundation; either version 2 of the License, or
 * (at your option) any later version.
 *
 * This program is distributed in the hope that it will be useful,
 * but WITHOUT ANY WARRANTY; without even the implied warranty of
 * MERCHANTABILITY or FITNESS FOR A PARTICULAR PURPOSE.  See the
 * GNU General Public License for more details.
 *
 * You should have received a copy of the GNU General Public License
 * along with this program; if not, write to the Free Software
 * Foundation, Inc., 59 Temple Place - Suite 330, Boston, MA 02111-1307, USA.
 *
 * Copyright IBM Corporation, 2008
 *
 * Papers:  http://www.rdrop.com/users/paulmck/RCU
 *
 * For detailed explanation of Read-Copy Update mechanism see -
 *		Documentation/RCU
 *
 */
#include <linux/types.h>
#include <linux/kernel.h>
#include <linux/init.h>
#include <linux/spinlock.h>
#include <linux/smp.h>
#include <linux/rcupdate.h>
#include <linux/interrupt.h>
#include <linux/sched.h>
#include <linux/atomic.h>
#include <linux/bitops.h>
#include <linux/module.h>
#include <linux/completion.h>
#include <linux/moduleparam.h>
#include <linux/percpu.h>
#include <linux/notifier.h>
#include <linux/cpu.h>
#include <linux/mutex.h>
#include <linux/debugfs.h>
#include <linux/seq_file.h>

#define RCU_TREE_NONCORE
#include "rcutree.h"

#ifdef CONFIG_RCU_BOOST

static char convert_kthread_status(unsigned int kthread_status)
{
	if (kthread_status > RCU_KTHREAD_MAX)
		return '?';
	return "SRWOY"[kthread_status];
}

#endif /* #ifdef CONFIG_RCU_BOOST */

static void print_one_rcu_data(struct seq_file *m, struct rcu_data *rdp)
{
	if (!rdp->beenonline)
		return;
	seq_printf(m, "%3d%cc=%lu g=%lu pq=%d pgp=%lu qp=%d",
		   rdp->cpu,
		   cpu_is_offline(rdp->cpu) ? '!' : ' ',
		   rdp->completed, rdp->gpnum,
		   rdp->passed_quiesce, rdp->passed_quiesce_gpnum,
		   rdp->qs_pending);
	seq_printf(m, " dt=%d/%llx/%d df=%lu",
		   atomic_read(&rdp->dynticks->dynticks),
		   rdp->dynticks->dynticks_nesting,
		   rdp->dynticks->dynticks_nmi_nesting,
		   rdp->dynticks_fqs);
	seq_printf(m, " of=%lu", rdp->offline_fqs);
	seq_printf(m, " ql=%ld/%ld qs=%c%c%c%c",
		   rdp->qlen_lazy, rdp->qlen,
		   ".N"[rdp->nxttail[RCU_NEXT_READY_TAIL] !=
			rdp->nxttail[RCU_NEXT_TAIL]],
		   ".R"[rdp->nxttail[RCU_WAIT_TAIL] !=
			rdp->nxttail[RCU_NEXT_READY_TAIL]],
		   ".W"[rdp->nxttail[RCU_DONE_TAIL] !=
			rdp->nxttail[RCU_WAIT_TAIL]],
		   ".D"[&rdp->nxtlist != rdp->nxttail[RCU_DONE_TAIL]]);
#ifdef CONFIG_RCU_BOOST
	seq_printf(m, " kt=%d/%c/%d ktl=%x",
		   per_cpu(rcu_cpu_has_work, rdp->cpu),
		   convert_kthread_status(per_cpu(rcu_cpu_kthread_status,
					  rdp->cpu)),
		   per_cpu(rcu_cpu_kthread_cpu, rdp->cpu),
		   per_cpu(rcu_cpu_kthread_loops, rdp->cpu) & 0xffff);
#endif /* #ifdef CONFIG_RCU_BOOST */
	seq_printf(m, " b=%ld", rdp->blimit);
	seq_printf(m, " ci=%lu co=%lu ca=%lu\n",
		   rdp->n_cbs_invoked, rdp->n_cbs_orphaned, rdp->n_cbs_adopted);
}

#define PRINT_RCU_DATA(name, func, m) \
	do { \
		int _p_r_d_i; \
		\
		for_each_possible_cpu(_p_r_d_i) \
			func(m, &per_cpu(name, _p_r_d_i)); \
	} while (0)

static int show_rcudata(struct seq_file *m, void *unused)
{
#ifdef CONFIG_TREE_PREEMPT_RCU
	seq_puts(m, "rcu_preempt:\n");
	PRINT_RCU_DATA(rcu_preempt_data, print_one_rcu_data, m);
#endif /* #ifdef CONFIG_TREE_PREEMPT_RCU */
	seq_puts(m, "rcu_sched:\n");
	PRINT_RCU_DATA(rcu_sched_data, print_one_rcu_data, m);
	seq_puts(m, "rcu_bh:\n");
	PRINT_RCU_DATA(rcu_bh_data, print_one_rcu_data, m);
	return 0;
}

static int rcudata_open(struct inode *inode, struct file *file)
{
	return single_open(file, show_rcudata, NULL);
}

static const struct file_operations rcudata_fops = {
	.owner = THIS_MODULE,
	.open = rcudata_open,
	.read = seq_read,
	.llseek = seq_lseek,
	.release = single_release,
};

static void print_one_rcu_data_csv(struct seq_file *m, struct rcu_data *rdp)
{
	if (!rdp->beenonline)
		return;
	seq_printf(m, "%d,%s,%lu,%lu,%d,%lu,%d",
		   rdp->cpu,
		   cpu_is_offline(rdp->cpu) ? "\"N\"" : "\"Y\"",
		   rdp->completed, rdp->gpnum,
		   rdp->passed_quiesce, rdp->passed_quiesce_gpnum,
		   rdp->qs_pending);
	seq_printf(m, ",%d,%llx,%d,%lu",
		   atomic_read(&rdp->dynticks->dynticks),
		   rdp->dynticks->dynticks_nesting,
		   rdp->dynticks->dynticks_nmi_nesting,
		   rdp->dynticks_fqs);
	seq_printf(m, ",%lu", rdp->offline_fqs);
	seq_printf(m, ",%ld,%ld,\"%c%c%c%c\"", rdp->qlen_lazy, rdp->qlen,
		   ".N"[rdp->nxttail[RCU_NEXT_READY_TAIL] !=
			rdp->nxttail[RCU_NEXT_TAIL]],
		   ".R"[rdp->nxttail[RCU_WAIT_TAIL] !=
			rdp->nxttail[RCU_NEXT_READY_TAIL]],
		   ".W"[rdp->nxttail[RCU_DONE_TAIL] !=
			rdp->nxttail[RCU_WAIT_TAIL]],
		   ".D"[&rdp->nxtlist != rdp->nxttail[RCU_DONE_TAIL]]);
#ifdef CONFIG_RCU_BOOST
	seq_printf(m, ",%d,\"%c\"",
		   per_cpu(rcu_cpu_has_work, rdp->cpu),
		   convert_kthread_status(per_cpu(rcu_cpu_kthread_status,
					  rdp->cpu)));
#endif /* #ifdef CONFIG_RCU_BOOST */
	seq_printf(m, ",%ld", rdp->blimit);
	seq_printf(m, ",%lu,%lu,%lu\n",
		   rdp->n_cbs_invoked, rdp->n_cbs_orphaned, rdp->n_cbs_adopted);
}

static int show_rcudata_csv(struct seq_file *m, void *unused)
{
	seq_puts(m, "\"CPU\",\"Online?\",\"c\",\"g\",\"pq\",\"pgp\",\"pq\",");
	seq_puts(m, "\"dt\",\"dt nesting\",\"dt NMI nesting\",\"df\",");
	seq_puts(m, "\"of\",\"qll\",\"ql\",\"qs\"");
#ifdef CONFIG_RCU_BOOST
	seq_puts(m, "\"kt\",\"ktl\"");
#endif /* #ifdef CONFIG_RCU_BOOST */
	seq_puts(m, ",\"b\",\"ci\",\"co\",\"ca\"\n");
#ifdef CONFIG_TREE_PREEMPT_RCU
	seq_puts(m, "\"rcu_preempt:\"\n");
	PRINT_RCU_DATA(rcu_preempt_data, print_one_rcu_data_csv, m);
#endif /* #ifdef CONFIG_TREE_PREEMPT_RCU */
	seq_puts(m, "\"rcu_sched:\"\n");
	PRINT_RCU_DATA(rcu_sched_data, print_one_rcu_data_csv, m);
	seq_puts(m, "\"rcu_bh:\"\n");
	PRINT_RCU_DATA(rcu_bh_data, print_one_rcu_data_csv, m);
	return 0;
}

static int rcudata_csv_open(struct inode *inode, struct file *file)
{
	return single_open(file, show_rcudata_csv, NULL);
}

static const struct file_operations rcudata_csv_fops = {
	.owner = THIS_MODULE,
	.open = rcudata_csv_open,
	.read = seq_read,
	.llseek = seq_lseek,
	.release = single_release,
};

#ifdef CONFIG_RCU_BOOST

static void print_one_rcu_node_boost(struct seq_file *m, struct rcu_node *rnp)
{
	seq_printf(m,  "%d:%d tasks=%c%c%c%c kt=%c ntb=%lu neb=%lu nnb=%lu "
		   "j=%04x bt=%04x\n",
		   rnp->grplo, rnp->grphi,
		   "T."[list_empty(&rnp->blkd_tasks)],
		   "N."[!rnp->gp_tasks],
		   "E."[!rnp->exp_tasks],
		   "B."[!rnp->boost_tasks],
		   convert_kthread_status(rnp->boost_kthread_status),
		   rnp->n_tasks_boosted, rnp->n_exp_boosts,
		   rnp->n_normal_boosts,
		   (int)(jiffies & 0xffff),
		   (int)(rnp->boost_time & 0xffff));
	seq_printf(m, "%s: nt=%lu egt=%lu bt=%lu nb=%lu ny=%lu nos=%lu\n",
		   "     balk",
		   rnp->n_balk_blkd_tasks,
		   rnp->n_balk_exp_gp_tasks,
		   rnp->n_balk_boost_tasks,
		   rnp->n_balk_notblocked,
		   rnp->n_balk_notyet,
		   rnp->n_balk_nos);
}

static int show_rcu_node_boost(struct seq_file *m, void *unused)
{
	struct rcu_node *rnp;

	rcu_for_each_leaf_node(&rcu_preempt_state, rnp)
		print_one_rcu_node_boost(m, rnp);
	return 0;
}

static int rcu_node_boost_open(struct inode *inode, struct file *file)
{
	return single_open(file, show_rcu_node_boost, NULL);
}

static const struct file_operations rcu_node_boost_fops = {
	.owner = THIS_MODULE,
	.open = rcu_node_boost_open,
	.read = seq_read,
	.llseek = seq_lseek,
	.release = single_release,
};

/*
 * Create the rcuboost debugfs entry.  Standard error return.
 */
static int rcu_boost_trace_create_file(struct dentry *rcudir)
{
	return !debugfs_create_file("rcuboost", 0444, rcudir, NULL,
				    &rcu_node_boost_fops);
}

#else /* #ifdef CONFIG_RCU_BOOST */

static int rcu_boost_trace_create_file(struct dentry *rcudir)
{
	return 0;  /* There cannot be an error if we didn't create it! */
}

#endif /* #else #ifdef CONFIG_RCU_BOOST */

static void print_one_rcu_state(struct seq_file *m, struct rcu_state *rsp)
{
	unsigned long gpnum;
	int level = 0;
	struct rcu_node *rnp;

	gpnum = rsp->gpnum;
	seq_printf(m, "c=%lu g=%lu s=%d jfq=%ld j=%x "
		      "nfqs=%lu/nfqsng=%lu(%lu) fqlh=%lu oqlen=%ld/%ld\n",
		   rsp->completed, gpnum, rsp->fqs_state,
		   (long)(rsp->jiffies_force_qs - jiffies),
		   (int)(jiffies & 0xffff),
		   rsp->n_force_qs, rsp->n_force_qs_ngp,
		   rsp->n_force_qs - rsp->n_force_qs_ngp,
		   rsp->n_force_qs_lh, rsp->qlen_lazy, rsp->qlen);
<<<<<<< HEAD
	for (rnp = &rsp->node[0]; rnp - &rsp->node[0] < NUM_RCU_NODES; rnp++) {
=======
	for (rnp = &rsp->node[0]; rnp - &rsp->node[0] < rcu_num_nodes; rnp++) {
>>>>>>> a83e85bc
		if (rnp->level != level) {
			seq_puts(m, "\n");
			level = rnp->level;
		}
		seq_printf(m, "%lx/%lx %c%c>%c %d:%d ^%d    ",
			   rnp->qsmask, rnp->qsmaskinit,
			   ".G"[rnp->gp_tasks != NULL],
			   ".E"[rnp->exp_tasks != NULL],
			   ".T"[!list_empty(&rnp->blkd_tasks)],
			   rnp->grplo, rnp->grphi, rnp->grpnum);
	}
	seq_puts(m, "\n");
}

static int show_rcuhier(struct seq_file *m, void *unused)
{
#ifdef CONFIG_TREE_PREEMPT_RCU
	seq_puts(m, "rcu_preempt:\n");
	print_one_rcu_state(m, &rcu_preempt_state);
#endif /* #ifdef CONFIG_TREE_PREEMPT_RCU */
	seq_puts(m, "rcu_sched:\n");
	print_one_rcu_state(m, &rcu_sched_state);
	seq_puts(m, "rcu_bh:\n");
	print_one_rcu_state(m, &rcu_bh_state);
	return 0;
}

static int rcuhier_open(struct inode *inode, struct file *file)
{
	return single_open(file, show_rcuhier, NULL);
}

static const struct file_operations rcuhier_fops = {
	.owner = THIS_MODULE,
	.open = rcuhier_open,
	.read = seq_read,
	.llseek = seq_lseek,
	.release = single_release,
};

static void show_one_rcugp(struct seq_file *m, struct rcu_state *rsp)
{
	unsigned long flags;
	unsigned long completed;
	unsigned long gpnum;
	unsigned long gpage;
	unsigned long gpmax;
	struct rcu_node *rnp = &rsp->node[0];

	raw_spin_lock_irqsave(&rnp->lock, flags);
	completed = rsp->completed;
	gpnum = rsp->gpnum;
	if (rsp->completed == rsp->gpnum)
		gpage = 0;
	else
		gpage = jiffies - rsp->gp_start;
	gpmax = rsp->gp_max;
	raw_spin_unlock_irqrestore(&rnp->lock, flags);
	seq_printf(m, "%s: completed=%ld  gpnum=%lu  age=%ld  max=%ld\n",
		   rsp->name, completed, gpnum, gpage, gpmax);
}

static int show_rcugp(struct seq_file *m, void *unused)
{
#ifdef CONFIG_TREE_PREEMPT_RCU
	show_one_rcugp(m, &rcu_preempt_state);
#endif /* #ifdef CONFIG_TREE_PREEMPT_RCU */
	show_one_rcugp(m, &rcu_sched_state);
	show_one_rcugp(m, &rcu_bh_state);
	return 0;
}

static int rcugp_open(struct inode *inode, struct file *file)
{
	return single_open(file, show_rcugp, NULL);
}

static const struct file_operations rcugp_fops = {
	.owner = THIS_MODULE,
	.open = rcugp_open,
	.read = seq_read,
	.llseek = seq_lseek,
	.release = single_release,
};

static void print_one_rcu_pending(struct seq_file *m, struct rcu_data *rdp)
{
	seq_printf(m, "%3d%cnp=%ld "
		   "qsp=%ld rpq=%ld cbr=%ld cng=%ld "
		   "gpc=%ld gps=%ld nf=%ld nn=%ld\n",
		   rdp->cpu,
		   cpu_is_offline(rdp->cpu) ? '!' : ' ',
		   rdp->n_rcu_pending,
		   rdp->n_rp_qs_pending,
		   rdp->n_rp_report_qs,
		   rdp->n_rp_cb_ready,
		   rdp->n_rp_cpu_needs_gp,
		   rdp->n_rp_gp_completed,
		   rdp->n_rp_gp_started,
		   rdp->n_rp_need_fqs,
		   rdp->n_rp_need_nothing);
}

static void print_rcu_pendings(struct seq_file *m, struct rcu_state *rsp)
{
	int cpu;
	struct rcu_data *rdp;

	for_each_possible_cpu(cpu) {
		rdp = per_cpu_ptr(rsp->rda, cpu);
		if (rdp->beenonline)
			print_one_rcu_pending(m, rdp);
	}
}

static int show_rcu_pending(struct seq_file *m, void *unused)
{
#ifdef CONFIG_TREE_PREEMPT_RCU
	seq_puts(m, "rcu_preempt:\n");
	print_rcu_pendings(m, &rcu_preempt_state);
#endif /* #ifdef CONFIG_TREE_PREEMPT_RCU */
	seq_puts(m, "rcu_sched:\n");
	print_rcu_pendings(m, &rcu_sched_state);
	seq_puts(m, "rcu_bh:\n");
	print_rcu_pendings(m, &rcu_bh_state);
	return 0;
}

static int rcu_pending_open(struct inode *inode, struct file *file)
{
	return single_open(file, show_rcu_pending, NULL);
}

static const struct file_operations rcu_pending_fops = {
	.owner = THIS_MODULE,
	.open = rcu_pending_open,
	.read = seq_read,
	.llseek = seq_lseek,
	.release = single_release,
};

static int show_rcutorture(struct seq_file *m, void *unused)
{
	seq_printf(m, "rcutorture test sequence: %lu %s\n",
		   rcutorture_testseq >> 1,
		   (rcutorture_testseq & 0x1) ? "(test in progress)" : "");
	seq_printf(m, "rcutorture update version number: %lu\n",
		   rcutorture_vernum);
	return 0;
}

static int rcutorture_open(struct inode *inode, struct file *file)
{
	return single_open(file, show_rcutorture, NULL);
}

static const struct file_operations rcutorture_fops = {
	.owner = THIS_MODULE,
	.open = rcutorture_open,
	.read = seq_read,
	.llseek = seq_lseek,
	.release = single_release,
};

static struct dentry *rcudir;

static int __init rcutree_trace_init(void)
{
	struct dentry *retval;

	rcudir = debugfs_create_dir("rcu", NULL);
	if (!rcudir)
		goto free_out;

	retval = debugfs_create_file("rcudata", 0444, rcudir,
						NULL, &rcudata_fops);
	if (!retval)
		goto free_out;

	retval = debugfs_create_file("rcudata.csv", 0444, rcudir,
						NULL, &rcudata_csv_fops);
	if (!retval)
		goto free_out;

	if (rcu_boost_trace_create_file(rcudir))
		goto free_out;

	retval = debugfs_create_file("rcugp", 0444, rcudir, NULL, &rcugp_fops);
	if (!retval)
		goto free_out;

	retval = debugfs_create_file("rcuhier", 0444, rcudir,
						NULL, &rcuhier_fops);
	if (!retval)
		goto free_out;

	retval = debugfs_create_file("rcu_pending", 0444, rcudir,
						NULL, &rcu_pending_fops);
	if (!retval)
		goto free_out;

	retval = debugfs_create_file("rcutorture", 0444, rcudir,
						NULL, &rcutorture_fops);
	if (!retval)
		goto free_out;
	return 0;
free_out:
	debugfs_remove_recursive(rcudir);
	return 1;
}

static void __exit rcutree_trace_cleanup(void)
{
	debugfs_remove_recursive(rcudir);
}


module_init(rcutree_trace_init);
module_exit(rcutree_trace_cleanup);

MODULE_AUTHOR("Paul E. McKenney");
MODULE_DESCRIPTION("Read-Copy Update tracing for hierarchical implementation");
MODULE_LICENSE("GPL");<|MERGE_RESOLUTION|>--- conflicted
+++ resolved
@@ -278,11 +278,7 @@
 		   rsp->n_force_qs, rsp->n_force_qs_ngp,
 		   rsp->n_force_qs - rsp->n_force_qs_ngp,
 		   rsp->n_force_qs_lh, rsp->qlen_lazy, rsp->qlen);
-<<<<<<< HEAD
-	for (rnp = &rsp->node[0]; rnp - &rsp->node[0] < NUM_RCU_NODES; rnp++) {
-=======
 	for (rnp = &rsp->node[0]; rnp - &rsp->node[0] < rcu_num_nodes; rnp++) {
->>>>>>> a83e85bc
 		if (rnp->level != level) {
 			seq_puts(m, "\n");
 			level = rnp->level;
