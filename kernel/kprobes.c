/*
 *  Kernel Probes (KProbes)
 *  kernel/kprobes.c
 *
 * This program is free software; you can redistribute it and/or modify
 * it under the terms of the GNU General Public License as published by
 * the Free Software Foundation; either version 2 of the License, or
 * (at your option) any later version.
 *
 * This program is distributed in the hope that it will be useful,
 * but WITHOUT ANY WARRANTY; without even the implied warranty of
 * MERCHANTABILITY or FITNESS FOR A PARTICULAR PURPOSE.  See the
 * GNU General Public License for more details.
 *
 * You should have received a copy of the GNU General Public License
 * along with this program; if not, write to the Free Software
 * Foundation, Inc., 59 Temple Place - Suite 330, Boston, MA 02111-1307, USA.
 *
 * Copyright (C) IBM Corporation, 2002, 2004
 *
 * 2002-Oct	Created by Vamsi Krishna S <vamsi_krishna@in.ibm.com> Kernel
 *		Probes initial implementation (includes suggestions from
 *		Rusty Russell).
 * 2004-Aug	Updated by Prasanna S Panchamukhi <prasanna@in.ibm.com> with
 *		hlists and exceptions notifier as suggested by Andi Kleen.
 * 2004-July	Suparna Bhattacharya <suparna@in.ibm.com> added jumper probes
 *		interface to access function arguments.
 * 2004-Sep	Prasanna S Panchamukhi <prasanna@in.ibm.com> Changed Kprobes
 *		exceptions notifier to be first on the priority list.
 * 2005-May	Hien Nguyen <hien@us.ibm.com>, Jim Keniston
 *		<jkenisto@us.ibm.com> and Prasanna S Panchamukhi
 *		<prasanna@in.ibm.com> added function-return probes.
 */
#include <linux/kprobes.h>
#include <linux/hash.h>
#include <linux/init.h>
#include <linux/slab.h>
#include <linux/stddef.h>
#include <linux/export.h>
#include <linux/moduleloader.h>
#include <linux/kallsyms.h>
#include <linux/freezer.h>
#include <linux/seq_file.h>
#include <linux/debugfs.h>
#include <linux/sysctl.h>
#include <linux/kdebug.h>
#include <linux/memory.h>
#include <linux/ftrace.h>
#include <linux/cpu.h>
#include <linux/jump_label.h>

#include <asm/sections.h>
#include <asm/cacheflush.h>
#include <asm/errno.h>
#include <linux/uaccess.h>

#define KPROBE_HASH_BITS 6
#define KPROBE_TABLE_SIZE (1 << KPROBE_HASH_BITS)


/*
 * Some oddball architectures like 64bit powerpc have function descriptors
 * so this must be overridable.
 */
#ifndef kprobe_lookup_name
#define kprobe_lookup_name(name, addr) \
	addr = ((kprobe_opcode_t *)(kallsyms_lookup_name(name)))
#endif

static int kprobes_initialized;
static struct hlist_head kprobe_table[KPROBE_TABLE_SIZE];
static struct hlist_head kretprobe_inst_table[KPROBE_TABLE_SIZE];

/* NOTE: change this value only with kprobe_mutex held */
static bool kprobes_all_disarmed;

/* This protects kprobe_table and optimizing_list */
static DEFINE_MUTEX(kprobe_mutex);
static DEFINE_PER_CPU(struct kprobe *, kprobe_instance) = NULL;
static struct {
	raw_spinlock_t lock ____cacheline_aligned_in_smp;
} kretprobe_table_locks[KPROBE_TABLE_SIZE];

static raw_spinlock_t *kretprobe_table_lock_ptr(unsigned long hash)
{
	return &(kretprobe_table_locks[hash].lock);
}

/* Blacklist -- list of struct kprobe_blacklist_entry */
static LIST_HEAD(kprobe_blacklist);

#ifdef __ARCH_WANT_KPROBES_INSN_SLOT
/*
 * kprobe->ainsn.insn points to the copy of the instruction to be
 * single-stepped. x86_64, POWER4 and above have no-exec support and
 * stepping on the instruction on a vmalloced/kmalloced/data page
 * is a recipe for disaster
 */
struct kprobe_insn_page {
	struct list_head list;
	kprobe_opcode_t *insns;		/* Page of instruction slots */
	struct kprobe_insn_cache *cache;
	int nused;
	int ngarbage;
	char slot_used[];
};

#define KPROBE_INSN_PAGE_SIZE(slots)			\
	(offsetof(struct kprobe_insn_page, slot_used) +	\
	 (sizeof(char) * (slots)))

static int slots_per_page(struct kprobe_insn_cache *c)
{
	return PAGE_SIZE/(c->insn_size * sizeof(kprobe_opcode_t));
}

enum kprobe_slot_state {
	SLOT_CLEAN = 0,
	SLOT_DIRTY = 1,
	SLOT_USED = 2,
};

static void *alloc_insn_page(void)
{
	return module_alloc(PAGE_SIZE);
}

static void free_insn_page(void *page)
{
	module_memfree(page);
}

struct kprobe_insn_cache kprobe_insn_slots = {
	.mutex = __MUTEX_INITIALIZER(kprobe_insn_slots.mutex),
	.alloc = alloc_insn_page,
	.free = free_insn_page,
	.pages = LIST_HEAD_INIT(kprobe_insn_slots.pages),
	.insn_size = MAX_INSN_SIZE,
	.nr_garbage = 0,
};
static int collect_garbage_slots(struct kprobe_insn_cache *c);

/**
 * __get_insn_slot() - Find a slot on an executable page for an instruction.
 * We allocate an executable page if there's no room on existing ones.
 */
kprobe_opcode_t *__get_insn_slot(struct kprobe_insn_cache *c)
{
	struct kprobe_insn_page *kip;
	kprobe_opcode_t *slot = NULL;

	/* Since the slot array is not protected by rcu, we need a mutex */
	mutex_lock(&c->mutex);
 retry:
	rcu_read_lock();
	list_for_each_entry_rcu(kip, &c->pages, list) {
		if (kip->nused < slots_per_page(c)) {
			int i;
			for (i = 0; i < slots_per_page(c); i++) {
				if (kip->slot_used[i] == SLOT_CLEAN) {
					kip->slot_used[i] = SLOT_USED;
					kip->nused++;
					slot = kip->insns + (i * c->insn_size);
					rcu_read_unlock();
					goto out;
				}
			}
			/* kip->nused is broken. Fix it. */
			kip->nused = slots_per_page(c);
			WARN_ON(1);
		}
	}
	rcu_read_unlock();

	/* If there are any garbage slots, collect it and try again. */
	if (c->nr_garbage && collect_garbage_slots(c) == 0)
		goto retry;

	/* All out of space.  Need to allocate a new page. */
	kip = kmalloc(KPROBE_INSN_PAGE_SIZE(slots_per_page(c)), GFP_KERNEL);
	if (!kip)
		goto out;

	/*
	 * Use module_alloc so this page is within +/- 2GB of where the
	 * kernel image and loaded module images reside. This is required
	 * so x86_64 can correctly handle the %rip-relative fixups.
	 */
	kip->insns = c->alloc();
	if (!kip->insns) {
		kfree(kip);
		goto out;
	}
	INIT_LIST_HEAD(&kip->list);
	memset(kip->slot_used, SLOT_CLEAN, slots_per_page(c));
	kip->slot_used[0] = SLOT_USED;
	kip->nused = 1;
	kip->ngarbage = 0;
	kip->cache = c;
	list_add_rcu(&kip->list, &c->pages);
	slot = kip->insns;
out:
	mutex_unlock(&c->mutex);
	return slot;
}

/* Return 1 if all garbages are collected, otherwise 0. */
static int collect_one_slot(struct kprobe_insn_page *kip, int idx)
{
	kip->slot_used[idx] = SLOT_CLEAN;
	kip->nused--;
	if (kip->nused == 0) {
		/*
		 * Page is no longer in use.  Free it unless
		 * it's the last one.  We keep the last one
		 * so as not to have to set it up again the
		 * next time somebody inserts a probe.
		 */
		if (!list_is_singular(&kip->list)) {
			list_del_rcu(&kip->list);
			synchronize_rcu();
			kip->cache->free(kip->insns);
			kfree(kip);
		}
		return 1;
	}
	return 0;
}

static int collect_garbage_slots(struct kprobe_insn_cache *c)
{
	struct kprobe_insn_page *kip, *next;

	/* Ensure no-one is interrupted on the garbages */
	synchronize_sched();

	list_for_each_entry_safe(kip, next, &c->pages, list) {
		int i;
		if (kip->ngarbage == 0)
			continue;
		kip->ngarbage = 0;	/* we will collect all garbages */
		for (i = 0; i < slots_per_page(c); i++) {
			if (kip->slot_used[i] == SLOT_DIRTY && collect_one_slot(kip, i))
				break;
		}
	}
	c->nr_garbage = 0;
	return 0;
}

void __free_insn_slot(struct kprobe_insn_cache *c,
		      kprobe_opcode_t *slot, int dirty)
{
	struct kprobe_insn_page *kip;
	long idx;

	mutex_lock(&c->mutex);
	rcu_read_lock();
	list_for_each_entry_rcu(kip, &c->pages, list) {
		idx = ((long)slot - (long)kip->insns) /
			(c->insn_size * sizeof(kprobe_opcode_t));
		if (idx >= 0 && idx < slots_per_page(c))
			goto out;
	}
	/* Could not find this slot. */
	WARN_ON(1);
	kip = NULL;
out:
	rcu_read_unlock();
	/* Mark and sweep: this may sleep */
	if (kip) {
		/* Check double free */
		WARN_ON(kip->slot_used[idx] != SLOT_USED);
		if (dirty) {
			kip->slot_used[idx] = SLOT_DIRTY;
			kip->ngarbage++;
			if (++c->nr_garbage > slots_per_page(c))
				collect_garbage_slots(c);
		} else {
			collect_one_slot(kip, idx);
		}
	}
	mutex_unlock(&c->mutex);
}

/*
 * Check given address is on the page of kprobe instruction slots.
 * This will be used for checking whether the address on a stack
 * is on a text area or not.
 */
bool __is_insn_slot_addr(struct kprobe_insn_cache *c, unsigned long addr)
{
	struct kprobe_insn_page *kip;
	bool ret = false;

	rcu_read_lock();
	list_for_each_entry_rcu(kip, &c->pages, list) {
		if (addr >= (unsigned long)kip->insns &&
		    addr < (unsigned long)kip->insns + PAGE_SIZE) {
			ret = true;
			break;
		}
	}
	rcu_read_unlock();

	return ret;
}

#ifdef CONFIG_OPTPROBES
/* For optimized_kprobe buffer */
struct kprobe_insn_cache kprobe_optinsn_slots = {
	.mutex = __MUTEX_INITIALIZER(kprobe_optinsn_slots.mutex),
	.alloc = alloc_insn_page,
	.free = free_insn_page,
	.pages = LIST_HEAD_INIT(kprobe_optinsn_slots.pages),
	/* .insn_size is initialized later */
	.nr_garbage = 0,
};
#endif
#endif

/* We have preemption disabled.. so it is safe to use __ versions */
static inline void set_kprobe_instance(struct kprobe *kp)
{
	__this_cpu_write(kprobe_instance, kp);
}

static inline void reset_kprobe_instance(void)
{
	__this_cpu_write(kprobe_instance, NULL);
}

/*
 * This routine is called either:
 * 	- under the kprobe_mutex - during kprobe_[un]register()
 * 				OR
 * 	- with preemption disabled - from arch/xxx/kernel/kprobes.c
 */
struct kprobe *get_kprobe(void *addr)
{
	struct hlist_head *head;
	struct kprobe *p;

	head = &kprobe_table[hash_ptr(addr, KPROBE_HASH_BITS)];
	hlist_for_each_entry_rcu(p, head, hlist) {
		if (p->addr == addr)
			return p;
	}

	return NULL;
}
NOKPROBE_SYMBOL(get_kprobe);

static int aggr_pre_handler(struct kprobe *p, struct pt_regs *regs);

/* Return true if the kprobe is an aggregator */
static inline int kprobe_aggrprobe(struct kprobe *p)
{
	return p->pre_handler == aggr_pre_handler;
}

/* Return true(!0) if the kprobe is unused */
static inline int kprobe_unused(struct kprobe *p)
{
	return kprobe_aggrprobe(p) && kprobe_disabled(p) &&
	       list_empty(&p->list);
}

/*
 * Keep all fields in the kprobe consistent
 */
static inline void copy_kprobe(struct kprobe *ap, struct kprobe *p)
{
	memcpy(&p->opcode, &ap->opcode, sizeof(kprobe_opcode_t));
	memcpy(&p->ainsn, &ap->ainsn, sizeof(struct arch_specific_insn));
}

#ifdef CONFIG_OPTPROBES
/* NOTE: change this value only with kprobe_mutex held */
static bool kprobes_allow_optimization;

/*
 * Call all pre_handler on the list, but ignores its return value.
 * This must be called from arch-dep optimized caller.
 */
void opt_pre_handler(struct kprobe *p, struct pt_regs *regs)
{
	struct kprobe *kp;

	list_for_each_entry_rcu(kp, &p->list, list) {
		if (kp->pre_handler && likely(!kprobe_disabled(kp))) {
			set_kprobe_instance(kp);
			kp->pre_handler(kp, regs);
		}
		reset_kprobe_instance();
	}
}
NOKPROBE_SYMBOL(opt_pre_handler);

/* Free optimized instructions and optimized_kprobe */
static void free_aggr_kprobe(struct kprobe *p)
{
	struct optimized_kprobe *op;

	op = container_of(p, struct optimized_kprobe, kp);
	arch_remove_optimized_kprobe(op);
	arch_remove_kprobe(p);
	kfree(op);
}

/* Return true(!0) if the kprobe is ready for optimization. */
static inline int kprobe_optready(struct kprobe *p)
{
	struct optimized_kprobe *op;

	if (kprobe_aggrprobe(p)) {
		op = container_of(p, struct optimized_kprobe, kp);
		return arch_prepared_optinsn(&op->optinsn);
	}

	return 0;
}

/* Return true(!0) if the kprobe is disarmed. Note: p must be on hash list */
static inline int kprobe_disarmed(struct kprobe *p)
{
	struct optimized_kprobe *op;

	/* If kprobe is not aggr/opt probe, just return kprobe is disabled */
	if (!kprobe_aggrprobe(p))
		return kprobe_disabled(p);

	op = container_of(p, struct optimized_kprobe, kp);

	return kprobe_disabled(p) && list_empty(&op->list);
}

/* Return true(!0) if the probe is queued on (un)optimizing lists */
static int kprobe_queued(struct kprobe *p)
{
	struct optimized_kprobe *op;

	if (kprobe_aggrprobe(p)) {
		op = container_of(p, struct optimized_kprobe, kp);
		if (!list_empty(&op->list))
			return 1;
	}
	return 0;
}

/*
 * Return an optimized kprobe whose optimizing code replaces
 * instructions including addr (exclude breakpoint).
 */
static struct kprobe *get_optimized_kprobe(unsigned long addr)
{
	int i;
	struct kprobe *p = NULL;
	struct optimized_kprobe *op;

	/* Don't check i == 0, since that is a breakpoint case. */
	for (i = 1; !p && i < MAX_OPTIMIZED_LENGTH; i++)
		p = get_kprobe((void *)(addr - i));

	if (p && kprobe_optready(p)) {
		op = container_of(p, struct optimized_kprobe, kp);
		if (arch_within_optimized_kprobe(op, addr))
			return p;
	}

	return NULL;
}

/* Optimization staging list, protected by kprobe_mutex */
static LIST_HEAD(optimizing_list);
static LIST_HEAD(unoptimizing_list);
static LIST_HEAD(freeing_list);

static void kprobe_optimizer(struct work_struct *work);
static DECLARE_DELAYED_WORK(optimizing_work, kprobe_optimizer);
#define OPTIMIZE_DELAY 5

/*
 * Optimize (replace a breakpoint with a jump) kprobes listed on
 * optimizing_list.
 */
static void do_optimize_kprobes(void)
{
	/* Optimization never be done when disarmed */
	if (kprobes_all_disarmed || !kprobes_allow_optimization ||
	    list_empty(&optimizing_list))
		return;

	/*
	 * The optimization/unoptimization refers online_cpus via
	 * stop_machine() and cpu-hotplug modifies online_cpus.
	 * And same time, text_mutex will be held in cpu-hotplug and here.
	 * This combination can cause a deadlock (cpu-hotplug try to lock
	 * text_mutex but stop_machine can not be done because online_cpus
	 * has been changed)
	 * To avoid this deadlock, we need to call get_online_cpus()
	 * for preventing cpu-hotplug outside of text_mutex locking.
	 */
	get_online_cpus();
	mutex_lock(&text_mutex);
	arch_optimize_kprobes(&optimizing_list);
	mutex_unlock(&text_mutex);
	put_online_cpus();
}

/*
 * Unoptimize (replace a jump with a breakpoint and remove the breakpoint
 * if need) kprobes listed on unoptimizing_list.
 */
static void do_unoptimize_kprobes(void)
{
	struct optimized_kprobe *op, *tmp;

	/* Unoptimization must be done anytime */
	if (list_empty(&unoptimizing_list))
		return;

	/* Ditto to do_optimize_kprobes */
	get_online_cpus();
	mutex_lock(&text_mutex);
	arch_unoptimize_kprobes(&unoptimizing_list, &freeing_list);
	/* Loop free_list for disarming */
	list_for_each_entry_safe(op, tmp, &freeing_list, list) {
		/* Disarm probes if marked disabled */
		if (kprobe_disabled(&op->kp))
			arch_disarm_kprobe(&op->kp);
		if (kprobe_unused(&op->kp)) {
			/*
			 * Remove unused probes from hash list. After waiting
			 * for synchronization, these probes are reclaimed.
			 * (reclaiming is done by do_free_cleaned_kprobes.)
			 */
			hlist_del_rcu(&op->kp.hlist);
		} else
			list_del_init(&op->list);
	}
	mutex_unlock(&text_mutex);
	put_online_cpus();
}

/* Reclaim all kprobes on the free_list */
static void do_free_cleaned_kprobes(void)
{
	struct optimized_kprobe *op, *tmp;

	list_for_each_entry_safe(op, tmp, &freeing_list, list) {
		BUG_ON(!kprobe_unused(&op->kp));
		list_del_init(&op->list);
		free_aggr_kprobe(&op->kp);
	}
}

/* Start optimizer after OPTIMIZE_DELAY passed */
static void kick_kprobe_optimizer(void)
{
	schedule_delayed_work(&optimizing_work, OPTIMIZE_DELAY);
}

/* Kprobe jump optimizer */
static void kprobe_optimizer(struct work_struct *work)
{
	mutex_lock(&kprobe_mutex);
	/* Lock modules while optimizing kprobes */
	mutex_lock(&module_mutex);

	/*
	 * Step 1: Unoptimize kprobes and collect cleaned (unused and disarmed)
	 * kprobes before waiting for quiesence period.
	 */
	do_unoptimize_kprobes();

	/*
	 * Step 2: Wait for quiesence period to ensure all running interrupts
	 * are done. Because optprobe may modify multiple instructions
	 * there is a chance that Nth instruction is interrupted. In that
	 * case, running interrupt can return to 2nd-Nth byte of jump
	 * instruction. This wait is for avoiding it.
	 */
	synchronize_sched();

	/* Step 3: Optimize kprobes after quiesence period */
	do_optimize_kprobes();

	/* Step 4: Free cleaned kprobes after quiesence period */
	do_free_cleaned_kprobes();

	mutex_unlock(&module_mutex);
	mutex_unlock(&kprobe_mutex);

	/* Step 5: Kick optimizer again if needed */
	if (!list_empty(&optimizing_list) || !list_empty(&unoptimizing_list))
		kick_kprobe_optimizer();
}

/* Wait for completing optimization and unoptimization */
static void wait_for_kprobe_optimizer(void)
{
	mutex_lock(&kprobe_mutex);

	while (!list_empty(&optimizing_list) || !list_empty(&unoptimizing_list)) {
		mutex_unlock(&kprobe_mutex);

		/* this will also make optimizing_work execute immmediately */
		flush_delayed_work(&optimizing_work);
		/* @optimizing_work might not have been queued yet, relax */
		cpu_relax();

		mutex_lock(&kprobe_mutex);
	}

	mutex_unlock(&kprobe_mutex);
}

/* Optimize kprobe if p is ready to be optimized */
static void optimize_kprobe(struct kprobe *p)
{
	struct optimized_kprobe *op;

	/* Check if the kprobe is disabled or not ready for optimization. */
	if (!kprobe_optready(p) || !kprobes_allow_optimization ||
	    (kprobe_disabled(p) || kprobes_all_disarmed))
		return;

	/* Both of break_handler and post_handler are not supported. */
	if (p->break_handler || p->post_handler)
		return;

	op = container_of(p, struct optimized_kprobe, kp);

	/* Check there is no other kprobes at the optimized instructions */
	if (arch_check_optimized_kprobe(op) < 0)
		return;

	/* Check if it is already optimized. */
	if (op->kp.flags & KPROBE_FLAG_OPTIMIZED)
		return;
	op->kp.flags |= KPROBE_FLAG_OPTIMIZED;

	if (!list_empty(&op->list))
		/* This is under unoptimizing. Just dequeue the probe */
		list_del_init(&op->list);
	else {
		list_add(&op->list, &optimizing_list);
		kick_kprobe_optimizer();
	}
}

/* Short cut to direct unoptimizing */
static void force_unoptimize_kprobe(struct optimized_kprobe *op)
{
	get_online_cpus();
	arch_unoptimize_kprobe(op);
	put_online_cpus();
	if (kprobe_disabled(&op->kp))
		arch_disarm_kprobe(&op->kp);
}

/* Unoptimize a kprobe if p is optimized */
static void unoptimize_kprobe(struct kprobe *p, bool force)
{
	struct optimized_kprobe *op;

	if (!kprobe_aggrprobe(p) || kprobe_disarmed(p))
		return; /* This is not an optprobe nor optimized */

	op = container_of(p, struct optimized_kprobe, kp);
	if (!kprobe_optimized(p)) {
		/* Unoptimized or unoptimizing case */
		if (force && !list_empty(&op->list)) {
			/*
			 * Only if this is unoptimizing kprobe and forced,
			 * forcibly unoptimize it. (No need to unoptimize
			 * unoptimized kprobe again :)
			 */
			list_del_init(&op->list);
			force_unoptimize_kprobe(op);
		}
		return;
	}

	op->kp.flags &= ~KPROBE_FLAG_OPTIMIZED;
	if (!list_empty(&op->list)) {
		/* Dequeue from the optimization queue */
		list_del_init(&op->list);
		return;
	}
	/* Optimized kprobe case */
	if (force)
		/* Forcibly update the code: this is a special case */
		force_unoptimize_kprobe(op);
	else {
		list_add(&op->list, &unoptimizing_list);
		kick_kprobe_optimizer();
	}
}

/* Cancel unoptimizing for reusing */
static void reuse_unused_kprobe(struct kprobe *ap)
{
	struct optimized_kprobe *op;

	BUG_ON(!kprobe_unused(ap));
	/*
	 * Unused kprobe MUST be on the way of delayed unoptimizing (means
	 * there is still a relative jump) and disabled.
	 */
	op = container_of(ap, struct optimized_kprobe, kp);
	if (unlikely(list_empty(&op->list)))
		printk(KERN_WARNING "Warning: found a stray unused "
			"aggrprobe@%p\n", ap->addr);
	/* Enable the probe again */
	ap->flags &= ~KPROBE_FLAG_DISABLED;
	/* Optimize it again (remove from op->list) */
	BUG_ON(!kprobe_optready(ap));
	optimize_kprobe(ap);
}

/* Remove optimized instructions */
static void kill_optimized_kprobe(struct kprobe *p)
{
	struct optimized_kprobe *op;

	op = container_of(p, struct optimized_kprobe, kp);
	if (!list_empty(&op->list))
		/* Dequeue from the (un)optimization queue */
		list_del_init(&op->list);
	op->kp.flags &= ~KPROBE_FLAG_OPTIMIZED;

	if (kprobe_unused(p)) {
		/* Enqueue if it is unused */
		list_add(&op->list, &freeing_list);
		/*
		 * Remove unused probes from the hash list. After waiting
		 * for synchronization, this probe is reclaimed.
		 * (reclaiming is done by do_free_cleaned_kprobes().)
		 */
		hlist_del_rcu(&op->kp.hlist);
	}

	/* Don't touch the code, because it is already freed. */
	arch_remove_optimized_kprobe(op);
}

/* Try to prepare optimized instructions */
static void prepare_optimized_kprobe(struct kprobe *p)
{
	struct optimized_kprobe *op;

	op = container_of(p, struct optimized_kprobe, kp);
	arch_prepare_optimized_kprobe(op, p);
}

/* Allocate new optimized_kprobe and try to prepare optimized instructions */
static struct kprobe *alloc_aggr_kprobe(struct kprobe *p)
{
	struct optimized_kprobe *op;

	op = kzalloc(sizeof(struct optimized_kprobe), GFP_KERNEL);
	if (!op)
		return NULL;

	INIT_LIST_HEAD(&op->list);
	op->kp.addr = p->addr;
	arch_prepare_optimized_kprobe(op, p);

	return &op->kp;
}

static void init_aggr_kprobe(struct kprobe *ap, struct kprobe *p);

/*
 * Prepare an optimized_kprobe and optimize it
 * NOTE: p must be a normal registered kprobe
 */
static void try_to_optimize_kprobe(struct kprobe *p)
{
	struct kprobe *ap;
	struct optimized_kprobe *op;

	/* Impossible to optimize ftrace-based kprobe */
	if (kprobe_ftrace(p))
		return;

	/* For preparing optimization, jump_label_text_reserved() is called */
	jump_label_lock();
	mutex_lock(&text_mutex);

	ap = alloc_aggr_kprobe(p);
	if (!ap)
		goto out;

	op = container_of(ap, struct optimized_kprobe, kp);
	if (!arch_prepared_optinsn(&op->optinsn)) {
		/* If failed to setup optimizing, fallback to kprobe */
		arch_remove_optimized_kprobe(op);
		kfree(op);
		goto out;
	}

	init_aggr_kprobe(ap, p);
	optimize_kprobe(ap);	/* This just kicks optimizer thread */

out:
	mutex_unlock(&text_mutex);
	jump_label_unlock();
}

#ifdef CONFIG_SYSCTL
static void optimize_all_kprobes(void)
{
	struct hlist_head *head;
	struct kprobe *p;
	unsigned int i;

	mutex_lock(&kprobe_mutex);
	/* If optimization is already allowed, just return */
	if (kprobes_allow_optimization)
		goto out;

	kprobes_allow_optimization = true;
	for (i = 0; i < KPROBE_TABLE_SIZE; i++) {
		head = &kprobe_table[i];
		hlist_for_each_entry_rcu(p, head, hlist)
			if (!kprobe_disabled(p))
				optimize_kprobe(p);
	}
	printk(KERN_INFO "Kprobes globally optimized\n");
out:
	mutex_unlock(&kprobe_mutex);
}

static void unoptimize_all_kprobes(void)
{
	struct hlist_head *head;
	struct kprobe *p;
	unsigned int i;

	mutex_lock(&kprobe_mutex);
	/* If optimization is already prohibited, just return */
	if (!kprobes_allow_optimization) {
		mutex_unlock(&kprobe_mutex);
		return;
	}

	kprobes_allow_optimization = false;
	for (i = 0; i < KPROBE_TABLE_SIZE; i++) {
		head = &kprobe_table[i];
		hlist_for_each_entry_rcu(p, head, hlist) {
			if (!kprobe_disabled(p))
				unoptimize_kprobe(p, false);
		}
	}
	mutex_unlock(&kprobe_mutex);

	/* Wait for unoptimizing completion */
	wait_for_kprobe_optimizer();
	printk(KERN_INFO "Kprobes globally unoptimized\n");
}

static DEFINE_MUTEX(kprobe_sysctl_mutex);
int sysctl_kprobes_optimization;
int proc_kprobes_optimization_handler(struct ctl_table *table, int write,
				      void __user *buffer, size_t *length,
				      loff_t *ppos)
{
	int ret;

	mutex_lock(&kprobe_sysctl_mutex);
	sysctl_kprobes_optimization = kprobes_allow_optimization ? 1 : 0;
	ret = proc_dointvec_minmax(table, write, buffer, length, ppos);

	if (sysctl_kprobes_optimization)
		optimize_all_kprobes();
	else
		unoptimize_all_kprobes();
	mutex_unlock(&kprobe_sysctl_mutex);

	return ret;
}
#endif /* CONFIG_SYSCTL */

/* Put a breakpoint for a probe. Must be called with text_mutex locked */
static void __arm_kprobe(struct kprobe *p)
{
	struct kprobe *_p;

	/* Check collision with other optimized kprobes */
	_p = get_optimized_kprobe((unsigned long)p->addr);
	if (unlikely(_p))
		/* Fallback to unoptimized kprobe */
		unoptimize_kprobe(_p, true);

	arch_arm_kprobe(p);
	optimize_kprobe(p);	/* Try to optimize (add kprobe to a list) */
}

/* Remove the breakpoint of a probe. Must be called with text_mutex locked */
static void __disarm_kprobe(struct kprobe *p, bool reopt)
{
	struct kprobe *_p;

	/* Try to unoptimize */
	unoptimize_kprobe(p, kprobes_all_disarmed);

	if (!kprobe_queued(p)) {
		arch_disarm_kprobe(p);
		/* If another kprobe was blocked, optimize it. */
		_p = get_optimized_kprobe((unsigned long)p->addr);
		if (unlikely(_p) && reopt)
			optimize_kprobe(_p);
	}
	/* TODO: reoptimize others after unoptimized this probe */
}

#else /* !CONFIG_OPTPROBES */

#define optimize_kprobe(p)			do {} while (0)
#define unoptimize_kprobe(p, f)			do {} while (0)
#define kill_optimized_kprobe(p)		do {} while (0)
#define prepare_optimized_kprobe(p)		do {} while (0)
#define try_to_optimize_kprobe(p)		do {} while (0)
#define __arm_kprobe(p)				arch_arm_kprobe(p)
#define __disarm_kprobe(p, o)			arch_disarm_kprobe(p)
#define kprobe_disarmed(p)			kprobe_disabled(p)
#define wait_for_kprobe_optimizer()		do {} while (0)

/* There should be no unused kprobes can be reused without optimization */
static void reuse_unused_kprobe(struct kprobe *ap)
{
	printk(KERN_ERR "Error: There should be no unused kprobe here.\n");
	BUG_ON(kprobe_unused(ap));
}

static void free_aggr_kprobe(struct kprobe *p)
{
	arch_remove_kprobe(p);
	kfree(p);
}

static struct kprobe *alloc_aggr_kprobe(struct kprobe *p)
{
	return kzalloc(sizeof(struct kprobe), GFP_KERNEL);
}
#endif /* CONFIG_OPTPROBES */

#ifdef CONFIG_KPROBES_ON_FTRACE
static struct ftrace_ops kprobe_ftrace_ops __read_mostly = {
	.func = kprobe_ftrace_handler,
	.flags = FTRACE_OPS_FL_SAVE_REGS | FTRACE_OPS_FL_IPMODIFY,
};
static int kprobe_ftrace_enabled;

/* Must ensure p->addr is really on ftrace */
static int prepare_kprobe(struct kprobe *p)
{
	if (!kprobe_ftrace(p))
		return arch_prepare_kprobe(p);

	return arch_prepare_kprobe_ftrace(p);
}

/* Caller must lock kprobe_mutex */
static void arm_kprobe_ftrace(struct kprobe *p)
{
	int ret;

	ret = ftrace_set_filter_ip(&kprobe_ftrace_ops,
				   (unsigned long)p->addr, 0, 0);
	WARN(ret < 0, "Failed to arm kprobe-ftrace at %p (%d)\n", p->addr, ret);
	kprobe_ftrace_enabled++;
	if (kprobe_ftrace_enabled == 1) {
		ret = register_ftrace_function(&kprobe_ftrace_ops);
		WARN(ret < 0, "Failed to init kprobe-ftrace (%d)\n", ret);
	}
}

/* Caller must lock kprobe_mutex */
static void disarm_kprobe_ftrace(struct kprobe *p)
{
	int ret;

	kprobe_ftrace_enabled--;
	if (kprobe_ftrace_enabled == 0) {
		ret = unregister_ftrace_function(&kprobe_ftrace_ops);
		WARN(ret < 0, "Failed to init kprobe-ftrace (%d)\n", ret);
	}
	ret = ftrace_set_filter_ip(&kprobe_ftrace_ops,
			   (unsigned long)p->addr, 1, 0);
	WARN(ret < 0, "Failed to disarm kprobe-ftrace at %p (%d)\n", p->addr, ret);
}
#else	/* !CONFIG_KPROBES_ON_FTRACE */
#define prepare_kprobe(p)	arch_prepare_kprobe(p)
#define arm_kprobe_ftrace(p)	do {} while (0)
#define disarm_kprobe_ftrace(p)	do {} while (0)
#endif

/* Arm a kprobe with text_mutex */
static void arm_kprobe(struct kprobe *kp)
{
	if (unlikely(kprobe_ftrace(kp))) {
		arm_kprobe_ftrace(kp);
		return;
	}
	/*
	 * Here, since __arm_kprobe() doesn't use stop_machine(),
	 * this doesn't cause deadlock on text_mutex. So, we don't
	 * need get_online_cpus().
	 */
	mutex_lock(&text_mutex);
	__arm_kprobe(kp);
	mutex_unlock(&text_mutex);
}

/* Disarm a kprobe with text_mutex */
static void disarm_kprobe(struct kprobe *kp, bool reopt)
{
	if (unlikely(kprobe_ftrace(kp))) {
		disarm_kprobe_ftrace(kp);
		return;
	}
	/* Ditto */
	mutex_lock(&text_mutex);
	__disarm_kprobe(kp, reopt);
	mutex_unlock(&text_mutex);
}

/*
 * Aggregate handlers for multiple kprobes support - these handlers
 * take care of invoking the individual kprobe handlers on p->list
 */
static int aggr_pre_handler(struct kprobe *p, struct pt_regs *regs)
{
	struct kprobe *kp;

	list_for_each_entry_rcu(kp, &p->list, list) {
		if (kp->pre_handler && likely(!kprobe_disabled(kp))) {
			set_kprobe_instance(kp);
			if (kp->pre_handler(kp, regs))
				return 1;
		}
		reset_kprobe_instance();
	}
	return 0;
}
NOKPROBE_SYMBOL(aggr_pre_handler);

static void aggr_post_handler(struct kprobe *p, struct pt_regs *regs,
			      unsigned long flags)
{
	struct kprobe *kp;

	list_for_each_entry_rcu(kp, &p->list, list) {
		if (kp->post_handler && likely(!kprobe_disabled(kp))) {
			set_kprobe_instance(kp);
			kp->post_handler(kp, regs, flags);
			reset_kprobe_instance();
		}
	}
}
NOKPROBE_SYMBOL(aggr_post_handler);

static int aggr_fault_handler(struct kprobe *p, struct pt_regs *regs,
			      int trapnr)
{
	struct kprobe *cur = __this_cpu_read(kprobe_instance);

	/*
	 * if we faulted "during" the execution of a user specified
	 * probe handler, invoke just that probe's fault handler
	 */
	if (cur && cur->fault_handler) {
		if (cur->fault_handler(cur, regs, trapnr))
			return 1;
	}
	return 0;
}
NOKPROBE_SYMBOL(aggr_fault_handler);

static int aggr_break_handler(struct kprobe *p, struct pt_regs *regs)
{
	struct kprobe *cur = __this_cpu_read(kprobe_instance);
	int ret = 0;

	if (cur && cur->break_handler) {
		if (cur->break_handler(cur, regs))
			ret = 1;
	}
	reset_kprobe_instance();
	return ret;
}
NOKPROBE_SYMBOL(aggr_break_handler);

/* Walks the list and increments nmissed count for multiprobe case */
void kprobes_inc_nmissed_count(struct kprobe *p)
{
	struct kprobe *kp;
	if (!kprobe_aggrprobe(p)) {
		p->nmissed++;
	} else {
		list_for_each_entry_rcu(kp, &p->list, list)
			kp->nmissed++;
	}
	return;
}
NOKPROBE_SYMBOL(kprobes_inc_nmissed_count);

void recycle_rp_inst(struct kretprobe_instance *ri,
		     struct hlist_head *head)
{
	struct kretprobe *rp = ri->rp;

	/* remove rp inst off the rprobe_inst_table */
	hlist_del(&ri->hlist);
	INIT_HLIST_NODE(&ri->hlist);
	if (likely(rp)) {
		raw_spin_lock(&rp->lock);
		hlist_add_head(&ri->hlist, &rp->free_instances);
		raw_spin_unlock(&rp->lock);
	} else
		/* Unregistering */
		hlist_add_head(&ri->hlist, head);
}
NOKPROBE_SYMBOL(recycle_rp_inst);

void kretprobe_hash_lock(struct task_struct *tsk,
			 struct hlist_head **head, unsigned long *flags)
__acquires(hlist_lock)
{
	unsigned long hash = hash_ptr(tsk, KPROBE_HASH_BITS);
	raw_spinlock_t *hlist_lock;

	*head = &kretprobe_inst_table[hash];
	hlist_lock = kretprobe_table_lock_ptr(hash);
	raw_spin_lock_irqsave(hlist_lock, *flags);
}
NOKPROBE_SYMBOL(kretprobe_hash_lock);

static void kretprobe_table_lock(unsigned long hash,
				 unsigned long *flags)
__acquires(hlist_lock)
{
	raw_spinlock_t *hlist_lock = kretprobe_table_lock_ptr(hash);
	raw_spin_lock_irqsave(hlist_lock, *flags);
}
NOKPROBE_SYMBOL(kretprobe_table_lock);

void kretprobe_hash_unlock(struct task_struct *tsk,
			   unsigned long *flags)
__releases(hlist_lock)
{
	unsigned long hash = hash_ptr(tsk, KPROBE_HASH_BITS);
	raw_spinlock_t *hlist_lock;

	hlist_lock = kretprobe_table_lock_ptr(hash);
	raw_spin_unlock_irqrestore(hlist_lock, *flags);
}
NOKPROBE_SYMBOL(kretprobe_hash_unlock);

static void kretprobe_table_unlock(unsigned long hash,
				   unsigned long *flags)
__releases(hlist_lock)
{
	raw_spinlock_t *hlist_lock = kretprobe_table_lock_ptr(hash);
	raw_spin_unlock_irqrestore(hlist_lock, *flags);
}
NOKPROBE_SYMBOL(kretprobe_table_unlock);

/*
 * This function is called from finish_task_switch when task tk becomes dead,
 * so that we can recycle any function-return probe instances associated
 * with this task. These left over instances represent probed functions
 * that have been called but will never return.
 */
void kprobe_flush_task(struct task_struct *tk)
{
	struct kretprobe_instance *ri;
	struct hlist_head *head, empty_rp;
	struct hlist_node *tmp;
	unsigned long hash, flags = 0;

	if (unlikely(!kprobes_initialized))
		/* Early boot.  kretprobe_table_locks not yet initialized. */
		return;

	INIT_HLIST_HEAD(&empty_rp);
	hash = hash_ptr(tk, KPROBE_HASH_BITS);
	head = &kretprobe_inst_table[hash];
	kretprobe_table_lock(hash, &flags);
	hlist_for_each_entry_safe(ri, tmp, head, hlist) {
		if (ri->task == tk)
			recycle_rp_inst(ri, &empty_rp);
	}
	kretprobe_table_unlock(hash, &flags);
	hlist_for_each_entry_safe(ri, tmp, &empty_rp, hlist) {
		hlist_del(&ri->hlist);
		kfree(ri);
	}
}
NOKPROBE_SYMBOL(kprobe_flush_task);

static inline void free_rp_inst(struct kretprobe *rp)
{
	struct kretprobe_instance *ri;
	struct hlist_node *next;

	hlist_for_each_entry_safe(ri, next, &rp->free_instances, hlist) {
		hlist_del(&ri->hlist);
		kfree(ri);
	}
}

static void cleanup_rp_inst(struct kretprobe *rp)
{
	unsigned long flags, hash;
	struct kretprobe_instance *ri;
	struct hlist_node *next;
	struct hlist_head *head;

	/* No race here */
	for (hash = 0; hash < KPROBE_TABLE_SIZE; hash++) {
		kretprobe_table_lock(hash, &flags);
		head = &kretprobe_inst_table[hash];
		hlist_for_each_entry_safe(ri, next, head, hlist) {
			if (ri->rp == rp)
				ri->rp = NULL;
		}
		kretprobe_table_unlock(hash, &flags);
	}
	free_rp_inst(rp);
}
NOKPROBE_SYMBOL(cleanup_rp_inst);

/*
* Add the new probe to ap->list. Fail if this is the
* second jprobe at the address - two jprobes can't coexist
*/
static int add_new_kprobe(struct kprobe *ap, struct kprobe *p)
{
	BUG_ON(kprobe_gone(ap) || kprobe_gone(p));

	if (p->break_handler || p->post_handler)
		unoptimize_kprobe(ap, true);	/* Fall back to normal kprobe */

	if (p->break_handler) {
		if (ap->break_handler)
			return -EEXIST;
		list_add_tail_rcu(&p->list, &ap->list);
		ap->break_handler = aggr_break_handler;
	} else
		list_add_rcu(&p->list, &ap->list);
	if (p->post_handler && !ap->post_handler)
		ap->post_handler = aggr_post_handler;

	return 0;
}

/*
 * Fill in the required fields of the "manager kprobe". Replace the
 * earlier kprobe in the hlist with the manager kprobe
 */
static void init_aggr_kprobe(struct kprobe *ap, struct kprobe *p)
{
	/* Copy p's insn slot to ap */
	copy_kprobe(p, ap);
	flush_insn_slot(ap);
	ap->addr = p->addr;
	ap->flags = p->flags & ~KPROBE_FLAG_OPTIMIZED;
	ap->pre_handler = aggr_pre_handler;
	ap->fault_handler = aggr_fault_handler;
	/* We don't care the kprobe which has gone. */
	if (p->post_handler && !kprobe_gone(p))
		ap->post_handler = aggr_post_handler;
	if (p->break_handler && !kprobe_gone(p))
		ap->break_handler = aggr_break_handler;

	INIT_LIST_HEAD(&ap->list);
	INIT_HLIST_NODE(&ap->hlist);

	list_add_rcu(&p->list, &ap->list);
	hlist_replace_rcu(&p->hlist, &ap->hlist);
}

/*
 * This is the second or subsequent kprobe at the address - handle
 * the intricacies
 */
static int register_aggr_kprobe(struct kprobe *orig_p, struct kprobe *p)
{
	int ret = 0;
	struct kprobe *ap = orig_p;

	/* For preparing optimization, jump_label_text_reserved() is called */
	jump_label_lock();
	/*
	 * Get online CPUs to avoid text_mutex deadlock.with stop machine,
	 * which is invoked by unoptimize_kprobe() in add_new_kprobe()
	 */
	get_online_cpus();
	mutex_lock(&text_mutex);

	if (!kprobe_aggrprobe(orig_p)) {
		/* If orig_p is not an aggr_kprobe, create new aggr_kprobe. */
		ap = alloc_aggr_kprobe(orig_p);
		if (!ap) {
			ret = -ENOMEM;
			goto out;
		}
		init_aggr_kprobe(ap, orig_p);
	} else if (kprobe_unused(ap))
		/* This probe is going to die. Rescue it */
		reuse_unused_kprobe(ap);

	if (kprobe_gone(ap)) {
		/*
		 * Attempting to insert new probe at the same location that
		 * had a probe in the module vaddr area which already
		 * freed. So, the instruction slot has already been
		 * released. We need a new slot for the new probe.
		 */
		ret = arch_prepare_kprobe(ap);
		if (ret)
			/*
			 * Even if fail to allocate new slot, don't need to
			 * free aggr_probe. It will be used next time, or
			 * freed by unregister_kprobe.
			 */
			goto out;

		/* Prepare optimized instructions if possible. */
		prepare_optimized_kprobe(ap);

		/*
		 * Clear gone flag to prevent allocating new slot again, and
		 * set disabled flag because it is not armed yet.
		 */
		ap->flags = (ap->flags & ~KPROBE_FLAG_GONE)
			    | KPROBE_FLAG_DISABLED;
	}

	/* Copy ap's insn slot to p */
	copy_kprobe(ap, p);
	ret = add_new_kprobe(ap, p);

out:
	mutex_unlock(&text_mutex);
	put_online_cpus();
	jump_label_unlock();

	if (ret == 0 && kprobe_disabled(ap) && !kprobe_disabled(p)) {
		ap->flags &= ~KPROBE_FLAG_DISABLED;
		if (!kprobes_all_disarmed)
			/* Arm the breakpoint again. */
			arm_kprobe(ap);
	}
	return ret;
}

bool __weak arch_within_kprobe_blacklist(unsigned long addr)
{
	/* The __kprobes marked functions and entry code must not be probed */
	return addr >= (unsigned long)__kprobes_text_start &&
	       addr < (unsigned long)__kprobes_text_end;
}

bool within_kprobe_blacklist(unsigned long addr)
{
	struct kprobe_blacklist_entry *ent;

	if (arch_within_kprobe_blacklist(addr))
		return true;
	/*
	 * If there exists a kprobe_blacklist, verify and
	 * fail any probe registration in the prohibited area
	 */
	list_for_each_entry(ent, &kprobe_blacklist, list) {
		if (addr >= ent->start_addr && addr < ent->end_addr)
			return true;
	}

	return false;
}

/*
 * If we have a symbol_name argument, look it up and add the offset field
 * to it. This way, we can specify a relative address to a symbol.
 * This returns encoded errors if it fails to look up symbol or invalid
 * combination of parameters.
 */
static kprobe_opcode_t *_kprobe_addr(kprobe_opcode_t *addr,
			const char *symbol_name, unsigned int offset)
{
	if ((symbol_name && addr) || (!symbol_name && !addr))
		goto invalid;

	if (symbol_name) {
		kprobe_lookup_name(symbol_name, addr);
		if (!addr)
			return ERR_PTR(-ENOENT);
	}

	addr = (kprobe_opcode_t *)(((char *)addr) + offset);
	if (addr)
		return addr;

invalid:
	return ERR_PTR(-EINVAL);
}

static kprobe_opcode_t *kprobe_addr(struct kprobe *p)
{
	return _kprobe_addr(p->addr, p->symbol_name, p->offset);
}

/* Check passed kprobe is valid and return kprobe in kprobe_table. */
static struct kprobe *__get_valid_kprobe(struct kprobe *p)
{
	struct kprobe *ap, *list_p;

	ap = get_kprobe(p->addr);
	if (unlikely(!ap))
		return NULL;

	if (p != ap) {
		list_for_each_entry_rcu(list_p, &ap->list, list)
			if (list_p == p)
			/* kprobe p is a valid probe */
				goto valid;
		return NULL;
	}
valid:
	return ap;
}

/* Return error if the kprobe is being re-registered */
static inline int check_kprobe_rereg(struct kprobe *p)
{
	int ret = 0;

	mutex_lock(&kprobe_mutex);
	if (__get_valid_kprobe(p))
		ret = -EINVAL;
	mutex_unlock(&kprobe_mutex);

	return ret;
}

int __weak arch_check_ftrace_location(struct kprobe *p)
{
	unsigned long ftrace_addr;

	ftrace_addr = ftrace_location((unsigned long)p->addr);
	if (ftrace_addr) {
#ifdef CONFIG_KPROBES_ON_FTRACE
		/* Given address is not on the instruction boundary */
		if ((unsigned long)p->addr != ftrace_addr)
			return -EILSEQ;
		p->flags |= KPROBE_FLAG_FTRACE;
#else	/* !CONFIG_KPROBES_ON_FTRACE */
		return -EINVAL;
#endif
	}
	return 0;
}

static int check_kprobe_address_safe(struct kprobe *p,
				     struct module **probed_mod)
{
	int ret;

	ret = arch_check_ftrace_location(p);
	if (ret)
		return ret;
	jump_label_lock();
	preempt_disable();

	/* Ensure it is not in reserved area nor out of text */
	if (!kernel_text_address((unsigned long) p->addr) ||
	    within_kprobe_blacklist((unsigned long) p->addr) ||
	    jump_label_text_reserved(p->addr, p->addr)) {
		ret = -EINVAL;
		goto out;
	}

	/* Check if are we probing a module */
	*probed_mod = __module_text_address((unsigned long) p->addr);
	if (*probed_mod) {
		/*
		 * We must hold a refcount of the probed module while updating
		 * its code to prohibit unexpected unloading.
		 */
		if (unlikely(!try_module_get(*probed_mod))) {
			ret = -ENOENT;
			goto out;
		}

		/*
		 * If the module freed .init.text, we couldn't insert
		 * kprobes in there.
		 */
		if (within_module_init((unsigned long)p->addr, *probed_mod) &&
		    (*probed_mod)->state != MODULE_STATE_COMING) {
			module_put(*probed_mod);
			*probed_mod = NULL;
			ret = -ENOENT;
		}
	}
out:
	preempt_enable();
	jump_label_unlock();

	return ret;
}

int register_kprobe(struct kprobe *p)
{
	int ret;
	struct kprobe *old_p;
	struct module *probed_mod;
	kprobe_opcode_t *addr;

	/* Adjust probe address from symbol */
	addr = kprobe_addr(p);
	if (IS_ERR(addr))
		return PTR_ERR(addr);
	p->addr = addr;

	ret = check_kprobe_rereg(p);
	if (ret)
		return ret;

	/* User can pass only KPROBE_FLAG_DISABLED to register_kprobe */
	p->flags &= KPROBE_FLAG_DISABLED;
	p->nmissed = 0;
	INIT_LIST_HEAD(&p->list);

	ret = check_kprobe_address_safe(p, &probed_mod);
	if (ret)
		return ret;

	mutex_lock(&kprobe_mutex);

	old_p = get_kprobe(p->addr);
	if (old_p) {
		/* Since this may unoptimize old_p, locking text_mutex. */
		ret = register_aggr_kprobe(old_p, p);
		goto out;
	}

	mutex_lock(&text_mutex);	/* Avoiding text modification */
	ret = prepare_kprobe(p);
	mutex_unlock(&text_mutex);
	if (ret)
		goto out;

	INIT_HLIST_NODE(&p->hlist);
	hlist_add_head_rcu(&p->hlist,
		       &kprobe_table[hash_ptr(p->addr, KPROBE_HASH_BITS)]);

	if (!kprobes_all_disarmed && !kprobe_disabled(p))
		arm_kprobe(p);

	/* Try to optimize kprobe */
	try_to_optimize_kprobe(p);

out:
	mutex_unlock(&kprobe_mutex);

	if (probed_mod)
		module_put(probed_mod);

	return ret;
}
EXPORT_SYMBOL_GPL(register_kprobe);

/* Check if all probes on the aggrprobe are disabled */
static int aggr_kprobe_disabled(struct kprobe *ap)
{
	struct kprobe *kp;

	list_for_each_entry_rcu(kp, &ap->list, list)
		if (!kprobe_disabled(kp))
			/*
			 * There is an active probe on the list.
			 * We can't disable this ap.
			 */
			return 0;

	return 1;
}

/* Disable one kprobe: Make sure called under kprobe_mutex is locked */
static struct kprobe *__disable_kprobe(struct kprobe *p)
{
	struct kprobe *orig_p;

	/* Get an original kprobe for return */
	orig_p = __get_valid_kprobe(p);
	if (unlikely(orig_p == NULL))
		return NULL;

	if (!kprobe_disabled(p)) {
		/* Disable probe if it is a child probe */
		if (p != orig_p)
			p->flags |= KPROBE_FLAG_DISABLED;

		/* Try to disarm and disable this/parent probe */
		if (p == orig_p || aggr_kprobe_disabled(orig_p)) {
			/*
			 * If kprobes_all_disarmed is set, orig_p
			 * should have already been disarmed, so
			 * skip unneed disarming process.
			 */
			if (!kprobes_all_disarmed)
				disarm_kprobe(orig_p, true);
			orig_p->flags |= KPROBE_FLAG_DISABLED;
		}
	}

	return orig_p;
}

/*
 * Unregister a kprobe without a scheduler synchronization.
 */
static int __unregister_kprobe_top(struct kprobe *p)
{
	struct kprobe *ap, *list_p;

	/* Disable kprobe. This will disarm it if needed. */
	ap = __disable_kprobe(p);
	if (ap == NULL)
		return -EINVAL;

	if (ap == p)
		/*
		 * This probe is an independent(and non-optimized) kprobe
		 * (not an aggrprobe). Remove from the hash list.
		 */
		goto disarmed;

	/* Following process expects this probe is an aggrprobe */
	WARN_ON(!kprobe_aggrprobe(ap));

	if (list_is_singular(&ap->list) && kprobe_disarmed(ap))
		/*
		 * !disarmed could be happen if the probe is under delayed
		 * unoptimizing.
		 */
		goto disarmed;
	else {
		/* If disabling probe has special handlers, update aggrprobe */
		if (p->break_handler && !kprobe_gone(p))
			ap->break_handler = NULL;
		if (p->post_handler && !kprobe_gone(p)) {
			list_for_each_entry_rcu(list_p, &ap->list, list) {
				if ((list_p != p) && (list_p->post_handler))
					goto noclean;
			}
			ap->post_handler = NULL;
		}
noclean:
		/*
		 * Remove from the aggrprobe: this path will do nothing in
		 * __unregister_kprobe_bottom().
		 */
		list_del_rcu(&p->list);
		if (!kprobe_disabled(ap) && !kprobes_all_disarmed)
			/*
			 * Try to optimize this probe again, because post
			 * handler may have been changed.
			 */
			optimize_kprobe(ap);
	}
	return 0;

disarmed:
	BUG_ON(!kprobe_disarmed(ap));
	hlist_del_rcu(&ap->hlist);
	return 0;
}

static void __unregister_kprobe_bottom(struct kprobe *p)
{
	struct kprobe *ap;

	if (list_empty(&p->list))
		/* This is an independent kprobe */
		arch_remove_kprobe(p);
	else if (list_is_singular(&p->list)) {
		/* This is the last child of an aggrprobe */
		ap = list_entry(p->list.next, struct kprobe, list);
		list_del(&p->list);
		free_aggr_kprobe(ap);
	}
	/* Otherwise, do nothing. */
}

int register_kprobes(struct kprobe **kps, int num)
{
	int i, ret = 0;

	if (num <= 0)
		return -EINVAL;
	for (i = 0; i < num; i++) {
		ret = register_kprobe(kps[i]);
		if (ret < 0) {
			if (i > 0)
				unregister_kprobes(kps, i);
			break;
		}
	}
	return ret;
}
EXPORT_SYMBOL_GPL(register_kprobes);

void unregister_kprobe(struct kprobe *p)
{
	unregister_kprobes(&p, 1);
}
EXPORT_SYMBOL_GPL(unregister_kprobe);

void unregister_kprobes(struct kprobe **kps, int num)
{
	int i;

	if (num <= 0)
		return;
	mutex_lock(&kprobe_mutex);
	for (i = 0; i < num; i++)
		if (__unregister_kprobe_top(kps[i]) < 0)
			kps[i]->addr = NULL;
	mutex_unlock(&kprobe_mutex);

	synchronize_sched();
	for (i = 0; i < num; i++)
		if (kps[i]->addr)
			__unregister_kprobe_bottom(kps[i]);
}
EXPORT_SYMBOL_GPL(unregister_kprobes);

<<<<<<< HEAD
int __weak __kprobes kprobe_exceptions_notify(struct notifier_block *self,
					      unsigned long val, void *data)
{
	return NOTIFY_DONE;
}
=======
int __weak kprobe_exceptions_notify(struct notifier_block *self,
					unsigned long val, void *data)
{
	return NOTIFY_DONE;
}
NOKPROBE_SYMBOL(kprobe_exceptions_notify);
>>>>>>> 2ac97f0f

static struct notifier_block kprobe_exceptions_nb = {
	.notifier_call = kprobe_exceptions_notify,
	.priority = 0x7fffffff /* we need to be notified first */
};

unsigned long __weak arch_deref_entry_point(void *entry)
{
	return (unsigned long)entry;
}

int register_jprobes(struct jprobe **jps, int num)
{
	struct jprobe *jp;
	int ret = 0, i;

	if (num <= 0)
		return -EINVAL;
	for (i = 0; i < num; i++) {
		unsigned long addr, offset;
		jp = jps[i];
		addr = arch_deref_entry_point(jp->entry);

		/* Verify probepoint is a function entry point */
		if (kallsyms_lookup_size_offset(addr, NULL, &offset) &&
		    offset == 0) {
			jp->kp.pre_handler = setjmp_pre_handler;
			jp->kp.break_handler = longjmp_break_handler;
			ret = register_kprobe(&jp->kp);
		} else
			ret = -EINVAL;

		if (ret < 0) {
			if (i > 0)
				unregister_jprobes(jps, i);
			break;
		}
	}
	return ret;
}
EXPORT_SYMBOL_GPL(register_jprobes);

int register_jprobe(struct jprobe *jp)
{
	return register_jprobes(&jp, 1);
}
EXPORT_SYMBOL_GPL(register_jprobe);

void unregister_jprobe(struct jprobe *jp)
{
	unregister_jprobes(&jp, 1);
}
EXPORT_SYMBOL_GPL(unregister_jprobe);

void unregister_jprobes(struct jprobe **jps, int num)
{
	int i;

	if (num <= 0)
		return;
	mutex_lock(&kprobe_mutex);
	for (i = 0; i < num; i++)
		if (__unregister_kprobe_top(&jps[i]->kp) < 0)
			jps[i]->kp.addr = NULL;
	mutex_unlock(&kprobe_mutex);

	synchronize_sched();
	for (i = 0; i < num; i++) {
		if (jps[i]->kp.addr)
			__unregister_kprobe_bottom(&jps[i]->kp);
	}
}
EXPORT_SYMBOL_GPL(unregister_jprobes);

#ifdef CONFIG_KRETPROBES
/*
 * This kprobe pre_handler is registered with every kretprobe. When probe
 * hits it will set up the return probe.
 */
static int pre_handler_kretprobe(struct kprobe *p, struct pt_regs *regs)
{
	struct kretprobe *rp = container_of(p, struct kretprobe, kp);
	unsigned long hash, flags = 0;
	struct kretprobe_instance *ri;

	/*
	 * To avoid deadlocks, prohibit return probing in NMI contexts,
	 * just skip the probe and increase the (inexact) 'nmissed'
	 * statistical counter, so that the user is informed that
	 * something happened:
	 */
	if (unlikely(in_nmi())) {
		rp->nmissed++;
		return 0;
	}

	/* TODO: consider to only swap the RA after the last pre_handler fired */
	hash = hash_ptr(current, KPROBE_HASH_BITS);
	raw_spin_lock_irqsave(&rp->lock, flags);
	if (!hlist_empty(&rp->free_instances)) {
		ri = hlist_entry(rp->free_instances.first,
				struct kretprobe_instance, hlist);
		hlist_del(&ri->hlist);
		raw_spin_unlock_irqrestore(&rp->lock, flags);

		ri->rp = rp;
		ri->task = current;

		if (rp->entry_handler && rp->entry_handler(ri, regs)) {
			raw_spin_lock_irqsave(&rp->lock, flags);
			hlist_add_head(&ri->hlist, &rp->free_instances);
			raw_spin_unlock_irqrestore(&rp->lock, flags);
			return 0;
		}

		arch_prepare_kretprobe(ri, regs);

		/* XXX(hch): why is there no hlist_move_head? */
		INIT_HLIST_NODE(&ri->hlist);
		kretprobe_table_lock(hash, &flags);
		hlist_add_head(&ri->hlist, &kretprobe_inst_table[hash]);
		kretprobe_table_unlock(hash, &flags);
	} else {
		rp->nmissed++;
		raw_spin_unlock_irqrestore(&rp->lock, flags);
	}
	return 0;
}
NOKPROBE_SYMBOL(pre_handler_kretprobe);

bool __weak arch_function_offset_within_entry(unsigned long offset)
{
	return !offset;
}

bool function_offset_within_entry(kprobe_opcode_t *addr, const char *sym, unsigned long offset)
{
	kprobe_opcode_t *kp_addr = _kprobe_addr(addr, sym, offset);

	if (IS_ERR(kp_addr))
		return false;

	if (!kallsyms_lookup_size_offset((unsigned long)kp_addr, NULL, &offset) ||
						!arch_function_offset_within_entry(offset))
		return false;

	return true;
}

int register_kretprobe(struct kretprobe *rp)
{
	int ret = 0;
	struct kretprobe_instance *inst;
	int i;
	void *addr;

	if (!function_offset_within_entry(rp->kp.addr, rp->kp.symbol_name, rp->kp.offset))
		return -EINVAL;

	if (kretprobe_blacklist_size) {
		addr = kprobe_addr(&rp->kp);
		if (IS_ERR(addr))
			return PTR_ERR(addr);

		for (i = 0; kretprobe_blacklist[i].name != NULL; i++) {
			if (kretprobe_blacklist[i].addr == addr)
				return -EINVAL;
		}
	}

	rp->kp.pre_handler = pre_handler_kretprobe;
	rp->kp.post_handler = NULL;
	rp->kp.fault_handler = NULL;
	rp->kp.break_handler = NULL;

	/* Pre-allocate memory for max kretprobe instances */
	if (rp->maxactive <= 0) {
#ifdef CONFIG_PREEMPT
		rp->maxactive = max_t(unsigned int, 10, 2*num_possible_cpus());
#else
		rp->maxactive = num_possible_cpus();
#endif
	}
	raw_spin_lock_init(&rp->lock);
	INIT_HLIST_HEAD(&rp->free_instances);
	for (i = 0; i < rp->maxactive; i++) {
		inst = kmalloc(sizeof(struct kretprobe_instance) +
			       rp->data_size, GFP_KERNEL);
		if (inst == NULL) {
			free_rp_inst(rp);
			return -ENOMEM;
		}
		INIT_HLIST_NODE(&inst->hlist);
		hlist_add_head(&inst->hlist, &rp->free_instances);
	}

	rp->nmissed = 0;
	/* Establish function entry probe point */
	ret = register_kprobe(&rp->kp);
	if (ret != 0)
		free_rp_inst(rp);
	return ret;
}
EXPORT_SYMBOL_GPL(register_kretprobe);

int register_kretprobes(struct kretprobe **rps, int num)
{
	int ret = 0, i;

	if (num <= 0)
		return -EINVAL;
	for (i = 0; i < num; i++) {
		ret = register_kretprobe(rps[i]);
		if (ret < 0) {
			if (i > 0)
				unregister_kretprobes(rps, i);
			break;
		}
	}
	return ret;
}
EXPORT_SYMBOL_GPL(register_kretprobes);

void unregister_kretprobe(struct kretprobe *rp)
{
	unregister_kretprobes(&rp, 1);
}
EXPORT_SYMBOL_GPL(unregister_kretprobe);

void unregister_kretprobes(struct kretprobe **rps, int num)
{
	int i;

	if (num <= 0)
		return;
	mutex_lock(&kprobe_mutex);
	for (i = 0; i < num; i++)
		if (__unregister_kprobe_top(&rps[i]->kp) < 0)
			rps[i]->kp.addr = NULL;
	mutex_unlock(&kprobe_mutex);

	synchronize_sched();
	for (i = 0; i < num; i++) {
		if (rps[i]->kp.addr) {
			__unregister_kprobe_bottom(&rps[i]->kp);
			cleanup_rp_inst(rps[i]);
		}
	}
}
EXPORT_SYMBOL_GPL(unregister_kretprobes);

#else /* CONFIG_KRETPROBES */
int register_kretprobe(struct kretprobe *rp)
{
	return -ENOSYS;
}
EXPORT_SYMBOL_GPL(register_kretprobe);

int register_kretprobes(struct kretprobe **rps, int num)
{
	return -ENOSYS;
}
EXPORT_SYMBOL_GPL(register_kretprobes);

void unregister_kretprobe(struct kretprobe *rp)
{
}
EXPORT_SYMBOL_GPL(unregister_kretprobe);

void unregister_kretprobes(struct kretprobe **rps, int num)
{
}
EXPORT_SYMBOL_GPL(unregister_kretprobes);

static int pre_handler_kretprobe(struct kprobe *p, struct pt_regs *regs)
{
	return 0;
}
NOKPROBE_SYMBOL(pre_handler_kretprobe);

#endif /* CONFIG_KRETPROBES */

/* Set the kprobe gone and remove its instruction buffer. */
static void kill_kprobe(struct kprobe *p)
{
	struct kprobe *kp;

	p->flags |= KPROBE_FLAG_GONE;
	if (kprobe_aggrprobe(p)) {
		/*
		 * If this is an aggr_kprobe, we have to list all the
		 * chained probes and mark them GONE.
		 */
		list_for_each_entry_rcu(kp, &p->list, list)
			kp->flags |= KPROBE_FLAG_GONE;
		p->post_handler = NULL;
		p->break_handler = NULL;
		kill_optimized_kprobe(p);
	}
	/*
	 * Here, we can remove insn_slot safely, because no thread calls
	 * the original probed function (which will be freed soon) any more.
	 */
	arch_remove_kprobe(p);
}

/* Disable one kprobe */
int disable_kprobe(struct kprobe *kp)
{
	int ret = 0;

	mutex_lock(&kprobe_mutex);

	/* Disable this kprobe */
	if (__disable_kprobe(kp) == NULL)
		ret = -EINVAL;

	mutex_unlock(&kprobe_mutex);
	return ret;
}
EXPORT_SYMBOL_GPL(disable_kprobe);

/* Enable one kprobe */
int enable_kprobe(struct kprobe *kp)
{
	int ret = 0;
	struct kprobe *p;

	mutex_lock(&kprobe_mutex);

	/* Check whether specified probe is valid. */
	p = __get_valid_kprobe(kp);
	if (unlikely(p == NULL)) {
		ret = -EINVAL;
		goto out;
	}

	if (kprobe_gone(kp)) {
		/* This kprobe has gone, we couldn't enable it. */
		ret = -EINVAL;
		goto out;
	}

	if (p != kp)
		kp->flags &= ~KPROBE_FLAG_DISABLED;

	if (!kprobes_all_disarmed && kprobe_disabled(p)) {
		p->flags &= ~KPROBE_FLAG_DISABLED;
		arm_kprobe(p);
	}
out:
	mutex_unlock(&kprobe_mutex);
	return ret;
}
EXPORT_SYMBOL_GPL(enable_kprobe);

void dump_kprobe(struct kprobe *kp)
{
	printk(KERN_WARNING "Dumping kprobe:\n");
	printk(KERN_WARNING "Name: %s\nAddress: %p\nOffset: %x\n",
	       kp->symbol_name, kp->addr, kp->offset);
}
NOKPROBE_SYMBOL(dump_kprobe);

/*
 * Lookup and populate the kprobe_blacklist.
 *
 * Unlike the kretprobe blacklist, we'll need to determine
 * the range of addresses that belong to the said functions,
 * since a kprobe need not necessarily be at the beginning
 * of a function.
 */
static int __init populate_kprobe_blacklist(unsigned long *start,
					     unsigned long *end)
{
	unsigned long *iter;
	struct kprobe_blacklist_entry *ent;
	unsigned long entry, offset = 0, size = 0;

	for (iter = start; iter < end; iter++) {
		entry = arch_deref_entry_point((void *)*iter);

		if (!kernel_text_address(entry) ||
		    !kallsyms_lookup_size_offset(entry, &size, &offset)) {
			pr_err("Failed to find blacklist at %p\n",
				(void *)entry);
			continue;
		}

		ent = kmalloc(sizeof(*ent), GFP_KERNEL);
		if (!ent)
			return -ENOMEM;
		ent->start_addr = entry;
		ent->end_addr = entry + size;
		INIT_LIST_HEAD(&ent->list);
		list_add_tail(&ent->list, &kprobe_blacklist);
	}
	return 0;
}

/* Module notifier call back, checking kprobes on the module */
static int kprobes_module_callback(struct notifier_block *nb,
				   unsigned long val, void *data)
{
	struct module *mod = data;
	struct hlist_head *head;
	struct kprobe *p;
	unsigned int i;
	int checkcore = (val == MODULE_STATE_GOING);

	if (val != MODULE_STATE_GOING && val != MODULE_STATE_LIVE)
		return NOTIFY_DONE;

	/*
	 * When MODULE_STATE_GOING was notified, both of module .text and
	 * .init.text sections would be freed. When MODULE_STATE_LIVE was
	 * notified, only .init.text section would be freed. We need to
	 * disable kprobes which have been inserted in the sections.
	 */
	mutex_lock(&kprobe_mutex);
	for (i = 0; i < KPROBE_TABLE_SIZE; i++) {
		head = &kprobe_table[i];
		hlist_for_each_entry_rcu(p, head, hlist)
			if (within_module_init((unsigned long)p->addr, mod) ||
			    (checkcore &&
			     within_module_core((unsigned long)p->addr, mod))) {
				/*
				 * The vaddr this probe is installed will soon
				 * be vfreed buy not synced to disk. Hence,
				 * disarming the breakpoint isn't needed.
				 */
				kill_kprobe(p);
			}
	}
	mutex_unlock(&kprobe_mutex);
	return NOTIFY_DONE;
}

static struct notifier_block kprobe_module_nb = {
	.notifier_call = kprobes_module_callback,
	.priority = 0
};

/* Markers of _kprobe_blacklist section */
extern unsigned long __start_kprobe_blacklist[];
extern unsigned long __stop_kprobe_blacklist[];

static int __init init_kprobes(void)
{
	int i, err = 0;

	/* FIXME allocate the probe table, currently defined statically */
	/* initialize all list heads */
	for (i = 0; i < KPROBE_TABLE_SIZE; i++) {
		INIT_HLIST_HEAD(&kprobe_table[i]);
		INIT_HLIST_HEAD(&kretprobe_inst_table[i]);
		raw_spin_lock_init(&(kretprobe_table_locks[i].lock));
	}

	err = populate_kprobe_blacklist(__start_kprobe_blacklist,
					__stop_kprobe_blacklist);
	if (err) {
		pr_err("kprobes: failed to populate blacklist: %d\n", err);
		pr_err("Please take care of using kprobes.\n");
	}

	if (kretprobe_blacklist_size) {
		/* lookup the function address from its name */
		for (i = 0; kretprobe_blacklist[i].name != NULL; i++) {
			kprobe_lookup_name(kretprobe_blacklist[i].name,
					   kretprobe_blacklist[i].addr);
			if (!kretprobe_blacklist[i].addr)
				printk("kretprobe: lookup failed: %s\n",
				       kretprobe_blacklist[i].name);
		}
	}

#if defined(CONFIG_OPTPROBES)
#if defined(__ARCH_WANT_KPROBES_INSN_SLOT)
	/* Init kprobe_optinsn_slots */
	kprobe_optinsn_slots.insn_size = MAX_OPTINSN_SIZE;
#endif
	/* By default, kprobes can be optimized */
	kprobes_allow_optimization = true;
#endif

	/* By default, kprobes are armed */
	kprobes_all_disarmed = false;

	err = arch_init_kprobes();
	if (!err)
		err = register_die_notifier(&kprobe_exceptions_nb);
	if (!err)
		err = register_module_notifier(&kprobe_module_nb);

	kprobes_initialized = (err == 0);

	if (!err)
		init_test_probes();
	return err;
}

#ifdef CONFIG_DEBUG_FS
static void report_probe(struct seq_file *pi, struct kprobe *p,
		const char *sym, int offset, char *modname, struct kprobe *pp)
{
	char *kprobe_type;

	if (p->pre_handler == pre_handler_kretprobe)
		kprobe_type = "r";
	else if (p->pre_handler == setjmp_pre_handler)
		kprobe_type = "j";
	else
		kprobe_type = "k";

	if (sym)
		seq_printf(pi, "%p  %s  %s+0x%x  %s ",
			p->addr, kprobe_type, sym, offset,
			(modname ? modname : " "));
	else
		seq_printf(pi, "%p  %s  %p ",
			p->addr, kprobe_type, p->addr);

	if (!pp)
		pp = p;
	seq_printf(pi, "%s%s%s%s\n",
		(kprobe_gone(p) ? "[GONE]" : ""),
		((kprobe_disabled(p) && !kprobe_gone(p)) ?  "[DISABLED]" : ""),
		(kprobe_optimized(pp) ? "[OPTIMIZED]" : ""),
		(kprobe_ftrace(pp) ? "[FTRACE]" : ""));
}

static void *kprobe_seq_start(struct seq_file *f, loff_t *pos)
{
	return (*pos < KPROBE_TABLE_SIZE) ? pos : NULL;
}

static void *kprobe_seq_next(struct seq_file *f, void *v, loff_t *pos)
{
	(*pos)++;
	if (*pos >= KPROBE_TABLE_SIZE)
		return NULL;
	return pos;
}

static void kprobe_seq_stop(struct seq_file *f, void *v)
{
	/* Nothing to do */
}

static int show_kprobe_addr(struct seq_file *pi, void *v)
{
	struct hlist_head *head;
	struct kprobe *p, *kp;
	const char *sym = NULL;
	unsigned int i = *(loff_t *) v;
	unsigned long offset = 0;
	char *modname, namebuf[KSYM_NAME_LEN];

	head = &kprobe_table[i];
	preempt_disable();
	hlist_for_each_entry_rcu(p, head, hlist) {
		sym = kallsyms_lookup((unsigned long)p->addr, NULL,
					&offset, &modname, namebuf);
		if (kprobe_aggrprobe(p)) {
			list_for_each_entry_rcu(kp, &p->list, list)
				report_probe(pi, kp, sym, offset, modname, p);
		} else
			report_probe(pi, p, sym, offset, modname, NULL);
	}
	preempt_enable();
	return 0;
}

static const struct seq_operations kprobes_seq_ops = {
	.start = kprobe_seq_start,
	.next  = kprobe_seq_next,
	.stop  = kprobe_seq_stop,
	.show  = show_kprobe_addr
};

static int kprobes_open(struct inode *inode, struct file *filp)
{
	return seq_open(filp, &kprobes_seq_ops);
}

static const struct file_operations debugfs_kprobes_operations = {
	.open           = kprobes_open,
	.read           = seq_read,
	.llseek         = seq_lseek,
	.release        = seq_release,
};

/* kprobes/blacklist -- shows which functions can not be probed */
static void *kprobe_blacklist_seq_start(struct seq_file *m, loff_t *pos)
{
	return seq_list_start(&kprobe_blacklist, *pos);
}

static void *kprobe_blacklist_seq_next(struct seq_file *m, void *v, loff_t *pos)
{
	return seq_list_next(v, &kprobe_blacklist, pos);
}

static int kprobe_blacklist_seq_show(struct seq_file *m, void *v)
{
	struct kprobe_blacklist_entry *ent =
		list_entry(v, struct kprobe_blacklist_entry, list);

	seq_printf(m, "0x%p-0x%p\t%ps\n", (void *)ent->start_addr,
		   (void *)ent->end_addr, (void *)ent->start_addr);
	return 0;
}

static const struct seq_operations kprobe_blacklist_seq_ops = {
	.start = kprobe_blacklist_seq_start,
	.next  = kprobe_blacklist_seq_next,
	.stop  = kprobe_seq_stop,	/* Reuse void function */
	.show  = kprobe_blacklist_seq_show,
};

static int kprobe_blacklist_open(struct inode *inode, struct file *filp)
{
	return seq_open(filp, &kprobe_blacklist_seq_ops);
}

static const struct file_operations debugfs_kprobe_blacklist_ops = {
	.open           = kprobe_blacklist_open,
	.read           = seq_read,
	.llseek         = seq_lseek,
	.release        = seq_release,
};

static void arm_all_kprobes(void)
{
	struct hlist_head *head;
	struct kprobe *p;
	unsigned int i;

	mutex_lock(&kprobe_mutex);

	/* If kprobes are armed, just return */
	if (!kprobes_all_disarmed)
		goto already_enabled;

	/*
	 * optimize_kprobe() called by arm_kprobe() checks
	 * kprobes_all_disarmed, so set kprobes_all_disarmed before
	 * arm_kprobe.
	 */
	kprobes_all_disarmed = false;
	/* Arming kprobes doesn't optimize kprobe itself */
	for (i = 0; i < KPROBE_TABLE_SIZE; i++) {
		head = &kprobe_table[i];
		hlist_for_each_entry_rcu(p, head, hlist)
			if (!kprobe_disabled(p))
				arm_kprobe(p);
	}

	printk(KERN_INFO "Kprobes globally enabled\n");

already_enabled:
	mutex_unlock(&kprobe_mutex);
	return;
}

static void disarm_all_kprobes(void)
{
	struct hlist_head *head;
	struct kprobe *p;
	unsigned int i;

	mutex_lock(&kprobe_mutex);

	/* If kprobes are already disarmed, just return */
	if (kprobes_all_disarmed) {
		mutex_unlock(&kprobe_mutex);
		return;
	}

	kprobes_all_disarmed = true;
	printk(KERN_INFO "Kprobes globally disabled\n");

	for (i = 0; i < KPROBE_TABLE_SIZE; i++) {
		head = &kprobe_table[i];
		hlist_for_each_entry_rcu(p, head, hlist) {
			if (!arch_trampoline_kprobe(p) && !kprobe_disabled(p))
				disarm_kprobe(p, false);
		}
	}
	mutex_unlock(&kprobe_mutex);

	/* Wait for disarming all kprobes by optimizer */
	wait_for_kprobe_optimizer();
}

/*
 * XXX: The debugfs bool file interface doesn't allow for callbacks
 * when the bool state is switched. We can reuse that facility when
 * available
 */
static ssize_t read_enabled_file_bool(struct file *file,
	       char __user *user_buf, size_t count, loff_t *ppos)
{
	char buf[3];

	if (!kprobes_all_disarmed)
		buf[0] = '1';
	else
		buf[0] = '0';
	buf[1] = '\n';
	buf[2] = 0x00;
	return simple_read_from_buffer(user_buf, count, ppos, buf, 2);
}

static ssize_t write_enabled_file_bool(struct file *file,
	       const char __user *user_buf, size_t count, loff_t *ppos)
{
	char buf[32];
	size_t buf_size;

	buf_size = min(count, (sizeof(buf)-1));
	if (copy_from_user(buf, user_buf, buf_size))
		return -EFAULT;

	buf[buf_size] = '\0';
	switch (buf[0]) {
	case 'y':
	case 'Y':
	case '1':
		arm_all_kprobes();
		break;
	case 'n':
	case 'N':
	case '0':
		disarm_all_kprobes();
		break;
	default:
		return -EINVAL;
	}

	return count;
}

static const struct file_operations fops_kp = {
	.read =         read_enabled_file_bool,
	.write =        write_enabled_file_bool,
	.llseek =	default_llseek,
};

static int __init debugfs_kprobe_init(void)
{
	struct dentry *dir, *file;
	unsigned int value = 1;

	dir = debugfs_create_dir("kprobes", NULL);
	if (!dir)
		return -ENOMEM;

	file = debugfs_create_file("list", 0444, dir, NULL,
				&debugfs_kprobes_operations);
	if (!file)
		goto error;

	file = debugfs_create_file("enabled", 0600, dir,
					&value, &fops_kp);
	if (!file)
		goto error;

	file = debugfs_create_file("blacklist", 0444, dir, NULL,
				&debugfs_kprobe_blacklist_ops);
	if (!file)
		goto error;

	return 0;

error:
	debugfs_remove(dir);
	return -ENOMEM;
}

late_initcall(debugfs_kprobe_init);
#endif /* CONFIG_DEBUG_FS */

module_init(init_kprobes);

/* defined in arch/.../kernel/kprobes.c */
EXPORT_SYMBOL_GPL(jprobe_return);<|MERGE_RESOLUTION|>--- conflicted
+++ resolved
@@ -1743,20 +1743,12 @@
 }
 EXPORT_SYMBOL_GPL(unregister_kprobes);
 
-<<<<<<< HEAD
-int __weak __kprobes kprobe_exceptions_notify(struct notifier_block *self,
-					      unsigned long val, void *data)
-{
-	return NOTIFY_DONE;
-}
-=======
 int __weak kprobe_exceptions_notify(struct notifier_block *self,
 					unsigned long val, void *data)
 {
 	return NOTIFY_DONE;
 }
 NOKPROBE_SYMBOL(kprobe_exceptions_notify);
->>>>>>> 2ac97f0f
 
 static struct notifier_block kprobe_exceptions_nb = {
 	.notifier_call = kprobe_exceptions_notify,
