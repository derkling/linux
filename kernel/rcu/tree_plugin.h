--- conflicted
+++ resolved
@@ -82,15 +82,8 @@
 		pr_info("\tRCU lockdep checking is enabled.\n");
 	if (IS_ENABLED(CONFIG_RCU_TORTURE_TEST_RUNNABLE))
 		pr_info("\tRCU torture testing starts during boot.\n");
-<<<<<<< HEAD
-	if (NUM_RCU_LVL_4 != 0)
-		pr_info("\tFour-level hierarchy is enabled.\n");
-=======
-	if (IS_ENABLED(CONFIG_RCU_CPU_STALL_INFO))
-		pr_info("\tAdditional per-CPU info printed with stalls.\n");
 	if (RCU_NUM_LVLS >= 4)
 		pr_info("\tFour(or more)-level hierarchy is enabled.\n");
->>>>>>> 85d3f030
 	if (RCU_FANOUT_LEAF != 16)
 		pr_info("\tBuild-time adjustment of leaf fanout to %d.\n",
 			RCU_FANOUT_LEAF);
