/*
 * Detect hard and soft lockups on a system
 *
 * started by Don Zickus, Copyright (C) 2010 Red Hat, Inc.
 *
 * Note: Most of this code is borrowed heavily from the original softlockup
 * detector, so thanks to Ingo for the initial implementation.
 * Some chunks also taken from the old x86-specific nmi watchdog code, thanks
 * to those contributors as well.
 */

#define pr_fmt(fmt) "NMI watchdog: " fmt

#include <linux/mm.h>
#include <linux/cpu.h>
#include <linux/nmi.h>
#include <linux/init.h>
#include <linux/delay.h>
#include <linux/freezer.h>
#include <linux/kthread.h>
#include <linux/lockdep.h>
#include <linux/notifier.h>
#include <linux/module.h>
#include <linux/sysctl.h>
#include <linux/smpboot.h>

#include <asm/irq_regs.h>
#include <linux/kvm_para.h>
#include <linux/perf_event.h>

int watchdog_enabled = 1;
int __read_mostly watchdog_thresh = 10;
static int __read_mostly watchdog_disabled;

static DEFINE_PER_CPU(unsigned long, watchdog_touch_ts);
static DEFINE_PER_CPU(struct task_struct *, softlockup_watchdog);
static DEFINE_PER_CPU(struct hrtimer, watchdog_hrtimer);
static DEFINE_PER_CPU(bool, softlockup_touch_sync);
static DEFINE_PER_CPU(bool, soft_watchdog_warn);
static DEFINE_PER_CPU(unsigned long, hrtimer_interrupts);
static DEFINE_PER_CPU(unsigned long, soft_lockup_hrtimer_cnt);
#ifdef CONFIG_HARDLOCKUP_DETECTOR
static DEFINE_PER_CPU(bool, hard_watchdog_warn);
static DEFINE_PER_CPU(bool, watchdog_nmi_touch);
static DEFINE_PER_CPU(unsigned long, hrtimer_interrupts_saved);
static DEFINE_PER_CPU(struct perf_event *, watchdog_ev);
#endif

/* boot commands */
/*
 * Should we panic when a soft-lockup or hard-lockup occurs:
 */
#ifdef CONFIG_HARDLOCKUP_DETECTOR
static int hardlockup_panic =
			CONFIG_BOOTPARAM_HARDLOCKUP_PANIC_VALUE;

static int __init hardlockup_panic_setup(char *str)
{
	if (!strncmp(str, "panic", 5))
		hardlockup_panic = 1;
	else if (!strncmp(str, "nopanic", 7))
		hardlockup_panic = 0;
	else if (!strncmp(str, "0", 1))
		watchdog_enabled = 0;
	return 1;
}
__setup("nmi_watchdog=", hardlockup_panic_setup);
#endif

unsigned int __read_mostly softlockup_panic =
			CONFIG_BOOTPARAM_SOFTLOCKUP_PANIC_VALUE;

static int __init softlockup_panic_setup(char *str)
{
	softlockup_panic = simple_strtoul(str, NULL, 0);

	return 1;
}
__setup("softlockup_panic=", softlockup_panic_setup);

static int __init nowatchdog_setup(char *str)
{
	watchdog_enabled = 0;
	return 1;
}
__setup("nowatchdog", nowatchdog_setup);

/* deprecated */
static int __init nosoftlockup_setup(char *str)
{
	watchdog_enabled = 0;
	return 1;
}
__setup("nosoftlockup", nosoftlockup_setup);
/*  */

/*
 * Hard-lockup warnings should be triggered after just a few seconds. Soft-
 * lockups can have false positives under extreme conditions. So we generally
 * want a higher threshold for soft lockups than for hard lockups. So we couple
 * the thresholds with a factor: we make the soft threshold twice the amount of
 * time the hard threshold is.
 */
static int get_softlockup_thresh(void)
{
	return watchdog_thresh * 2;
}

/*
 * Returns seconds, approximately.  We don't need nanosecond
 * resolution, and we don't need to waste time with a big divide when
 * 2^30ns == 1.074s.
 */
static unsigned long get_timestamp(int this_cpu)
{
	return cpu_clock(this_cpu) >> 30LL;  /* 2^30 ~= 10^9 */
}

static unsigned long get_sample_period(void)
{
	/*
	 * convert watchdog_thresh from seconds to ns
	 * the divide by 5 is to give hrtimer several chances (two
	 * or three with the current relation between the soft
	 * and hard thresholds) to increment before the
	 * hardlockup detector generates a warning
	 */
	return get_softlockup_thresh() * (NSEC_PER_SEC / 5);
}

/* Commands for resetting the watchdog */
static void __touch_watchdog(void)
{
	int this_cpu = smp_processor_id();

	__this_cpu_write(watchdog_touch_ts, get_timestamp(this_cpu));
}

void touch_softlockup_watchdog(void)
{
	__this_cpu_write(watchdog_touch_ts, 0);
}
EXPORT_SYMBOL(touch_softlockup_watchdog);

void touch_all_softlockup_watchdogs(void)
{
	int cpu;

	/*
	 * this is done lockless
	 * do we care if a 0 races with a timestamp?
	 * all it means is the softlock check starts one cycle later
	 */
	for_each_online_cpu(cpu)
		per_cpu(watchdog_touch_ts, cpu) = 0;
}

#ifdef CONFIG_HARDLOCKUP_DETECTOR
void touch_nmi_watchdog(void)
{
	if (watchdog_enabled) {
		unsigned cpu;

		for_each_present_cpu(cpu) {
			if (per_cpu(watchdog_nmi_touch, cpu) != true)
				per_cpu(watchdog_nmi_touch, cpu) = true;
		}
	}
	touch_softlockup_watchdog();
}
EXPORT_SYMBOL(touch_nmi_watchdog);

#endif

void touch_softlockup_watchdog_sync(void)
{
	__raw_get_cpu_var(softlockup_touch_sync) = true;
	__raw_get_cpu_var(watchdog_touch_ts) = 0;
}

#ifdef CONFIG_HARDLOCKUP_DETECTOR
/* watchdog detector functions */
static int is_hardlockup(void)
{
	unsigned long hrint = __this_cpu_read(hrtimer_interrupts);

	if (__this_cpu_read(hrtimer_interrupts_saved) == hrint)
		return 1;

	__this_cpu_write(hrtimer_interrupts_saved, hrint);
	return 0;
}
#endif

static int is_softlockup(unsigned long touch_ts)
{
	unsigned long now = get_timestamp(smp_processor_id());

	/* Warn about unreasonable delays: */
	if (time_after(now, touch_ts + get_softlockup_thresh()))
		return now - touch_ts;

	return 0;
}

#ifdef CONFIG_HARDLOCKUP_DETECTOR

static struct perf_event_attr wd_hw_attr = {
	.type		= PERF_TYPE_HARDWARE,
	.config		= PERF_COUNT_HW_CPU_CYCLES,
	.size		= sizeof(struct perf_event_attr),
	.pinned		= 1,
	.disabled	= 1,
};

/* Callback function for perf event subsystem */
static void watchdog_overflow_callback(struct perf_event *event,
		 struct perf_sample_data *data,
		 struct pt_regs *regs)
{
	/* Ensure the watchdog never gets throttled */
	event->hw.interrupts = 0;

	if (__this_cpu_read(watchdog_nmi_touch) == true) {
		__this_cpu_write(watchdog_nmi_touch, false);
		return;
	}

	/* check for a hardlockup
	 * This is done by making sure our timer interrupt
	 * is incrementing.  The timer interrupt should have
	 * fired multiple times before we overflow'd.  If it hasn't
	 * then this is a good indication the cpu is stuck
	 */
	if (is_hardlockup()) {
		int this_cpu = smp_processor_id();

		/* only print hardlockups once */
		if (__this_cpu_read(hard_watchdog_warn) == true)
			return;

		if (hardlockup_panic)
			panic("Watchdog detected hard LOCKUP on cpu %d", this_cpu);
		else
			WARN(1, "Watchdog detected hard LOCKUP on cpu %d", this_cpu);

		__this_cpu_write(hard_watchdog_warn, true);
		return;
	}

	__this_cpu_write(hard_watchdog_warn, false);
	return;
}
#endif /* CONFIG_HARDLOCKUP_DETECTOR */

static void watchdog_interrupt_count(void)
{
	__this_cpu_inc(hrtimer_interrupts);
}

static int watchdog_nmi_enable(unsigned int cpu);
static void watchdog_nmi_disable(unsigned int cpu);

/* watchdog kicker functions */
static enum hrtimer_restart watchdog_timer_fn(struct hrtimer *hrtimer)
{
	unsigned long touch_ts = __this_cpu_read(watchdog_touch_ts);
	struct pt_regs *regs = get_irq_regs();
	int duration;

	/* kick the hardlockup detector */
	watchdog_interrupt_count();

	/* kick the softlockup detector */
	wake_up_process(__this_cpu_read(softlockup_watchdog));

	/* .. and repeat */
	hrtimer_forward_now(hrtimer, ns_to_ktime(get_sample_period()));

	if (touch_ts == 0) {
		if (unlikely(__this_cpu_read(softlockup_touch_sync))) {
			/*
			 * If the time stamp was touched atomically
			 * make sure the scheduler tick is up to date.
			 */
			__this_cpu_write(softlockup_touch_sync, false);
			sched_clock_tick();
		}

		/* Clear the guest paused flag on watchdog reset */
		kvm_check_and_clear_guest_paused();
		__touch_watchdog();
		return HRTIMER_RESTART;
	}

	/* check for a softlockup
	 * This is done by making sure a high priority task is
	 * being scheduled.  The task touches the watchdog to
	 * indicate it is getting cpu time.  If it hasn't then
	 * this is a good indication some task is hogging the cpu
	 */
	duration = is_softlockup(touch_ts);
	if (unlikely(duration)) {
		/*
		 * If a virtual machine is stopped by the host it can look to
		 * the watchdog like a soft lockup, check to see if the host
		 * stopped the vm before we issue the warning
		 */
		if (kvm_check_and_clear_guest_paused())
			return HRTIMER_RESTART;

		/* only warn once */
		if (__this_cpu_read(soft_watchdog_warn) == true)
			return HRTIMER_RESTART;

		printk(KERN_EMERG "BUG: soft lockup - CPU#%d stuck for %us! [%s:%d]\n",
			smp_processor_id(), duration,
			current->comm, task_pid_nr(current));
		print_modules();
		print_irqtrace_events(current);
		if (regs)
			show_regs(regs);
		else
			dump_stack();

		if (softlockup_panic)
			panic("softlockup: hung tasks");
		__this_cpu_write(soft_watchdog_warn, true);
	} else
		__this_cpu_write(soft_watchdog_warn, false);

	return HRTIMER_RESTART;
}

static void watchdog_set_prio(unsigned int policy, unsigned int prio)
{
	struct sched_param param = { .sched_priority = prio };

	sched_setscheduler(current, policy, &param);
}

static void watchdog_enable(unsigned int cpu)
{
	struct hrtimer *hrtimer = &__raw_get_cpu_var(watchdog_hrtimer);

	if (!watchdog_enabled) {
		kthread_park(current);
		return;
	}

	/* Enable the perf event */
	watchdog_nmi_enable(cpu);

	/* kick off the timer for the hardlockup detector */
	hrtimer_init(hrtimer, CLOCK_MONOTONIC, HRTIMER_MODE_REL);
	hrtimer->function = watchdog_timer_fn;

	/* done here because hrtimer_start can only pin to smp_processor_id() */
	hrtimer_start(hrtimer, ns_to_ktime(get_sample_period()),
		      HRTIMER_MODE_REL_PINNED);

	/* initialize timestamp */
	watchdog_set_prio(SCHED_FIFO, MAX_RT_PRIO - 1);
	__touch_watchdog();
}

static void watchdog_disable(unsigned int cpu)
{
	struct hrtimer *hrtimer = &__raw_get_cpu_var(watchdog_hrtimer);

	watchdog_set_prio(SCHED_NORMAL, 0);
	hrtimer_cancel(hrtimer);
	/* disable the perf event */
	watchdog_nmi_disable(cpu);
}

static int watchdog_should_run(unsigned int cpu)
{
	return __this_cpu_read(hrtimer_interrupts) !=
		__this_cpu_read(soft_lockup_hrtimer_cnt);
}

/*
 * The watchdog thread function - touches the timestamp.
 *
 * It only runs once every get_sample_period() seconds (4 seconds by
 * default) to reset the softlockup timestamp. If this gets delayed
 * for more than 2*watchdog_thresh seconds then the debug-printout
 * triggers in watchdog_timer_fn().
 */
static void watchdog(unsigned int cpu)
{
	__this_cpu_write(soft_lockup_hrtimer_cnt,
			 __this_cpu_read(hrtimer_interrupts));
	__touch_watchdog();
}

#ifdef CONFIG_HARDLOCKUP_DETECTOR
/*
 * People like the simple clean cpu node info on boot.
 * Reduce the watchdog noise by only printing messages
 * that are different from what cpu0 displayed.
 */
static unsigned long cpu0_err;

<<<<<<< HEAD
static int watchdog_nmi_enable(int cpu)
=======
static int watchdog_nmi_enable(unsigned int cpu)
>>>>>>> 6923359c
{
	struct perf_event_attr *wd_attr;
	struct perf_event *event = per_cpu(watchdog_ev, cpu);

	/* is it already setup and enabled? */
	if (event && event->state > PERF_EVENT_STATE_OFF)
		goto out;

	/* it is setup but not enabled */
	if (event != NULL)
		goto out_enable;

	wd_attr = &wd_hw_attr;
	wd_attr->sample_period = hw_nmi_get_sample_period(watchdog_thresh);

	/* Try to register using hardware perf events */
	event = perf_event_create_kernel_counter(wd_attr, cpu, NULL, watchdog_overflow_callback, NULL);

	/* save cpu0 error for future comparision */
	if (cpu == 0 && IS_ERR(event))
		cpu0_err = PTR_ERR(event);

	if (!IS_ERR(event)) {
		/* only print for cpu0 or different than cpu0 */
		if (cpu == 0 || cpu0_err)
			pr_info("enabled on all CPUs, permanently consumes one hw-PMU counter.\n");
		goto out_save;
	}

	/* skip displaying the same error again */
	if (cpu > 0 && (PTR_ERR(event) == cpu0_err))
		return PTR_ERR(event);

	/* vary the KERN level based on the returned errno */
	if (PTR_ERR(event) == -EOPNOTSUPP)
		pr_info("disabled (cpu%i): not supported (no LAPIC?)\n", cpu);
	else if (PTR_ERR(event) == -ENOENT)
		pr_warning("disabled (cpu%i): hardware events not enabled\n",
			 cpu);
	else
		pr_err("disabled (cpu%i): unable to create perf event: %ld\n",
			cpu, PTR_ERR(event));
	return PTR_ERR(event);

	/* success path */
out_save:
	per_cpu(watchdog_ev, cpu) = event;
out_enable:
	perf_event_enable(per_cpu(watchdog_ev, cpu));
out:
	return 0;
}

static void watchdog_nmi_disable(unsigned int cpu)
{
	struct perf_event *event = per_cpu(watchdog_ev, cpu);

	if (event) {
		perf_event_disable(event);
		per_cpu(watchdog_ev, cpu) = NULL;

		/* should be in cleanup, but blocks oprofile */
		perf_event_release_kernel(event);
	}
	return;
}
#else
static int watchdog_nmi_enable(unsigned int cpu) { return 0; }
static void watchdog_nmi_disable(unsigned int cpu) { return; }
#endif /* CONFIG_HARDLOCKUP_DETECTOR */

/* prepare/enable/disable routines */
/* sysctl functions */
#ifdef CONFIG_SYSCTL
static void watchdog_enable_all_cpus(void)
{
	unsigned int cpu;

	if (watchdog_disabled) {
		watchdog_disabled = 0;
		for_each_online_cpu(cpu)
			kthread_unpark(per_cpu(softlockup_watchdog, cpu));
	}
}

static void watchdog_disable_all_cpus(void)
{
	unsigned int cpu;

	if (!watchdog_disabled) {
		watchdog_disabled = 1;
		for_each_online_cpu(cpu)
			kthread_park(per_cpu(softlockup_watchdog, cpu));
	}
}

/*
 * proc handler for /proc/sys/kernel/nmi_watchdog,watchdog_thresh
 */

int proc_dowatchdog(struct ctl_table *table, int write,
		    void __user *buffer, size_t *lenp, loff_t *ppos)
{
	int ret;

	if (watchdog_disabled < 0)
		return -ENODEV;

	ret = proc_dointvec_minmax(table, write, buffer, lenp, ppos);
	if (ret || !write)
		return ret;

	if (watchdog_enabled && watchdog_thresh)
		watchdog_enable_all_cpus();
	else
		watchdog_disable_all_cpus();

	return ret;
}
#endif /* CONFIG_SYSCTL */

static struct smp_hotplug_thread watchdog_threads = {
	.store			= &softlockup_watchdog,
	.thread_should_run	= watchdog_should_run,
	.thread_fn		= watchdog,
	.thread_comm		= "watchdog/%u",
	.setup			= watchdog_enable,
	.park			= watchdog_disable,
	.unpark			= watchdog_enable,
};

void __init lockup_detector_init(void)
{
	if (smpboot_register_percpu_thread(&watchdog_threads)) {
		pr_err("Failed to create watchdog threads, disabled\n");
		watchdog_disabled = -ENODEV;
	}
}<|MERGE_RESOLUTION|>--- conflicted
+++ resolved
@@ -403,11 +403,7 @@
  */
 static unsigned long cpu0_err;
 
-<<<<<<< HEAD
-static int watchdog_nmi_enable(int cpu)
-=======
 static int watchdog_nmi_enable(unsigned int cpu)
->>>>>>> 6923359c
 {
 	struct perf_event_attr *wd_attr;
 	struct perf_event *event = per_cpu(watchdog_ev, cpu);
