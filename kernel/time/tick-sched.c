--- conflicted
+++ resolved
@@ -466,8 +466,6 @@
 
 	WARN_ON_ONCE(irqs_disabled());
 
-<<<<<<< HEAD
-=======
 	/*
  	 * Update the idle state in the scheduler domain hierarchy
  	 * when tick_nohz_stop_sched_tick() is called from the idle loop.
@@ -476,7 +474,6 @@
  	 */
 	set_cpu_sd_state_idle();
 
->>>>>>> 0db49b72
 	local_irq_disable();
 
 	ts = &__get_cpu_var(tick_cpu_sched);
@@ -486,7 +483,6 @@
 	 * update of the idle time accounting in tick_nohz_start_idle().
 	 */
 	ts->inidle = 1;
-<<<<<<< HEAD
 
 	/*
 	 * Update the idle state in the scheduler domain hierarchy
@@ -495,8 +491,6 @@
 	 * exiting idle.
 	 */
 	set_cpu_sd_state_idle();
-=======
->>>>>>> 0db49b72
 	tick_nohz_stop_sched_tick(ts);
 
 	local_irq_enable();
