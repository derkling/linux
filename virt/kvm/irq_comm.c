/*
 * irq_comm.c: Common API for in kernel interrupt controller
 * Copyright (c) 2007, Intel Corporation.
 *
 * This program is free software; you can redistribute it and/or modify it
 * under the terms and conditions of the GNU General Public License,
 * version 2, as published by the Free Software Foundation.
 *
 * This program is distributed in the hope it will be useful, but WITHOUT
 * ANY WARRANTY; without even the implied warranty of MERCHANTABILITY or
 * FITNESS FOR A PARTICULAR PURPOSE.  See the GNU General Public License for
 * more details.
 *
 * You should have received a copy of the GNU General Public License along with
 * this program; if not, write to the Free Software Foundation, Inc., 59 Temple
 * Place - Suite 330, Boston, MA 02111-1307 USA.
 * Authors:
 *   Yaozu (Eddie) Dong <Eddie.dong@intel.com>
 *
<<<<<<< HEAD
 * Copyright 2010 Red Hat, Inc. and/or its affilates.
=======
 * Copyright 2010 Red Hat, Inc. and/or its affiliates.
>>>>>>> 45f53cc9
 */

#include <linux/kvm_host.h>
#include <linux/slab.h>
#include <trace/events/kvm.h>

#include <asm/msidef.h>
#ifdef CONFIG_IA64
#include <asm/iosapic.h>
#endif

#include "irq.h"

#include "ioapic.h"

static inline int kvm_irq_line_state(unsigned long *irq_state,
				     int irq_source_id, int level)
{
	/* Logical OR for level trig interrupt */
	if (level)
		set_bit(irq_source_id, irq_state);
	else
		clear_bit(irq_source_id, irq_state);

	return !!(*irq_state);
}

static int kvm_set_pic_irq(struct kvm_kernel_irq_routing_entry *e,
			   struct kvm *kvm, int irq_source_id, int level)
{
#ifdef CONFIG_X86
	struct kvm_pic *pic = pic_irqchip(kvm);
	level = kvm_irq_line_state(&pic->irq_states[e->irqchip.pin],
				   irq_source_id, level);
	return kvm_pic_set_irq(pic, e->irqchip.pin, level);
#else
	return -1;
#endif
}

static int kvm_set_ioapic_irq(struct kvm_kernel_irq_routing_entry *e,
			      struct kvm *kvm, int irq_source_id, int level)
{
	struct kvm_ioapic *ioapic = kvm->arch.vioapic;
	level = kvm_irq_line_state(&ioapic->irq_states[e->irqchip.pin],
				   irq_source_id, level);

	return kvm_ioapic_set_irq(ioapic, e->irqchip.pin, level);
}

inline static bool kvm_is_dm_lowest_prio(struct kvm_lapic_irq *irq)
{
#ifdef CONFIG_IA64
	return irq->delivery_mode ==
		(IOSAPIC_LOWEST_PRIORITY << IOSAPIC_DELIVERY_SHIFT);
#else
	return irq->delivery_mode == APIC_DM_LOWEST;
#endif
}

int kvm_irq_delivery_to_apic(struct kvm *kvm, struct kvm_lapic *src,
		struct kvm_lapic_irq *irq)
{
	int i, r = -1;
	struct kvm_vcpu *vcpu, *lowest = NULL;

	if (irq->dest_mode == 0 && irq->dest_id == 0xff &&
			kvm_is_dm_lowest_prio(irq))
		printk(KERN_INFO "kvm: apic: phys broadcast and lowest prio\n");

	kvm_for_each_vcpu(i, vcpu, kvm) {
		if (!kvm_apic_present(vcpu))
			continue;

		if (!kvm_apic_match_dest(vcpu, src, irq->shorthand,
					irq->dest_id, irq->dest_mode))
			continue;

		if (!kvm_is_dm_lowest_prio(irq)) {
			if (r < 0)
				r = 0;
			r += kvm_apic_set_irq(vcpu, irq);
		} else if (kvm_lapic_enabled(vcpu)) {
			if (!lowest)
				lowest = vcpu;
			else if (kvm_apic_compare_prio(vcpu, lowest) < 0)
				lowest = vcpu;
		}
	}

	if (lowest)
		r = kvm_apic_set_irq(lowest, irq);

	return r;
}

static int kvm_set_msi(struct kvm_kernel_irq_routing_entry *e,
		       struct kvm *kvm, int irq_source_id, int level)
{
	struct kvm_lapic_irq irq;

	if (!level)
		return -1;

	trace_kvm_msi_set_irq(e->msi.address_lo, e->msi.data);

	irq.dest_id = (e->msi.address_lo &
			MSI_ADDR_DEST_ID_MASK) >> MSI_ADDR_DEST_ID_SHIFT;
	irq.vector = (e->msi.data &
			MSI_DATA_VECTOR_MASK) >> MSI_DATA_VECTOR_SHIFT;
	irq.dest_mode = (1 << MSI_ADDR_DEST_MODE_SHIFT) & e->msi.address_lo;
	irq.trig_mode = (1 << MSI_DATA_TRIGGER_SHIFT) & e->msi.data;
	irq.delivery_mode = e->msi.data & 0x700;
	irq.level = 1;
	irq.shorthand = 0;

	/* TODO Deal with RH bit of MSI message address */
	return kvm_irq_delivery_to_apic(kvm, NULL, &irq);
}

/*
 * Return value:
 *  < 0   Interrupt was ignored (masked or not delivered for other reasons)
 *  = 0   Interrupt was coalesced (previous irq is still pending)
 *  > 0   Number of CPUs interrupt was delivered to
 */
int kvm_set_irq(struct kvm *kvm, int irq_source_id, u32 irq, int level)
{
	struct kvm_kernel_irq_routing_entry *e, irq_set[KVM_NR_IRQCHIPS];
	int ret = -1, i = 0;
	struct kvm_irq_routing_table *irq_rt;
	struct hlist_node *n;

	trace_kvm_set_irq(irq, level, irq_source_id);

	/* Not possible to detect if the guest uses the PIC or the
	 * IOAPIC.  So set the bit in both. The guest will ignore
	 * writes to the unused one.
	 */
	rcu_read_lock();
	irq_rt = rcu_dereference(kvm->irq_routing);
	if (irq < irq_rt->nr_rt_entries)
		hlist_for_each_entry(e, n, &irq_rt->map[irq], link)
			irq_set[i++] = *e;
	rcu_read_unlock();

	while(i--) {
		int r;
		r = irq_set[i].set(&irq_set[i], kvm, irq_source_id, level);
		if (r < 0)
			continue;

		ret = r + ((ret < 0) ? 0 : ret);
	}

	return ret;
}

void kvm_notify_acked_irq(struct kvm *kvm, unsigned irqchip, unsigned pin)
{
	struct kvm_irq_ack_notifier *kian;
	struct hlist_node *n;
	int gsi;

	trace_kvm_ack_irq(irqchip, pin);

	rcu_read_lock();
	gsi = rcu_dereference(kvm->irq_routing)->chip[irqchip][pin];
	if (gsi != -1)
		hlist_for_each_entry_rcu(kian, n, &kvm->irq_ack_notifier_list,
					 link)
			if (kian->gsi == gsi)
				kian->irq_acked(kian);
	rcu_read_unlock();
}

void kvm_register_irq_ack_notifier(struct kvm *kvm,
				   struct kvm_irq_ack_notifier *kian)
{
	mutex_lock(&kvm->irq_lock);
	hlist_add_head_rcu(&kian->link, &kvm->irq_ack_notifier_list);
	mutex_unlock(&kvm->irq_lock);
}

void kvm_unregister_irq_ack_notifier(struct kvm *kvm,
				    struct kvm_irq_ack_notifier *kian)
{
	mutex_lock(&kvm->irq_lock);
	hlist_del_init_rcu(&kian->link);
	mutex_unlock(&kvm->irq_lock);
	synchronize_rcu();
}

int kvm_request_irq_source_id(struct kvm *kvm)
{
	unsigned long *bitmap = &kvm->arch.irq_sources_bitmap;
	int irq_source_id;

	mutex_lock(&kvm->irq_lock);
	irq_source_id = find_first_zero_bit(bitmap, BITS_PER_LONG);

	if (irq_source_id >= BITS_PER_LONG) {
		printk(KERN_WARNING "kvm: exhaust allocatable IRQ sources!\n");
		irq_source_id = -EFAULT;
		goto unlock;
	}

	ASSERT(irq_source_id != KVM_USERSPACE_IRQ_SOURCE_ID);
	set_bit(irq_source_id, bitmap);
unlock:
	mutex_unlock(&kvm->irq_lock);

	return irq_source_id;
}

void kvm_free_irq_source_id(struct kvm *kvm, int irq_source_id)
{
	int i;

	ASSERT(irq_source_id != KVM_USERSPACE_IRQ_SOURCE_ID);

	mutex_lock(&kvm->irq_lock);
	if (irq_source_id < 0 ||
	    irq_source_id >= BITS_PER_LONG) {
		printk(KERN_ERR "kvm: IRQ source ID out of range!\n");
		goto unlock;
	}
	clear_bit(irq_source_id, &kvm->arch.irq_sources_bitmap);
	if (!irqchip_in_kernel(kvm))
		goto unlock;

	for (i = 0; i < KVM_IOAPIC_NUM_PINS; i++) {
		clear_bit(irq_source_id, &kvm->arch.vioapic->irq_states[i]);
		if (i >= 16)
			continue;
#ifdef CONFIG_X86
		clear_bit(irq_source_id, &pic_irqchip(kvm)->irq_states[i]);
#endif
	}
unlock:
	mutex_unlock(&kvm->irq_lock);
}

void kvm_register_irq_mask_notifier(struct kvm *kvm, int irq,
				    struct kvm_irq_mask_notifier *kimn)
{
	mutex_lock(&kvm->irq_lock);
	kimn->irq = irq;
	hlist_add_head_rcu(&kimn->link, &kvm->mask_notifier_list);
	mutex_unlock(&kvm->irq_lock);
}

void kvm_unregister_irq_mask_notifier(struct kvm *kvm, int irq,
				      struct kvm_irq_mask_notifier *kimn)
{
	mutex_lock(&kvm->irq_lock);
	hlist_del_rcu(&kimn->link);
	mutex_unlock(&kvm->irq_lock);
	synchronize_rcu();
}

void kvm_fire_mask_notifiers(struct kvm *kvm, unsigned irqchip, unsigned pin,
			     bool mask)
{
	struct kvm_irq_mask_notifier *kimn;
	struct hlist_node *n;
	int gsi;

	rcu_read_lock();
	gsi = rcu_dereference(kvm->irq_routing)->chip[irqchip][pin];
	if (gsi != -1)
		hlist_for_each_entry_rcu(kimn, n, &kvm->mask_notifier_list, link)
			if (kimn->irq == gsi)
				kimn->func(kimn, mask);
	rcu_read_unlock();
}

void kvm_free_irq_routing(struct kvm *kvm)
{
	/* Called only during vm destruction. Nobody can use the pointer
	   at this stage */
	kfree(kvm->irq_routing);
}

static int setup_routing_entry(struct kvm_irq_routing_table *rt,
			       struct kvm_kernel_irq_routing_entry *e,
			       const struct kvm_irq_routing_entry *ue)
{
	int r = -EINVAL;
	int delta;
	unsigned max_pin;
	struct kvm_kernel_irq_routing_entry *ei;
	struct hlist_node *n;

	/*
	 * Do not allow GSI to be mapped to the same irqchip more than once.
	 * Allow only one to one mapping between GSI and MSI.
	 */
	hlist_for_each_entry(ei, n, &rt->map[ue->gsi], link)
		if (ei->type == KVM_IRQ_ROUTING_MSI ||
		    ue->u.irqchip.irqchip == ei->irqchip.irqchip)
			return r;

	e->gsi = ue->gsi;
	e->type = ue->type;
	switch (ue->type) {
	case KVM_IRQ_ROUTING_IRQCHIP:
		delta = 0;
		switch (ue->u.irqchip.irqchip) {
		case KVM_IRQCHIP_PIC_MASTER:
			e->set = kvm_set_pic_irq;
			max_pin = 16;
			break;
		case KVM_IRQCHIP_PIC_SLAVE:
			e->set = kvm_set_pic_irq;
			max_pin = 16;
			delta = 8;
			break;
		case KVM_IRQCHIP_IOAPIC:
			max_pin = KVM_IOAPIC_NUM_PINS;
			e->set = kvm_set_ioapic_irq;
			break;
		default:
			goto out;
		}
		e->irqchip.irqchip = ue->u.irqchip.irqchip;
		e->irqchip.pin = ue->u.irqchip.pin + delta;
		if (e->irqchip.pin >= max_pin)
			goto out;
		rt->chip[ue->u.irqchip.irqchip][e->irqchip.pin] = ue->gsi;
		break;
	case KVM_IRQ_ROUTING_MSI:
		e->set = kvm_set_msi;
		e->msi.address_lo = ue->u.msi.address_lo;
		e->msi.address_hi = ue->u.msi.address_hi;
		e->msi.data = ue->u.msi.data;
		break;
	default:
		goto out;
	}

	hlist_add_head(&e->link, &rt->map[e->gsi]);
	r = 0;
out:
	return r;
}


int kvm_set_irq_routing(struct kvm *kvm,
			const struct kvm_irq_routing_entry *ue,
			unsigned nr,
			unsigned flags)
{
	struct kvm_irq_routing_table *new, *old;
	u32 i, j, nr_rt_entries = 0;
	int r;

	for (i = 0; i < nr; ++i) {
		if (ue[i].gsi >= KVM_MAX_IRQ_ROUTES)
			return -EINVAL;
		nr_rt_entries = max(nr_rt_entries, ue[i].gsi);
	}

	nr_rt_entries += 1;

	new = kzalloc(sizeof(*new) + (nr_rt_entries * sizeof(struct hlist_head))
		      + (nr * sizeof(struct kvm_kernel_irq_routing_entry)),
		      GFP_KERNEL);

	if (!new)
		return -ENOMEM;

	new->rt_entries = (void *)&new->map[nr_rt_entries];

	new->nr_rt_entries = nr_rt_entries;
	for (i = 0; i < 3; i++)
		for (j = 0; j < KVM_IOAPIC_NUM_PINS; j++)
			new->chip[i][j] = -1;

	for (i = 0; i < nr; ++i) {
		r = -EINVAL;
		if (ue->flags)
			goto out;
		r = setup_routing_entry(new, &new->rt_entries[i], ue);
		if (r)
			goto out;
		++ue;
	}

	mutex_lock(&kvm->irq_lock);
	old = kvm->irq_routing;
	rcu_assign_pointer(kvm->irq_routing, new);
	mutex_unlock(&kvm->irq_lock);
	synchronize_rcu();

	new = old;
	r = 0;

out:
	kfree(new);
	return r;
}

#define IOAPIC_ROUTING_ENTRY(irq) \
	{ .gsi = irq, .type = KVM_IRQ_ROUTING_IRQCHIP,	\
	  .u.irqchip.irqchip = KVM_IRQCHIP_IOAPIC, .u.irqchip.pin = (irq) }
#define ROUTING_ENTRY1(irq) IOAPIC_ROUTING_ENTRY(irq)

#ifdef CONFIG_X86
#  define PIC_ROUTING_ENTRY(irq) \
	{ .gsi = irq, .type = KVM_IRQ_ROUTING_IRQCHIP,	\
	  .u.irqchip.irqchip = SELECT_PIC(irq), .u.irqchip.pin = (irq) % 8 }
#  define ROUTING_ENTRY2(irq) \
	IOAPIC_ROUTING_ENTRY(irq), PIC_ROUTING_ENTRY(irq)
#else
#  define ROUTING_ENTRY2(irq) \
	IOAPIC_ROUTING_ENTRY(irq)
#endif

static const struct kvm_irq_routing_entry default_routing[] = {
	ROUTING_ENTRY2(0), ROUTING_ENTRY2(1),
	ROUTING_ENTRY2(2), ROUTING_ENTRY2(3),
	ROUTING_ENTRY2(4), ROUTING_ENTRY2(5),
	ROUTING_ENTRY2(6), ROUTING_ENTRY2(7),
	ROUTING_ENTRY2(8), ROUTING_ENTRY2(9),
	ROUTING_ENTRY2(10), ROUTING_ENTRY2(11),
	ROUTING_ENTRY2(12), ROUTING_ENTRY2(13),
	ROUTING_ENTRY2(14), ROUTING_ENTRY2(15),
	ROUTING_ENTRY1(16), ROUTING_ENTRY1(17),
	ROUTING_ENTRY1(18), ROUTING_ENTRY1(19),
	ROUTING_ENTRY1(20), ROUTING_ENTRY1(21),
	ROUTING_ENTRY1(22), ROUTING_ENTRY1(23),
#ifdef CONFIG_IA64
	ROUTING_ENTRY1(24), ROUTING_ENTRY1(25),
	ROUTING_ENTRY1(26), ROUTING_ENTRY1(27),
	ROUTING_ENTRY1(28), ROUTING_ENTRY1(29),
	ROUTING_ENTRY1(30), ROUTING_ENTRY1(31),
	ROUTING_ENTRY1(32), ROUTING_ENTRY1(33),
	ROUTING_ENTRY1(34), ROUTING_ENTRY1(35),
	ROUTING_ENTRY1(36), ROUTING_ENTRY1(37),
	ROUTING_ENTRY1(38), ROUTING_ENTRY1(39),
	ROUTING_ENTRY1(40), ROUTING_ENTRY1(41),
	ROUTING_ENTRY1(42), ROUTING_ENTRY1(43),
	ROUTING_ENTRY1(44), ROUTING_ENTRY1(45),
	ROUTING_ENTRY1(46), ROUTING_ENTRY1(47),
#endif
};

int kvm_setup_default_irq_routing(struct kvm *kvm)
{
	return kvm_set_irq_routing(kvm, default_routing,
				   ARRAY_SIZE(default_routing), 0);
}<|MERGE_RESOLUTION|>--- conflicted
+++ resolved
@@ -17,11 +17,7 @@
  * Authors:
  *   Yaozu (Eddie) Dong <Eddie.dong@intel.com>
  *
-<<<<<<< HEAD
- * Copyright 2010 Red Hat, Inc. and/or its affilates.
-=======
  * Copyright 2010 Red Hat, Inc. and/or its affiliates.
->>>>>>> 45f53cc9
  */
 
 #include <linux/kvm_host.h>
